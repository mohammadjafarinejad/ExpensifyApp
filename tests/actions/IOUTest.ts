/* eslint-disable @typescript-eslint/no-unsafe-member-access */

/* eslint-disable @typescript-eslint/no-unsafe-assignment */
import {renderHook} from '@testing-library/react-native';
import {format} from 'date-fns';
import {deepEqual} from 'fast-equals';
import type {OnyxCollection, OnyxEntry, OnyxInputValue} from 'react-native-onyx';
import Onyx from 'react-native-onyx';
import OnyxListItemProvider from '@components/OnyxListItemProvider';
import type {SearchQueryJSON, SearchStatus} from '@components/Search/types';
import useReportWithTransactionsAndViolations from '@hooks/useReportWithTransactionsAndViolations';
import type {PerDiemExpenseTransactionParams, RequestMoneyParticipantParams} from '@libs/actions/IOU';
import {
    addSplitExpenseField,
    calculateDiffAmount,
    canApproveIOU,
    canCancelPayment,
    cancelPayment,
    canIOUBePaid,
    canUnapproveIOU,
    completeSplitBill,
    createDistanceRequest,
    deleteMoneyRequest,
    getIOUReportActionToApproveOrPay,
    getPerDiemExpenseInformation,
    getReportPreviewAction,
    getSendInvoiceInformation,
    initMoneyRequest,
    initSplitExpense,
    markRejectViolationAsResolved,
    mergeDuplicates,
    payMoneyRequest,
    putOnHold,
    rejectMoneyRequest,
    replaceReceipt,
    requestMoney,
    resolveDuplicates,
<<<<<<< HEAD
=======
    retractReport,
    saveSplitTransactions,
>>>>>>> 2ebb00ea
    sendInvoice,
    setDraftSplitTransaction,
    setMoneyRequestCategory,
    shouldOptimisticallyUpdateSearch,
    splitBill,
    startSplitBill,
    submitReport,
    trackExpense,
    unholdRequest,
    updateMoneyRequestAmountAndCurrency,
    updateMoneyRequestAttendees,
    updateMoneyRequestCategory,
    updateSplitExpenseAmountField,
    updateSplitTransactionsFromSplitExpensesFlow,
} from '@libs/actions/IOU';
import initOnyxDerivedValues from '@libs/actions/OnyxDerived';
import {createWorkspace, deleteWorkspace, generatePolicyID, setWorkspaceApprovalMode} from '@libs/actions/Policy/Policy';
import {addComment, createNewReport, deleteReport, notifyNewAction, openReport} from '@libs/actions/Report';
import {clearAllRelatedReportActionErrors} from '@libs/actions/ReportActions';
import {subscribeToUserEvents} from '@libs/actions/User';
import type {ApiCommand} from '@libs/API/types';
import {WRITE_COMMANDS} from '@libs/API/types';
import {getMicroSecondOnyxErrorWithTranslationKey} from '@libs/ErrorUtils';
// eslint-disable-next-line @typescript-eslint/no-deprecated
import {translateLocal} from '@libs/Localize';
import Navigation from '@libs/Navigation/Navigation';
import {rand64} from '@libs/NumberUtils';
import {getLoginsByAccountIDs} from '@libs/PersonalDetailsUtils';
import {
    getOriginalMessage,
    getReportActionHtml,
    getReportActionMessage,
    getReportActionText,
    getSortedReportActions,
    isActionableTrackExpense,
    isActionOfType,
    isMoneyRequestAction,
} from '@libs/ReportActionsUtils';
import type {OptimisticChatReport} from '@libs/ReportUtils';
import {buildOptimisticIOUReport, buildOptimisticIOUReportAction, buildTransactionThread, createDraftTransactionAndNavigateToParticipantSelector, isIOUReport} from '@libs/ReportUtils';
import {buildOptimisticTransaction, getValidWaypoints, isDistanceRequest as isDistanceRequestUtil} from '@libs/TransactionUtils';
import type {IOUAction} from '@src/CONST';
import CONST from '@src/CONST';
import IntlStore from '@src/languages/IntlStore';
import OnyxUpdateManager from '@src/libs/actions/OnyxUpdateManager';
import * as API from '@src/libs/API';
import DateUtils from '@src/libs/DateUtils';
import ONYXKEYS from '@src/ONYXKEYS';
import ROUTES from '@src/ROUTES';
import type {OriginalMessageIOU, PersonalDetailsList, Policy, PolicyTagLists, Report, ReportNameValuePairs, SearchResults} from '@src/types/onyx';
import type {Accountant, Attendee} from '@src/types/onyx/IOU';
import type {Participant, ReportCollectionDataSet} from '@src/types/onyx/Report';
import type ReportAction from '@src/types/onyx/ReportAction';
import type {ReportActions, ReportActionsCollectionDataSet} from '@src/types/onyx/ReportAction';
import type Transaction from '@src/types/onyx/Transaction';
import type {TransactionCollectionDataSet} from '@src/types/onyx/Transaction';
import {toCollectionDataSet} from '@src/types/utils/CollectionDataSet';
import {isEmptyObject} from '@src/types/utils/EmptyObject';
import {changeTransactionsReport} from '../../src/libs/actions/Transaction';
import type {InvoiceTestData} from '../data/Invoice';
import * as InvoiceData from '../data/Invoice';
import currencyList from '../unit/currencyList.json';
import createRandomPolicy, {createCategoryTaxExpenseRules} from '../utils/collections/policies';
import createRandomPolicyCategories from '../utils/collections/policyCategory';
import createRandomPolicyTags from '../utils/collections/policyTags';
import createRandomReportAction from '../utils/collections/reportActions';
import {createRandomReport} from '../utils/collections/reports';
import createRandomTransaction from '../utils/collections/transaction';
import getOnyxValue from '../utils/getOnyxValue';
import PusherHelper from '../utils/PusherHelper';
import type {MockFetch} from '../utils/TestHelper';
import {getGlobalFetchMock, getOnyxData, setPersonalDetails, signInWithTestUser} from '../utils/TestHelper';
import waitForBatchedUpdates from '../utils/waitForBatchedUpdates';
import waitForBatchedUpdatesWithAct from '../utils/waitForBatchedUpdatesWithAct';
import waitForNetworkPromises from '../utils/waitForNetworkPromises';

const topMostReportID = '23423423';
jest.mock('@src/libs/Navigation/Navigation', () => ({
    navigate: jest.fn(),
    dismissModal: jest.fn(),
    dismissModalWithReport: jest.fn(),
    goBack: jest.fn(),
    getTopmostReportId: jest.fn(() => topMostReportID),
    setNavigationActionToMicrotaskQueue: jest.fn(),
    removeScreenByKey: jest.fn(),
    isNavigationReady: jest.fn(() => Promise.resolve()),
    getReportRouteByID: jest.fn(),
    getActiveRouteWithoutParams: jest.fn(),
    getActiveRoute: jest.fn(),
    navigationRef: {
        getRootState: jest.fn(),
    },
}));

jest.mock('@react-navigation/native');

jest.mock('@src/libs/actions/Report', () => {
    // eslint-disable-next-line @typescript-eslint/no-unsafe-assignment
    const originalModule = jest.requireActual('@src/libs/actions/Report');
    // eslint-disable-next-line @typescript-eslint/no-unsafe-return
    return {
        ...originalModule,
        notifyNewAction: jest.fn(),
    };
});
jest.mock('@libs/Navigation/helpers/isSearchTopmostFullScreenRoute', () => jest.fn());

const unapprovedCashHash = 71801560;
const unapprovedCashSimilarSearchHash = 1832274510;
jest.mock('@src/libs/SearchQueryUtils', () => {
    // eslint-disable-next-line @typescript-eslint/no-unsafe-assignment
    const actual = jest.requireActual('@src/libs/SearchQueryUtils');
    // eslint-disable-next-line @typescript-eslint/no-unsafe-return
    return {
        ...actual,
        getCurrentSearchQueryJSON: jest.fn().mockImplementation(() => ({
            hash: unapprovedCashHash,
            query: 'test',
            type: 'expense',
            status: ['drafts', 'outstanding'],
            filters: {operator: 'eq', left: 'reimbursable', right: 'yes'},
            flatFilters: [{key: 'reimbursable', filters: [{operator: 'eq', value: 'yes'}]}],
            inputQuery: '',
            recentSearchHash: 89,
            similarSearchHash: unapprovedCashSimilarSearchHash,
            sortBy: 'tag',
            sortOrder: 'asc',
        })),
        buildCannedSearchQuery: jest.fn(),
    };
});

const CARLOS_EMAIL = 'cmartins@expensifail.com';
const CARLOS_ACCOUNT_ID = 1;
const CARLOS_PARTICIPANT: Participant = {notificationPreference: CONST.REPORT.NOTIFICATION_PREFERENCE.ALWAYS, role: 'member'};
const JULES_EMAIL = 'jules@expensifail.com';
const JULES_ACCOUNT_ID = 2;
const JULES_PARTICIPANT: Participant = {notificationPreference: CONST.REPORT.NOTIFICATION_PREFERENCE.ALWAYS, role: 'member'};
const RORY_EMAIL = 'rory@expensifail.com';
const RORY_ACCOUNT_ID = 3;
const RORY_PARTICIPANT: Participant = {notificationPreference: CONST.REPORT.NOTIFICATION_PREFERENCE.ALWAYS, role: 'admin'};
const VIT_EMAIL = 'vit@expensifail.com';
const VIT_ACCOUNT_ID = 4;
const VIT_PARTICIPANT: Participant = {notificationPreference: CONST.REPORT.NOTIFICATION_PREFERENCE.ALWAYS, role: 'member'};

OnyxUpdateManager();
describe('actions/IOU', () => {
    beforeAll(() => {
        Onyx.init({
            keys: ONYXKEYS,
            initialKeyStates: {
                [ONYXKEYS.SESSION]: {accountID: RORY_ACCOUNT_ID, email: RORY_EMAIL},
                [ONYXKEYS.PERSONAL_DETAILS_LIST]: {[RORY_ACCOUNT_ID]: {accountID: RORY_ACCOUNT_ID, login: RORY_EMAIL}},
                [ONYXKEYS.CURRENCY_LIST]: currencyList,
            },
        });
        initOnyxDerivedValues();
        IntlStore.load(CONST.LOCALES.EN);
        return waitForBatchedUpdates();
    });

    let mockFetch: MockFetch;
    beforeEach(() => {
        jest.clearAllTimers();
        global.fetch = getGlobalFetchMock();
        mockFetch = fetch as MockFetch;
        return Onyx.clear().then(waitForBatchedUpdates);
    });

    afterEach(() => {
        jest.clearAllMocks();
    });

    describe('shouldOptimisticallyUpdateSearch', () => {
        it('when the current hash is submit action query it should only return true if the iou report is in draft state', () => {
            const transaction = {
                ...createRandomTransaction(1),
            };
            const currentSearchQueryJSON = {
                type: CONST.SEARCH.DATA_TYPES.EXPENSE,
                status: '' as SearchStatus,
                sortBy: CONST.SEARCH.TABLE_COLUMNS.DATE,
                sortOrder: CONST.SEARCH.SORT_ORDER.DESC,
                groupBy: CONST.SEARCH.GROUP_BY.REPORTS,
                filters: {
                    operator: CONST.SEARCH.SYNTAX_OPERATORS.AND,
                    left: {
                        operator: CONST.SEARCH.SYNTAX_OPERATORS.EQUAL_TO,
                        left: CONST.SEARCH.SYNTAX_FILTER_KEYS.ACTION,
                        right: 'submit',
                    },
                    right: {
                        operator: CONST.SEARCH.SYNTAX_OPERATORS.EQUAL_TO,
                        left: 'from',
                        right: '20671314',
                    },
                },
                inputQuery: 'sortBy:date sortOrder:desc type:expense groupBy:reports action:submit from:20671314',
                flatFilters: [
                    {
                        key: CONST.SEARCH.SYNTAX_FILTER_KEYS.ACTION,
                        filters: [
                            {
                                operator: CONST.SEARCH.SYNTAX_OPERATORS.EQUAL_TO,
                                value: 'submit',
                            },
                        ],
                    },
                    {
                        key: CONST.SEARCH.SYNTAX_FILTER_KEYS.FROM,
                        filters: [
                            {
                                operator: CONST.SEARCH.SYNTAX_OPERATORS.EQUAL_TO,
                                value: '20671314',
                            },
                        ],
                    },
                ],
                hash: 1920151829,
                recentSearchHash: 2100977843,
                similarSearchHash: 1476388677,
            } as SearchQueryJSON;
            const iouReport: Report = {...createRandomReport(2), type: CONST.REPORT.TYPE.EXPENSE, stateNum: CONST.REPORT.STATE_NUM.OPEN, statusNum: CONST.REPORT.STATUS_NUM.OPEN};

            // When the report is in draft status it should return true
            expect(shouldOptimisticallyUpdateSearch(currentSearchQueryJSON, iouReport, false, transaction)).toBeTruthy();

            // If the report is not in draft state it should return false
            iouReport.stateNum = CONST.REPORT.STATE_NUM.SUBMITTED;
            iouReport.statusNum = CONST.REPORT.STATUS_NUM.SUBMITTED;
            expect(shouldOptimisticallyUpdateSearch(currentSearchQueryJSON, iouReport, false, transaction)).toBeFalsy();
        });

        it('when the current hash is approve action query it should only return true if the iou report is in outstanding state', () => {
            const transaction = {
                ...createRandomTransaction(1),
            };
            const currentSearchQueryJSON = {
                type: CONST.SEARCH.DATA_TYPES.EXPENSE,
                status: '' as SearchStatus,
                sortBy: CONST.SEARCH.TABLE_COLUMNS.DATE,
                sortOrder: CONST.SEARCH.SORT_ORDER.DESC,
                groupBy: CONST.SEARCH.GROUP_BY.REPORTS,
                filters: {
                    operator: CONST.SEARCH.SYNTAX_OPERATORS.AND,
                    left: {
                        operator: CONST.SEARCH.SYNTAX_OPERATORS.EQUAL_TO,
                        left: CONST.SEARCH.SYNTAX_FILTER_KEYS.ACTION,
                        right: 'approve',
                    },
                    right: {
                        operator: CONST.SEARCH.SYNTAX_OPERATORS.EQUAL_TO,
                        left: 'from',
                        right: '20671314',
                    },
                },
                flatFilters: [
                    {
                        key: CONST.SEARCH.SYNTAX_FILTER_KEYS.ACTION,
                        filters: [
                            {
                                operator: CONST.SEARCH.SYNTAX_OPERATORS.EQUAL_TO,
                                value: 'approve',
                            },
                        ],
                    },
                    {
                        key: CONST.SEARCH.SYNTAX_FILTER_KEYS.FROM,
                        filters: [
                            {
                                operator: CONST.SEARCH.SYNTAX_OPERATORS.EQUAL_TO,
                                value: '20671314',
                            },
                        ],
                    },
                ],

                hash: 1510971479,
                inputQuery: 'sortBy:date sortOrder:desc type:expense groupBy:reports action:approve to:20671314',
                recentSearchHash: 967911777,
                similarSearchHash: 601088623,
            } as SearchQueryJSON;
            const iouReport: Report = {...createRandomReport(2), type: CONST.REPORT.TYPE.EXPENSE, stateNum: CONST.REPORT.STATE_NUM.OPEN, statusNum: CONST.REPORT.STATUS_NUM.OPEN};

            // When the report is in draft status it should return false
            expect(shouldOptimisticallyUpdateSearch(currentSearchQueryJSON, iouReport, false, transaction)).toBeFalsy();

            // If the report is in outstanding state it should return true
            iouReport.stateNum = CONST.REPORT.STATE_NUM.SUBMITTED;
            iouReport.statusNum = CONST.REPORT.STATUS_NUM.SUBMITTED;
            expect(shouldOptimisticallyUpdateSearch(currentSearchQueryJSON, iouReport, false, transaction)).toBeTruthy();
        });

        it('when the current hash is unapproved cash action query it should only return true if the iou report is in either draft or outstanding state', () => {
            const transaction = {
                ...createRandomTransaction(1),
                reimbursable: true,
            };
            const currentSearchQueryJSON = {
                type: CONST.SEARCH.DATA_TYPES.EXPENSE,
                status: '' as SearchStatus,
                sortBy: CONST.SEARCH.TABLE_COLUMNS.DATE,
                sortOrder: CONST.SEARCH.SORT_ORDER.DESC,
                groupBy: CONST.SEARCH.GROUP_BY.REPORTS,
                filters: {
                    operator: CONST.SEARCH.SYNTAX_OPERATORS.EQUAL_TO,
                    left: 'reimbursable',

                    right: 'yes',
                },
                flatFilters: [
                    {
                        key: CONST.SEARCH.SYNTAX_FILTER_KEYS.REIMBURSABLE,
                        filters: [
                            {
                                operator: CONST.SEARCH.SYNTAX_OPERATORS.EQUAL_TO,
                                value: 'yes',
                            },
                        ],
                    },
                ],
                hash: 71801560,
                inputQuery: 'sortBy:date sortOrder:desc type:expense groupBy:from status:drafts,outstanding reimbursable:yes',
                recentSearchHash: 1043581824,
                similarSearchHash: 1832274510,
            } as SearchQueryJSON;

            const iouReport: Report = {...createRandomReport(2), type: CONST.REPORT.TYPE.EXPENSE, stateNum: CONST.REPORT.STATE_NUM.OPEN, statusNum: CONST.REPORT.STATUS_NUM.OPEN};

            // When the report is in draft status it should return true
            expect(shouldOptimisticallyUpdateSearch(currentSearchQueryJSON, iouReport, false, transaction)).toBeTruthy();

            // If the report is in approved state it should return false
            iouReport.stateNum = CONST.REPORT.STATE_NUM.APPROVED;
            iouReport.statusNum = CONST.REPORT.STATUS_NUM.APPROVED;
            expect(shouldOptimisticallyUpdateSearch(currentSearchQueryJSON, iouReport, false, transaction)).toBeFalsy();
        });
    });

    describe('trackExpense', () => {
        it('category a distance expense of selfDM report', async () => {
            /*
             * This step simulates the following steps:
             *   - Go to self DM
             *   - Track a distance expense
             *   - Go to Troubleshoot > Clear cache and restart > Reset and refresh
             *   - Go to self DM
             *   - Click Categorize it (click Upgrade if there is no workspace)
             *   - Select category and submit the expense to the workspace
             */

            // Given a participant of the report
            const participant = {login: CARLOS_EMAIL, accountID: CARLOS_ACCOUNT_ID};

            // Given valid waypoints of the transaction
            const fakeWayPoints = {
                waypoint0: {
                    keyForList: '88 Kearny Street_1735023533854',
                    lat: 37.7886378,
                    lng: -122.4033442,
                    address: '88 Kearny Street, San Francisco, CA, USA',
                    name: '88 Kearny Street',
                },
                waypoint1: {
                    keyForList: 'Golden Gate Bridge Vista Point_1735023537514',
                    lat: 37.8077876,
                    lng: -122.4752007,
                    address: 'Golden Gate Bridge Vista Point, San Francisco, CA, USA',
                    name: 'Golden Gate Bridge Vista Point',
                },
            };

            // Given a selfDM report
            const selfDMReport = {
                ...createRandomReport(1),
                chatType: CONST.REPORT.CHAT_TYPE.SELF_DM,
            };

            // Given a policyExpenseChat report
            const policyExpenseChat = {
                ...createRandomReport(1),
                chatType: CONST.REPORT.CHAT_TYPE.POLICY_EXPENSE_CHAT,
            };

            // Given policy categories and a policy
            const fakeCategories = createRandomPolicyCategories(3);
            const fakePolicy = createRandomPolicy(1);

            // Given a transaction with a distance request type and valid waypoints
            const fakeTransaction = {
                ...createRandomTransaction(1),
                iouRequestType: CONST.IOU.REQUEST_TYPE.DISTANCE,
                comment: {
                    ...createRandomTransaction(1).comment,
                    type: CONST.TRANSACTION.TYPE.CUSTOM_UNIT,
                    customUnit: {
                        name: CONST.CUSTOM_UNITS.NAME_DISTANCE,
                    },
                    waypoints: fakeWayPoints,
                },
            };

            // When the transaction is saved to draft before being submitted
            await Onyx.set(`${ONYXKEYS.COLLECTION.TRANSACTION_DRAFT}${fakeTransaction.transactionID}`, fakeTransaction);
            mockFetch?.pause?.();

            // When the user submits the transaction to the selfDM report
            trackExpense({
                report: selfDMReport,
                isDraftPolicy: true,
                action: CONST.IOU.ACTION.CREATE,
                participantParams: {
                    payeeEmail: participant.login,
                    payeeAccountID: participant.accountID,
                    participant,
                },
                transactionParams: {
                    amount: fakeTransaction.amount,
                    currency: fakeTransaction.currency,
                    created: format(new Date(), CONST.DATE.FNS_FORMAT_STRING),
                    merchant: fakeTransaction.merchant,
                    billable: false,
                    validWaypoints: fakeWayPoints,
                    actionableWhisperReportActionID: fakeTransaction?.actionableWhisperReportActionID,
                    linkedTrackedExpenseReportAction: fakeTransaction?.linkedTrackedExpenseReportAction,
                    linkedTrackedExpenseReportID: fakeTransaction?.linkedTrackedExpenseReportID,
                    customUnitRateID: CONST.CUSTOM_UNITS.FAKE_P2P_ID,
                },
            });
            await waitForBatchedUpdates();
            await mockFetch?.resume?.();

            // Given transaction after tracked expense
            const transaction = await new Promise<OnyxEntry<Transaction>>((resolve) => {
                const connection = Onyx.connect({
                    key: ONYXKEYS.COLLECTION.TRANSACTION,
                    waitForCollectionCallback: true,
                    callback: (transactions) => {
                        Onyx.disconnect(connection);
                        const trackedExpenseTransaction = Object.values(transactions ?? {}).at(0);

                        // Then the transaction must remain a distance request
                        const isDistanceRequest = isDistanceRequestUtil(trackedExpenseTransaction);
                        expect(isDistanceRequest).toBe(true);
                        resolve(trackedExpenseTransaction);
                    },
                });
            });

            // Given all report actions of the selfDM report
            const allReportActions = await new Promise<OnyxCollection<ReportActions>>((resolve) => {
                const connection = Onyx.connect({
                    key: ONYXKEYS.COLLECTION.REPORT_ACTIONS,
                    waitForCollectionCallback: true,
                    callback: (reportActions) => {
                        Onyx.disconnect(connection);
                        resolve(reportActions);
                    },
                });
            });

            // Then the selfDM report should have an actionable track expense whisper action and an IOU action
            const selfDMReportActions = allReportActions?.[`${ONYXKEYS.COLLECTION.REPORT_ACTIONS}${selfDMReport.reportID}`];
            expect(Object.values(selfDMReportActions ?? {}).length).toBe(2);

            // When the cache is cleared before categorizing the tracked expense
            await Onyx.merge(`${ONYXKEYS.COLLECTION.TRANSACTION}${transaction?.transactionID}`, {
                iouRequestType: null,
            });

            // When the transaction is saved to draft by selecting a category in the selfDM report
            const reportActionableTrackExpense = Object.values(selfDMReportActions ?? {}).find((reportAction) => isActionableTrackExpense(reportAction));
            createDraftTransactionAndNavigateToParticipantSelector(
                transaction?.transactionID,
                selfDMReport.reportID,
                CONST.IOU.ACTION.CATEGORIZE,
                reportActionableTrackExpense?.reportActionID,
            );
            await waitForBatchedUpdates();

            // Then the transaction draft should be saved successfully
            const allTransactionsDraft = await new Promise<OnyxCollection<Transaction>>((resolve) => {
                const connection = Onyx.connect({
                    key: ONYXKEYS.COLLECTION.TRANSACTION_DRAFT,
                    waitForCollectionCallback: true,
                    callback: (transactionDrafts) => {
                        Onyx.disconnect(connection);
                        resolve(transactionDrafts);
                    },
                });
            });
            const transactionDraft = allTransactionsDraft?.[`${ONYXKEYS.COLLECTION.TRANSACTION_DRAFT}${transaction?.transactionID}`];

            // When the user confirms the category for the tracked expense
            trackExpense({
                report: policyExpenseChat,
                isDraftPolicy: false,
                action: CONST.IOU.ACTION.CATEGORIZE,
                participantParams: {
                    payeeEmail: participant.login,
                    payeeAccountID: participant.accountID,
                    participant: {...participant, isPolicyExpenseChat: true},
                },
                policyParams: {
                    policy: fakePolicy,
                    policyCategories: fakeCategories,
                },
                transactionParams: {
                    amount: transactionDraft?.amount ?? fakeTransaction.amount,
                    currency: transactionDraft?.currency ?? fakeTransaction.currency,
                    created: format(new Date(), CONST.DATE.FNS_FORMAT_STRING),
                    merchant: transactionDraft?.merchant ?? fakeTransaction.merchant,
                    category: Object.keys(fakeCategories).at(0) ?? '',
                    validWaypoints: Object.keys(transactionDraft?.comment?.waypoints ?? {}).length ? getValidWaypoints(transactionDraft?.comment?.waypoints, true) : undefined,
                    actionableWhisperReportActionID: transactionDraft?.actionableWhisperReportActionID,
                    linkedTrackedExpenseReportAction: transactionDraft?.linkedTrackedExpenseReportAction,
                    linkedTrackedExpenseReportID: transactionDraft?.linkedTrackedExpenseReportID,
                    customUnitRateID: CONST.CUSTOM_UNITS.FAKE_P2P_ID,
                },
            });
            await waitForBatchedUpdates();
            await mockFetch?.resume?.();

            // Then the expense should be categorized successfully
            await new Promise<void>((resolve) => {
                const connection = Onyx.connect({
                    key: ONYXKEYS.COLLECTION.TRANSACTION,
                    waitForCollectionCallback: true,
                    callback: (transactions) => {
                        Onyx.disconnect(connection);
                        const categorizedTransaction = transactions?.[`${ONYXKEYS.COLLECTION.TRANSACTION}${transaction?.transactionID}`];

                        // Then the transaction must remain a distance request, ensuring that the optimistic data is correctly built and the transaction type remains accurate.
                        const isDistanceRequest = isDistanceRequestUtil(categorizedTransaction);
                        expect(isDistanceRequest).toBe(true);

                        // Then the transaction category must match the original category
                        expect(categorizedTransaction?.category).toBe(Object.keys(fakeCategories).at(0) ?? '');
                        resolve();
                    },
                });
            });

            await new Promise<void>((resolve) => {
                const connection = Onyx.connect({
                    key: ONYXKEYS.NVP_QUICK_ACTION_GLOBAL_CREATE,
                    callback: (quickAction) => {
                        Onyx.disconnect(connection);
                        resolve();

                        // Then the quickAction.action should be set to REQUEST_DISTANCE
                        expect(quickAction?.action).toBe(CONST.QUICK_ACTIONS.REQUEST_DISTANCE);
                        // Then the quickAction.chatReportID should be set to the given policyExpenseChat reportID
                        expect(quickAction?.chatReportID).toBe(policyExpenseChat.reportID);
                    },
                });
            });
        });

        it('share with accountant', async () => {
            const accountant: Required<Accountant> = {login: VIT_EMAIL, accountID: VIT_ACCOUNT_ID};
            const policy: Policy = {...createRandomPolicy(1), id: 'ABC'};
            const selfDMReport: Report = {
                ...createRandomReport(1),
                reportID: '10',
                chatType: CONST.REPORT.CHAT_TYPE.SELF_DM,
            };
            const policyExpenseChat: Report = {
                ...createRandomReport(1),
                reportID: '123',
                policyID: policy.id,
                type: CONST.REPORT.TYPE.CHAT,
                chatType: CONST.REPORT.CHAT_TYPE.POLICY_EXPENSE_CHAT,
                isOwnPolicyExpenseChat: true,
            };
            const transaction: Transaction = {...createRandomTransaction(1), transactionID: '555'};

            await Onyx.set(`${ONYXKEYS.COLLECTION.POLICY}${policy.id}`, policy);
            await Onyx.set(`${ONYXKEYS.COLLECTION.REPORT}${policyExpenseChat.reportID}`, policyExpenseChat);
            await Onyx.set(`${ONYXKEYS.COLLECTION.TRANSACTION_DRAFT}${transaction.transactionID}`, transaction);

            // Create a tracked expense
            trackExpense({
                report: selfDMReport,
                isDraftPolicy: true,
                action: CONST.IOU.ACTION.CREATE,
                participantParams: {
                    payeeEmail: RORY_EMAIL,
                    payeeAccountID: RORY_ACCOUNT_ID,
                    participant: {accountID: RORY_ACCOUNT_ID},
                },
                transactionParams: {
                    amount: transaction.amount,
                    currency: transaction.currency,
                    created: format(new Date(), CONST.DATE.FNS_FORMAT_STRING),
                    merchant: transaction.merchant,
                    billable: false,
                },
            });
            await waitForBatchedUpdates();

            const selfDMReportActionsOnyx = await new Promise<OnyxEntry<ReportActions>>((resolve) => {
                const connection = Onyx.connect({
                    key: `${ONYXKEYS.COLLECTION.REPORT_ACTIONS}${selfDMReport.reportID}`,
                    waitForCollectionCallback: false,
                    callback: (value) => {
                        Onyx.disconnect(connection);
                        resolve(value);
                    },
                });
            });
            expect(Object.values(selfDMReportActionsOnyx ?? {}).length).toBe(2);

            const linkedTrackedExpenseReportAction = Object.values(selfDMReportActionsOnyx ?? {}).find((reportAction) => isMoneyRequestAction(reportAction));
            const reportActionableTrackExpense = Object.values(selfDMReportActionsOnyx ?? {}).find((reportAction) => isActionableTrackExpense(reportAction));

            mockFetch?.pause?.();

            // Share the tracked expense with an accountant
            trackExpense({
                report: policyExpenseChat,
                isDraftPolicy: false,
                action: CONST.IOU.ACTION.SHARE,
                participantParams: {
                    payeeEmail: RORY_EMAIL,
                    payeeAccountID: RORY_ACCOUNT_ID,
                    participant: {reportID: policyExpenseChat.reportID, isPolicyExpenseChat: true},
                },
                policyParams: {
                    policy,
                },
                transactionParams: {
                    amount: transaction.amount,
                    currency: transaction.currency,
                    created: format(new Date(), CONST.DATE.FNS_FORMAT_STRING),
                    merchant: transaction.merchant,
                    billable: false,
                    actionableWhisperReportActionID: reportActionableTrackExpense?.reportActionID,
                    linkedTrackedExpenseReportAction,
                    linkedTrackedExpenseReportID: selfDMReport.reportID,
                },
                accountantParams: {
                    accountant,
                },
            });
            await waitForBatchedUpdates();

            const policyExpenseChatOnyx = await new Promise<OnyxEntry<Report>>((resolve) => {
                const connection = Onyx.connect({
                    key: `${ONYXKEYS.COLLECTION.REPORT}${policyExpenseChat.reportID}`,
                    waitForCollectionCallback: false,
                    callback: (value) => {
                        Onyx.disconnect(connection);
                        resolve(value);
                    },
                });
            });
            const policyOnyx = await new Promise<OnyxEntry<Policy>>((resolve) => {
                const connection = Onyx.connect({
                    key: `${ONYXKEYS.COLLECTION.POLICY}${policy.id}`,
                    waitForCollectionCallback: false,
                    callback: (value) => {
                        Onyx.disconnect(connection);
                        resolve(value);
                    },
                });
            });

            await mockFetch?.resume?.();

            // Accountant should be invited to the expense report
            expect(policyExpenseChatOnyx?.participants?.[accountant.accountID]).toBeTruthy();

            // Accountant should be added to the workspace as an admin
            expect(policyOnyx?.employeeList?.[accountant.login].role).toBe(CONST.POLICY.ROLE.ADMIN);
        });

        it('share with accountant who is already a member', async () => {
            const accountant: Required<Accountant> = {login: VIT_EMAIL, accountID: VIT_ACCOUNT_ID};
            const policy: Policy = {...createRandomPolicy(1), id: 'ABC', employeeList: {[accountant.login]: {email: accountant.login, role: CONST.POLICY.ROLE.USER}}};
            const selfDMReport: Report = {
                ...createRandomReport(1),
                reportID: '10',
                chatType: CONST.REPORT.CHAT_TYPE.SELF_DM,
            };
            const policyExpenseChat: Report = {
                ...createRandomReport(1),
                reportID: '123',
                policyID: policy.id,
                type: CONST.REPORT.TYPE.CHAT,
                chatType: CONST.REPORT.CHAT_TYPE.POLICY_EXPENSE_CHAT,
                isOwnPolicyExpenseChat: true,
                participants: {[accountant.accountID]: {notificationPreference: CONST.REPORT.NOTIFICATION_PREFERENCE.ALWAYS}},
            };
            const transaction: Transaction = {...createRandomTransaction(1), transactionID: '555'};

            await Onyx.set(`${ONYXKEYS.COLLECTION.POLICY}${policy.id}`, policy);
            await Onyx.set(`${ONYXKEYS.COLLECTION.REPORT}${policyExpenseChat.reportID}`, policyExpenseChat);
            await Onyx.set(`${ONYXKEYS.COLLECTION.TRANSACTION_DRAFT}${transaction.transactionID}`, transaction);
            await Onyx.merge(ONYXKEYS.PERSONAL_DETAILS_LIST, {[accountant.accountID]: accountant});

            // Create a tracked expense
            trackExpense({
                report: selfDMReport,
                isDraftPolicy: true,
                action: CONST.IOU.ACTION.CREATE,
                participantParams: {
                    payeeEmail: RORY_EMAIL,
                    payeeAccountID: RORY_ACCOUNT_ID,
                    participant: {accountID: RORY_ACCOUNT_ID},
                },
                transactionParams: {
                    amount: transaction.amount,
                    currency: transaction.currency,
                    created: format(new Date(), CONST.DATE.FNS_FORMAT_STRING),
                    merchant: transaction.merchant,
                    billable: false,
                },
            });
            await waitForBatchedUpdates();

            const selfDMReportActionsOnyx = await new Promise<OnyxEntry<ReportActions>>((resolve) => {
                const connection = Onyx.connect({
                    key: `${ONYXKEYS.COLLECTION.REPORT_ACTIONS}${selfDMReport.reportID}`,
                    waitForCollectionCallback: false,
                    callback: (value) => {
                        Onyx.disconnect(connection);
                        resolve(value);
                    },
                });
            });
            expect(Object.values(selfDMReportActionsOnyx ?? {}).length).toBe(2);

            const linkedTrackedExpenseReportAction = Object.values(selfDMReportActionsOnyx ?? {}).find((reportAction) => isMoneyRequestAction(reportAction));
            const reportActionableTrackExpense = Object.values(selfDMReportActionsOnyx ?? {}).find((reportAction) => isActionableTrackExpense(reportAction));

            mockFetch?.pause?.();

            // Share the tracked expense with an accountant
            trackExpense({
                report: policyExpenseChat,
                isDraftPolicy: false,
                action: CONST.IOU.ACTION.SHARE,
                participantParams: {
                    payeeEmail: RORY_EMAIL,
                    payeeAccountID: RORY_ACCOUNT_ID,
                    participant: {reportID: policyExpenseChat.reportID, isPolicyExpenseChat: true},
                },
                policyParams: {
                    policy,
                },
                transactionParams: {
                    amount: transaction.amount,
                    currency: transaction.currency,
                    created: format(new Date(), CONST.DATE.FNS_FORMAT_STRING),
                    merchant: transaction.merchant,
                    billable: false,
                    actionableWhisperReportActionID: reportActionableTrackExpense?.reportActionID,
                    linkedTrackedExpenseReportAction,
                    linkedTrackedExpenseReportID: selfDMReport.reportID,
                },
                accountantParams: {
                    accountant,
                },
            });
            await waitForBatchedUpdates();

            const policyExpenseChatOnyx = await new Promise<OnyxEntry<Report>>((resolve) => {
                const connection = Onyx.connect({
                    key: `${ONYXKEYS.COLLECTION.REPORT}${policyExpenseChat.reportID}`,
                    waitForCollectionCallback: false,
                    callback: (value) => {
                        Onyx.disconnect(connection);
                        resolve(value);
                    },
                });
            });
            const policyOnyx = await new Promise<OnyxEntry<Policy>>((resolve) => {
                const connection = Onyx.connect({
                    key: `${ONYXKEYS.COLLECTION.POLICY}${policy.id}`,
                    waitForCollectionCallback: false,
                    callback: (value) => {
                        Onyx.disconnect(connection);
                        resolve(value);
                    },
                });
            });

            await mockFetch?.resume?.();

            // Accountant should be still a participant in the expense report
            expect(policyExpenseChatOnyx?.participants?.[accountant.accountID]).toBeTruthy();

            // Accountant role should change to admin
            expect(policyOnyx?.employeeList?.[accountant.login].role).toBe(CONST.POLICY.ROLE.ADMIN);
        });
    });

    describe('requestMoney', () => {
        it('creates new chat if needed', () => {
            const amount = 10000;
            const comment = 'Giv money plz';
            const merchant = 'KFC';
            let iouReportID: string | undefined;
            let createdAction: OnyxEntry<ReportAction>;
            let iouAction: OnyxEntry<ReportAction<typeof CONST.REPORT.ACTIONS.TYPE.IOU>>;
            let transactionID: string | undefined;
            let transactionThread: OnyxEntry<Report>;
            let transactionThreadCreatedAction: OnyxEntry<ReportAction>;
            mockFetch?.pause?.();
            requestMoney({
                report: {reportID: ''},
                participantParams: {
                    payeeEmail: RORY_EMAIL,
                    payeeAccountID: RORY_ACCOUNT_ID,
                    participant: {login: CARLOS_EMAIL, accountID: CARLOS_ACCOUNT_ID},
                },
                transactionParams: {
                    amount,
                    attendees: [],
                    currency: CONST.CURRENCY.USD,
                    created: '',
                    merchant,
                    comment,
                },
                shouldGenerateTransactionThreadReport: true,
            });
            return waitForBatchedUpdates()
                .then(
                    () =>
                        new Promise<void>((resolve) => {
                            const connection = Onyx.connect({
                                key: ONYXKEYS.COLLECTION.REPORT,
                                waitForCollectionCallback: true,
                                callback: (allReports) => {
                                    Onyx.disconnect(connection);

                                    // A chat report, a transaction thread, and an iou report should be created
                                    const chatReports = Object.values(allReports ?? {}).filter((report) => report?.type === CONST.REPORT.TYPE.CHAT);
                                    const iouReports = Object.values(allReports ?? {}).filter((report) => report?.type === CONST.REPORT.TYPE.IOU);
                                    expect(Object.keys(chatReports).length).toBe(2);
                                    expect(Object.keys(iouReports).length).toBe(1);
                                    const chatReport = chatReports.at(0);
                                    const transactionThreadReport = chatReports.at(1);
                                    const iouReport = iouReports.at(0);
                                    iouReportID = iouReport?.reportID;
                                    transactionThread = transactionThreadReport;

                                    expect(iouReport?.participants).toEqual({
                                        [RORY_ACCOUNT_ID]: {notificationPreference: CONST.REPORT.NOTIFICATION_PREFERENCE.HIDDEN},
                                        [CARLOS_ACCOUNT_ID]: {notificationPreference: CONST.REPORT.NOTIFICATION_PREFERENCE.HIDDEN},
                                    });

                                    // They should be linked together
                                    expect(chatReport?.participants).toEqual({[RORY_ACCOUNT_ID]: RORY_PARTICIPANT, [CARLOS_ACCOUNT_ID]: CARLOS_PARTICIPANT});
                                    expect(chatReport?.iouReportID).toBe(iouReport?.reportID);

                                    resolve();
                                },
                            });
                        }),
                )
                .then(
                    () =>
                        new Promise<void>((resolve) => {
                            const connection = Onyx.connect({
                                key: `${ONYXKEYS.COLLECTION.REPORT_METADATA}${iouReportID}`,
                                callback: (iouReportMetadata) => {
                                    Onyx.disconnect(connection);

                                    expect(iouReportMetadata?.isOptimisticReport).toBe(true);
                                    expect(iouReportMetadata?.hasOnceLoadedReportActions).toBe(true);

                                    resolve();
                                },
                            });
                        }),
                )
                .then(
                    () =>
                        new Promise<void>((resolve) => {
                            const connection = Onyx.connect({
                                key: `${ONYXKEYS.COLLECTION.REPORT_ACTIONS}${iouReportID}`,
                                waitForCollectionCallback: false,
                                callback: (reportActionsForIOUReport) => {
                                    Onyx.disconnect(connection);

                                    // The IOU report should have a CREATED action and IOU action
                                    expect(Object.values(reportActionsForIOUReport ?? {}).length).toBe(2);
                                    const createdActions = Object.values(reportActionsForIOUReport ?? {}).filter(
                                        (reportAction) => reportAction?.actionName === CONST.REPORT.ACTIONS.TYPE.CREATED,
                                    );
                                    const iouActions = Object.values(reportActionsForIOUReport ?? {}).filter(
                                        (reportAction): reportAction is ReportAction<typeof CONST.REPORT.ACTIONS.TYPE.IOU> => isMoneyRequestAction(reportAction),
                                    );
                                    expect(Object.values(createdActions).length).toBe(1);
                                    expect(Object.values(iouActions).length).toBe(1);
                                    createdAction = createdActions?.at(0);
                                    iouAction = iouActions?.at(0);
                                    const originalMessage = isMoneyRequestAction(iouAction) ? getOriginalMessage(iouAction) : undefined;

                                    // The CREATED action should not be created after the IOU action
                                    expect(Date.parse(createdAction?.created ?? '')).toBeLessThan(Date.parse(iouAction?.created ?? ''));

                                    // The IOUReportID should be correct
                                    expect(originalMessage?.IOUReportID).toBe(iouReportID);

                                    // The comment should be included in the IOU action
                                    expect(originalMessage?.comment).toBe(comment);

                                    // The amount in the IOU action should be correct
                                    expect(originalMessage?.amount).toBe(amount);

                                    // The IOU type should be correct
                                    expect(originalMessage?.type).toBe(CONST.IOU.REPORT_ACTION_TYPE.CREATE);

                                    // Both actions should be pending
                                    expect(createdAction?.pendingAction).toBe(CONST.RED_BRICK_ROAD_PENDING_ACTION.ADD);
                                    expect(iouAction?.pendingAction).toBe(CONST.RED_BRICK_ROAD_PENDING_ACTION.ADD);

                                    resolve();
                                },
                            });
                        }),
                )
                .then(
                    () =>
                        new Promise<void>((resolve) => {
                            const connection = Onyx.connect({
                                key: `${ONYXKEYS.COLLECTION.REPORT_ACTIONS}${transactionThread?.reportID}`,
                                waitForCollectionCallback: false,
                                callback: (reportActionsForTransactionThread) => {
                                    Onyx.disconnect(connection);

                                    // The transaction thread should have a CREATED action
                                    expect(Object.values(reportActionsForTransactionThread ?? {}).length).toBe(1);
                                    const createdActions = Object.values(reportActionsForTransactionThread ?? {}).filter(
                                        (reportAction) => reportAction?.actionName === CONST.REPORT.ACTIONS.TYPE.CREATED,
                                    );
                                    expect(Object.values(createdActions).length).toBe(1);
                                    transactionThreadCreatedAction = createdActions.at(0);

                                    expect(transactionThreadCreatedAction?.pendingAction).toBe(CONST.RED_BRICK_ROAD_PENDING_ACTION.ADD);
                                    resolve();
                                },
                            });
                        }),
                )
                .then(
                    () =>
                        new Promise<void>((resolve) => {
                            const connection = Onyx.connect({
                                key: ONYXKEYS.COLLECTION.TRANSACTION,
                                waitForCollectionCallback: true,
                                callback: (allTransactions) => {
                                    Onyx.disconnect(connection);

                                    // There should be one transaction
                                    expect(Object.values(allTransactions ?? {}).length).toBe(1);
                                    const transaction = Object.values(allTransactions ?? []).find((t) => !isEmptyObject(t));
                                    transactionID = transaction?.transactionID;

                                    // The transaction should be attached to the IOU report
                                    expect(transaction?.reportID).toBe(iouReportID);

                                    // Its amount should match the amount of the expense
                                    expect(transaction?.amount).toBe(amount);

                                    // The comment should be correct
                                    expect(transaction?.comment?.comment).toBe(comment);

                                    // It should be pending
                                    expect(transaction?.pendingAction).toBe(CONST.RED_BRICK_ROAD_PENDING_ACTION.ADD);

                                    // The transactionID on the iou action should match the one from the transactions collection
                                    expect(iouAction && getOriginalMessage(iouAction)?.IOUTransactionID).toBe(transactionID);

                                    expect(transaction?.merchant).toBe(merchant);

                                    resolve();
                                },
                            });
                        }),
                )
                .then(
                    () =>
                        new Promise<void>((resolve) => {
                            const connection = Onyx.connect({
                                key: ONYXKEYS.COLLECTION.SNAPSHOT,
                                waitForCollectionCallback: true,
                                callback: (snapshotData) => {
                                    Onyx.disconnect(connection);

                                    // Snapshot data shouldn't be updated optimistically for requestMoney when the current search query type is invoice.
                                    expect(snapshotData).toBeUndefined();
                                    resolve();
                                },
                            });
                        }),
                )
                .then(mockFetch?.resume)
                .then(
                    () =>
                        new Promise<void>((resolve) => {
                            const connection = Onyx.connect({
                                key: `${ONYXKEYS.COLLECTION.REPORT_ACTIONS}${iouReportID}`,
                                waitForCollectionCallback: false,
                                callback: (reportActionsForIOUReport) => {
                                    Onyx.disconnect(connection);
                                    expect(Object.values(reportActionsForIOUReport ?? {}).length).toBe(2);
                                    Object.values(reportActionsForIOUReport ?? {}).forEach((reportAction) => expect(reportAction?.pendingAction).toBeFalsy());
                                    resolve();
                                },
                            });
                        }),
                )
                .then(
                    () =>
                        new Promise<void>((resolve) => {
                            const connection = Onyx.connect({
                                key: `${ONYXKEYS.COLLECTION.TRANSACTION}${transactionID}`,
                                waitForCollectionCallback: false,
                                callback: (transaction) => {
                                    Onyx.disconnect(connection);
                                    expect(transaction?.pendingAction).toBeFalsy();
                                    resolve();
                                },
                            });
                        }),
                );
        });

        it('updates existing chat report if there is one', () => {
            const amount = 10000;
            const comment = 'Giv money plz';
            let chatReport: Report = {
                reportID: '1234',
                type: CONST.REPORT.TYPE.CHAT,
                participants: {[RORY_ACCOUNT_ID]: RORY_PARTICIPANT, [CARLOS_ACCOUNT_ID]: CARLOS_PARTICIPANT},
            };
            const createdAction: ReportAction = {
                reportActionID: rand64(),
                actionName: CONST.REPORT.ACTIONS.TYPE.CREATED,
                created: DateUtils.getDBTime(),
            };
            let iouReportID: string | undefined;
            let iouAction: OnyxEntry<ReportAction<typeof CONST.REPORT.ACTIONS.TYPE.IOU>>;
            let iouCreatedAction: OnyxEntry<ReportAction>;
            let transactionID: string | undefined;
            mockFetch?.pause?.();
            return Onyx.set(`${ONYXKEYS.COLLECTION.REPORT}${chatReport.reportID}`, chatReport)
                .then(() =>
                    Onyx.set(`${ONYXKEYS.COLLECTION.REPORT_ACTIONS}${chatReport.reportID}`, {
                        [createdAction.reportActionID]: createdAction,
                    }),
                )
                .then(() => {
                    requestMoney({
                        report: chatReport,
                        participantParams: {
                            payeeEmail: RORY_EMAIL,
                            payeeAccountID: RORY_ACCOUNT_ID,
                            participant: {login: CARLOS_EMAIL, accountID: CARLOS_ACCOUNT_ID},
                        },
                        transactionParams: {
                            amount,
                            attendees: [],
                            currency: CONST.CURRENCY.USD,
                            created: '',
                            merchant: '',
                            comment,
                        },
                        shouldGenerateTransactionThreadReport: true,
                    });
                    return waitForBatchedUpdates();
                })
                .then(
                    () =>
                        new Promise<void>((resolve) => {
                            const connection = Onyx.connect({
                                key: ONYXKEYS.COLLECTION.REPORT,
                                waitForCollectionCallback: true,
                                callback: (allReports) => {
                                    Onyx.disconnect(connection);

                                    // The same chat report should be reused, a transaction thread and an IOU report should be created
                                    expect(Object.values(allReports ?? {}).length).toBe(3);
                                    expect(Object.values(allReports ?? {}).find((report) => report?.type === CONST.REPORT.TYPE.CHAT)?.reportID).toBe(chatReport.reportID);
                                    chatReport = Object.values(allReports ?? {}).find((report) => report?.type === CONST.REPORT.TYPE.CHAT) ?? chatReport;
                                    const iouReport = Object.values(allReports ?? {}).find((report) => report?.type === CONST.REPORT.TYPE.IOU);
                                    iouReportID = iouReport?.reportID;

                                    expect(iouReport?.participants).toEqual({
                                        [RORY_ACCOUNT_ID]: {notificationPreference: CONST.REPORT.NOTIFICATION_PREFERENCE.HIDDEN},
                                        [CARLOS_ACCOUNT_ID]: {notificationPreference: CONST.REPORT.NOTIFICATION_PREFERENCE.HIDDEN},
                                    });

                                    // They should be linked together
                                    expect(chatReport.iouReportID).toBe(iouReportID);

                                    resolve();
                                },
                            });
                        }),
                )
                .then(
                    () =>
                        new Promise<void>((resolve) => {
                            const connection = Onyx.connect({
                                key: `${ONYXKEYS.COLLECTION.REPORT_ACTIONS}${iouReportID}`,
                                waitForCollectionCallback: false,
                                callback: (allIOUReportActions) => {
                                    Onyx.disconnect(connection);

                                    iouCreatedAction = Object.values(allIOUReportActions ?? {}).find((reportAction) => reportAction.actionName === CONST.REPORT.ACTIONS.TYPE.CREATED);
                                    iouAction = Object.values(allIOUReportActions ?? {}).find((reportAction): reportAction is ReportAction<typeof CONST.REPORT.ACTIONS.TYPE.IOU> =>
                                        isMoneyRequestAction(reportAction),
                                    );
                                    const originalMessage = iouAction ? getOriginalMessage(iouAction) : null;

                                    // The CREATED action should not be created after the IOU action
                                    expect(Date.parse(iouCreatedAction?.created ?? '')).toBeLessThan(Date.parse(iouAction?.created ?? ''));

                                    // The IOUReportID should be correct
                                    expect(originalMessage?.IOUReportID).toBe(iouReportID);

                                    // The comment should be included in the IOU action
                                    expect(originalMessage?.comment).toBe(comment);

                                    // The amount in the IOU action should be correct
                                    expect(originalMessage?.amount).toBe(amount);

                                    // The IOU action type should be correct
                                    expect(originalMessage?.type).toBe(CONST.IOU.REPORT_ACTION_TYPE.CREATE);

                                    // The IOU action should be pending
                                    expect(iouAction?.pendingAction).toBe(CONST.RED_BRICK_ROAD_PENDING_ACTION.ADD);

                                    resolve();
                                },
                            });
                        }),
                )
                .then(
                    () =>
                        new Promise<void>((resolve) => {
                            const connection = Onyx.connect({
                                key: ONYXKEYS.COLLECTION.TRANSACTION,
                                waitForCollectionCallback: true,
                                callback: (allTransactions) => {
                                    Onyx.disconnect(connection);

                                    // There should be one transaction
                                    expect(Object.values(allTransactions ?? {}).length).toBe(1);
                                    const transaction = Object.values(allTransactions ?? {}).find((t) => !isEmptyObject(t));
                                    transactionID = transaction?.transactionID;
                                    const originalMessage = iouAction ? getOriginalMessage(iouAction) : null;

                                    // The transaction should be attached to the IOU report
                                    expect(transaction?.reportID).toBe(iouReportID);

                                    // Its amount should match the amount of the expense
                                    expect(transaction?.amount).toBe(amount);

                                    // The comment should be correct
                                    expect(transaction?.comment?.comment).toBe(comment);

                                    expect(transaction?.merchant).toBe(CONST.TRANSACTION.PARTIAL_TRANSACTION_MERCHANT);

                                    // It should be pending
                                    expect(transaction?.pendingAction).toBe(CONST.RED_BRICK_ROAD_PENDING_ACTION.ADD);

                                    // The transactionID on the iou action should match the one from the transactions collection
                                    expect(originalMessage?.IOUTransactionID).toBe(transactionID);

                                    resolve();
                                },
                            });
                        }),
                )
                .then(mockFetch?.resume)
                .then(waitForBatchedUpdates)
                .then(
                    () =>
                        new Promise<void>((resolve) => {
                            const connection = Onyx.connect({
                                key: `${ONYXKEYS.COLLECTION.REPORT_ACTIONS}${iouReportID}`,
                                waitForCollectionCallback: false,
                                callback: (reportActionsForIOUReport) => {
                                    Onyx.disconnect(connection);
                                    expect(Object.values(reportActionsForIOUReport ?? {}).length).toBe(2);
                                    Object.values(reportActionsForIOUReport ?? {}).forEach((reportAction) => expect(reportAction?.pendingAction).toBeFalsy());
                                    resolve();
                                },
                            });
                        }),
                )
                .then(
                    () =>
                        new Promise<void>((resolve) => {
                            const connection = Onyx.connect({
                                key: `${ONYXKEYS.COLLECTION.TRANSACTION}${transactionID}`,
                                callback: (transaction) => {
                                    Onyx.disconnect(connection);
                                    expect(transaction?.pendingAction).toBeFalsy();
                                    resolve();
                                },
                            });
                        }),
                );
        });

        it('updates existing IOU report if there is one', () => {
            const amount = 10000;
            const comment = 'Giv money plz';
            const chatReportID = '1234';
            const iouReportID = '5678';
            let chatReport: OnyxEntry<Report> = {
                reportID: chatReportID,
                type: CONST.REPORT.TYPE.CHAT,
                iouReportID,
                participants: {[RORY_ACCOUNT_ID]: RORY_PARTICIPANT, [CARLOS_ACCOUNT_ID]: CARLOS_PARTICIPANT},
            };
            const createdAction: ReportAction = {
                reportActionID: rand64(),
                actionName: CONST.REPORT.ACTIONS.TYPE.CREATED,
                created: DateUtils.getDBTime(),
            };
            const existingTransaction: Transaction = {
                transactionID: rand64(),
                amount: 1000,
                comment: {
                    comment: 'Existing transaction',
                    attendees: [{email: 'text@expensify.com', displayName: 'Test User', avatarUrl: ''}],
                },
                created: DateUtils.getDBTime(),
                currency: CONST.CURRENCY.USD,
                merchant: '',
                reportID: '',
            };
            let iouReport: OnyxEntry<Report> = {
                reportID: iouReportID,
                chatReportID,
                type: CONST.REPORT.TYPE.IOU,
                ownerAccountID: RORY_ACCOUNT_ID,
                managerID: CARLOS_ACCOUNT_ID,
                currency: CONST.CURRENCY.USD,
                total: existingTransaction.amount,
            };
            const iouAction: OnyxEntry<ReportAction<typeof CONST.REPORT.ACTIONS.TYPE.IOU>> = {
                reportActionID: rand64(),
                actionName: CONST.REPORT.ACTIONS.TYPE.IOU,
                actorAccountID: RORY_ACCOUNT_ID,
                created: DateUtils.getDBTime(),
                originalMessage: {
                    IOUReportID: iouReportID,
                    IOUTransactionID: existingTransaction.transactionID,
                    amount: existingTransaction.amount,
                    currency: CONST.CURRENCY.USD,
                    type: CONST.IOU.REPORT_ACTION_TYPE.CREATE,
                    participantAccountIDs: [RORY_ACCOUNT_ID, CARLOS_ACCOUNT_ID],
                },
            };
            let newIOUAction: OnyxEntry<ReportAction<typeof CONST.REPORT.ACTIONS.TYPE.IOU>>;
            let newTransaction: OnyxEntry<Transaction>;
            mockFetch?.pause?.();
            return Onyx.set(`${ONYXKEYS.COLLECTION.REPORT}${chatReportID}`, chatReport)
                .then(() => Onyx.set(`${ONYXKEYS.COLLECTION.REPORT}${iouReportID}`, iouReport ?? null))
                .then(() =>
                    Onyx.set(`${ONYXKEYS.COLLECTION.REPORT_ACTIONS}${iouReportID}`, {
                        [createdAction.reportActionID]: createdAction,
                        [iouAction.reportActionID]: iouAction,
                    }),
                )
                .then(() => Onyx.set(`${ONYXKEYS.COLLECTION.TRANSACTION}${existingTransaction.transactionID}`, existingTransaction))
                .then(() => {
                    if (chatReport) {
                        requestMoney({
                            report: chatReport,
                            participantParams: {
                                payeeEmail: RORY_EMAIL,
                                payeeAccountID: RORY_ACCOUNT_ID,
                                participant: {login: CARLOS_EMAIL, accountID: CARLOS_ACCOUNT_ID},
                            },
                            transactionParams: {
                                amount,
                                attendees: [],
                                currency: CONST.CURRENCY.USD,
                                created: '',
                                merchant: '',
                                comment,
                            },
                            shouldGenerateTransactionThreadReport: true,
                        });
                    }
                    return waitForBatchedUpdates();
                })
                .then(
                    () =>
                        new Promise<void>((resolve) => {
                            const connection = Onyx.connect({
                                key: ONYXKEYS.COLLECTION.REPORT,
                                waitForCollectionCallback: true,
                                callback: (allReports) => {
                                    Onyx.disconnect(connection);

                                    // No new reports should be created
                                    expect(Object.values(allReports ?? {}).length).toBe(3);
                                    expect(Object.values(allReports ?? {}).find((report) => report?.reportID === chatReportID)).toBeTruthy();
                                    expect(Object.values(allReports ?? {}).find((report) => report?.reportID === iouReportID)).toBeTruthy();

                                    chatReport = Object.values(allReports ?? {}).find((report) => report?.type === CONST.REPORT.TYPE.CHAT);
                                    iouReport = Object.values(allReports ?? {}).find((report) => report?.type === CONST.REPORT.TYPE.IOU);

                                    // The total on the iou report should be updated
                                    expect(iouReport?.total).toBe(11000);

                                    resolve();
                                },
                            });
                        }),
                )
                .then(
                    () =>
                        new Promise<void>((resolve) => {
                            const connection = Onyx.connect({
                                key: `${ONYXKEYS.COLLECTION.REPORT_ACTIONS}${iouReportID}`,
                                waitForCollectionCallback: false,
                                callback: (reportActionsForIOUReport) => {
                                    Onyx.disconnect(connection);

                                    expect(Object.values(reportActionsForIOUReport ?? {}).length).toBe(3);
                                    newIOUAction = Object.values(reportActionsForIOUReport ?? {}).find(
                                        (reportAction): reportAction is ReportAction<typeof CONST.REPORT.ACTIONS.TYPE.IOU> =>
                                            reportAction?.reportActionID !== createdAction.reportActionID && reportAction?.reportActionID !== iouAction?.reportActionID,
                                    );

                                    const newOriginalMessage = newIOUAction ? getOriginalMessage(newIOUAction) : null;

                                    // The IOUReportID should be correct
                                    expect(getOriginalMessage(iouAction)?.IOUReportID).toBe(iouReportID);

                                    // The comment should be included in the IOU action
                                    expect(newOriginalMessage?.comment).toBe(comment);

                                    // The amount in the IOU action should be correct
                                    expect(newOriginalMessage?.amount).toBe(amount);

                                    // The type of the IOU action should be correct
                                    expect(newOriginalMessage?.type).toBe(CONST.IOU.REPORT_ACTION_TYPE.CREATE);

                                    // The IOU action should be pending
                                    expect(newIOUAction?.pendingAction).toBe(CONST.RED_BRICK_ROAD_PENDING_ACTION.ADD);

                                    resolve();
                                },
                            });
                        }),
                )
                .then(
                    () =>
                        new Promise<void>((resolve) => {
                            const connection = Onyx.connect({
                                key: ONYXKEYS.COLLECTION.TRANSACTION,
                                waitForCollectionCallback: true,
                                callback: (allTransactions) => {
                                    Onyx.disconnect(connection);

                                    // There should be two transactions
                                    expect(Object.values(allTransactions ?? {}).length).toBe(2);

                                    newTransaction = Object.values(allTransactions ?? {}).find((transaction) => transaction?.transactionID !== existingTransaction.transactionID);

                                    expect(newTransaction?.reportID).toBe(iouReportID);
                                    expect(newTransaction?.amount).toBe(amount);
                                    expect(newTransaction?.comment?.comment).toBe(comment);
                                    expect(newTransaction?.merchant).toBe(CONST.TRANSACTION.PARTIAL_TRANSACTION_MERCHANT);
                                    expect(newTransaction?.pendingAction).toBe(CONST.RED_BRICK_ROAD_PENDING_ACTION.ADD);

                                    // The transactionID on the iou action should match the one from the transactions collection
                                    expect(isMoneyRequestAction(newIOUAction) ? getOriginalMessage(newIOUAction)?.IOUTransactionID : undefined).toBe(newTransaction?.transactionID);

                                    resolve();
                                },
                            });
                        }),
                )
                .then(mockFetch?.resume)
                .then(waitForNetworkPromises)
                .then(
                    () =>
                        new Promise<void>((resolve) => {
                            const connection = Onyx.connect({
                                key: `${ONYXKEYS.COLLECTION.REPORT_ACTIONS}${iouReportID}`,
                                waitForCollectionCallback: false,
                                callback: (reportActionsForIOUReport) => {
                                    Onyx.disconnect(connection);
                                    expect(Object.values(reportActionsForIOUReport ?? {}).length).toBe(3);
                                    Object.values(reportActionsForIOUReport ?? {}).forEach((reportAction) => expect(reportAction?.pendingAction).toBeFalsy());
                                    resolve();
                                },
                            });
                        }),
                )
                .then(
                    () =>
                        new Promise<void>((resolve) => {
                            const connection = Onyx.connect({
                                key: ONYXKEYS.COLLECTION.TRANSACTION,
                                waitForCollectionCallback: true,
                                callback: (allTransactions) => {
                                    Onyx.disconnect(connection);
                                    Object.values(allTransactions ?? {}).forEach((transaction) => expect(transaction?.pendingAction).toBeFalsy());
                                    resolve();
                                },
                            });
                        }),
                );
        });

        it('correctly implements RedBrickRoad error handling', () => {
            const amount = 10000;
            const comment = 'Giv money plz';
            let chatReportID: string | undefined;
            let iouReportID: string | undefined;
            let createdAction: OnyxEntry<ReportAction>;
            let iouAction: OnyxEntry<ReportAction<typeof CONST.REPORT.ACTIONS.TYPE.IOU>>;
            let transactionID: string | undefined;
            let transactionThreadReport: OnyxEntry<Report>;
            let transactionThreadAction: OnyxEntry<ReportAction>;
            mockFetch?.pause?.();
            requestMoney({
                report: {reportID: ''},
                participantParams: {
                    payeeEmail: RORY_EMAIL,
                    payeeAccountID: RORY_ACCOUNT_ID,
                    participant: {login: CARLOS_EMAIL, accountID: CARLOS_ACCOUNT_ID},
                },
                transactionParams: {
                    amount,
                    attendees: [],
                    currency: CONST.CURRENCY.USD,
                    created: '',
                    merchant: '',
                    comment,
                },
                shouldGenerateTransactionThreadReport: true,
            });
            return (
                waitForBatchedUpdates()
                    .then(
                        () =>
                            new Promise<void>((resolve) => {
                                const connection = Onyx.connect({
                                    key: ONYXKEYS.COLLECTION.REPORT,
                                    waitForCollectionCallback: true,
                                    callback: (allReports) => {
                                        Onyx.disconnect(connection);

                                        // A chat report, transaction thread and an iou report should be created
                                        const chatReports = Object.values(allReports ?? {}).filter((report) => report?.type === CONST.REPORT.TYPE.CHAT);
                                        const iouReports = Object.values(allReports ?? {}).filter((report) => report?.type === CONST.REPORT.TYPE.IOU);
                                        expect(Object.values(chatReports).length).toBe(2);
                                        expect(Object.values(iouReports).length).toBe(1);
                                        const chatReport = chatReports.at(0);
                                        chatReportID = chatReport?.reportID;
                                        transactionThreadReport = chatReports.at(1);

                                        const iouReport = iouReports.at(0);
                                        iouReportID = iouReport?.reportID;

                                        expect(chatReport?.participants).toStrictEqual({[RORY_ACCOUNT_ID]: RORY_PARTICIPANT, [CARLOS_ACCOUNT_ID]: CARLOS_PARTICIPANT});

                                        // They should be linked together
                                        expect(chatReport?.participants).toStrictEqual({[RORY_ACCOUNT_ID]: RORY_PARTICIPANT, [CARLOS_ACCOUNT_ID]: CARLOS_PARTICIPANT});
                                        expect(chatReport?.iouReportID).toBe(iouReport?.reportID);

                                        resolve();
                                    },
                                });
                            }),
                    )
                    .then(
                        () =>
                            new Promise<void>((resolve) => {
                                const connection = Onyx.connect({
                                    key: `${ONYXKEYS.COLLECTION.REPORT_ACTIONS}${iouReportID}`,
                                    waitForCollectionCallback: false,
                                    callback: (reportActionsForIOUReport) => {
                                        Onyx.disconnect(connection);

                                        // The chat report should have a CREATED action and IOU action
                                        expect(Object.values(reportActionsForIOUReport ?? {}).length).toBe(2);
                                        const createdActions =
                                            Object.values(reportActionsForIOUReport ?? {}).filter((reportAction) => reportAction?.actionName === CONST.REPORT.ACTIONS.TYPE.CREATED) ?? null;
                                        const iouActions =
                                            Object.values(reportActionsForIOUReport ?? {}).filter((reportAction): reportAction is ReportAction<typeof CONST.REPORT.ACTIONS.TYPE.IOU> =>
                                                isMoneyRequestAction(reportAction),
                                            ) ?? null;
                                        expect(Object.values(createdActions).length).toBe(1);
                                        expect(Object.values(iouActions).length).toBe(1);
                                        createdAction = createdActions.at(0);
                                        iouAction = iouActions.at(0);
                                        const originalMessage = getOriginalMessage(iouAction);

                                        // The CREATED action should not be created after the IOU action
                                        expect(Date.parse(createdAction?.created ?? '')).toBeLessThan(Date.parse(iouAction?.created ?? ''));

                                        // The IOUReportID should be correct
                                        expect(originalMessage?.IOUReportID).toBe(iouReportID);

                                        // The comment should be included in the IOU action
                                        expect(originalMessage?.comment).toBe(comment);

                                        // The amount in the IOU action should be correct
                                        expect(originalMessage?.amount).toBe(amount);

                                        // The type should be correct
                                        expect(originalMessage?.type).toBe(CONST.IOU.REPORT_ACTION_TYPE.CREATE);

                                        // Both actions should be pending
                                        expect(createdAction?.pendingAction).toBe(CONST.RED_BRICK_ROAD_PENDING_ACTION.ADD);
                                        expect(iouAction?.pendingAction).toBe(CONST.RED_BRICK_ROAD_PENDING_ACTION.ADD);

                                        resolve();
                                    },
                                });
                            }),
                    )
                    .then(
                        () =>
                            new Promise<void>((resolve) => {
                                const connection = Onyx.connect({
                                    key: ONYXKEYS.COLLECTION.TRANSACTION,
                                    waitForCollectionCallback: true,
                                    callback: (allTransactions) => {
                                        Onyx.disconnect(connection);

                                        // There should be one transaction
                                        expect(Object.values(allTransactions ?? {}).length).toBe(1);
                                        const transaction = Object.values(allTransactions ?? {}).find((t) => !isEmptyObject(t));
                                        transactionID = transaction?.transactionID;

                                        expect(transaction?.reportID).toBe(iouReportID);
                                        expect(transaction?.amount).toBe(amount);
                                        expect(transaction?.comment?.comment).toBe(comment);
                                        expect(transaction?.merchant).toBe(CONST.TRANSACTION.PARTIAL_TRANSACTION_MERCHANT);
                                        expect(transaction?.pendingAction).toBe(CONST.RED_BRICK_ROAD_PENDING_ACTION.ADD);

                                        // The transactionID on the iou action should match the one from the transactions collection
                                        expect(iouAction && getOriginalMessage(iouAction)?.IOUTransactionID).toBe(transactionID);

                                        resolve();
                                    },
                                });
                            }),
                    )
                    .then((): Promise<unknown> => {
                        mockFetch?.fail?.();
                        return mockFetch?.resume?.() as Promise<unknown>;
                    })
                    .then(
                        () =>
                            new Promise<void>((resolve) => {
                                const connection = Onyx.connect({
                                    key: `${ONYXKEYS.COLLECTION.REPORT_ACTIONS}${iouReportID}`,
                                    waitForCollectionCallback: false,
                                    callback: (reportActionsForIOUReport) => {
                                        Onyx.disconnect(connection);
                                        expect(Object.values(reportActionsForIOUReport ?? {}).length).toBe(2);
                                        iouAction = Object.values(reportActionsForIOUReport ?? {}).find((reportAction): reportAction is ReportAction<typeof CONST.REPORT.ACTIONS.TYPE.IOU> =>
                                            isMoneyRequestAction(reportAction),
                                        );
                                        expect(iouAction?.pendingAction).toBe(CONST.RED_BRICK_ROAD_PENDING_ACTION.ADD);
                                        resolve();
                                    },
                                });
                            }),
                    )
                    .then(
                        () =>
                            new Promise<void>((resolve) => {
                                const connection = Onyx.connect({
                                    key: ONYXKEYS.COLLECTION.REPORT_ACTIONS,
                                    waitForCollectionCallback: true,
                                    callback: (reportActionsForTransactionThread) => {
                                        Onyx.disconnect(connection);
                                        expect(Object.values(reportActionsForTransactionThread ?? {}).length).toBe(3);
                                        transactionThreadAction = Object.values(
                                            reportActionsForTransactionThread?.[`${ONYXKEYS.COLLECTION.REPORT_ACTIONS}${transactionThreadReport?.reportID}`] ?? {},
                                        ).find((reportAction) => reportAction.actionName === CONST.REPORT.ACTIONS.TYPE.CREATED);
                                        expect(transactionThreadAction?.pendingAction).toBe(CONST.RED_BRICK_ROAD_PENDING_ACTION.ADD);
                                        resolve();
                                    },
                                });
                            }),
                    )
                    .then(
                        () =>
                            new Promise<void>((resolve) => {
                                const connection = Onyx.connect({
                                    key: `${ONYXKEYS.COLLECTION.TRANSACTION}${transactionID}`,
                                    waitForCollectionCallback: false,
                                    callback: (transaction) => {
                                        Onyx.disconnect(connection);
                                        expect(transaction?.pendingAction).toBe(CONST.RED_BRICK_ROAD_PENDING_ACTION.ADD);
                                        expect(transaction?.errors).toBeTruthy();
                                        // eslint-disable-next-line @typescript-eslint/no-deprecated
                                        expect(Object.values(transaction?.errors ?? {}).at(0)).toEqual(translateLocal('iou.error.genericCreateFailureMessage'));
                                        resolve();
                                    },
                                });
                            }),
                    )

                    // If the user clears the errors on the IOU action
                    .then(
                        () =>
                            new Promise<void>((resolve) => {
                                if (iouReportID) {
                                    clearAllRelatedReportActionErrors(iouReportID, iouAction ?? null);
                                }
                                resolve();
                            }),
                    )

                    // Then the reportAction from chat report should be removed from Onyx
                    .then(
                        () =>
                            new Promise<void>((resolve) => {
                                const connection = Onyx.connect({
                                    key: `${ONYXKEYS.COLLECTION.REPORT_ACTIONS}${chatReportID}`,
                                    waitForCollectionCallback: false,
                                    callback: (reportActionsForReport) => {
                                        Onyx.disconnect(connection);
                                        iouAction = Object.values(reportActionsForReport ?? {}).find((reportAction): reportAction is ReportAction<typeof CONST.REPORT.ACTIONS.TYPE.IOU> =>
                                            isMoneyRequestAction(reportAction),
                                        );
                                        expect(iouAction).toBeFalsy();
                                        resolve();
                                    },
                                });
                            }),
                    )

                    // Then the reportAction from iou report should be removed from Onyx
                    .then(
                        () =>
                            new Promise<void>((resolve) => {
                                const connection = Onyx.connect({
                                    key: `${ONYXKEYS.COLLECTION.REPORT_ACTIONS}${iouReportID}`,
                                    waitForCollectionCallback: false,
                                    callback: (reportActionsForReport) => {
                                        Onyx.disconnect(connection);
                                        iouAction = Object.values(reportActionsForReport ?? {}).find((reportAction): reportAction is ReportAction<typeof CONST.REPORT.ACTIONS.TYPE.IOU> =>
                                            isMoneyRequestAction(reportAction),
                                        );
                                        expect(iouAction).toBeFalsy();
                                        resolve();
                                    },
                                });
                            }),
                    )

                    // Then the reportAction from transaction report should be removed from Onyx
                    .then(
                        () =>
                            new Promise<void>((resolve) => {
                                const connection = Onyx.connect({
                                    key: `${ONYXKEYS.COLLECTION.REPORT_ACTIONS}${transactionThreadReport?.reportID}`,
                                    waitForCollectionCallback: false,
                                    callback: (reportActionsForReport) => {
                                        Onyx.disconnect(connection);
                                        expect(reportActionsForReport).toMatchObject({});
                                        resolve();
                                    },
                                });
                            }),
                    )

                    // Along with the associated transaction
                    .then(
                        () =>
                            new Promise<void>((resolve) => {
                                const connection = Onyx.connect({
                                    key: `${ONYXKEYS.COLLECTION.TRANSACTION}${transactionID}`,
                                    waitForCollectionCallback: false,
                                    callback: (transaction) => {
                                        Onyx.disconnect(connection);
                                        expect(transaction).toBeFalsy();
                                        resolve();
                                    },
                                });
                            }),
                    )

                    // If a user clears the errors on the CREATED action (which, technically are just errors on the report)
                    .then(
                        () =>
                            new Promise<void>((resolve) => {
                                if (chatReportID) {
                                    deleteReport(chatReportID);
                                }
                                if (transactionThreadReport?.reportID) {
                                    deleteReport(transactionThreadReport?.reportID);
                                }
                                resolve();
                            }),
                    )

                    // Then the report should be deleted
                    .then(
                        () =>
                            new Promise<void>((resolve) => {
                                const connection = Onyx.connect({
                                    key: ONYXKEYS.COLLECTION.REPORT,
                                    waitForCollectionCallback: true,
                                    callback: (allReports) => {
                                        Onyx.disconnect(connection);
                                        Object.values(allReports ?? {}).forEach((report) => expect(report).toBeFalsy());
                                        resolve();
                                    },
                                });
                            }),
                    )

                    // All reportActions should also be deleted
                    .then(
                        () =>
                            new Promise<void>((resolve) => {
                                const connection = Onyx.connect({
                                    key: ONYXKEYS.COLLECTION.REPORT_ACTIONS,
                                    waitForCollectionCallback: false,
                                    callback: (allReportActions) => {
                                        Onyx.disconnect(connection);
                                        Object.values(allReportActions ?? {}).forEach((reportAction) => expect(reportAction).toBeFalsy());
                                        resolve();
                                    },
                                });
                            }),
                    )

                    // All transactions should also be deleted
                    .then(
                        () =>
                            new Promise<void>((resolve) => {
                                const connection = Onyx.connect({
                                    key: ONYXKEYS.COLLECTION.TRANSACTION,
                                    waitForCollectionCallback: true,
                                    callback: (allTransactions) => {
                                        Onyx.disconnect(connection);
                                        Object.values(allTransactions ?? {}).forEach((transaction) => expect(transaction).toBeFalsy());
                                        resolve();
                                    },
                                });
                            }),
                    )

                    // Cleanup
                    .then(mockFetch?.succeed)
            );
        });

        it('correctly implements RedBrickRoad error handling for ShareTrackedExpense when inviting new user to workspace', async () => {
            const amount = 5000;
            const comment = 'Shared tracked expense test';

            // Setup test data - create a self DM report and policy expense chat
            const selfDMReport: Report = {
                reportID: '1',
                type: CONST.REPORT.TYPE.CHAT,
                chatType: CONST.REPORT.CHAT_TYPE.SELF_DM,
                participants: {[RORY_ACCOUNT_ID]: RORY_PARTICIPANT},
            };

            const policy: Policy = {
                id: 'policy123',
                name: 'Test Policy',
                role: CONST.POLICY.ROLE.ADMIN,
                type: CONST.POLICY.TYPE.TEAM,
                owner: RORY_EMAIL,
                outputCurrency: CONST.CURRENCY.USD,
                isPolicyExpenseChatEnabled: true,
                employeeList: {
                    [CARLOS_EMAIL]: {
                        role: CONST.POLICY.ROLE.ADMIN,
                    },
                },
            };

            const policyExpenseChat: Report = {
                reportID: '2',
                type: CONST.REPORT.TYPE.CHAT,
                chatType: CONST.REPORT.CHAT_TYPE.POLICY_EXPENSE_CHAT,
                policyID: policy.id,
                participants: {
                    [RORY_ACCOUNT_ID]: RORY_PARTICIPANT,
                    [CARLOS_ACCOUNT_ID]: CARLOS_PARTICIPANT,
                },
            };

            // New accountant that is NOT in the workspace employee list (this will trigger the invitation)
            const accountant = {
                accountID: 999,
                login: 'newaccountant@test.com',
                email: 'newaccountant@test.com',
            };

            mockFetch?.pause?.();

            // Setup initial data
            await Promise.all([
                Onyx.set(`${ONYXKEYS.COLLECTION.REPORT}${selfDMReport.reportID}`, selfDMReport),
                Onyx.set(`${ONYXKEYS.COLLECTION.REPORT}${policyExpenseChat.reportID}`, policyExpenseChat),
                Onyx.set(`${ONYXKEYS.COLLECTION.POLICY}${policy.id}`, policy),
                Onyx.merge(ONYXKEYS.PERSONAL_DETAILS_LIST, {[accountant.accountID]: accountant}),
            ]);
            await waitForBatchedUpdates();

            // First create a tracked expense in self DM
            trackExpense({
                report: selfDMReport,
                isDraftPolicy: true,
                action: CONST.IOU.ACTION.CREATE,
                participantParams: {
                    payeeEmail: RORY_EMAIL,
                    payeeAccountID: RORY_ACCOUNT_ID,
                    participant: {accountID: RORY_ACCOUNT_ID},
                },
                transactionParams: {
                    amount,
                    currency: CONST.CURRENCY.USD,
                    created: format(new Date(), CONST.DATE.FNS_FORMAT_STRING),
                    merchant: 'Test Merchant',
                    comment,
                    billable: false,
                },
            });

            mockFetch?.resume?.();
            await waitForBatchedUpdates();

            // Capture the created tracked expense data
            let selfDMReportID: string | undefined;
            await getOnyxData({
                key: ONYXKEYS.COLLECTION.REPORT,
                waitForCollectionCallback: true,
                callback: (reports) => {
                    const selfDMReportOnyx = Object.values(reports ?? {}).find((report) => report?.reportID === selfDMReport.reportID);
                    selfDMReportID = selfDMReportOnyx?.reportID;
                },
            });

            const reportActions = await getOnyxValue(`${ONYXKEYS.COLLECTION.REPORT_ACTIONS}${selfDMReportID}`);
            const actions = Object.values(reportActions ?? {});
            const linkedTrackedExpenseReportAction = actions.find((action) => action && isMoneyRequestAction(action));
            const actionableWhisperReportActionID = actions.find((action) => action && isActionableTrackExpense(action))?.reportActionID;

            let linkedTrackedExpenseReportID: string | undefined;
            await getOnyxData({
                key: ONYXKEYS.COLLECTION.TRANSACTION,
                waitForCollectionCallback: true,
                callback: (allTransactions) => {
                    const transaction = Object.values(allTransactions ?? {}).find((t) => !isEmptyObject(t));
                    linkedTrackedExpenseReportID = transaction?.reportID;
                },
            });

            // Now pause fetch and share the tracked expense with accountant
            mockFetch?.pause?.();
            trackExpense({
                report: policyExpenseChat,
                isDraftPolicy: false,
                action: CONST.IOU.ACTION.SHARE,
                participantParams: {
                    payeeEmail: RORY_EMAIL,
                    payeeAccountID: RORY_ACCOUNT_ID,
                    participant: {reportID: policyExpenseChat.reportID, isPolicyExpenseChat: true},
                },
                policyParams: {
                    policy,
                },
                transactionParams: {
                    amount,
                    currency: CONST.CURRENCY.USD,
                    created: format(new Date(), CONST.DATE.FNS_FORMAT_STRING),
                    merchant: 'Test Merchant',
                    comment,
                    billable: false,
                    actionableWhisperReportActionID,
                    linkedTrackedExpenseReportAction,
                    linkedTrackedExpenseReportID,
                },
                accountantParams: {
                    accountant,
                },
            });
            await waitForBatchedUpdates();

            // Simulate network failure
            mockFetch?.fail?.();
            await (mockFetch?.resume?.() as Promise<unknown>);

            // Verify error handling after failure - focus on workspace invitation error
            const policyData = await getOnyxValue(`${ONYXKEYS.COLLECTION.POLICY}${policy.id}`);

            // The new accountant should have been added to the employee list with error
            const accountantEmployee = policyData?.employeeList?.[accountant.email];
            expect(accountantEmployee).toBeTruthy();
            expect(accountantEmployee?.errors).toBeTruthy();
            // eslint-disable-next-line @typescript-eslint/no-deprecated
            expect(Object.values(accountantEmployee?.errors ?? {}).at(0)).toEqual(translateLocal('workspace.people.error.genericAdd'));

            // Cleanup
            mockFetch?.succeed?.();
        });

        it('does not trigger notifyNewAction when doing the money request in a money request report', () => {
            requestMoney({
                report: {reportID: '123', type: CONST.REPORT.TYPE.EXPENSE},
                participantParams: {
                    payeeEmail: RORY_EMAIL,
                    payeeAccountID: RORY_ACCOUNT_ID,
                    participant: {login: CARLOS_EMAIL, accountID: CARLOS_ACCOUNT_ID},
                },
                transactionParams: {
                    amount: 1,
                    attendees: [],
                    currency: CONST.CURRENCY.USD,
                    created: '',
                    merchant: '',
                    comment: '',
                },
                shouldGenerateTransactionThreadReport: true,
            });
            expect(notifyNewAction).toHaveBeenCalledTimes(0);
        });

        it('trigger notifyNewAction when doing the money request in a chat report', () => {
            requestMoney({
                report: {reportID: '123'},
                participantParams: {
                    payeeEmail: RORY_EMAIL,
                    payeeAccountID: RORY_ACCOUNT_ID,
                    participant: {login: CARLOS_EMAIL, accountID: CARLOS_ACCOUNT_ID},
                },
                transactionParams: {
                    amount: 1,
                    attendees: [],
                    currency: CONST.CURRENCY.USD,
                    created: '',
                    merchant: '',
                    comment: '',
                },
                shouldGenerateTransactionThreadReport: true,
            });
            expect(Navigation.setNavigationActionToMicrotaskQueue).toHaveBeenCalledTimes(1);
        });

        it('increase the nonReimbursableTotal only when the expense is not reimbursable', async () => {
            const expenseReport: Report = {
                ...createRandomReport(0),
                type: CONST.REPORT.TYPE.EXPENSE,
                nonReimbursableTotal: 0,
                total: 0,
                ownerAccountID: RORY_ACCOUNT_ID,
                currency: CONST.CURRENCY.USD,
            };
            const workspaceChat: Report = {
                ...createRandomReport(1),
                type: CONST.REPORT.TYPE.CHAT,
                chatType: CONST.REPORT.CHAT_TYPE.POLICY_EXPENSE_CHAT,
                iouReportID: expenseReport.reportID,
            };
            await Onyx.set(`${ONYXKEYS.COLLECTION.REPORT}${expenseReport.reportID}`, expenseReport);
            await Onyx.set(`${ONYXKEYS.COLLECTION.REPORT}${workspaceChat.reportID}`, workspaceChat);

            requestMoney({
                report: expenseReport,
                participantParams: {
                    payeeEmail: RORY_EMAIL,
                    payeeAccountID: RORY_ACCOUNT_ID,
                    participant: {reportID: workspaceChat.reportID, isPolicyExpenseChat: true},
                },
                transactionParams: {
                    amount: 100,
                    attendees: [],
                    currency: CONST.CURRENCY.USD,
                    created: '',
                    merchant: '',
                    comment: '',
                    reimbursable: true,
                },
                shouldGenerateTransactionThreadReport: true,
            });

            await waitForBatchedUpdates();

            const nonReimbursableTotal = await new Promise<number>((resolve) => {
                const connection = Onyx.connect({
                    key: `${ONYXKEYS.COLLECTION.REPORT}${expenseReport.reportID}`,
                    callback: (report) => {
                        Onyx.disconnect(connection);
                        resolve(report?.nonReimbursableTotal ?? 0);
                    },
                });
            });

            expect(nonReimbursableTotal).toBe(0);

            requestMoney({
                report: expenseReport,
                participantParams: {
                    payeeEmail: RORY_EMAIL,
                    payeeAccountID: RORY_ACCOUNT_ID,
                    participant: {reportID: workspaceChat.reportID, isPolicyExpenseChat: true},
                },
                transactionParams: {
                    amount: 100,
                    attendees: [],
                    currency: CONST.CURRENCY.USD,
                    created: '',
                    merchant: '',
                    comment: '',
                    reimbursable: false,
                },
                shouldGenerateTransactionThreadReport: true,
            });

            await waitForBatchedUpdates();

            const newNonReimbursableTotal = await new Promise<number>((resolve) => {
                const connection = Onyx.connect({
                    key: `${ONYXKEYS.COLLECTION.REPORT}${expenseReport?.reportID}`,
                    callback: (report) => {
                        Onyx.disconnect(connection);
                        resolve(report?.nonReimbursableTotal ?? 0);
                    },
                });
            });

            expect(newNonReimbursableTotal).toBe(-100);
        });
    });

    describe('createDistanceRequest', () => {
        it('does not trigger notifyNewAction when doing the money request in a money request report', () => {
            createDistanceRequest({
                report: {reportID: '123', type: CONST.REPORT.TYPE.EXPENSE},
                participants: [],
                transactionParams: {
                    amount: 1,
                    attendees: [],
                    currency: CONST.CURRENCY.USD,
                    created: '',
                    merchant: '',
                    comment: '',
                    validWaypoints: {},
                },
            });
            expect(notifyNewAction).toHaveBeenCalledTimes(0);
        });

        it('trigger notifyNewAction when doing the money request in a chat report', () => {
            createDistanceRequest({
                report: {reportID: '123'},
                participants: [],
                transactionParams: {
                    amount: 1,
                    attendees: [],
                    currency: CONST.CURRENCY.USD,
                    created: '',
                    merchant: '',
                    comment: '',
                    validWaypoints: {},
                },
            });
            expect(notifyNewAction).toHaveBeenCalledTimes(1);
        });
    });

    describe('split expense', () => {
        it('creates and updates new chats and IOUs as needed', () => {
            jest.setTimeout(10 * 1000);
            /*
             * Given that:
             *   - Rory and Carlos have chatted before
             *   - Rory and Jules have chatted before and have an active IOU report
             *   - Rory and Vit have never chatted together before
             *   - There is no existing group chat with the four of them
             */
            const amount = 400;
            const comment = 'Yes, I am splitting a bill for $4 USD';
            const merchant = 'Yema Kitchen';
            let carlosChatReport: OnyxEntry<Report> = {
                reportID: rand64(),
                type: CONST.REPORT.TYPE.CHAT,
                participants: {[RORY_ACCOUNT_ID]: RORY_PARTICIPANT, [CARLOS_ACCOUNT_ID]: CARLOS_PARTICIPANT},
            };
            const carlosCreatedAction: OnyxEntry<ReportAction> = {
                reportActionID: rand64(),
                actionName: CONST.REPORT.ACTIONS.TYPE.CREATED,
                created: DateUtils.getDBTime(),
                reportID: carlosChatReport.reportID,
            };
            const julesIOUReportID = rand64();
            let julesChatReport: OnyxEntry<Report> = {
                reportID: rand64(),
                type: CONST.REPORT.TYPE.CHAT,
                iouReportID: julesIOUReportID,
                participants: {[RORY_ACCOUNT_ID]: RORY_PARTICIPANT, [JULES_ACCOUNT_ID]: JULES_PARTICIPANT},
            };
            const julesChatCreatedAction: OnyxEntry<ReportAction> = {
                reportActionID: rand64(),
                actionName: CONST.REPORT.ACTIONS.TYPE.CREATED,
                created: DateUtils.getDBTime(),
                reportID: julesChatReport.reportID,
            };
            const julesCreatedAction: OnyxEntry<ReportAction> = {
                reportActionID: rand64(),
                actionName: CONST.REPORT.ACTIONS.TYPE.CREATED,
                created: DateUtils.getDBTime(),
                reportID: julesIOUReportID,
            };
            jest.advanceTimersByTime(200);
            const julesExistingTransaction: OnyxEntry<Transaction> = {
                transactionID: rand64(),
                amount: 1000,
                comment: {
                    comment: 'This is an existing transaction',
                    attendees: [{email: 'text@expensify.com', displayName: 'Test User', avatarUrl: ''}],
                },
                created: DateUtils.getDBTime(),
                currency: '',
                merchant: '',
                reportID: '',
            };
            let julesIOUReport: OnyxEntry<Report> = {
                reportID: julesIOUReportID,
                chatReportID: julesChatReport.reportID,
                type: CONST.REPORT.TYPE.IOU,
                ownerAccountID: RORY_ACCOUNT_ID,
                managerID: JULES_ACCOUNT_ID,
                currency: CONST.CURRENCY.USD,
                total: julesExistingTransaction?.amount,
            };
            const julesExistingIOUAction: OnyxEntry<ReportAction> = {
                reportActionID: rand64(),
                actionName: CONST.REPORT.ACTIONS.TYPE.IOU,
                actorAccountID: RORY_ACCOUNT_ID,
                created: DateUtils.getDBTime(),
                originalMessage: {
                    IOUReportID: julesIOUReportID,
                    IOUTransactionID: julesExistingTransaction?.transactionID,
                    amount: julesExistingTransaction?.amount ?? 0,
                    currency: CONST.CURRENCY.USD,
                    type: CONST.IOU.REPORT_ACTION_TYPE.CREATE,
                    participantAccountIDs: [RORY_ACCOUNT_ID, JULES_ACCOUNT_ID],
                },
                reportID: julesIOUReportID,
            };

            let carlosIOUReport: OnyxEntry<Report>;
            let carlosIOUAction: OnyxEntry<ReportAction<typeof CONST.REPORT.ACTIONS.TYPE.IOU>>;
            let carlosIOUCreatedAction: OnyxEntry<ReportAction>;
            let carlosTransaction: OnyxEntry<Transaction>;

            let julesIOUAction: OnyxEntry<ReportAction<typeof CONST.REPORT.ACTIONS.TYPE.IOU>>;
            let julesIOUCreatedAction: OnyxEntry<ReportAction>;
            let julesTransaction: OnyxEntry<Transaction>;

            let vitChatReport: OnyxEntry<Report>;
            let vitIOUReport: OnyxEntry<Report>;
            let vitCreatedAction: OnyxEntry<ReportAction>;
            let vitIOUAction: OnyxEntry<ReportAction<typeof CONST.REPORT.ACTIONS.TYPE.IOU>>;
            let vitTransaction: OnyxEntry<Transaction>;

            let groupChat: OnyxEntry<Report>;
            let groupCreatedAction: OnyxEntry<ReportAction>;
            let groupIOUAction: OnyxEntry<ReportAction<typeof CONST.REPORT.ACTIONS.TYPE.IOU>>;
            let groupTransaction: OnyxEntry<Transaction>;

            const reportCollectionDataSet = toCollectionDataSet(ONYXKEYS.COLLECTION.REPORT, [carlosChatReport, julesChatReport, julesIOUReport], (item) => item.reportID);

            const carlosActionsCollectionDataSet = toCollectionDataSet(
                `${ONYXKEYS.COLLECTION.REPORT_ACTIONS}`,
                [
                    {
                        [carlosCreatedAction.reportActionID]: carlosCreatedAction,
                    },
                ],
                (item) => item[carlosCreatedAction.reportActionID].reportID,
            );

            const julesActionsCollectionDataSet = toCollectionDataSet(
                `${ONYXKEYS.COLLECTION.REPORT_ACTIONS}`,
                [
                    {
                        [julesCreatedAction.reportActionID]: julesCreatedAction,
                        [julesExistingIOUAction.reportActionID]: julesExistingIOUAction,
                    },
                ],
                (item) => item[julesCreatedAction.reportActionID].reportID,
            );

            const julesCreatedActionsCollectionDataSet = toCollectionDataSet(
                `${ONYXKEYS.COLLECTION.REPORT_ACTIONS}`,
                [
                    {
                        [julesChatCreatedAction.reportActionID]: julesChatCreatedAction,
                    },
                ],
                (item) => item[julesChatCreatedAction.reportActionID].reportID,
            );

            return Onyx.mergeCollection(ONYXKEYS.COLLECTION.REPORT, {
                ...reportCollectionDataSet,
            })
                .then(() =>
                    Onyx.mergeCollection(ONYXKEYS.COLLECTION.REPORT_ACTIONS, {
                        ...carlosActionsCollectionDataSet,
                        ...julesCreatedActionsCollectionDataSet,
                        ...julesActionsCollectionDataSet,
                    }),
                )
                .then(() => Onyx.set(`${ONYXKEYS.COLLECTION.TRANSACTION}${julesExistingTransaction?.transactionID}`, julesExistingTransaction))
                .then(() => {
                    // When we split a bill offline
                    mockFetch?.pause?.();
                    splitBill(
                        // TODO: Migrate after the backend accepts accountIDs
                        {
                            participants: [
                                [CARLOS_EMAIL, String(CARLOS_ACCOUNT_ID)],
                                [JULES_EMAIL, String(JULES_ACCOUNT_ID)],
                                [VIT_EMAIL, String(VIT_ACCOUNT_ID)],
                            ].map(([email, accountID]) => ({login: email, accountID: Number(accountID)})),
                            currentUserLogin: RORY_EMAIL,
                            currentUserAccountID: RORY_ACCOUNT_ID,
                            amount,
                            comment,
                            currency: CONST.CURRENCY.USD,
                            merchant,
                            created: '',
                            tag: '',
                            existingSplitChatReportID: '',
                        },
                    );
                    return waitForBatchedUpdates();
                })
                .then(
                    () =>
                        new Promise<void>((resolve) => {
                            const connection = Onyx.connect({
                                key: ONYXKEYS.COLLECTION.REPORT,
                                waitForCollectionCallback: true,
                                callback: (allReports) => {
                                    Onyx.disconnect(connection);

                                    // There should now be 10 reports
                                    expect(Object.values(allReports ?? {}).length).toBe(10);

                                    // 1. The chat report with Rory + Carlos
                                    carlosChatReport = Object.values(allReports ?? {}).find((report) => report?.reportID === carlosChatReport?.reportID);
                                    expect(isEmptyObject(carlosChatReport)).toBe(false);
                                    expect(carlosChatReport?.pendingFields).toBeFalsy();

                                    // 2. The IOU report with Rory + Carlos (new)
                                    carlosIOUReport = Object.values(allReports ?? {}).find((report) => report?.type === CONST.REPORT.TYPE.IOU && report.managerID === CARLOS_ACCOUNT_ID);
                                    expect(isEmptyObject(carlosIOUReport)).toBe(false);
                                    expect(carlosIOUReport?.total).toBe(amount / 4);

                                    // 3. The chat report with Rory + Jules
                                    julesChatReport = Object.values(allReports ?? {}).find((report) => report?.reportID === julesChatReport?.reportID);
                                    expect(isEmptyObject(julesChatReport)).toBe(false);
                                    expect(julesChatReport?.pendingFields).toBeFalsy();

                                    // 4. The IOU report with Rory + Jules
                                    julesIOUReport = Object.values(allReports ?? {}).find((report) => report?.reportID === julesIOUReport?.reportID);
                                    expect(isEmptyObject(julesIOUReport)).toBe(false);
                                    expect(julesChatReport?.pendingFields).toBeFalsy();
                                    expect(julesIOUReport?.total).toBe((julesExistingTransaction?.amount ?? 0) + amount / 4);

                                    // 5. The chat report with Rory + Vit (new)
                                    vitChatReport = Object.values(allReports ?? {}).find(
                                        (report) =>
                                            report?.type === CONST.REPORT.TYPE.CHAT &&
                                            deepEqual(report.participants, {[RORY_ACCOUNT_ID]: RORY_PARTICIPANT, [VIT_ACCOUNT_ID]: VIT_PARTICIPANT}),
                                    );
                                    expect(isEmptyObject(vitChatReport)).toBe(false);
                                    expect(vitChatReport?.pendingFields).toStrictEqual({createChat: CONST.RED_BRICK_ROAD_PENDING_ACTION.ADD});

                                    // 6. The IOU report with Rory + Vit (new)
                                    vitIOUReport = Object.values(allReports ?? {}).find((report) => report?.type === CONST.REPORT.TYPE.IOU && report.managerID === VIT_ACCOUNT_ID);
                                    expect(isEmptyObject(vitIOUReport)).toBe(false);
                                    expect(vitIOUReport?.total).toBe(amount / 4);

                                    // 7. The group chat with everyone
                                    groupChat = Object.values(allReports ?? {}).find(
                                        (report) =>
                                            report?.type === CONST.REPORT.TYPE.CHAT &&
                                            deepEqual(report.participants, {
                                                [CARLOS_ACCOUNT_ID]: CARLOS_PARTICIPANT,
                                                [JULES_ACCOUNT_ID]: JULES_PARTICIPANT,
                                                [VIT_ACCOUNT_ID]: VIT_PARTICIPANT,
                                                [RORY_ACCOUNT_ID]: RORY_PARTICIPANT,
                                            }),
                                    );
                                    expect(isEmptyObject(groupChat)).toBe(false);
                                    expect(groupChat?.pendingFields).toStrictEqual({createChat: CONST.RED_BRICK_ROAD_PENDING_ACTION.ADD});

                                    // The 1:1 chat reports and the IOU reports should be linked together
                                    expect(carlosChatReport?.iouReportID).toBe(carlosIOUReport?.reportID);
                                    expect(carlosIOUReport?.chatReportID).toBe(carlosChatReport?.reportID);
                                    Object.values(carlosIOUReport?.participants ?? {}).forEach((participant) => {
                                        expect(participant.notificationPreference).toBe(CONST.REPORT.NOTIFICATION_PREFERENCE.HIDDEN);
                                    });

                                    expect(julesChatReport?.iouReportID).toBe(julesIOUReport?.reportID);
                                    expect(julesIOUReport?.chatReportID).toBe(julesChatReport?.reportID);

                                    expect(vitChatReport?.iouReportID).toBe(vitIOUReport?.reportID);
                                    expect(vitIOUReport?.chatReportID).toBe(vitChatReport?.reportID);

                                    resolve();
                                },
                            });
                        }),
                )
                .then(
                    () =>
                        new Promise<void>((resolve) => {
                            const connection = Onyx.connect({
                                key: ONYXKEYS.COLLECTION.REPORT_ACTIONS,
                                waitForCollectionCallback: true,
                                callback: (allReportActions) => {
                                    Onyx.disconnect(connection);

                                    // There should be reportActions on all 7 chat reports + 3 IOU reports in each 1:1 chat
                                    expect(Object.values(allReportActions ?? {}).length).toBe(10);

                                    const carlosReportActions = allReportActions?.[`${ONYXKEYS.COLLECTION.REPORT_ACTIONS}${carlosChatReport?.iouReportID}`];
                                    const julesReportActions = allReportActions?.[`${ONYXKEYS.COLLECTION.REPORT_ACTIONS}${julesChatReport?.iouReportID}`];
                                    const vitReportActions = allReportActions?.[`${ONYXKEYS.COLLECTION.REPORT_ACTIONS}${vitChatReport?.iouReportID}`];
                                    const groupReportActions = allReportActions?.[`${ONYXKEYS.COLLECTION.REPORT_ACTIONS}${groupChat?.reportID}`];

                                    // Carlos DM should have two reportActions – the existing CREATED action and a pending IOU action
                                    expect(Object.values(carlosReportActions ?? {}).length).toBe(2);
                                    carlosIOUCreatedAction = Object.values(carlosReportActions ?? {}).find(
                                        (reportAction): reportAction is ReportAction<typeof CONST.REPORT.ACTIONS.TYPE.IOU> => reportAction.actionName === CONST.REPORT.ACTIONS.TYPE.CREATED,
                                    );
                                    carlosIOUAction = Object.values(carlosReportActions ?? {}).find((reportAction): reportAction is ReportAction<typeof CONST.REPORT.ACTIONS.TYPE.IOU> =>
                                        isMoneyRequestAction(reportAction),
                                    );
                                    const carlosOriginalMessage = carlosIOUAction ? getOriginalMessage(carlosIOUAction) : undefined;

                                    expect(carlosIOUAction?.pendingAction).toBe(CONST.RED_BRICK_ROAD_PENDING_ACTION.ADD);
                                    expect(carlosOriginalMessage?.IOUReportID).toBe(carlosIOUReport?.reportID);
                                    expect(carlosOriginalMessage?.amount).toBe(amount / 4);
                                    expect(carlosOriginalMessage?.comment).toBe(comment);
                                    expect(carlosOriginalMessage?.type).toBe(CONST.IOU.REPORT_ACTION_TYPE.CREATE);
                                    expect(Date.parse(carlosIOUCreatedAction?.created ?? '')).toBeLessThan(Date.parse(carlosIOUAction?.created ?? ''));

                                    // Jules DM should have three reportActions, the existing CREATED action, the existing IOU action, and a new pending IOU action
                                    expect(Object.values(julesReportActions ?? {}).length).toBe(3);
                                    expect(julesReportActions?.[julesCreatedAction.reportActionID]).toStrictEqual(julesCreatedAction);
                                    julesIOUCreatedAction = Object.values(julesReportActions ?? {}).find(
                                        (reportAction): reportAction is ReportAction<typeof CONST.REPORT.ACTIONS.TYPE.IOU> => reportAction.actionName === CONST.REPORT.ACTIONS.TYPE.CREATED,
                                    );
                                    julesIOUAction = Object.values(julesReportActions ?? {}).find(
                                        (reportAction): reportAction is ReportAction<typeof CONST.REPORT.ACTIONS.TYPE.IOU> =>
                                            reportAction.reportActionID !== julesCreatedAction.reportActionID && reportAction.reportActionID !== julesExistingIOUAction.reportActionID,
                                    );
                                    const julesOriginalMessage = julesIOUAction ? getOriginalMessage(julesIOUAction) : undefined;

                                    expect(julesIOUAction?.pendingAction).toBe(CONST.RED_BRICK_ROAD_PENDING_ACTION.ADD);
                                    expect(julesOriginalMessage?.IOUReportID).toBe(julesIOUReport?.reportID);
                                    expect(julesOriginalMessage?.amount).toBe(amount / 4);
                                    expect(julesOriginalMessage?.comment).toBe(comment);
                                    expect(julesOriginalMessage?.type).toBe(CONST.IOU.REPORT_ACTION_TYPE.CREATE);
                                    expect(Date.parse(julesIOUCreatedAction?.created ?? '')).toBeLessThan(Date.parse(julesIOUAction?.created ?? ''));

                                    // Vit DM should have two reportActions – a pending CREATED action and a pending IOU action
                                    expect(Object.values(vitReportActions ?? {}).length).toBe(2);
                                    vitCreatedAction = Object.values(vitReportActions ?? {}).find(
                                        (reportAction): reportAction is ReportAction<typeof CONST.REPORT.ACTIONS.TYPE.IOU> => reportAction.actionName === CONST.REPORT.ACTIONS.TYPE.CREATED,
                                    );
                                    vitIOUAction = Object.values(vitReportActions ?? {}).find((reportAction): reportAction is ReportAction<typeof CONST.REPORT.ACTIONS.TYPE.IOU> =>
                                        isMoneyRequestAction(reportAction),
                                    );
                                    const vitOriginalMessage = vitIOUAction ? getOriginalMessage(vitIOUAction) : undefined;

                                    expect(vitCreatedAction?.pendingAction).toBe(CONST.RED_BRICK_ROAD_PENDING_ACTION.ADD);
                                    expect(vitIOUAction?.pendingAction).toBe(CONST.RED_BRICK_ROAD_PENDING_ACTION.ADD);
                                    expect(vitOriginalMessage?.IOUReportID).toBe(vitIOUReport?.reportID);
                                    expect(vitOriginalMessage?.amount).toBe(amount / 4);
                                    expect(vitOriginalMessage?.comment).toBe(comment);
                                    expect(vitOriginalMessage?.type).toBe(CONST.IOU.REPORT_ACTION_TYPE.CREATE);
                                    expect(Date.parse(vitCreatedAction?.created ?? '')).toBeLessThan(Date.parse(vitIOUAction?.created ?? ''));

                                    // Group chat should have two reportActions – a pending CREATED action and a pending IOU action w/ type SPLIT
                                    expect(Object.values(groupReportActions ?? {}).length).toBe(2);
                                    groupCreatedAction = Object.values(groupReportActions ?? {}).find((reportAction) => reportAction.actionName === CONST.REPORT.ACTIONS.TYPE.CREATED);
                                    groupIOUAction = Object.values(groupReportActions ?? {}).find((reportAction): reportAction is ReportAction<typeof CONST.REPORT.ACTIONS.TYPE.IOU> =>
                                        isMoneyRequestAction(reportAction),
                                    );
                                    const groupOriginalMessage = groupIOUAction ? getOriginalMessage(groupIOUAction) : undefined;

                                    expect(groupCreatedAction?.pendingAction).toBe(CONST.RED_BRICK_ROAD_PENDING_ACTION.ADD);
                                    expect(groupIOUAction?.pendingAction).toBe(CONST.RED_BRICK_ROAD_PENDING_ACTION.ADD);
                                    expect(groupOriginalMessage).not.toHaveProperty('IOUReportID');
                                    expect(groupOriginalMessage?.type).toBe(CONST.IOU.REPORT_ACTION_TYPE.SPLIT);
                                    expect(Date.parse(groupCreatedAction?.created ?? '')).toBeLessThanOrEqual(Date.parse(groupIOUAction?.created ?? ''));

                                    resolve();
                                },
                            });
                        }),
                )
                .then(
                    () =>
                        new Promise<void>((resolve) => {
                            const connection = Onyx.connect({
                                key: ONYXKEYS.COLLECTION.TRANSACTION,
                                waitForCollectionCallback: true,
                                callback: (allTransactions) => {
                                    Onyx.disconnect(connection);

                                    /* There should be 5 transactions
                                     *   – one existing one with Jules
                                     *   - one for each of the three IOU reports
                                     *   - one on the group chat w/ deleted report
                                     */
                                    expect(Object.values(allTransactions ?? {}).length).toBe(5);
                                    expect(allTransactions?.[`${ONYXKEYS.COLLECTION.TRANSACTION}${julesExistingTransaction?.transactionID}`]).toBeTruthy();

                                    carlosTransaction = Object.values(allTransactions ?? {}).find(
                                        (transaction) => carlosIOUAction && transaction?.transactionID === getOriginalMessage(carlosIOUAction)?.IOUTransactionID,
                                    );
                                    julesTransaction = Object.values(allTransactions ?? {}).find(
                                        (transaction) => julesIOUAction && transaction?.transactionID === getOriginalMessage(julesIOUAction)?.IOUTransactionID,
                                    );
                                    vitTransaction = Object.values(allTransactions ?? {}).find(
                                        (transaction) => vitIOUAction && transaction?.transactionID === getOriginalMessage(vitIOUAction)?.IOUTransactionID,
                                    );
                                    groupTransaction = Object.values(allTransactions ?? {}).find((transaction) => transaction?.reportID === CONST.REPORT.SPLIT_REPORT_ID);

                                    expect(carlosTransaction?.reportID).toBe(carlosIOUReport?.reportID);
                                    expect(julesTransaction?.reportID).toBe(julesIOUReport?.reportID);
                                    expect(vitTransaction?.reportID).toBe(vitIOUReport?.reportID);
                                    expect(groupTransaction).toBeTruthy();

                                    expect(carlosTransaction?.amount).toBe(amount / 4);
                                    expect(julesTransaction?.amount).toBe(amount / 4);
                                    expect(vitTransaction?.amount).toBe(amount / 4);
                                    expect(groupTransaction?.amount).toBe(amount);

                                    expect(carlosTransaction?.comment?.comment).toBe(comment);
                                    expect(julesTransaction?.comment?.comment).toBe(comment);
                                    expect(vitTransaction?.comment?.comment).toBe(comment);
                                    expect(groupTransaction?.comment?.comment).toBe(comment);

                                    expect(carlosTransaction?.merchant).toBe(merchant);
                                    expect(julesTransaction?.merchant).toBe(merchant);
                                    expect(vitTransaction?.merchant).toBe(merchant);
                                    expect(groupTransaction?.merchant).toBe(merchant);

                                    expect(carlosTransaction?.comment?.source).toBe(CONST.IOU.TYPE.SPLIT);
                                    expect(julesTransaction?.comment?.source).toBe(CONST.IOU.TYPE.SPLIT);
                                    expect(vitTransaction?.comment?.source).toBe(CONST.IOU.TYPE.SPLIT);

                                    expect(carlosTransaction?.comment?.originalTransactionID).toBe(groupTransaction?.transactionID);
                                    expect(julesTransaction?.comment?.originalTransactionID).toBe(groupTransaction?.transactionID);
                                    expect(vitTransaction?.comment?.originalTransactionID).toBe(groupTransaction?.transactionID);

                                    expect(carlosTransaction?.pendingAction).toBe(CONST.RED_BRICK_ROAD_PENDING_ACTION.ADD);
                                    expect(julesTransaction?.pendingAction).toBe(CONST.RED_BRICK_ROAD_PENDING_ACTION.ADD);
                                    expect(vitTransaction?.pendingAction).toBe(CONST.RED_BRICK_ROAD_PENDING_ACTION.ADD);
                                    expect(groupTransaction?.pendingAction).toBe(CONST.RED_BRICK_ROAD_PENDING_ACTION.ADD);

                                    resolve();
                                },
                            });
                        }),
                )
                .then(
                    () =>
                        new Promise<void>((resolve) => {
                            const connection = Onyx.connect({
                                key: ONYXKEYS.PERSONAL_DETAILS_LIST,
                                waitForCollectionCallback: false,
                                callback: (allPersonalDetails) => {
                                    Onyx.disconnect(connection);
                                    expect(allPersonalDetails).toMatchObject({
                                        [VIT_ACCOUNT_ID]: {
                                            accountID: VIT_ACCOUNT_ID,
                                            displayName: VIT_EMAIL,
                                            login: VIT_EMAIL,
                                        },
                                    });
                                    resolve();
                                },
                            });
                        }),
                )
                .then(mockFetch?.resume)
                .then(waitForNetworkPromises)
                .then(
                    () =>
                        new Promise<void>((resolve) => {
                            const connection = Onyx.connect({
                                key: ONYXKEYS.COLLECTION.REPORT,
                                waitForCollectionCallback: true,
                                callback: (allReports) => {
                                    Onyx.disconnect(connection);
                                    Object.values(allReports ?? {}).forEach((report) => {
                                        if (!report?.pendingFields) {
                                            return;
                                        }
                                        Object.values(report?.pendingFields).forEach((pendingField) => expect(pendingField).toBeFalsy());
                                    });
                                    resolve();
                                },
                            });
                        }),
                )
                .then(
                    () =>
                        new Promise<void>((resolve) => {
                            const connection = Onyx.connect({
                                key: ONYXKEYS.COLLECTION.REPORT_ACTIONS,
                                waitForCollectionCallback: true,
                                callback: (allReportActions) => {
                                    Onyx.disconnect(connection);
                                    Object.values(allReportActions ?? {}).forEach((reportAction) => expect(reportAction?.pendingAction).toBeFalsy());
                                    resolve();
                                },
                            });
                        }),
                )
                .then(
                    () =>
                        new Promise<void>((resolve) => {
                            const connection = Onyx.connect({
                                key: ONYXKEYS.COLLECTION.TRANSACTION,
                                waitForCollectionCallback: true,
                                callback: (allTransactions) => {
                                    Onyx.disconnect(connection);
                                    Object.values(allTransactions ?? {}).forEach((transaction) => expect(transaction?.pendingAction).toBeFalsy());
                                    resolve();
                                },
                            });
                        }),
                );
        });

        it('should update split chat report lastVisibleActionCreated to the report preview action', async () => {
            // Given a expense chat with no expenses
            const workspaceReportID = '1';
            await Onyx.merge(`${ONYXKEYS.COLLECTION.REPORT}${workspaceReportID}`, {reportID: workspaceReportID, isOwnPolicyExpenseChat: true});

            // When the user split bill on the workspace
            splitBill({
                participants: [{reportID: workspaceReportID}],
                currentUserLogin: RORY_EMAIL,
                currentUserAccountID: RORY_ACCOUNT_ID,
                comment: '',
                amount: 100,
                currency: CONST.CURRENCY.USD,
                merchant: 'test',
                created: '',
                existingSplitChatReportID: workspaceReportID,
            });

            await waitForBatchedUpdates();

            // Then the expense chat lastVisibleActionCreated should be updated to the report preview action created
            const reportPreviewAction = await new Promise<OnyxEntry<ReportAction>>((resolve) => {
                const connection = Onyx.connect({
                    key: `${ONYXKEYS.COLLECTION.REPORT_ACTIONS}${workspaceReportID}`,
                    callback: (reportActions) => {
                        Onyx.disconnect(connection);
                        resolve(Object.values(reportActions ?? {}).find((action) => action.actionName === CONST.REPORT.ACTIONS.TYPE.REPORT_PREVIEW));
                    },
                });
            });

            await new Promise<OnyxEntry<Report>>((resolve) => {
                const connection = Onyx.connect({
                    key: `${ONYXKEYS.COLLECTION.REPORT}${workspaceReportID}`,
                    callback: (report) => {
                        Onyx.disconnect(connection);
                        expect(report?.lastVisibleActionCreated).toBe(reportPreviewAction?.created);
                        resolve(report);
                    },
                });
            });
        });

        it('should update split chat report lastVisibleActionCreated to the latest IOU action when split bill in a DM', async () => {
            // Given a DM chat with no expenses
            const reportID = '1';
            await Onyx.merge(`${ONYXKEYS.COLLECTION.REPORT}${reportID}`, {
                reportID,
                type: CONST.REPORT.TYPE.CHAT,
                participants: {[RORY_ACCOUNT_ID]: RORY_PARTICIPANT, [CARLOS_ACCOUNT_ID]: CARLOS_PARTICIPANT},
            });

            // When the user split bill twice on the DM
            splitBill({
                participants: [{accountID: CARLOS_ACCOUNT_ID, login: CARLOS_EMAIL}],
                currentUserLogin: RORY_EMAIL,
                currentUserAccountID: RORY_ACCOUNT_ID,
                comment: '',
                amount: 100,
                currency: CONST.CURRENCY.USD,
                merchant: 'test',
                created: '',
                existingSplitChatReportID: reportID,
            });

            await waitForBatchedUpdates();

            splitBill({
                participants: [{accountID: CARLOS_ACCOUNT_ID, login: CARLOS_EMAIL}],
                currentUserLogin: RORY_EMAIL,
                currentUserAccountID: RORY_ACCOUNT_ID,
                comment: '',
                amount: 200,
                currency: CONST.CURRENCY.USD,
                merchant: 'test',
                created: '',
                existingSplitChatReportID: reportID,
            });

            await waitForBatchedUpdates();

            // Then the DM lastVisibleActionCreated should be updated to the second IOU action created
            const iouAction = await new Promise<OnyxEntry<ReportAction>>((resolve) => {
                const connection = Onyx.connect({
                    key: `${ONYXKEYS.COLLECTION.REPORT_ACTIONS}${reportID}`,
                    callback: (reportActions) => {
                        Onyx.disconnect(connection);
                        resolve(Object.values(reportActions ?? {}).find((action) => isActionOfType(action, CONST.REPORT.ACTIONS.TYPE.IOU) && getOriginalMessage(action)?.amount === 200));
                    },
                });
            });

            const report = await new Promise<OnyxEntry<Report>>((resolve) => {
                const connection = Onyx.connect({
                    key: `${ONYXKEYS.COLLECTION.REPORT}${reportID}`,
                    callback: (reportVal) => {
                        Onyx.disconnect(connection);
                        resolve(reportVal);
                    },
                });
            });
            expect(report?.lastVisibleActionCreated).toBe(iouAction?.created);
        });

        it('optimistic transaction should be merged with the draft transaction if it is a distance request', async () => {
            // Given a workspace expense chat and a draft split transaction
            const workspaceReportID = '1';
            const transactionAmount = 100;
            const draftTransaction = {
                amount: transactionAmount,
                currency: CONST.CURRENCY.USD,
                merchant: 'test',
                created: '',
                iouRequestType: CONST.IOU.REQUEST_TYPE.DISTANCE,
                splitShares: {
                    [workspaceReportID]: {amount: 100},
                },
            };

            await Onyx.merge(`${ONYXKEYS.COLLECTION.REPORT}${workspaceReportID}`, {reportID: workspaceReportID, isOwnPolicyExpenseChat: true});
            await Onyx.merge(`${ONYXKEYS.COLLECTION.TRANSACTION_DRAFT}${CONST.IOU.OPTIMISTIC_TRANSACTION_ID}`, draftTransaction);

            // When doing a distance split expense
            splitBill({
                participants: [{reportID: workspaceReportID}],
                currentUserLogin: RORY_EMAIL,
                currentUserAccountID: RORY_ACCOUNT_ID,
                existingSplitChatReportID: workspaceReportID,
                ...draftTransaction,
                comment: '',
            });

            await waitForBatchedUpdates();

            const optimisticTransaction = await new Promise<OnyxEntry<Transaction>>((resolve) => {
                const connection = Onyx.connect({
                    key: ONYXKEYS.COLLECTION.TRANSACTION,
                    waitForCollectionCallback: true,
                    callback: (transactions) => {
                        Onyx.disconnect(connection);
                        resolve(Object.values(transactions ?? {}).find((transaction) => transaction?.amount === -(transactionAmount / 2)));
                    },
                });
            });

            // Then the data from the transaction draft should be merged into the optimistic transaction
            expect(optimisticTransaction?.iouRequestType).toBe(CONST.IOU.REQUEST_TYPE.DISTANCE);
        });

        it("should update the notification preference of the report to ALWAYS if it's previously hidden", async () => {
            // Given a group chat with hidden notification preference
            const reportID = '1';
            await Onyx.merge(`${ONYXKEYS.COLLECTION.REPORT}${reportID}`, {
                reportID,
                type: CONST.REPORT.TYPE.CHAT,
                chatType: CONST.REPORT.CHAT_TYPE.GROUP,
                participants: {
                    [RORY_ACCOUNT_ID]: {notificationPreference: CONST.REPORT.NOTIFICATION_PREFERENCE.HIDDEN},
                    [CARLOS_ACCOUNT_ID]: {notificationPreference: CONST.REPORT.NOTIFICATION_PREFERENCE.HIDDEN},
                },
            });

            // When the user split bill on the group chat
            splitBill({
                participants: [{accountID: CARLOS_ACCOUNT_ID, login: CARLOS_EMAIL}],
                currentUserLogin: RORY_EMAIL,
                currentUserAccountID: RORY_ACCOUNT_ID,
                comment: '',
                amount: 100,
                currency: CONST.CURRENCY.USD,
                merchant: 'test',
                created: '',
                existingSplitChatReportID: reportID,
            });

            await waitForBatchedUpdates();

            // Then the DM notification preference should be updated to ALWAYS
            const report = await new Promise<OnyxEntry<Report>>((resolve) => {
                const connection = Onyx.connect({
                    key: `${ONYXKEYS.COLLECTION.REPORT}${reportID}`,
                    callback: (reportVal) => {
                        Onyx.disconnect(connection);
                        resolve(reportVal);
                    },
                });
            });
            expect(report?.participants?.[RORY_ACCOUNT_ID].notificationPreference).toBe(CONST.REPORT.NOTIFICATION_PREFERENCE.ALWAYS);
        });

        it('the description should not be parsed again after completing the scan split bill without changing the description', async () => {
            const reportID = '1';
            await Onyx.merge(`${ONYXKEYS.COLLECTION.REPORT}${reportID}`, {
                reportID,
                type: CONST.REPORT.TYPE.CHAT,
                chatType: CONST.REPORT.CHAT_TYPE.GROUP,
                participants: {
                    [RORY_ACCOUNT_ID]: {notificationPreference: CONST.REPORT.NOTIFICATION_PREFERENCE.ALWAYS},
                    [CARLOS_ACCOUNT_ID]: {notificationPreference: CONST.REPORT.NOTIFICATION_PREFERENCE.ALWAYS},
                },
            });

            // Start a scan split bill
            const {splitTransactionID} = startSplitBill({
                participants: [{accountID: CARLOS_ACCOUNT_ID, login: CARLOS_EMAIL}],
                currentUserLogin: RORY_EMAIL,
                currentUserAccountID: RORY_ACCOUNT_ID,
                comment: '# test',
                currency: CONST.CURRENCY.USD,
                existingSplitChatReportID: reportID,
                receipt: {},
                category: undefined,
                tag: undefined,
                taxCode: '',
                taxAmount: 0,
            });

            await waitForBatchedUpdates();

            let splitTransaction = await getOnyxValue(`${ONYXKEYS.COLLECTION.TRANSACTION}${splitTransactionID}`);

            // Then the description should be parsed correctly
            expect(splitTransaction?.comment?.comment).toBe('<h1>test</h1>');

            const updatedSplitTransaction = splitTransaction
                ? {
                      ...splitTransaction,
                      amount: 100,
                  }
                : undefined;

            const reportActions = await getOnyxValue(`${ONYXKEYS.COLLECTION.REPORT_ACTIONS}${reportID}`);
            const iouAction = Object.values(reportActions ?? {}).find((action) => isActionOfType(action, CONST.REPORT.ACTIONS.TYPE.IOU));

            expect(iouAction).toBeTruthy();

            // Complete this split bill without changing the description
            completeSplitBill(reportID, iouAction, updatedSplitTransaction, RORY_ACCOUNT_ID, RORY_EMAIL);

            await waitForBatchedUpdates();

            splitTransaction = await getOnyxValue(`${ONYXKEYS.COLLECTION.TRANSACTION}${splitTransactionID}`);

            // Then the description should be the same since it was not changed
            expect(splitTransaction?.comment?.comment).toBe('<h1>test</h1>');
        });
    });

    describe('updateSplitTransactionsFromSplitExpensesFlow', () => {
        it('should delete the original transaction thread report', async () => {
            const expenseReport: Report = {
                ...createRandomReport(1),
                type: CONST.REPORT.TYPE.EXPENSE,
            };
            const transaction: Transaction = {
                amount: 100,
                currency: 'USD',
                transactionID: '1',
                reportID: expenseReport.reportID,
                created: DateUtils.getDBTime(),
                merchant: 'test',
            };
            const transactionThread: Report = {
                ...createRandomReport(2),
            };
            const iouAction: ReportAction = {
                ...buildOptimisticIOUReportAction({
                    type: CONST.IOU.REPORT_ACTION_TYPE.CREATE,
                    amount: transaction.amount,
                    currency: transaction.currency,
                    comment: '',
                    participants: [],
                    transactionID: transaction.transactionID,
                    iouReportID: expenseReport.reportID,
                }),
                childReportID: transactionThread.reportID,
            };
            await Onyx.merge(`${ONYXKEYS.COLLECTION.REPORT}${expenseReport.reportID}`, expenseReport);
            await Onyx.merge(`${ONYXKEYS.COLLECTION.REPORT}${transactionThread.reportID}`, transactionThread);
            await Onyx.merge(`${ONYXKEYS.COLLECTION.REPORT_ACTIONS}${expenseReport.reportID}`, {
                [iouAction.reportActionID]: iouAction,
            });
            await Onyx.merge(`${ONYXKEYS.COLLECTION.TRANSACTION}${transaction.transactionID}`, transaction);
            const draftTransaction: OnyxEntry<Transaction> = {
                ...transaction,
                comment: {
                    originalTransactionID: transaction.transactionID,
                },
            };
<<<<<<< HEAD

            let allTransactions: OnyxCollection<Transaction>;
            let allReports: OnyxCollection<Report>;
            let allReportNameValuePairs: OnyxCollection<ReportNameValuePairs>;
            await getOnyxData({
                key: ONYXKEYS.COLLECTION.TRANSACTION,
                waitForCollectionCallback: true,
                callback: (value) => {
                    allTransactions = value;
                },
            });
            await getOnyxData({
                key: ONYXKEYS.COLLECTION.REPORT,
                waitForCollectionCallback: true,
                callback: (value) => {
                    allReports = value;
                },
            });
            await getOnyxData({
                key: ONYXKEYS.COLLECTION.REPORT_NAME_VALUE_PAIRS,
                waitForCollectionCallback: true,
                callback: (value) => {
                    allReportNameValuePairs = value;
                },
            });

            updateSplitTransactionsFromSplitExpensesFlow({
                allTransactionsList: allTransactions,
                allReportsList: allReports,
                allReportNameValuePairsList: allReportNameValuePairs,
                transactionData: {
                    reportID: draftTransaction?.reportID ?? String(CONST.DEFAULT_NUMBER_ID),
                    originalTransactionID: draftTransaction?.comment?.originalTransactionID ?? String(CONST.DEFAULT_NUMBER_ID),
                    splitExpenses: draftTransaction?.comment?.splitExpenses ?? [],
                    splitExpensesTotal: draftTransaction?.comment?.splitExpensesTotal,
                },
                hash: 1,
                policyCategories: undefined,
                policy: undefined,
                policyRecentlyUsedCategories: [],
                iouReport: expenseReport,
                chatReport: expenseReport,
                firstIOU: iouAction,
                isNewDotRevertSplitsEnabled: true,
            });
=======
            saveSplitTransactions(transaction.transactionID, draftTransaction, 1, undefined, undefined, [], {} as OnyxEntry<Report>, {} as OnyxEntry<Report>, iouAction);
>>>>>>> 2ebb00ea

            await waitForBatchedUpdates();

            const originalTransactionThread = await new Promise<OnyxEntry<Report>>((resolve) => {
                const connection = Onyx.connect({
                    key: `${ONYXKEYS.COLLECTION.REPORT}${iouAction.childReportID}`,
                    callback: (val) => {
                        Onyx.disconnect(connection);
                        resolve(val);
                    },
                });
            });
            expect(originalTransactionThread).toBe(undefined);
        });

        it('should remove the original transaction from the search snapshot data', async () => {
            // Given a single expense
            const expenseReport: Report = {
                ...createRandomReport(1),
                type: CONST.REPORT.TYPE.EXPENSE,
            };
            const transaction: Transaction = {
                amount: 100,
                currency: 'USD',
                transactionID: '1',
                reportID: expenseReport.reportID,
                created: DateUtils.getDBTime(),
                merchant: 'test',
            };
            const transactionThread: Report = {
                ...createRandomReport(2),
            };
            const iouAction: ReportAction = {
                ...buildOptimisticIOUReportAction({
                    type: CONST.IOU.REPORT_ACTION_TYPE.CREATE,
                    amount: transaction.amount,
                    currency: transaction.currency,
                    comment: '',
                    participants: [],
                    transactionID: transaction.transactionID,
                    iouReportID: expenseReport.reportID,
                }),
                childReportID: transactionThread.reportID,
            };
            await Onyx.merge(`${ONYXKEYS.COLLECTION.REPORT}${expenseReport.reportID}`, expenseReport);
            await Onyx.merge(`${ONYXKEYS.COLLECTION.REPORT}${transactionThread.reportID}`, transactionThread);
            await Onyx.merge(`${ONYXKEYS.COLLECTION.REPORT_ACTIONS}${expenseReport.reportID}`, {
                [iouAction.reportActionID]: iouAction,
            });
            await Onyx.merge(`${ONYXKEYS.COLLECTION.TRANSACTION}${transaction.transactionID}`, transaction);
            const draftTransaction: OnyxEntry<Transaction> = {
                ...transaction,
                comment: {
                    originalTransactionID: transaction.transactionID,
                },
            };

            // When splitting the expense
            const hash = 1;
<<<<<<< HEAD

            let allTransactions: OnyxCollection<Transaction>;
            let allReports: OnyxCollection<Report>;
            let allReportNameValuePairs: OnyxCollection<ReportNameValuePairs>;
            await getOnyxData({
                key: ONYXKEYS.COLLECTION.TRANSACTION,
                waitForCollectionCallback: true,
                callback: (value) => {
                    allTransactions = value;
                },
            });
            await getOnyxData({
                key: ONYXKEYS.COLLECTION.REPORT,
                waitForCollectionCallback: true,
                callback: (value) => {
                    allReports = value;
                },
            });
            await getOnyxData({
                key: ONYXKEYS.COLLECTION.REPORT_NAME_VALUE_PAIRS,
                waitForCollectionCallback: true,
                callback: (value) => {
                    allReportNameValuePairs = value;
                },
            });
            updateSplitTransactionsFromSplitExpensesFlow({
                allTransactionsList: allTransactions,
                allReportsList: allReports,
                allReportNameValuePairsList: allReportNameValuePairs,
                transactionData: {
                    reportID: draftTransaction?.reportID ?? String(CONST.DEFAULT_NUMBER_ID),
                    originalTransactionID: draftTransaction?.comment?.originalTransactionID ?? String(CONST.DEFAULT_NUMBER_ID),
                    splitExpenses: draftTransaction?.comment?.splitExpenses ?? [],
                    splitExpensesTotal: draftTransaction?.comment?.splitExpensesTotal,
                },
                hash,
                policyCategories: undefined,
                policy: undefined,
                policyRecentlyUsedCategories: [],
                iouReport: expenseReport,
                chatReport: expenseReport,
                firstIOU: undefined,
                isNewDotRevertSplitsEnabled: true,
            });
=======
            saveSplitTransactions(transaction.transactionID, draftTransaction, hash, undefined, undefined, [], {} as OnyxEntry<Report>, {} as OnyxEntry<Report>, undefined);
>>>>>>> 2ebb00ea

            await waitForBatchedUpdates();

            // Then the original expense/transaction should be removed from the search snapshot data
            const searchSnapshot = await new Promise<OnyxEntry<SearchResults>>((resolve) => {
                const connection = Onyx.connect({
                    key: `${ONYXKEYS.COLLECTION.SNAPSHOT}${hash}`,
                    callback: (val) => {
                        Onyx.disconnect(connection);
                        resolve(val);
                    },
                });
            });
            expect(searchSnapshot?.data[`${ONYXKEYS.COLLECTION.TRANSACTION}${transaction.transactionID}`]).toBe(undefined);
        });

        it('should add split transactions optimistically on search snapshot when current search filter is on unapprovedCash', async () => {
            const chatReport: Report = {
                ...createRandomReport(7),
                chatType: CONST.REPORT.CHAT_TYPE.POLICY_EXPENSE_CHAT,
            };
            // Given a single expense
            const expenseReport: Report = {
                ...createRandomReport(1),
                type: CONST.REPORT.TYPE.EXPENSE,
                chatReportID: chatReport.reportID,
                stateNum: CONST.REPORT.STATE_NUM.SUBMITTED,
                statusNum: CONST.REPORT.STATUS_NUM.SUBMITTED,
            };
            const transaction: Transaction = {
                amount: 100,
                currency: 'USD',
                transactionID: '1',
                reportID: expenseReport.reportID,
                created: DateUtils.getDBTime(),
                merchant: 'test',
            };
            const transactionThread: Report = {
                ...createRandomReport(2),
            };
            const iouAction: ReportAction = {
                ...buildOptimisticIOUReportAction({
                    type: CONST.IOU.REPORT_ACTION_TYPE.CREATE,
                    amount: transaction.amount,
                    currency: transaction.currency,
                    comment: '',
                    participants: [],
                    transactionID: transaction.transactionID,
                    iouReportID: expenseReport.reportID,
                }),
                childReportID: transactionThread.reportID,
            };
            await Onyx.merge(`${ONYXKEYS.COLLECTION.REPORT}${chatReport.reportID}`, chatReport);
            await Onyx.merge(`${ONYXKEYS.COLLECTION.REPORT}${expenseReport.reportID}`, expenseReport);
            await Onyx.merge(`${ONYXKEYS.COLLECTION.REPORT}${transactionThread.reportID}`, transactionThread);
            await Onyx.merge(`${ONYXKEYS.COLLECTION.REPORT_ACTIONS}${expenseReport.reportID}`, {
                [iouAction.reportActionID]: iouAction,
            });
            await Onyx.merge(`${ONYXKEYS.COLLECTION.TRANSACTION}${transaction.transactionID}`, transaction);
            const splitTransactionID1 = '34';
            const splitTransactionID2 = '35';
            const draftTransaction: OnyxEntry<Transaction> = {
                ...transaction,
                comment: {
                    originalTransactionID: transaction.transactionID,
                    splitExpenses: [
                        {amount: transaction.amount / 2, transactionID: splitTransactionID1, created: ''},
                        {amount: transaction.amount / 2, transactionID: splitTransactionID2, created: ''},
                    ],
                },
            };

            // When splitting the expense
            const hash = 1;
<<<<<<< HEAD

            let allTransactions: OnyxCollection<Transaction>;
            let allReports: OnyxCollection<Report>;
            let allReportNameValuePairs: OnyxCollection<ReportNameValuePairs>;
            await getOnyxData({
                key: ONYXKEYS.COLLECTION.TRANSACTION,
                waitForCollectionCallback: true,
                callback: (value) => {
                    allTransactions = value;
                },
            });
            await getOnyxData({
                key: ONYXKEYS.COLLECTION.REPORT,
                waitForCollectionCallback: true,
                callback: (value) => {
                    allReports = value;
                },
            });
            await getOnyxData({
                key: ONYXKEYS.COLLECTION.REPORT_NAME_VALUE_PAIRS,
                waitForCollectionCallback: true,
                callback: (value) => {
                    allReportNameValuePairs = value;
                },
            });

            updateSplitTransactionsFromSplitExpensesFlow({
                allTransactionsList: allTransactions,
                allReportsList: allReports,
                allReportNameValuePairsList: allReportNameValuePairs,
                transactionData: {
                    reportID: draftTransaction?.reportID ?? String(CONST.DEFAULT_NUMBER_ID),
                    originalTransactionID: draftTransaction?.comment?.originalTransactionID ?? String(CONST.DEFAULT_NUMBER_ID),
                    splitExpenses: draftTransaction?.comment?.splitExpenses ?? [],
                    splitExpensesTotal: draftTransaction?.comment?.splitExpensesTotal,
                },
                hash,
                policyCategories: undefined,
                policy: undefined,
                policyRecentlyUsedCategories: [],
                iouReport: expenseReport,
                chatReport,
                firstIOU: undefined,
                isNewDotRevertSplitsEnabled: true,
            });
=======
            saveSplitTransactions(transaction.transactionID, draftTransaction, hash, undefined, undefined, [], {} as OnyxEntry<Report>, {} as OnyxEntry<Report>, undefined);
>>>>>>> 2ebb00ea

            await waitForBatchedUpdates();

            // Then the split expenses/transactions should be added on the search snapshot data
            const searchSnapshot = await new Promise<OnyxEntry<SearchResults>>((resolve) => {
                const connection = Onyx.connect({
                    key: `${ONYXKEYS.COLLECTION.SNAPSHOT}${unapprovedCashHash}`,
                    callback: (val) => {
                        Onyx.disconnect(connection);
                        resolve(val);
                    },
                });
            });
            expect(searchSnapshot?.data?.[`${ONYXKEYS.COLLECTION.TRANSACTION}${splitTransactionID1}`]).toBeDefined();
            expect(searchSnapshot?.data?.[`${ONYXKEYS.COLLECTION.TRANSACTION}${splitTransactionID2}`]).toBeDefined();
        });
    });

    describe('payMoneyRequestElsewhere', () => {
        it('clears outstanding IOUReport', () => {
            const amount = 10000;
            const comment = 'Giv money plz';
            let chatReport: OnyxEntry<Report>;
            let iouReport: OnyxEntry<Report>;
            let createIOUAction: OnyxEntry<ReportAction<typeof CONST.REPORT.ACTIONS.TYPE.IOU>>;
            let payIOUAction: OnyxEntry<ReportAction>;
            let transaction: OnyxEntry<Transaction>;
            requestMoney({
                report: {reportID: ''},
                participantParams: {
                    payeeEmail: RORY_EMAIL,
                    payeeAccountID: RORY_ACCOUNT_ID,
                    participant: {login: CARLOS_EMAIL, accountID: CARLOS_ACCOUNT_ID},
                },
                transactionParams: {
                    amount,
                    attendees: [],
                    currency: CONST.CURRENCY.USD,
                    created: '',
                    merchant: '',
                    comment,
                },
                shouldGenerateTransactionThreadReport: true,
            });
            return waitForBatchedUpdates()
                .then(
                    () =>
                        new Promise<void>((resolve) => {
                            const connection = Onyx.connect({
                                key: ONYXKEYS.COLLECTION.REPORT,
                                waitForCollectionCallback: true,
                                callback: (allReports) => {
                                    Onyx.disconnect(connection);

                                    expect(Object.values(allReports ?? {}).length).toBe(3);

                                    const chatReports = Object.values(allReports ?? {}).filter((report) => report?.type === CONST.REPORT.TYPE.CHAT);
                                    chatReport = chatReports.at(0);
                                    expect(chatReport).toBeTruthy();
                                    expect(chatReport).toHaveProperty('reportID');
                                    expect(chatReport).toHaveProperty('iouReportID');

                                    iouReport = Object.values(allReports ?? {}).find((report) => report?.type === CONST.REPORT.TYPE.IOU);
                                    expect(iouReport).toBeTruthy();
                                    expect(iouReport).toHaveProperty('reportID');
                                    expect(iouReport).toHaveProperty('chatReportID');

                                    expect(chatReport?.iouReportID).toBe(iouReport?.reportID);
                                    expect(iouReport?.chatReportID).toBe(chatReport?.reportID);

                                    expect(chatReport?.pendingFields).toBeFalsy();
                                    expect(iouReport?.pendingFields).toBeFalsy();

                                    resolve();
                                },
                            });
                        }),
                )
                .then(
                    () =>
                        new Promise<void>((resolve) => {
                            const connection = Onyx.connect({
                                key: ONYXKEYS.COLLECTION.REPORT_ACTIONS,
                                waitForCollectionCallback: true,
                                callback: (allReportActions) => {
                                    Onyx.disconnect(connection);

                                    const reportActionsForIOUReport = allReportActions?.[`${ONYXKEYS.COLLECTION.REPORT_ACTIONS}${chatReport?.iouReportID}`];

                                    createIOUAction = Object.values(reportActionsForIOUReport ?? {}).find(
                                        (reportAction): reportAction is ReportAction<typeof CONST.REPORT.ACTIONS.TYPE.IOU> => isMoneyRequestAction(reportAction),
                                    );
                                    expect(createIOUAction).toBeTruthy();
                                    expect(createIOUAction && getOriginalMessage(createIOUAction)?.IOUReportID).toBe(iouReport?.reportID);

                                    resolve();
                                },
                            });
                        }),
                )
                .then(
                    () =>
                        new Promise<void>((resolve) => {
                            const connection = Onyx.connect({
                                key: ONYXKEYS.COLLECTION.TRANSACTION,
                                waitForCollectionCallback: true,
                                callback: (allTransactions) => {
                                    Onyx.disconnect(connection);
                                    expect(Object.values(allTransactions ?? {}).length).toBe(1);
                                    transaction = Object.values(allTransactions ?? {}).find((t) => t);
                                    expect(transaction).toBeTruthy();
                                    expect(transaction?.amount).toBe(amount);
                                    expect(transaction?.reportID).toBe(iouReport?.reportID);
                                    expect(createIOUAction && getOriginalMessage(createIOUAction)?.IOUTransactionID).toBe(transaction?.transactionID);
                                    resolve();
                                },
                            });
                        }),
                )
                .then(() => {
                    mockFetch?.pause?.();
                    if (chatReport && iouReport) {
                        payMoneyRequest(CONST.IOU.PAYMENT_TYPE.ELSEWHERE, chatReport, iouReport, undefined);
                    }
                    return waitForBatchedUpdates();
                })
                .then(
                    () =>
                        new Promise<void>((resolve) => {
                            const connection = Onyx.connect({
                                key: ONYXKEYS.COLLECTION.REPORT,
                                waitForCollectionCallback: true,
                                callback: (allReports) => {
                                    Onyx.disconnect(connection);

                                    expect(Object.values(allReports ?? {}).length).toBe(3);

                                    chatReport = Object.values(allReports ?? {}).find((r) => r?.type === CONST.REPORT.TYPE.CHAT);
                                    iouReport = Object.values(allReports ?? {}).find((r) => r?.type === CONST.REPORT.TYPE.IOU);

                                    expect(chatReport?.iouReportID).toBeFalsy();

                                    // expect(iouReport.status).toBe(CONST.REPORT.STATUS_NUM.REIMBURSED);
                                    // expect(iouReport.stateNum).toBe(CONST.REPORT.STATE_NUM.APPROVED);

                                    resolve();
                                },
                            });
                        }),
                )
                .then(
                    () =>
                        new Promise<void>((resolve) => {
                            const connection = Onyx.connect({
                                key: ONYXKEYS.COLLECTION.REPORT_ACTIONS,
                                waitForCollectionCallback: true,
                                callback: (allReportActions) => {
                                    Onyx.disconnect(connection);

                                    const reportActionsForIOUReport = allReportActions?.[`${ONYXKEYS.COLLECTION.REPORT_ACTIONS}${iouReport?.reportID}`];
                                    expect(Object.values(reportActionsForIOUReport ?? {}).length).toBe(3);

                                    payIOUAction = Object.values(reportActionsForIOUReport ?? {}).find(
                                        (reportAction) => isMoneyRequestAction(reportAction) && getOriginalMessage(reportAction)?.type === CONST.IOU.REPORT_ACTION_TYPE.PAY,
                                    );
                                    expect(payIOUAction).toBeTruthy();
                                    expect(payIOUAction?.pendingAction).toBe(CONST.RED_BRICK_ROAD_PENDING_ACTION.ADD);

                                    resolve();
                                },
                            });
                        }),
                )
                .then(mockFetch?.resume)
                .then(
                    () =>
                        new Promise<void>((resolve) => {
                            const connection = Onyx.connect({
                                key: ONYXKEYS.COLLECTION.REPORT,
                                waitForCollectionCallback: true,
                                callback: (allReports) => {
                                    Onyx.disconnect(connection);

                                    expect(Object.values(allReports ?? {}).length).toBe(3);

                                    chatReport = Object.values(allReports ?? {}).find((r) => r?.type === CONST.REPORT.TYPE.CHAT);
                                    iouReport = Object.values(allReports ?? {}).find((r) => r?.type === CONST.REPORT.TYPE.IOU);

                                    expect(chatReport?.iouReportID).toBeFalsy();

                                    // expect(iouReport.status).toBe(CONST.REPORT.STATUS_NUM.REIMBURSED);
                                    // expect(iouReport.stateNum).toBe(CONST.REPORT.STATE_NUM.APPROVED);

                                    resolve();
                                },
                            });
                        }),
                )
                .then(
                    () =>
                        new Promise<void>((resolve) => {
                            const connection = Onyx.connect({
                                key: ONYXKEYS.COLLECTION.REPORT_ACTIONS,
                                waitForCollectionCallback: true,
                                callback: (allReportActions) => {
                                    Onyx.disconnect(connection);

                                    const reportActionsForIOUReport = allReportActions?.[`${ONYXKEYS.COLLECTION.REPORT_ACTIONS}${iouReport?.reportID}`];
                                    expect(Object.values(reportActionsForIOUReport ?? {}).length).toBe(3);

                                    payIOUAction = Object.values(reportActionsForIOUReport ?? {}).find(
                                        (reportAction) => isMoneyRequestAction(reportAction) && getOriginalMessage(reportAction)?.type === CONST.IOU.REPORT_ACTION_TYPE.PAY,
                                    );
                                    resolve();

                                    expect(payIOUAction).toBeTruthy();
                                    expect(payIOUAction?.pendingAction).toBeFalsy();
                                },
                            });
                        }),
                );
        });
    });

    describe('pay expense report via ACH', () => {
        const amount = 10000;
        const comment = '💸💸💸💸';
        const merchant = 'NASDAQ';

        afterEach(() => {
            mockFetch?.resume?.();
        });

        it('updates the expense request and expense report when paid while offline', () => {
            let expenseReport: OnyxEntry<Report>;
            let chatReport: OnyxEntry<Report>;

            mockFetch?.pause?.();
            Onyx.set(ONYXKEYS.SESSION, {email: CARLOS_EMAIL, accountID: CARLOS_ACCOUNT_ID});
            return waitForBatchedUpdates()
                .then(() => {
                    createWorkspace({
                        policyOwnerEmail: CARLOS_EMAIL,
                        makeMeAdmin: true,
                        policyName: "Carlos's Workspace",
                    });
                    return waitForBatchedUpdates();
                })
                .then(
                    () =>
                        new Promise<void>((resolve) => {
                            const connection = Onyx.connect({
                                key: ONYXKEYS.COLLECTION.REPORT,
                                waitForCollectionCallback: true,
                                callback: (allReports) => {
                                    Onyx.disconnect(connection);
                                    chatReport = Object.values(allReports ?? {}).find((report) => report?.chatType === CONST.REPORT.CHAT_TYPE.POLICY_EXPENSE_CHAT);

                                    resolve();
                                },
                            });
                        }),
                )
                .then(() => {
                    if (chatReport) {
                        requestMoney({
                            report: chatReport,
                            participantParams: {
                                payeeEmail: RORY_EMAIL,
                                payeeAccountID: RORY_ACCOUNT_ID,
                                participant: {login: CARLOS_EMAIL, accountID: CARLOS_ACCOUNT_ID},
                            },
                            transactionParams: {
                                amount,
                                attendees: [],
                                currency: CONST.CURRENCY.USD,
                                created: '',
                                merchant,
                                comment,
                            },
                            shouldGenerateTransactionThreadReport: true,
                        });
                    }
                    return waitForBatchedUpdates();
                })
                .then(
                    () =>
                        new Promise<void>((resolve) => {
                            const connection = Onyx.connect({
                                key: ONYXKEYS.COLLECTION.REPORT,
                                waitForCollectionCallback: true,
                                callback: (allReports) => {
                                    Onyx.disconnect(connection);
                                    expenseReport = Object.values(allReports ?? {}).find((report) => report?.type === CONST.REPORT.TYPE.IOU);

                                    resolve();
                                },
                            });
                        }),
                )
                .then(() => {
                    if (chatReport && expenseReport) {
                        payMoneyRequest(CONST.IOU.PAYMENT_TYPE.VBBA, chatReport, expenseReport, undefined, undefined);
                    }
                    return waitForBatchedUpdates();
                })
                .then(
                    () =>
                        new Promise<void>((resolve) => {
                            const connection = Onyx.connect({
                                key: `${ONYXKEYS.COLLECTION.REPORT_ACTIONS}${expenseReport?.reportID}`,
                                waitForCollectionCallback: false,
                                callback: (allActions) => {
                                    Onyx.disconnect(connection);
                                    expect(Object.values(allActions ?? {})).toEqual(
                                        expect.arrayContaining([
                                            expect.objectContaining({
                                                message: expect.arrayContaining([
                                                    expect.objectContaining({
                                                        html: `paid $${amount / 100}.00 with Expensify`,
                                                        text: `paid $${amount / 100}.00 with Expensify`,
                                                    }),
                                                ]),
                                                originalMessage: expect.objectContaining({
                                                    amount,
                                                    paymentType: CONST.IOU.PAYMENT_TYPE.VBBA,
                                                    type: 'pay',
                                                }),
                                            }),
                                        ]),
                                    );
                                    resolve();
                                },
                            });
                        }),
                )
                .then(
                    () =>
                        new Promise<void>((resolve) => {
                            const connection = Onyx.connect({
                                key: ONYXKEYS.COLLECTION.REPORT,
                                waitForCollectionCallback: true,
                                callback: (allReports) => {
                                    Onyx.disconnect(connection);
                                    const updatedIOUReport = Object.values(allReports ?? {}).find((report) => report?.type === CONST.REPORT.TYPE.IOU);
                                    const updatedChatReport = Object.values(allReports ?? {}).find((report) => report?.reportID === expenseReport?.chatReportID);
                                    expect(updatedIOUReport).toEqual(
                                        expect.objectContaining({
                                            lastMessageHtml: `paid $${amount / 100}.00 with Expensify`,
                                            lastMessageText: `paid $${amount / 100}.00 with Expensify`,
                                            statusNum: CONST.REPORT.STATUS_NUM.REIMBURSED,
                                            stateNum: CONST.REPORT.STATE_NUM.APPROVED,
                                        }),
                                    );
                                    expect(updatedChatReport).toEqual(
                                        expect.objectContaining({
                                            lastMessageHtml: `paid $${amount / 100}.00 with Expensify`,
                                            lastMessageText: `paid $${amount / 100}.00 with Expensify`,
                                        }),
                                    );
                                    resolve();
                                },
                            });
                        }),
                );
        });

        it('shows an error when paying results in an error', () => {
            let expenseReport: OnyxEntry<Report>;
            let chatReport: OnyxEntry<Report>;

            Onyx.set(ONYXKEYS.SESSION, {email: CARLOS_EMAIL, accountID: CARLOS_ACCOUNT_ID});
            return waitForBatchedUpdates()
                .then(() => {
                    createWorkspace({
                        policyOwnerEmail: CARLOS_EMAIL,
                        makeMeAdmin: true,
                        policyName: "Carlos's Workspace",
                    });
                    return waitForBatchedUpdates();
                })
                .then(
                    () =>
                        new Promise<void>((resolve) => {
                            const connection = Onyx.connect({
                                key: ONYXKEYS.COLLECTION.REPORT,
                                waitForCollectionCallback: true,
                                callback: (allReports) => {
                                    Onyx.disconnect(connection);
                                    chatReport = Object.values(allReports ?? {}).find((report) => report?.chatType === CONST.REPORT.CHAT_TYPE.POLICY_EXPENSE_CHAT);

                                    resolve();
                                },
                            });
                        }),
                )
                .then(() => {
                    if (chatReport) {
                        requestMoney({
                            report: chatReport,
                            participantParams: {
                                payeeEmail: RORY_EMAIL,
                                payeeAccountID: RORY_ACCOUNT_ID,
                                participant: {login: CARLOS_EMAIL, accountID: CARLOS_ACCOUNT_ID},
                            },
                            transactionParams: {
                                amount,
                                attendees: [],
                                currency: CONST.CURRENCY.USD,
                                created: '',
                                merchant,
                                comment,
                            },
                            shouldGenerateTransactionThreadReport: true,
                        });
                    }
                    return waitForBatchedUpdates();
                })
                .then(
                    () =>
                        new Promise<void>((resolve) => {
                            const connection = Onyx.connect({
                                key: ONYXKEYS.COLLECTION.REPORT,
                                waitForCollectionCallback: true,
                                callback: (allReports) => {
                                    Onyx.disconnect(connection);
                                    expenseReport = Object.values(allReports ?? {}).find((report) => report?.type === CONST.REPORT.TYPE.IOU);

                                    resolve();
                                },
                            });
                        }),
                )
                .then(() => {
                    mockFetch?.fail?.();
                    if (chatReport && expenseReport) {
                        payMoneyRequest('ACH', chatReport, expenseReport, undefined, undefined);
                    }
                    return waitForBatchedUpdates();
                })
                .then(
                    () =>
                        new Promise<void>((resolve) => {
                            const connection = Onyx.connect({
                                key: `${ONYXKEYS.COLLECTION.REPORT_ACTIONS}${expenseReport?.reportID}`,
                                waitForCollectionCallback: false,
                                callback: (allActions) => {
                                    Onyx.disconnect(connection);
                                    const erroredAction = Object.values(allActions ?? {}).find((action) => !isEmptyObject(action?.errors));
                                    // eslint-disable-next-line @typescript-eslint/no-deprecated
                                    expect(Object.values(erroredAction?.errors ?? {}).at(0)).toEqual(translateLocal('iou.error.other'));
                                    resolve();
                                },
                            });
                        }),
                );
        });
    });

    describe('payMoneyRequest', () => {
        it('should apply optimistic data correctly', async () => {
            // Given an outstanding IOU report
            const chatReport = {
                ...createRandomReport(0),
                lastReadTime: DateUtils.getDBTime(),
                lastVisibleActionCreated: DateUtils.getDBTime(),
            };
            const iouReport = {
                ...createRandomReport(1),
                chatType: undefined,
                type: CONST.REPORT.TYPE.IOU,
                total: 10,
            };
            mockFetch?.pause?.();

            jest.advanceTimersByTime(10);

            // When paying the IOU report
            payMoneyRequest(CONST.IOU.PAYMENT_TYPE.ELSEWHERE, chatReport, iouReport, undefined);

            await waitForBatchedUpdates();

            // Then the optimistic data should be applied correctly
            const payReportAction = await new Promise<ReportAction | undefined>((resolve) => {
                const connection = Onyx.connect({
                    key: `${ONYXKEYS.COLLECTION.REPORT_ACTIONS}${iouReport.reportID}`,
                    callback: (reportActions) => {
                        Onyx.disconnect(connection);
                        resolve(Object.values(reportActions ?? {}).pop());
                    },
                });
            });

            await new Promise<void>((resolve) => {
                const connection = Onyx.connect({
                    key: `${ONYXKEYS.COLLECTION.REPORT}${chatReport.reportID}`,
                    callback: (report) => {
                        Onyx.disconnect(connection);
                        expect(report?.lastVisibleActionCreated).toBe(chatReport.lastVisibleActionCreated);
                        expect(report?.hasOutstandingChildRequest).toBe(false);
                        expect(report?.iouReportID).toBeUndefined();
                        expect(new Date(report?.lastReadTime ?? '').getTime()).toBeGreaterThan(new Date(chatReport?.lastReadTime ?? '').getTime());
                        expect(report?.lastMessageText).toBe(getReportActionText(payReportAction));
                        expect(report?.lastMessageHtml).toBe(getReportActionHtml(payReportAction));
                        resolve();
                    },
                });
            });

            await new Promise<void>((resolve) => {
                const connection = Onyx.connect({
                    key: `${ONYXKEYS.COLLECTION.REPORT}${iouReport.reportID}`,
                    callback: (report) => {
                        Onyx.disconnect(connection);
                        expect(report?.hasOutstandingChildRequest).toBe(false);
                        expect(report?.statusNum).toBe(CONST.REPORT.STATUS_NUM.REIMBURSED);
                        expect(report?.lastVisibleActionCreated).toBe(payReportAction?.created);
                        expect(report?.lastMessageText).toBe(getReportActionText(payReportAction));
                        expect(report?.lastMessageHtml).toBe(getReportActionHtml(payReportAction));
                        expect(report?.pendingFields).toEqual({
                            preview: CONST.RED_BRICK_ROAD_PENDING_ACTION.UPDATE,
                            reimbursed: CONST.RED_BRICK_ROAD_PENDING_ACTION.UPDATE,
                        });
                        resolve();
                    },
                });
            });

            mockFetch?.resume?.();
        });

        it('calls notifyNewAction for the top most report', () => {
            // Given two expenses in an iou report where one of them held
            const iouReport = buildOptimisticIOUReport(1, 2, 100, '1', 'USD');
            const transaction1 = buildOptimisticTransaction({
                transactionParams: {
                    amount: 100,
                    currency: 'USD',
                    reportID: iouReport.reportID,
                },
            });
            const transaction2 = buildOptimisticTransaction({
                transactionParams: {
                    amount: 100,
                    currency: 'USD',
                    reportID: iouReport.reportID,
                },
            });
            const transactionCollectionDataSet: TransactionCollectionDataSet = {
                [`${ONYXKEYS.COLLECTION.TRANSACTION}${transaction1.transactionID}`]: transaction1,
                [`${ONYXKEYS.COLLECTION.TRANSACTION}${transaction2.transactionID}`]: transaction2,
            };
            const iouActions: ReportAction[] = [];
            [transaction1, transaction2].forEach((transaction) =>
                iouActions.push(
                    buildOptimisticIOUReportAction({
                        type: CONST.IOU.REPORT_ACTION_TYPE.CREATE,
                        amount: transaction.amount,
                        currency: transaction.currency,
                        comment: '',
                        participants: [],
                        transactionID: transaction.transactionID,
                    }),
                ),
            );
            const actions: OnyxInputValue<ReportActions> = {};
            iouActions.forEach((iouAction) => (actions[`${ONYXKEYS.COLLECTION.REPORT_ACTIONS}${iouAction.reportActionID}`] = iouAction));
            const actionCollectionDataSet: ReportActionsCollectionDataSet = {[`${ONYXKEYS.COLLECTION.REPORT_ACTIONS}${iouReport.reportID}`]: actions};

            return waitForBatchedUpdates()
                .then(() => Onyx.multiSet({...transactionCollectionDataSet, ...actionCollectionDataSet}))
                .then(() => {
                    putOnHold(transaction1.transactionID, 'comment', iouReport.reportID);
                    return waitForBatchedUpdates();
                })
                .then(() => {
                    // When partially paying  an iou report from the chat report via the report preview
                    payMoneyRequest(CONST.IOU.PAYMENT_TYPE.ELSEWHERE, {reportID: topMostReportID}, iouReport, undefined, undefined, false);
                    return waitForBatchedUpdates();
                })
                .then(() => {
                    // Then notifyNewAction should be called on the top most report.
                    expect(notifyNewAction).toHaveBeenCalledWith(topMostReportID, expect.anything());
                });
        });
    });

    describe('a expense chat with a cancelled payment', () => {
        const amount = 10000;
        const comment = '💸💸💸💸';
        const merchant = 'NASDAQ';

        afterEach(() => {
            mockFetch?.resume?.();
        });

        it("has an iouReportID of the cancelled payment's expense report", () => {
            let expenseReport: OnyxEntry<Report>;
            let chatReport: OnyxEntry<Report>;

            // Given a signed in account, which owns a workspace, and has a policy expense chat
            Onyx.set(ONYXKEYS.SESSION, {email: CARLOS_EMAIL, accountID: CARLOS_ACCOUNT_ID});
            return waitForBatchedUpdates()
                .then(() => {
                    // Which owns a workspace
                    createWorkspace({
                        policyOwnerEmail: CARLOS_EMAIL,
                        makeMeAdmin: true,
                        policyName: "Carlos's Workspace",
                    });
                    return waitForBatchedUpdates();
                })
                .then(() =>
                    getOnyxData({
                        key: ONYXKEYS.COLLECTION.REPORT,
                        waitForCollectionCallback: true,
                        callback: (allReports) => {
                            chatReport = Object.values(allReports ?? {}).find((report) => report?.chatType === CONST.REPORT.CHAT_TYPE.POLICY_EXPENSE_CHAT);
                        },
                    }),
                )
                .then(() => {
                    if (chatReport) {
                        // When an IOU expense is submitted to that policy expense chat
                        requestMoney({
                            report: chatReport,
                            participantParams: {
                                payeeEmail: RORY_EMAIL,
                                payeeAccountID: RORY_ACCOUNT_ID,
                                participant: {login: CARLOS_EMAIL, accountID: CARLOS_ACCOUNT_ID},
                            },
                            transactionParams: {
                                amount,
                                attendees: [],
                                currency: CONST.CURRENCY.USD,
                                created: '',
                                merchant,
                                comment,
                            },
                            shouldGenerateTransactionThreadReport: true,
                        });
                    }
                    return waitForBatchedUpdates();
                })
                .then(() =>
                    // And given an expense report has now been created which holds the IOU
                    getOnyxData({
                        key: ONYXKEYS.COLLECTION.REPORT,
                        waitForCollectionCallback: true,
                        callback: (allReports) => {
                            expenseReport = Object.values(allReports ?? {}).find((report) => report?.type === CONST.REPORT.TYPE.IOU);
                        },
                    }),
                )
                .then(() => {
                    // When the expense report is paid elsewhere (but really, any payment option would work)
                    if (chatReport && expenseReport) {
                        payMoneyRequest(CONST.IOU.PAYMENT_TYPE.ELSEWHERE, chatReport, expenseReport, undefined);
                    }
                    return waitForBatchedUpdates();
                })
                .then(() => {
                    if (chatReport && expenseReport) {
                        // And when the payment is cancelled
                        cancelPayment(expenseReport, chatReport, {} as Policy, true, CARLOS_ACCOUNT_ID, CARLOS_EMAIL, true);
                    }
                    return waitForBatchedUpdates();
                })
                .then(() =>
                    getOnyxData({
                        key: ONYXKEYS.COLLECTION.REPORT,
                        waitForCollectionCallback: true,
                        callback: (allReports) => {
                            const chatReportData = allReports?.[`${ONYXKEYS.COLLECTION.REPORT}${chatReport?.reportID}`];
                            // Then the policy expense chat report has the iouReportID of the IOU expense report
                            expect(chatReportData?.iouReportID).toBe(expenseReport?.reportID);
                        },
                    }),
                );
        });
    });

    describe('deleteMoneyRequest', () => {
        const amount = 10000;
        const comment = 'Send me money please';
        let chatReport: OnyxEntry<Report>;
        let iouReport: OnyxEntry<Report>;
        let createIOUAction: OnyxEntry<ReportAction<typeof CONST.REPORT.ACTIONS.TYPE.IOU>>;
        let transaction: OnyxEntry<Transaction>;
        let thread: OptimisticChatReport;
        const TEST_USER_ACCOUNT_ID = 1;
        const TEST_USER_LOGIN = 'test@test.com';
        let IOU_REPORT_ID: string | undefined;
        let reportActionID;
        const REPORT_ACTION: OnyxEntry<ReportAction> = {
            actionName: CONST.REPORT.ACTIONS.TYPE.ADD_COMMENT,
            actorAccountID: TEST_USER_ACCOUNT_ID,
            automatic: false,
            avatar: 'https://d2k5nsl2zxldvw.cloudfront.net/images/avatars/avatar_3.png',
            message: [{type: 'COMMENT', html: 'Testing a comment', text: 'Testing a comment', translationKey: ''}],
            person: [{type: 'TEXT', style: 'strong', text: 'Test User'}],
            shouldShow: true,
            created: DateUtils.getDBTime(),
            reportActionID: '1',
            originalMessage: {
                html: '',
                whisperedTo: [],
            },
        };

        let reportActions: OnyxCollection<ReportAction>;

        beforeEach(async () => {
            // Given mocks are cleared and helpers are set up
            jest.clearAllMocks();
            PusherHelper.setup();

            // Given a test user is signed in with Onyx setup and some initial data
            await signInWithTestUser(TEST_USER_ACCOUNT_ID, TEST_USER_LOGIN);
            subscribeToUserEvents();
            await waitForBatchedUpdates();
            await setPersonalDetails(TEST_USER_LOGIN, TEST_USER_ACCOUNT_ID);

            // When a submit IOU expense is made
            requestMoney({
                report: chatReport,
                participantParams: {
                    payeeEmail: TEST_USER_LOGIN,
                    payeeAccountID: TEST_USER_ACCOUNT_ID,
                    participant: {login: RORY_EMAIL, accountID: RORY_ACCOUNT_ID},
                },
                transactionParams: {
                    amount,
                    attendees: [],
                    currency: CONST.CURRENCY.USD,
                    created: '',
                    merchant: '',
                    comment,
                },
                shouldGenerateTransactionThreadReport: true,
            });
            await waitForBatchedUpdates();

            // When fetching all reports from Onyx
            const allReports = await new Promise<OnyxCollection<Report>>((resolve) => {
                const connection = Onyx.connect({
                    key: ONYXKEYS.COLLECTION.REPORT,
                    waitForCollectionCallback: true,
                    callback: (reports) => {
                        Onyx.disconnect(connection);
                        resolve(reports);
                    },
                });
            });

            // Then we should have exactly 3 reports
            expect(Object.values(allReports ?? {}).length).toBe(3);

            // Then one of them should be a chat report with relevant properties
            chatReport = Object.values(allReports ?? {}).find((report) => report?.type === CONST.REPORT.TYPE.CHAT);
            expect(chatReport).toBeTruthy();
            expect(chatReport).toHaveProperty('reportID');
            expect(chatReport).toHaveProperty('iouReportID');

            // Then one of them should be an IOU report with relevant properties
            iouReport = Object.values(allReports ?? {}).find((report) => report?.type === CONST.REPORT.TYPE.IOU);
            expect(iouReport).toBeTruthy();
            expect(iouReport).toHaveProperty('reportID');
            expect(iouReport).toHaveProperty('chatReportID');

            // Then their IDs should reference each other
            expect(chatReport?.iouReportID).toBe(iouReport?.reportID);
            expect(iouReport?.chatReportID).toBe(chatReport?.reportID);

            // Storing IOU Report ID for further reference
            IOU_REPORT_ID = chatReport?.iouReportID;

            await waitForBatchedUpdates();

            // When fetching all report actions from Onyx
            const allReportActions = await new Promise<OnyxCollection<ReportActions>>((resolve) => {
                const connection = Onyx.connect({
                    key: ONYXKEYS.COLLECTION.REPORT_ACTIONS,
                    waitForCollectionCallback: true,
                    callback: (actions) => {
                        Onyx.disconnect(connection);
                        resolve(actions);
                    },
                });
            });

            // Then we should find an IOU action with specific properties
            const reportActionsForIOUReport = allReportActions?.[`${ONYXKEYS.COLLECTION.REPORT_ACTIONS}${chatReport?.iouReportID}`];
            createIOUAction = Object.values(reportActionsForIOUReport ?? {}).find((reportAction): reportAction is ReportAction<typeof CONST.REPORT.ACTIONS.TYPE.IOU> =>
                isMoneyRequestAction(reportAction),
            );
            expect(createIOUAction).toBeTruthy();
            expect(createIOUAction && getOriginalMessage(createIOUAction)?.IOUReportID).toBe(iouReport?.reportID);

            // When fetching all transactions from Onyx
            const allTransactions = await new Promise<OnyxCollection<Transaction>>((resolve) => {
                const connection = Onyx.connect({
                    key: ONYXKEYS.COLLECTION.TRANSACTION,
                    waitForCollectionCallback: true,
                    callback: (transactions) => {
                        Onyx.disconnect(connection);
                        resolve(transactions);
                    },
                });
            });

            // Then we should find a specific transaction with relevant properties
            transaction = Object.values(allTransactions ?? {}).find((t) => t);
            expect(transaction).toBeTruthy();
            expect(transaction?.amount).toBe(amount);
            expect(transaction?.reportID).toBe(iouReport?.reportID);
            expect(createIOUAction && getOriginalMessage(createIOUAction)?.IOUTransactionID).toBe(transaction?.transactionID);
        });

        afterEach(PusherHelper.teardown);

        it('delete an expense (IOU Action and transaction) successfully', async () => {
            // Given the fetch operations are paused and an expense is initiated
            mockFetch?.pause?.();

            if (transaction && createIOUAction) {
                // When the expense is deleted
                deleteMoneyRequest(transaction?.transactionID, createIOUAction, {}, {}, iouReport, chatReport, true);
            }
            await waitForBatchedUpdates();

            // Then we check if the IOU report action is removed from the report actions collection
            let reportActionsForReport = await new Promise<OnyxCollection<ReportAction>>((resolve) => {
                const connection = Onyx.connect({
                    key: `${ONYXKEYS.COLLECTION.REPORT_ACTIONS}${iouReport?.reportID}`,
                    waitForCollectionCallback: false,
                    callback: (actionsForReport) => {
                        Onyx.disconnect(connection);
                        resolve(actionsForReport);
                    },
                });
            });

            createIOUAction = Object.values(reportActionsForReport ?? {}).find((reportAction): reportAction is ReportAction<typeof CONST.REPORT.ACTIONS.TYPE.IOU> =>
                isMoneyRequestAction(reportAction),
            );
            // Then the IOU Action should be truthy for offline support.
            expect(createIOUAction).toBeTruthy();

            // Then we check if the transaction is removed from the transactions collection
            const t = await new Promise<OnyxEntry<Transaction>>((resolve) => {
                const connection = Onyx.connect({
                    key: `${ONYXKEYS.COLLECTION.TRANSACTION}${transaction?.transactionID}`,
                    waitForCollectionCallback: false,
                    callback: (transactionResult) => {
                        Onyx.disconnect(connection);
                        resolve(transactionResult);
                    },
                });
            });

            expect(t).toBeTruthy();
            expect(t?.pendingAction).toBe(CONST.RED_BRICK_ROAD_PENDING_ACTION.DELETE);

            // Given fetch operations are resumed
            mockFetch?.resume?.();
            await waitForBatchedUpdates();

            // Then we recheck the IOU report action from the report actions collection
            reportActionsForReport = await new Promise<OnyxCollection<ReportAction>>((resolve) => {
                const connection = Onyx.connect({
                    key: `${ONYXKEYS.COLLECTION.REPORT_ACTIONS}${iouReport?.reportID}`,
                    waitForCollectionCallback: false,
                    callback: (actionsForReport) => {
                        Onyx.disconnect(connection);
                        resolve(actionsForReport);
                    },
                });
            });

            createIOUAction = Object.values(reportActionsForReport ?? {}).find((reportAction): reportAction is ReportAction<typeof CONST.REPORT.ACTIONS.TYPE.IOU> =>
                isMoneyRequestAction(reportAction),
            );
            expect(createIOUAction).toBeFalsy();

            // Then we recheck the transaction from the transactions collection
            const tr = await new Promise<OnyxEntry<Transaction>>((resolve) => {
                const connection = Onyx.connect({
                    key: `${ONYXKEYS.COLLECTION.TRANSACTION}${transaction?.transactionID}`,
                    waitForCollectionCallback: false,
                    callback: (transactionResult) => {
                        Onyx.disconnect(connection);
                        resolve(transactionResult);
                    },
                });
            });

            expect(tr).toBeFalsy();
        });

        it('delete the IOU report when there are no expenses left in the IOU report', async () => {
            // Given an IOU report and a paused fetch state
            mockFetch?.pause?.();

            if (transaction && createIOUAction) {
                // When the IOU expense is deleted
                deleteMoneyRequest(transaction?.transactionID, createIOUAction, {}, {}, iouReport, chatReport, true);
            }
            await waitForBatchedUpdates();

            let report = await new Promise<OnyxEntry<Report>>((resolve) => {
                const connection = Onyx.connect({
                    key: `${ONYXKEYS.COLLECTION.REPORT}${iouReport?.reportID}`,
                    waitForCollectionCallback: false,
                    callback: (res) => {
                        Onyx.disconnect(connection);
                        resolve(res);
                    },
                });
            });

            // Then the report should be truthy for offline support
            expect(report).toBeTruthy();

            // Given the resumed fetch state
            mockFetch?.resume?.();
            await waitForBatchedUpdates();

            report = await new Promise<OnyxEntry<Report>>((resolve) => {
                const connection = Onyx.connect({
                    key: `${ONYXKEYS.COLLECTION.REPORT}${iouReport?.reportID}`,
                    waitForCollectionCallback: false,
                    callback: (res) => {
                        Onyx.disconnect(connection);
                        resolve(res);
                    },
                });
            });

            // Then the report should be falsy so that there is no trace of the expense.
            expect(report).toBeFalsy();
        });

        it('does not delete the IOU report when there are expenses left in the IOU report', async () => {
            // Given multiple expenses on an IOU report
            requestMoney({
                report: chatReport,
                participantParams: {
                    payeeEmail: TEST_USER_LOGIN,
                    payeeAccountID: TEST_USER_ACCOUNT_ID,
                    participant: {login: RORY_EMAIL, accountID: RORY_ACCOUNT_ID},
                },
                transactionParams: {
                    amount,
                    attendees: [],
                    currency: CONST.CURRENCY.USD,
                    created: '',
                    merchant: '',
                    comment,
                },
                shouldGenerateTransactionThreadReport: true,
            });

            await waitForBatchedUpdates();

            // When we attempt to delete an expense from the IOU report
            mockFetch?.pause?.();
            if (transaction && createIOUAction) {
                deleteMoneyRequest(transaction?.transactionID, createIOUAction, {}, {}, iouReport, chatReport);
            }
            await waitForBatchedUpdates();

            // Then expect that the IOU report still exists
            let allReports = await new Promise<OnyxCollection<Report>>((resolve) => {
                const connection = Onyx.connect({
                    key: ONYXKEYS.COLLECTION.REPORT,
                    waitForCollectionCallback: true,
                    callback: (reports) => {
                        Onyx.disconnect(connection);
                        resolve(reports);
                    },
                });
            });

            await waitForBatchedUpdates();

            iouReport = Object.values(allReports ?? {}).find((report) => isIOUReport(report));
            expect(iouReport).toBeTruthy();
            expect(iouReport).toHaveProperty('reportID');
            expect(iouReport).toHaveProperty('chatReportID');

            // Given the resumed fetch state
            await mockFetch?.resume?.();

            allReports = await new Promise<OnyxCollection<Report>>((resolve) => {
                const connection = Onyx.connect({
                    key: ONYXKEYS.COLLECTION.REPORT,
                    waitForCollectionCallback: true,
                    callback: (reports) => {
                        Onyx.disconnect(connection);
                        resolve(reports);
                    },
                });
            });
            // Then expect that the IOU report still exists
            iouReport = Object.values(allReports ?? {}).find((report) => isIOUReport(report));
            expect(iouReport).toBeTruthy();
            expect(iouReport).toHaveProperty('reportID');
            expect(iouReport).toHaveProperty('chatReportID');
        });

        it('delete the transaction thread if there are no visible comments in the thread', async () => {
            // Given all promises are resolved
            await waitForBatchedUpdates();
            jest.advanceTimersByTime(10);

            // Given a transaction thread
            thread = buildTransactionThread(createIOUAction, iouReport);

            expect(thread.participants).toStrictEqual({[CARLOS_ACCOUNT_ID]: {notificationPreference: CONST.REPORT.NOTIFICATION_PREFERENCE.HIDDEN, role: CONST.REPORT.ROLE.ADMIN}});

            Onyx.connect({
                key: `${ONYXKEYS.COLLECTION.REPORT_ACTIONS}${thread.reportID}`,
                callback: (val) => (reportActions = val),
            });

            await waitForBatchedUpdates();

            jest.advanceTimersByTime(10);

            // Given User logins from the participant accounts
            const participantAccountIDs = Object.keys(thread.participants ?? {}).map(Number);
            const userLogins = getLoginsByAccountIDs(participantAccountIDs);

            // When Opening a thread report with the given details
            openReport(thread.reportID, '', userLogins, thread, createIOUAction?.reportActionID);
            await waitForBatchedUpdates();

            // Then The iou action has the transaction report id as a child report ID
            const allReportActions = await new Promise<OnyxCollection<ReportActions>>((resolve) => {
                const connection = Onyx.connect({
                    key: ONYXKEYS.COLLECTION.REPORT_ACTIONS,
                    waitForCollectionCallback: true,
                    callback: (actions) => {
                        Onyx.disconnect(connection);
                        resolve(actions);
                    },
                });
            });
            const reportActionsForIOUReport = allReportActions?.[`${ONYXKEYS.COLLECTION.REPORT_ACTIONS}${chatReport?.iouReportID}`];
            createIOUAction = Object.values(reportActionsForIOUReport ?? {}).find((reportAction): reportAction is ReportAction<typeof CONST.REPORT.ACTIONS.TYPE.IOU> =>
                isMoneyRequestAction(reportAction),
            );
            expect(createIOUAction?.childReportID).toBe(thread.reportID);

            await waitForBatchedUpdates();

            // Given Fetch is paused and timers have advanced
            mockFetch?.pause?.();
            jest.advanceTimersByTime(10);

            if (transaction && createIOUAction) {
                // When Deleting an expense
                deleteMoneyRequest(transaction?.transactionID, createIOUAction, {}, {}, iouReport, chatReport);
            }
            await waitForBatchedUpdates();

            // Then The report for the given thread ID does not exist
            let report = await new Promise<OnyxEntry<Report>>((resolve) => {
                const connection = Onyx.connect({
                    key: `${ONYXKEYS.COLLECTION.REPORT}${thread.reportID}`,
                    waitForCollectionCallback: false,
                    callback: (reportData) => {
                        Onyx.disconnect(connection);
                        resolve(reportData);
                    },
                });
            });

            expect(report?.reportID).toBeFalsy();
            mockFetch?.resume?.();

            // Then After resuming fetch, the report for the given thread ID still does not exist
            report = await new Promise<OnyxEntry<Report>>((resolve) => {
                const connection = Onyx.connect({
                    key: `${ONYXKEYS.COLLECTION.REPORT}${thread.reportID}`,
                    waitForCollectionCallback: false,
                    callback: (reportData) => {
                        Onyx.disconnect(connection);
                        resolve(reportData);
                    },
                });
            });

            expect(report?.reportID).toBeFalsy();
        });

        it('delete the transaction thread if there are only changelogs (i.e. MODIFIED_EXPENSE actions) in the thread', async () => {
            // Given all promises are resolved
            await waitForBatchedUpdates();
            jest.advanceTimersByTime(10);

            // Given a transaction thread
            thread = buildTransactionThread(createIOUAction, iouReport);

            Onyx.connect({
                key: `${ONYXKEYS.COLLECTION.REPORT_ACTIONS}${thread.reportID}`,
                callback: (val) => (reportActions = val),
            });

            await waitForBatchedUpdates();

            jest.advanceTimersByTime(10);

            // Given User logins from the participant accounts
            const participantAccountIDs = Object.keys(thread.participants ?? {}).map(Number);
            const userLogins = getLoginsByAccountIDs(participantAccountIDs);

            // When Opening a thread report with the given details
            openReport(thread.reportID, '', userLogins, thread, createIOUAction?.reportActionID);
            await waitForBatchedUpdates();

            // Then The iou action has the transaction report id as a child report ID
            const allReportActions = await new Promise<OnyxCollection<ReportActions>>((resolve) => {
                const connection = Onyx.connect({
                    key: ONYXKEYS.COLLECTION.REPORT_ACTIONS,
                    waitForCollectionCallback: true,
                    callback: (actions) => {
                        Onyx.disconnect(connection);
                        resolve(actions);
                    },
                });
            });
            const reportActionsForIOUReport = allReportActions?.[`${ONYXKEYS.COLLECTION.REPORT_ACTIONS}${chatReport?.iouReportID}`];
            createIOUAction = Object.values(reportActionsForIOUReport ?? {}).find((reportAction): reportAction is ReportAction<typeof CONST.REPORT.ACTIONS.TYPE.IOU> =>
                isMoneyRequestAction(reportAction),
            );

            expect(createIOUAction?.childReportID).toBe(thread.reportID);

            await waitForBatchedUpdates();

            jest.advanceTimersByTime(10);
            if (transaction && createIOUAction) {
                updateMoneyRequestAmountAndCurrency({
                    transactionID: transaction.transactionID,
                    transactions: {},
                    transactionThreadReportID: thread.reportID,
                    transactionViolations: {},
                    amount: 20000,
                    currency: CONST.CURRENCY.USD,
                    taxAmount: 0,
                    taxCode: '',
                    policy: {
                        id: '123',
                        role: CONST.POLICY.ROLE.USER,
                        type: CONST.POLICY.TYPE.TEAM,
                        name: '',
                        owner: '',
                        outputCurrency: '',
                        isPolicyExpenseChatEnabled: false,
                    },
                    policyTagList: {},
                    policyCategories: {},
                });
            }
            await waitForBatchedUpdates();

            // Verify there are two actions (created + changelog)
            expect(Object.values(reportActions ?? {}).length).toBe(2);

            // Fetch the updated IOU Action from Onyx
            await new Promise<void>((resolve) => {
                const connection = Onyx.connect({
                    key: `${ONYXKEYS.COLLECTION.REPORT_ACTIONS}${iouReport?.reportID}`,
                    waitForCollectionCallback: false,
                    callback: (reportActionsForReport) => {
                        Onyx.disconnect(connection);
                        createIOUAction = Object.values(reportActionsForReport ?? {}).find((reportAction): reportAction is ReportAction<typeof CONST.REPORT.ACTIONS.TYPE.IOU> =>
                            isMoneyRequestAction(reportAction),
                        );
                        resolve();
                    },
                });
            });

            if (transaction && createIOUAction) {
                // When Deleting an expense
                deleteMoneyRequest(transaction?.transactionID, createIOUAction, {}, {}, iouReport, chatReport);
            }
            await waitForBatchedUpdates();

            // Then, the report for the given thread ID does not exist
            const report = await new Promise<OnyxEntry<Report>>((resolve) => {
                const connection = Onyx.connect({
                    key: `${ONYXKEYS.COLLECTION.REPORT}${thread.reportID}`,
                    waitForCollectionCallback: false,
                    callback: (reportData) => {
                        Onyx.disconnect(connection);
                        resolve(reportData);
                    },
                });
            });

            expect(report?.reportID).toBeFalsy();
        });

        it('does not delete the transaction thread if there are visible comments in the thread', async () => {
            // Given initial environment is set up
            await waitForBatchedUpdates();

            // Given a transaction thread
            thread = buildTransactionThread(createIOUAction, iouReport);

            expect(thread.participants).toEqual({[CARLOS_ACCOUNT_ID]: {notificationPreference: CONST.REPORT.NOTIFICATION_PREFERENCE.HIDDEN, role: CONST.REPORT.ROLE.ADMIN}});

            const participantAccountIDs = Object.keys(thread.participants ?? {}).map(Number);
            const userLogins = getLoginsByAccountIDs(participantAccountIDs);
            jest.advanceTimersByTime(10);
            openReport(thread.reportID, '', userLogins, thread, createIOUAction?.reportActionID);
            await waitForBatchedUpdates();

            Onyx.connect({
                key: `${ONYXKEYS.COLLECTION.REPORT_ACTIONS}${thread.reportID}`,
                callback: (val) => (reportActions = val),
            });
            await waitForBatchedUpdates();

            await new Promise<void>((resolve) => {
                const connection = Onyx.connect({
                    key: `${ONYXKEYS.COLLECTION.REPORT}${thread.reportID}`,
                    callback: (report) => {
                        Onyx.disconnect(connection);
                        expect(report).toBeTruthy();
                        resolve();
                    },
                });
            });

            jest.advanceTimersByTime(10);

            // When a comment is added
            addComment(thread.reportID, thread.reportID, 'Testing a comment', CONST.DEFAULT_TIME_ZONE);
            await waitForBatchedUpdates();

            // Then comment details should match the expected report action
            const resultAction = Object.values(reportActions ?? {}).find((reportAction) => reportAction?.actionName === CONST.REPORT.ACTIONS.TYPE.ADD_COMMENT);
            reportActionID = resultAction?.reportActionID;
            expect(resultAction?.message).toEqual(REPORT_ACTION.message);
            expect(resultAction?.person).toEqual(REPORT_ACTION.person);

            await waitForBatchedUpdates();

            // Then the report should have 2 actions
            expect(Object.values(reportActions ?? {}).length).toBe(2);
            const resultActionAfter = reportActionID ? reportActions?.[reportActionID] : undefined;
            expect(resultActionAfter?.pendingAction).toBeUndefined();

            mockFetch?.pause?.();

            if (transaction && createIOUAction) {
                // When deleting expense
                deleteMoneyRequest(transaction?.transactionID, createIOUAction, {}, {}, iouReport, chatReport);
            }
            await waitForBatchedUpdates();

            // Then the transaction thread report should still exist
            await new Promise<void>((resolve) => {
                const connection = Onyx.connect({
                    key: `${ONYXKEYS.COLLECTION.REPORT}${thread.reportID}`,
                    waitForCollectionCallback: false,
                    callback: (report) => {
                        Onyx.disconnect(connection);
                        expect(report).toBeTruthy();
                        resolve();
                    },
                });
            });

            // When fetch resumes
            // Then the transaction thread report should still exist
            mockFetch?.resume?.();
            await new Promise<void>((resolve) => {
                const connection = Onyx.connect({
                    key: `${ONYXKEYS.COLLECTION.REPORT}${thread.reportID}`,
                    callback: (report) => {
                        Onyx.disconnect(connection);
                        expect(report).toBeTruthy();
                        resolve();
                    },
                });
            });
        });

        it('update the moneyRequestPreview to show [Deleted expense] when appropriate', async () => {
            await waitForBatchedUpdates();

            // Given a thread report

            jest.advanceTimersByTime(10);
            thread = buildTransactionThread(createIOUAction, iouReport);

            expect(thread.participants).toStrictEqual({[CARLOS_ACCOUNT_ID]: {notificationPreference: CONST.REPORT.NOTIFICATION_PREFERENCE.HIDDEN, role: CONST.REPORT.ROLE.ADMIN}});

            Onyx.connect({
                key: `${ONYXKEYS.COLLECTION.REPORT_ACTIONS}${thread.reportID}`,
                callback: (val) => (reportActions = val),
            });
            await waitForBatchedUpdates();

            jest.advanceTimersByTime(10);
            const participantAccountIDs = Object.keys(thread.participants ?? {}).map(Number);
            const userLogins = getLoginsByAccountIDs(participantAccountIDs);
            openReport(thread.reportID, '', userLogins, thread, createIOUAction?.reportActionID);

            await waitForBatchedUpdates();

            const allReportActions = await new Promise<OnyxCollection<ReportActions>>((resolve) => {
                const connection = Onyx.connect({
                    key: ONYXKEYS.COLLECTION.REPORT_ACTIONS,
                    waitForCollectionCallback: true,
                    callback: (actions) => {
                        Onyx.disconnect(connection);
                        resolve(actions);
                    },
                });
            });

            const reportActionsForIOUReport = allReportActions?.[`${ONYXKEYS.COLLECTION.REPORT_ACTIONS}${chatReport?.iouReportID}`];
            createIOUAction = Object.values(reportActionsForIOUReport ?? {}).find((reportAction): reportAction is ReportAction<typeof CONST.REPORT.ACTIONS.TYPE.IOU> =>
                isMoneyRequestAction(reportAction),
            );
            expect(createIOUAction?.childReportID).toBe(thread.reportID);

            await waitForBatchedUpdates();

            // Given an added comment to the thread report

            jest.advanceTimersByTime(10);

            addComment(thread.reportID, thread.reportID, 'Testing a comment', CONST.DEFAULT_TIME_ZONE);
            await waitForBatchedUpdates();

            // Fetch the updated IOU Action from Onyx due to addition of comment to transaction thread.
            // This needs to be fetched as `deleteMoneyRequest` depends on `childVisibleActionCount` in `createIOUAction`.
            await new Promise<void>((resolve) => {
                const connection = Onyx.connect({
                    key: `${ONYXKEYS.COLLECTION.REPORT_ACTIONS}${iouReport?.reportID}`,
                    waitForCollectionCallback: false,
                    callback: (reportActionsForReport) => {
                        Onyx.disconnect(connection);
                        createIOUAction = Object.values(reportActionsForReport ?? {}).find((reportAction): reportAction is ReportAction<typeof CONST.REPORT.ACTIONS.TYPE.IOU> =>
                            isMoneyRequestAction(reportAction),
                        );
                        resolve();
                    },
                });
            });

            let resultAction = Object.values(reportActions ?? {}).find((reportAction) => reportAction?.actionName === CONST.REPORT.ACTIONS.TYPE.ADD_COMMENT);
            reportActionID = resultAction?.reportActionID;

            expect(resultAction?.message).toEqual(REPORT_ACTION.message);
            expect(resultAction?.person).toEqual(REPORT_ACTION.person);
            expect(resultAction?.pendingAction).toBeUndefined();

            await waitForBatchedUpdates();

            // Verify there are three actions (created + addcomment) and our optimistic comment has been removed
            expect(Object.values(reportActions ?? {}).length).toBe(2);

            let resultActionAfterUpdate = reportActionID ? reportActions?.[reportActionID] : undefined;

            // Verify that our action is no longer in the loading state
            expect(resultActionAfterUpdate?.pendingAction).toBeUndefined();

            await waitForBatchedUpdates();

            // Given an added comment to the IOU report

            Onyx.connect({
                key: `${ONYXKEYS.COLLECTION.REPORT_ACTIONS}${IOU_REPORT_ID}`,
                callback: (val) => (reportActions = val),
            });
            await waitForBatchedUpdates();

            jest.advanceTimersByTime(10);

            if (IOU_REPORT_ID) {
                addComment(IOU_REPORT_ID, IOU_REPORT_ID, 'Testing a comment', CONST.DEFAULT_TIME_ZONE);
            }
            await waitForBatchedUpdates();

            resultAction = Object.values(reportActions ?? {}).find((reportAction) => reportAction?.actionName === CONST.REPORT.ACTIONS.TYPE.ADD_COMMENT);
            reportActionID = resultAction?.reportActionID;

            expect(resultAction?.message).toEqual(REPORT_ACTION.message);
            expect(resultAction?.person).toEqual(REPORT_ACTION.person);
            expect(resultAction?.pendingAction).toBeUndefined();

            await waitForBatchedUpdates();

            // Verify there are three actions (created + iou + addcomment) and our optimistic comment has been removed
            expect(Object.values(reportActions ?? {}).length).toBe(3);

            resultActionAfterUpdate = reportActionID ? reportActions?.[reportActionID] : undefined;

            // Verify that our action is no longer in the loading state
            expect(resultActionAfterUpdate?.pendingAction).toBeUndefined();

            mockFetch?.pause?.();
            if (transaction && createIOUAction) {
                // When we delete the expense
                deleteMoneyRequest(transaction.transactionID, createIOUAction, {}, {}, iouReport, chatReport);
            }
            await waitForBatchedUpdates();

            // Then we expect the moneyRequestPreview to show [Deleted expense]

            await new Promise<void>((resolve) => {
                const connection = Onyx.connect({
                    key: `${ONYXKEYS.COLLECTION.REPORT_ACTIONS}${iouReport?.reportID}`,
                    waitForCollectionCallback: false,
                    callback: (reportActionsForReport) => {
                        Onyx.disconnect(connection);
                        createIOUAction = Object.values(reportActionsForReport ?? {}).find((reportAction): reportAction is ReportAction<typeof CONST.REPORT.ACTIONS.TYPE.IOU> =>
                            isMoneyRequestAction(reportAction),
                        );
                        expect(getReportActionMessage(createIOUAction)?.isDeletedParentAction).toBeTruthy();
                        resolve();
                    },
                });
            });

            // When we resume fetch
            mockFetch?.resume?.();

            // Then we expect the moneyRequestPreview to show [Deleted expense]

            await new Promise<void>((resolve) => {
                const connection = Onyx.connect({
                    key: `${ONYXKEYS.COLLECTION.REPORT_ACTIONS}${iouReport?.reportID}`,
                    waitForCollectionCallback: false,
                    callback: (reportActionsForReport) => {
                        Onyx.disconnect(connection);
                        createIOUAction = Object.values(reportActionsForReport ?? {}).find((reportAction): reportAction is ReportAction<typeof CONST.REPORT.ACTIONS.TYPE.IOU> =>
                            isMoneyRequestAction(reportAction),
                        );
                        expect(getReportActionMessage(createIOUAction)?.isDeletedParentAction).toBeTruthy();
                        resolve();
                    },
                });
            });
        });

        it('update IOU report and reportPreview with new totals and messages if the IOU report is not deleted', async () => {
            await waitForBatchedUpdates();
            Onyx.connect({
                key: `${ONYXKEYS.COLLECTION.REPORT}${iouReport?.reportID}`,
                callback: (val) => (iouReport = val),
            });
            await waitForBatchedUpdates();

            // Given a second expense in addition to the first one

            jest.advanceTimersByTime(10);
            const amount2 = 20000;
            const comment2 = 'Send me money please 2';
            if (chatReport) {
                requestMoney({
                    report: chatReport,
                    participantParams: {
                        payeeEmail: TEST_USER_LOGIN,
                        payeeAccountID: TEST_USER_ACCOUNT_ID,
                        participant: {login: RORY_EMAIL, accountID: RORY_ACCOUNT_ID},
                    },
                    transactionParams: {
                        amount: amount2,
                        attendees: [],
                        currency: CONST.CURRENCY.USD,
                        created: '',
                        merchant: '',
                        comment: comment2,
                    },
                    shouldGenerateTransactionThreadReport: true,
                });
            }

            await waitForBatchedUpdates();

            // Then we expect the IOU report and reportPreview to update with new totals

            expect(iouReport).toBeTruthy();
            expect(iouReport).toHaveProperty('reportID');
            expect(iouReport).toHaveProperty('chatReportID');
            expect(iouReport?.total).toBe(30000);

            const iouPreview = chatReport?.reportID && iouReport?.reportID ? getReportPreviewAction(chatReport.reportID, iouReport.reportID) : undefined;
            expect(iouPreview).toBeTruthy();
            expect(getReportActionText(iouPreview)).toBe('rory@expensifail.com owes $300.00');

            // When we delete the first expense
            mockFetch?.pause?.();
            jest.advanceTimersByTime(10);
            if (transaction && createIOUAction) {
                deleteMoneyRequest(transaction.transactionID, createIOUAction, {}, {}, iouReport, chatReport);
            }
            await waitForBatchedUpdates();

            // Then we expect the IOU report and reportPreview to update with new totals

            expect(iouReport).toBeTruthy();
            expect(iouReport).toHaveProperty('reportID');
            expect(iouReport).toHaveProperty('chatReportID');
            expect(iouReport?.total).toBe(20000);

            // When we resume
            mockFetch?.resume?.();

            // Then we expect the IOU report and reportPreview to update with new totals
            expect(iouReport).toBeTruthy();
            expect(iouReport).toHaveProperty('reportID');
            expect(iouReport).toHaveProperty('chatReportID');
            expect(iouReport?.total).toBe(20000);
        });

        it('navigate the user correctly to the iou Report when appropriate', async () => {
            // Given multiple expenses on an IOU report
            requestMoney({
                report: chatReport,
                participantParams: {
                    payeeEmail: TEST_USER_LOGIN,
                    payeeAccountID: TEST_USER_ACCOUNT_ID,
                    participant: {login: RORY_EMAIL, accountID: RORY_ACCOUNT_ID},
                },
                transactionParams: {
                    amount,
                    attendees: [],
                    currency: CONST.CURRENCY.USD,
                    created: '',
                    merchant: '',
                    comment,
                },
                shouldGenerateTransactionThreadReport: true,
            });
            await waitForBatchedUpdates();

            // Given a thread report
            jest.advanceTimersByTime(10);
            thread = buildTransactionThread(createIOUAction, iouReport);

            expect(thread.participants).toStrictEqual({[CARLOS_ACCOUNT_ID]: {notificationPreference: CONST.REPORT.NOTIFICATION_PREFERENCE.HIDDEN, role: CONST.REPORT.ROLE.ADMIN}});

            jest.advanceTimersByTime(10);
            const participantAccountIDs = Object.keys(thread.participants ?? {}).map(Number);
            const userLogins = getLoginsByAccountIDs(participantAccountIDs);
            openReport(thread.reportID, '', userLogins, thread, createIOUAction?.reportActionID);
            await waitForBatchedUpdates();

            const allReportActions = await new Promise<OnyxCollection<ReportActions>>((resolve) => {
                const connection = Onyx.connect({
                    key: ONYXKEYS.COLLECTION.REPORT_ACTIONS,
                    waitForCollectionCallback: true,
                    callback: (actions) => {
                        Onyx.disconnect(connection);
                        resolve(actions);
                    },
                });
            });

            const reportActionsForIOUReport = allReportActions?.[`${ONYXKEYS.COLLECTION.REPORT_ACTIONS}${chatReport?.iouReportID}`];
            createIOUAction = Object.values(reportActionsForIOUReport ?? {}).find((reportAction): reportAction is ReportAction<typeof CONST.REPORT.ACTIONS.TYPE.IOU> =>
                isMoneyRequestAction(reportAction),
            );
            expect(createIOUAction?.childReportID).toBe(thread.reportID);

            // When we delete the expense, we should not delete the IOU report
            mockFetch?.pause?.();

            let navigateToAfterDelete;
            if (transaction && createIOUAction) {
                navigateToAfterDelete = deleteMoneyRequest(transaction.transactionID, createIOUAction, {}, {}, iouReport, chatReport, true);
            }

            let allReports = await new Promise<OnyxCollection<Report>>((resolve) => {
                const connection = Onyx.connect({
                    key: ONYXKEYS.COLLECTION.REPORT,
                    waitForCollectionCallback: true,
                    callback: (reports) => {
                        Onyx.disconnect(connection);
                        resolve(reports);
                    },
                });
            });

            iouReport = Object.values(allReports ?? {}).find((report) => isIOUReport(report));
            expect(iouReport).toBeTruthy();
            expect(iouReport).toHaveProperty('reportID');
            expect(iouReport).toHaveProperty('chatReportID');

            await mockFetch?.resume?.();

            allReports = await new Promise<OnyxCollection<Report>>((resolve) => {
                const connection = Onyx.connect({
                    key: ONYXKEYS.COLLECTION.REPORT,
                    waitForCollectionCallback: true,
                    callback: (reports) => {
                        Onyx.disconnect(connection);
                        resolve(reports);
                    },
                });
            });

            iouReport = Object.values(allReports ?? {}).find((report) => isIOUReport(report));
            expect(iouReport).toBeTruthy();
            expect(iouReport).toHaveProperty('reportID');
            expect(iouReport).toHaveProperty('chatReportID');

            // Then we expect to navigate to the iou report
            expect(IOU_REPORT_ID).not.toBeUndefined();
            if (IOU_REPORT_ID) {
                expect(navigateToAfterDelete).toEqual(ROUTES.REPORT_WITH_ID.getRoute(IOU_REPORT_ID));
            }
        });

        it('navigate the user correctly to the chat Report when appropriate', () => {
            let navigateToAfterDelete;
            if (transaction && createIOUAction) {
                // When we delete the expense and we should delete the IOU report
                navigateToAfterDelete = deleteMoneyRequest(transaction.transactionID, createIOUAction, {}, {}, iouReport, chatReport);
            }
            // Then we expect to navigate to the chat report
            expect(chatReport?.reportID).not.toBeUndefined();

            if (chatReport?.reportID) {
                expect(navigateToAfterDelete).toEqual(ROUTES.REPORT_WITH_ID.getRoute(chatReport?.reportID));
            }
        });
    });

    describe('bulk deleteMoneyRequest', () => {
        it('update IOU report total properly for bulk deletion of expenses', async () => {
            const expenseReport: Report = {
                ...createRandomReport(11),
                type: CONST.REPORT.TYPE.EXPENSE,
                total: 30,
                currency: CONST.CURRENCY.USD,
                unheldTotal: 20,
                unheldNonReimbursableTotal: 20,
            };
            const transaction1: Transaction = {
                ...createRandomTransaction(1),
                amount: 10,
                comment: {hold: '123'},
                currency: CONST.CURRENCY.USD,
                reportID: expenseReport.reportID,
                reimbursable: true,
            };
            const moneyRequestAction1: ReportAction<typeof CONST.REPORT.ACTIONS.TYPE.IOU> = {
                ...createRandomReportAction(1),
                actionName: CONST.REPORT.ACTIONS.TYPE.IOU,
                childReportID: '1',
                originalMessage: {
                    IOUReportID: expenseReport.reportID,
                    amount: transaction1.amount,
                    currency: transaction1.currency,
                    type: CONST.IOU.REPORT_ACTION_TYPE.CREATE,
                },
                message: undefined,
                previousMessage: undefined,
            };
            const transaction2: Transaction = {...createRandomTransaction(2), amount: 10, currency: CONST.CURRENCY.USD, reportID: expenseReport.reportID, reimbursable: false};
            const moneyRequestAction2: ReportAction<typeof CONST.REPORT.ACTIONS.TYPE.IOU> = {
                ...createRandomReportAction(2),
                actionName: CONST.REPORT.ACTIONS.TYPE.IOU,
                childReportID: '2',
                originalMessage: {
                    IOUReportID: expenseReport.reportID,
                    amount: transaction2.amount,
                    currency: transaction2.currency,
                    type: CONST.IOU.REPORT_ACTION_TYPE.CREATE,
                },
                message: undefined,
                previousMessage: undefined,
            };
            const transaction3: Transaction = {...createRandomTransaction(3), amount: 10, currency: CONST.CURRENCY.USD, reportID: expenseReport.reportID, reimbursable: false};

            await Onyx.merge(`${ONYXKEYS.COLLECTION.TRANSACTION}${transaction1.transactionID}`, transaction1);
            await Onyx.merge(`${ONYXKEYS.COLLECTION.TRANSACTION}${transaction2.transactionID}`, transaction2);
            await Onyx.merge(`${ONYXKEYS.COLLECTION.TRANSACTION}${transaction3.transactionID}`, transaction3);
            await Onyx.merge(`${ONYXKEYS.COLLECTION.REPORT}${expenseReport.reportID}`, expenseReport);

            const selectedTransactionIDs = [transaction1.transactionID, transaction2.transactionID];
            deleteMoneyRequest(transaction1.transactionID, moneyRequestAction1, {}, {}, expenseReport, expenseReport, undefined, [], selectedTransactionIDs);
            deleteMoneyRequest(transaction2.transactionID, moneyRequestAction2, {}, {}, expenseReport, expenseReport, undefined, [transaction1.transactionID], selectedTransactionIDs);

            await waitForBatchedUpdates();

            const report = await new Promise<OnyxEntry<Report>>((resolve) => {
                const connection = Onyx.connect({
                    key: `${ONYXKEYS.COLLECTION.REPORT}${expenseReport.reportID}`,
                    callback: (val) => {
                        Onyx.disconnect(connection);
                        resolve(val);
                    },
                });
            });

            expect(report?.total).toBe(10);
            expect(report?.unheldTotal).toBe(10);
            expect(report?.unheldNonReimbursableTotal).toBe(10);
        });
    });

    describe('submitReport', () => {
        it('correctly submits a report', () => {
            const amount = 10000;
            const comment = '💸💸💸💸';
            const merchant = 'NASDAQ';
            let expenseReport: OnyxEntry<Report>;
            let chatReport: OnyxEntry<Report>;
            return waitForBatchedUpdates()
                .then(() => {
                    const policyID = generatePolicyID();
                    createWorkspace({
                        policyOwnerEmail: CARLOS_EMAIL,
                        makeMeAdmin: true,
                        policyName: "Carlos's Workspace",
                        policyID,
                    });

                    // Change the approval mode for the policy since default is Submit and Close
                    setWorkspaceApprovalMode(policyID, CARLOS_EMAIL, CONST.POLICY.APPROVAL_MODE.BASIC);
                    return waitForBatchedUpdates();
                })
                .then(
                    () =>
                        new Promise<void>((resolve) => {
                            const connection = Onyx.connect({
                                key: ONYXKEYS.COLLECTION.REPORT,
                                waitForCollectionCallback: true,
                                callback: (allReports) => {
                                    Onyx.disconnect(connection);
                                    chatReport = Object.values(allReports ?? {}).find((report) => report?.chatType === CONST.REPORT.CHAT_TYPE.POLICY_EXPENSE_CHAT);

                                    resolve();
                                },
                            });
                        }),
                )
                .then(() => {
                    if (chatReport) {
                        requestMoney({
                            report: chatReport,
                            participantParams: {
                                payeeEmail: RORY_EMAIL,
                                payeeAccountID: RORY_ACCOUNT_ID,
                                participant: {login: CARLOS_EMAIL, accountID: CARLOS_ACCOUNT_ID, isPolicyExpenseChat: true, reportID: chatReport.reportID},
                            },
                            transactionParams: {
                                amount,
                                attendees: [],
                                currency: CONST.CURRENCY.USD,
                                created: '',
                                merchant,
                                comment,
                            },
                            shouldGenerateTransactionThreadReport: true,
                        });
                    }
                    return waitForBatchedUpdates();
                })
                .then(
                    () =>
                        new Promise<void>((resolve) => {
                            const connection = Onyx.connect({
                                key: ONYXKEYS.COLLECTION.REPORT,
                                waitForCollectionCallback: true,
                                callback: (allReports) => {
                                    Onyx.disconnect(connection);
                                    expenseReport = Object.values(allReports ?? {}).find((report) => report?.type === CONST.REPORT.TYPE.EXPENSE);
                                    Onyx.merge(`report_${expenseReport?.reportID}`, {
                                        statusNum: 0,
                                        stateNum: 0,
                                    });
                                    resolve();
                                },
                            });
                        }),
                )
                .then(
                    () =>
                        new Promise<void>((resolve) => {
                            const connection = Onyx.connect({
                                key: ONYXKEYS.COLLECTION.REPORT,
                                waitForCollectionCallback: true,
                                callback: (allReports) => {
                                    Onyx.disconnect(connection);
                                    expenseReport = Object.values(allReports ?? {}).find((report) => report?.type === CONST.REPORT.TYPE.EXPENSE);

                                    // Verify report is a draft
                                    expect(expenseReport?.stateNum).toBe(0);
                                    expect(expenseReport?.statusNum).toBe(0);
                                    resolve();
                                },
                            });
                        }),
                )
                .then(() => {
                    if (expenseReport) {
                        submitReport(expenseReport, {} as Policy, CARLOS_ACCOUNT_ID, CARLOS_EMAIL, true, true);
                    }
                    return waitForBatchedUpdates();
                })
                .then(
                    () =>
                        new Promise<void>((resolve) => {
                            const connection = Onyx.connect({
                                key: ONYXKEYS.COLLECTION.REPORT,
                                waitForCollectionCallback: true,
                                callback: (allReports) => {
                                    Onyx.disconnect(connection);
                                    expenseReport = Object.values(allReports ?? {}).find((report) => report?.type === CONST.REPORT.TYPE.EXPENSE);
                                    // Report was submitted correctly
                                    expect(expenseReport?.stateNum).toBe(1);
                                    expect(expenseReport?.statusNum).toBe(1);
                                    resolve();
                                },
                            });
                        }),
                );
        });
        it('correctly submits a report with Submit and Close approval mode', () => {
            const amount = 10000;
            const comment = '💸💸💸💸';
            const merchant = 'NASDAQ';
            let expenseReport: OnyxEntry<Report>;
            let chatReport: OnyxEntry<Report>;
            let policy: OnyxEntry<Policy>;

            return waitForBatchedUpdates()
                .then(() => {
                    createWorkspace({
                        policyOwnerEmail: CARLOS_EMAIL,
                        makeMeAdmin: true,
                        policyName: "Carlos's Workspace",
                        policyID: undefined,
                        engagementChoice: CONST.ONBOARDING_CHOICES.CHAT_SPLIT,
                    });
                    return waitForBatchedUpdates();
                })
                .then(
                    () =>
                        new Promise<void>((resolve) => {
                            const connection = Onyx.connect({
                                key: ONYXKEYS.COLLECTION.REPORT,
                                waitForCollectionCallback: true,
                                callback: (allReports) => {
                                    Onyx.disconnect(connection);
                                    chatReport = Object.values(allReports ?? {}).find((report) => report?.chatType === CONST.REPORT.CHAT_TYPE.POLICY_EXPENSE_CHAT);
                                    resolve();
                                },
                            });
                        }),
                )
                .then(() => {
                    if (chatReport) {
                        requestMoney({
                            report: chatReport,
                            participantParams: {
                                payeeEmail: RORY_EMAIL,
                                payeeAccountID: RORY_ACCOUNT_ID,
                                participant: {login: CARLOS_EMAIL, accountID: CARLOS_ACCOUNT_ID, isPolicyExpenseChat: true, reportID: chatReport.reportID},
                            },
                            transactionParams: {
                                amount,
                                attendees: [],
                                currency: CONST.CURRENCY.USD,
                                created: '',
                                merchant,
                                comment,
                                reimbursable: true,
                            },
                            shouldGenerateTransactionThreadReport: true,
                        });
                    }
                    return waitForBatchedUpdates();
                })
                .then(
                    () =>
                        new Promise<void>((resolve) => {
                            const connection = Onyx.connect({
                                key: ONYXKEYS.COLLECTION.POLICY,
                                waitForCollectionCallback: true,
                                callback: (allPolicies) => {
                                    Onyx.disconnect(connection);
                                    policy = Object.values(allPolicies ?? {}).find((p): p is OnyxEntry<Policy> => p?.name === "Carlos's Workspace");
                                    expect(policy).toBeTruthy();
                                    resolve();
                                },
                            });
                        }),
                )
                .then(
                    () =>
                        new Promise<void>((resolve) => {
                            const connection = Onyx.connect({
                                key: ONYXKEYS.COLLECTION.REPORT,
                                waitForCollectionCallback: true,
                                callback: (allReports) => {
                                    Onyx.disconnect(connection);
                                    expenseReport = Object.values(allReports ?? {}).find((report) => report?.type === CONST.REPORT.TYPE.EXPENSE);

                                    Onyx.merge(`report_${expenseReport?.reportID}`, {
                                        statusNum: 0,
                                        stateNum: 0,
                                    });
                                    resolve();

                                    expect(canIOUBePaid(expenseReport, chatReport, policy, [], true, undefined, undefined, true)).toBe(true);
                                    expect(canIOUBePaid(expenseReport, chatReport, policy, [], true, undefined, undefined, false)).toBe(true);
                                    expect(canIOUBePaid(expenseReport, chatReport, policy, [], false, undefined, undefined, true)).toBe(false);
                                    expect(canIOUBePaid(expenseReport, chatReport, policy, [], false, undefined, undefined, false)).toBe(false);
                                },
                            });
                        }),
                )
                .then(
                    () =>
                        new Promise<void>((resolve) => {
                            const connection = Onyx.connect({
                                key: ONYXKEYS.COLLECTION.REPORT,
                                waitForCollectionCallback: true,
                                callback: (allReports) => {
                                    Onyx.disconnect(connection);
                                    expenseReport = Object.values(allReports ?? {}).find((report) => report?.type === CONST.REPORT.TYPE.EXPENSE);

                                    resolve();
                                    // Verify report is a draft
                                    expect(expenseReport?.stateNum).toBe(0);
                                    expect(expenseReport?.statusNum).toBe(0);

                                    expect(canIOUBePaid(expenseReport, chatReport, policy, [], true, undefined, undefined, true)).toBe(false);
                                    expect(canIOUBePaid(expenseReport, chatReport, policy, [], true, undefined, undefined, false)).toBe(false);
                                    expect(canIOUBePaid(expenseReport, chatReport, policy, [], false, undefined, undefined, true)).toBe(false);
                                    expect(canIOUBePaid(expenseReport, chatReport, policy, [], false, undefined, undefined, false)).toBe(false);
                                },
                            });
                        }),
                )
                .then(() => {
                    if (expenseReport) {
                        submitReport(expenseReport, policy, CARLOS_ACCOUNT_ID, CARLOS_EMAIL, true, true);
                    }
                    return waitForBatchedUpdates();
                })
                .then(
                    () =>
                        new Promise<void>((resolve) => {
                            const connection = Onyx.connect({
                                key: ONYXKEYS.COLLECTION.REPORT,
                                waitForCollectionCallback: true,
                                callback: (allReports) => {
                                    Onyx.disconnect(connection);
                                    expenseReport = Object.values(allReports ?? {}).find((report) => report?.type === CONST.REPORT.TYPE.EXPENSE);

                                    resolve();
                                    // Report is closed since the default policy settings is Submit and Close
                                    expect(expenseReport?.stateNum).toBe(2);
                                    expect(expenseReport?.statusNum).toBe(2);

                                    expect(canIOUBePaid(expenseReport, chatReport, policy, [], true, undefined, undefined, true)).toBe(true);
                                    expect(canIOUBePaid(expenseReport, chatReport, policy, [], true, undefined, undefined, false)).toBe(true);
                                    expect(canIOUBePaid(expenseReport, chatReport, policy, [], false, undefined, undefined, true)).toBe(false);
                                    expect(canIOUBePaid(expenseReport, chatReport, policy, [], false, undefined, undefined, false)).toBe(false);
                                },
                            });
                        }),
                )
                .then(() => {
                    if (policy) {
                        const reportToArchive = [];
                        if (expenseReport) {
                            reportToArchive.push(expenseReport);
                        }
                        if (chatReport) {
                            reportToArchive.push(chatReport);
                        }
                        // eslint-disable-next-line @typescript-eslint/non-nullable-type-assertion-style
                        deleteWorkspace(policy.id, policy.name, undefined, undefined, reportToArchive, undefined, undefined);
                    }
                    return waitForBatchedUpdates();
                })
                .then(
                    () =>
                        new Promise<void>((resolve) => {
                            const connection = Onyx.connect({
                                key: ONYXKEYS.COLLECTION.REPORT,
                                waitForCollectionCallback: true,
                                callback: (allReports) => {
                                    Onyx.disconnect(connection);
                                    chatReport = Object.values(allReports ?? {}).find((report) => report?.chatType === CONST.REPORT.CHAT_TYPE.POLICY_EXPENSE_CHAT);

                                    expect(canIOUBePaid(expenseReport, chatReport, policy, [], true, undefined, undefined, true)).toBe(false);
                                    expect(canIOUBePaid(expenseReport, chatReport, policy, [], false, undefined, undefined, true)).toBe(false);
                                    expect(canIOUBePaid(expenseReport, chatReport, policy, [], true, undefined, undefined, false)).toBe(false);
                                    expect(canIOUBePaid(expenseReport, chatReport, policy, [], false, undefined, undefined, false)).toBe(false);
                                    resolve();
                                },
                            });
                        }),
                );
        });
        it('correctly implements error handling', () => {
            const amount = 10000;
            const comment = '💸💸💸💸';
            const merchant = 'NASDAQ';
            let expenseReport: OnyxEntry<Report>;
            let chatReport: OnyxEntry<Report>;
            let policy: OnyxEntry<Policy>;

            return waitForBatchedUpdates()
                .then(() => {
                    createWorkspace({
                        policyOwnerEmail: CARLOS_EMAIL,
                        makeMeAdmin: true,
                        policyName: "Carlos's Workspace",
                        policyID: undefined,
                        engagementChoice: CONST.ONBOARDING_CHOICES.CHAT_SPLIT,
                    });
                    return waitForBatchedUpdates();
                })
                .then(
                    () =>
                        new Promise<void>((resolve) => {
                            const connection = Onyx.connect({
                                key: ONYXKEYS.COLLECTION.REPORT,
                                waitForCollectionCallback: true,
                                callback: (allReports) => {
                                    Onyx.disconnect(connection);
                                    chatReport = Object.values(allReports ?? {}).find((report) => report?.chatType === CONST.REPORT.CHAT_TYPE.POLICY_EXPENSE_CHAT);
                                    resolve();
                                },
                            });
                        }),
                )
                .then(() => {
                    if (chatReport) {
                        requestMoney({
                            report: chatReport,
                            participantParams: {
                                payeeEmail: RORY_EMAIL,
                                payeeAccountID: RORY_ACCOUNT_ID,
                                participant: {login: CARLOS_EMAIL, accountID: CARLOS_ACCOUNT_ID, isPolicyExpenseChat: true, reportID: chatReport.reportID},
                            },
                            transactionParams: {
                                amount,
                                attendees: [],
                                currency: CONST.CURRENCY.USD,
                                created: '',
                                merchant,
                                comment,
                                reimbursable: true,
                            },
                            shouldGenerateTransactionThreadReport: true,
                        });
                    }
                    return waitForBatchedUpdates();
                })
                .then(
                    () =>
                        new Promise<void>((resolve) => {
                            const connection = Onyx.connect({
                                key: ONYXKEYS.COLLECTION.POLICY,
                                waitForCollectionCallback: true,
                                callback: (allPolicies) => {
                                    Onyx.disconnect(connection);
                                    policy = Object.values(allPolicies ?? {}).find((p): p is OnyxEntry<Policy> => p?.name === "Carlos's Workspace");
                                    expect(policy).toBeTruthy();
                                    resolve();
                                },
                            });
                        }),
                )
                .then(
                    () =>
                        new Promise<void>((resolve) => {
                            const connection = Onyx.connect({
                                key: ONYXKEYS.COLLECTION.REPORT,
                                waitForCollectionCallback: true,
                                callback: (allReports) => {
                                    Onyx.disconnect(connection);
                                    expenseReport = Object.values(allReports ?? {}).find((report) => report?.type === CONST.REPORT.TYPE.EXPENSE);

                                    Onyx.merge(`report_${expenseReport?.reportID}`, {
                                        statusNum: 0,
                                        stateNum: 0,
                                    });

                                    expect(canIOUBePaid(expenseReport, chatReport, policy, [], true, undefined, undefined, true)).toBe(true);
                                    expect(canIOUBePaid(expenseReport, chatReport, policy, [], true, undefined, undefined, false)).toBe(true);
                                    expect(canIOUBePaid(expenseReport, chatReport, policy, [], false, undefined, undefined, true)).toBe(false);
                                    expect(canIOUBePaid(expenseReport, chatReport, policy, [], false, undefined, undefined, false)).toBe(false);
                                    resolve();
                                },
                            });
                        }),
                )
                .then(
                    () =>
                        new Promise<void>((resolve) => {
                            const connection = Onyx.connect({
                                key: ONYXKEYS.COLLECTION.REPORT,
                                waitForCollectionCallback: true,
                                callback: (allReports) => {
                                    Onyx.disconnect(connection);
                                    expenseReport = Object.values(allReports ?? {}).find((report) => report?.type === CONST.REPORT.TYPE.EXPENSE);

                                    // Verify report is a draft
                                    expect(expenseReport?.stateNum).toBe(0);
                                    expect(expenseReport?.statusNum).toBe(0);
                                    resolve();
                                },
                            });
                        }),
                )
                .then(() => {
                    mockFetch?.fail?.();
                    if (expenseReport) {
                        submitReport(expenseReport, {} as Policy, CARLOS_ACCOUNT_ID, CARLOS_EMAIL, true, true);
                    }
                    return waitForBatchedUpdates();
                })
                .then(
                    () =>
                        new Promise<void>((resolve) => {
                            const connection = Onyx.connect({
                                key: ONYXKEYS.COLLECTION.REPORT,
                                waitForCollectionCallback: true,
                                callback: (allReports) => {
                                    Onyx.disconnect(connection);
                                    expenseReport = Object.values(allReports ?? {}).find((report) => report?.type === CONST.REPORT.TYPE.EXPENSE);

                                    // Report was submitted with some fail
                                    expect(expenseReport?.stateNum).toBe(0);
                                    expect(expenseReport?.statusNum).toBe(0);
                                    expect(canIOUBePaid(expenseReport, chatReport, policy, [], true, undefined, undefined, true)).toBe(false);
                                    expect(canIOUBePaid(expenseReport, chatReport, policy, [], true, undefined, undefined, false)).toBe(false);
                                    expect(canIOUBePaid(expenseReport, chatReport, policy, [], false, undefined, undefined, true)).toBe(false);
                                    expect(canIOUBePaid(expenseReport, chatReport, policy, [], false, undefined, undefined, false)).toBe(false);
                                    resolve();
                                },
                            });
                        }),
                );
        });
    });

    describe('resolveDuplicate', () => {
        test('Resolving duplicates of two transaction by keeping one of them should properly set the other one on hold even if the transaction thread reports do not exist in onyx', () => {
            // Given two duplicate transactions
            const iouReport = buildOptimisticIOUReport(1, 2, 100, '1', 'USD');
            const transaction1 = buildOptimisticTransaction({
                transactionParams: {
                    amount: 100,
                    currency: 'USD',
                    reportID: iouReport.reportID,
                },
            });
            const transaction2 = buildOptimisticTransaction({
                transactionParams: {
                    amount: 100,
                    currency: 'USD',
                    reportID: iouReport.reportID,
                },
            });
            const transactionCollectionDataSet: TransactionCollectionDataSet = {
                [`${ONYXKEYS.COLLECTION.TRANSACTION}${transaction1.transactionID}`]: transaction1,
                [`${ONYXKEYS.COLLECTION.TRANSACTION}${transaction2.transactionID}`]: transaction2,
            };
            const iouActions: ReportAction[] = [];
            [transaction1, transaction2].forEach((transaction) =>
                iouActions.push(
                    buildOptimisticIOUReportAction({
                        type: CONST.IOU.REPORT_ACTION_TYPE.CREATE,
                        amount: transaction.amount,
                        currency: transaction.currency,
                        comment: '',
                        participants: [],
                        transactionID: transaction.transactionID,
                    }),
                ),
            );
            const actions: OnyxInputValue<ReportActions> = {};
            iouActions.forEach((iouAction) => (actions[`${ONYXKEYS.COLLECTION.REPORT_ACTIONS}${iouAction.reportActionID}`] = iouAction));
            const actionCollectionDataSet: ReportActionsCollectionDataSet = {[`${ONYXKEYS.COLLECTION.REPORT_ACTIONS}${iouReport.reportID}`]: actions};

            return waitForBatchedUpdates()
                .then(() => Onyx.multiSet({...transactionCollectionDataSet, ...actionCollectionDataSet}))
                .then(() => {
                    // When resolving duplicates with transaction thread reports no existing in onyx
                    resolveDuplicates({
                        ...transaction1,
                        receiptID: 1,
                        category: '',
                        comment: '',
                        billable: false,
                        reimbursable: true,
                        tag: '',
                        transactionIDList: [transaction2.transactionID],
                    });
                    return waitForBatchedUpdates();
                })
                .then(() => {
                    return new Promise<void>((resolve) => {
                        const connection = Onyx.connect({
                            key: `${ONYXKEYS.COLLECTION.TRANSACTION}${transaction2.transactionID}`,
                            callback: (transaction) => {
                                Onyx.disconnect(connection);
                                // Then the duplicate transaction should correctly be set on hold.
                                expect(transaction?.comment?.hold).toBeDefined();
                                resolve();
                            },
                        });
                    });
                });
        });
    });

    describe('putOnHold', () => {
        test("should update the transaction thread report's lastVisibleActionCreated to the optimistically added hold comment report action created timestamp", () => {
            const iouReport = buildOptimisticIOUReport(1, 2, 100, '1', 'USD');
            const transaction = buildOptimisticTransaction({
                transactionParams: {
                    amount: 100,
                    currency: 'USD',
                    reportID: iouReport.reportID,
                },
            });

            const transactionCollectionDataSet: TransactionCollectionDataSet = {
                [`${ONYXKEYS.COLLECTION.TRANSACTION}${transaction.transactionID}`]: transaction,
            };
            const iouAction: ReportAction = buildOptimisticIOUReportAction({
                type: CONST.IOU.REPORT_ACTION_TYPE.CREATE,
                amount: transaction.amount,
                currency: transaction.currency,
                comment: '',
                participants: [],
                transactionID: transaction.transactionID,
            });
            const transactionThread = buildTransactionThread(iouAction, iouReport);

            const actions: OnyxInputValue<ReportActions> = {[`${ONYXKEYS.COLLECTION.REPORT_ACTIONS}${iouAction.reportActionID}`]: iouAction};
            const reportCollectionDataSet: ReportCollectionDataSet = {
                [`${ONYXKEYS.COLLECTION.REPORT}${transactionThread.reportID}`]: transactionThread,
                [`${ONYXKEYS.COLLECTION.REPORT}${iouReport.reportID}`]: iouReport,
            };
            const actionCollectionDataSet: ReportActionsCollectionDataSet = {[`${ONYXKEYS.COLLECTION.REPORT_ACTIONS}${iouReport.reportID}`]: actions};
            const comment = 'hold reason';

            return waitForBatchedUpdates()
                .then(() => Onyx.multiSet({...reportCollectionDataSet, ...transactionCollectionDataSet, ...actionCollectionDataSet}))
                .then(() => {
                    // When an expense is put on hold
                    putOnHold(transaction.transactionID, comment, transactionThread.reportID);
                    return waitForBatchedUpdates();
                })
                .then(() => {
                    return new Promise<void>((resolve) => {
                        const connection = Onyx.connect({
                            key: `${ONYXKEYS.COLLECTION.REPORT}${transactionThread.reportID}`,
                            callback: (report) => {
                                Onyx.disconnect(connection);
                                const lastVisibleActionCreated = report?.lastVisibleActionCreated;
                                const connection2 = Onyx.connect({
                                    key: `${ONYXKEYS.COLLECTION.REPORT_ACTIONS}${transactionThread.reportID}`,
                                    callback: (reportActions) => {
                                        Onyx.disconnect(connection2);
                                        resolve();
                                        const lastAction = getSortedReportActions(Object.values(reportActions ?? {}), true).at(0);
                                        const message = getReportActionMessage(lastAction);
                                        // Then the transaction thread report lastVisibleActionCreated should equal the hold comment action created timestamp.
                                        expect(message?.text).toBe(comment);
                                        expect(lastVisibleActionCreated).toBe(lastAction?.created);
                                    },
                                });
                            },
                        });
                    });
                });
        });

        test('should create transaction thread optimistically when initialReportID is undefined', () => {
            const iouReport = buildOptimisticIOUReport(1, 2, 100, '1', 'USD');
            const transaction = buildOptimisticTransaction({
                transactionParams: {
                    amount: 100,
                    currency: 'USD',
                    reportID: iouReport.reportID,
                },
            });
            const transactionCollectionDataSet: TransactionCollectionDataSet = {
                [`${ONYXKEYS.COLLECTION.TRANSACTION}${transaction.transactionID}`]: transaction,
            };
            const iouAction: ReportAction = buildOptimisticIOUReportAction({
                type: CONST.IOU.REPORT_ACTION_TYPE.CREATE,
                amount: transaction.amount,
                currency: transaction.currency,
                comment: '',
                participants: [],
                transactionID: transaction.transactionID,
            });
            const actions: OnyxInputValue<ReportActions> = {[iouAction.reportActionID]: iouAction};
            const reportCollectionDataSet: ReportCollectionDataSet = {
                [`${ONYXKEYS.COLLECTION.REPORT}${iouReport.reportID}`]: iouReport,
            };
            const actionCollectionDataSet: ReportActionsCollectionDataSet = {
                [`${ONYXKEYS.COLLECTION.REPORT_ACTIONS}${iouReport.reportID}`]: actions,
            };
            const comment = 'hold reason for new thread';

            return waitForBatchedUpdates()
                .then(() => Onyx.multiSet({...reportCollectionDataSet, ...transactionCollectionDataSet, ...actionCollectionDataSet}))
                .then(() => {
                    // When an expense is put on hold without existing transaction thread (undefined initialReportID)
                    putOnHold(transaction.transactionID, comment, undefined);
                    return waitForBatchedUpdates();
                })
                .then(() => {
                    return new Promise<void>((resolve) => {
                        const connection = Onyx.connect({
                            key: `${ONYXKEYS.COLLECTION.REPORT_ACTIONS}${iouReport.reportID}`,
                            callback: (reportActions) => {
                                Onyx.disconnect(connection);
                                const updatedIOUAction = reportActions?.[iouAction.reportActionID];
                                // Verify that IOU action now has childReportID set optimistically
                                expect(updatedIOUAction?.childReportID).toBeDefined();
                                resolve();
                            },
                        });
                    });
                });
        });
    });

    describe('unHoldRequest', () => {
        test("should update the transaction thread report's lastVisibleActionCreated to the optimistically added unhold report action created timestamp", () => {
            const iouReport = buildOptimisticIOUReport(1, 2, 100, '1', 'USD');
            const transaction = buildOptimisticTransaction({
                transactionParams: {
                    amount: 100,
                    currency: 'USD',
                    reportID: iouReport.reportID,
                },
            });

            const transactionCollectionDataSet: TransactionCollectionDataSet = {
                [`${ONYXKEYS.COLLECTION.TRANSACTION}${transaction.transactionID}`]: transaction,
            };
            const iouAction: ReportAction = buildOptimisticIOUReportAction({
                type: CONST.IOU.REPORT_ACTION_TYPE.CREATE,
                amount: transaction.amount,
                currency: transaction.currency,
                comment: '',
                participants: [],
                transactionID: transaction.transactionID,
            });
            const transactionThread = buildTransactionThread(iouAction, iouReport);

            const actions: OnyxInputValue<ReportActions> = {[`${ONYXKEYS.COLLECTION.REPORT_ACTIONS}${iouAction.reportActionID}`]: iouAction};
            const reportCollectionDataSet: ReportCollectionDataSet = {
                [`${ONYXKEYS.COLLECTION.REPORT}${transactionThread.reportID}`]: transactionThread,
                [`${ONYXKEYS.COLLECTION.REPORT}${iouReport.reportID}`]: iouReport,
            };
            const actionCollectionDataSet: ReportActionsCollectionDataSet = {[`${ONYXKEYS.COLLECTION.REPORT_ACTIONS}${iouReport.reportID}`]: actions};
            const comment = 'hold reason';

            return waitForBatchedUpdates()
                .then(() => Onyx.multiSet({...reportCollectionDataSet, ...transactionCollectionDataSet, ...actionCollectionDataSet}))
                .then(() => {
                    putOnHold(transaction.transactionID, comment, transactionThread.reportID);
                    return waitForBatchedUpdates();
                })
                .then(() => {
                    // When an expense is unhold
                    unholdRequest(transaction.transactionID, transactionThread.reportID);
                    return waitForBatchedUpdates();
                })
                .then(() => {
                    return new Promise<void>((resolve) => {
                        const connection = Onyx.connect({
                            key: `${ONYXKEYS.COLLECTION.REPORT}${transactionThread.reportID}`,
                            callback: (report) => {
                                Onyx.disconnect(connection);
                                const lastVisibleActionCreated = report?.lastVisibleActionCreated;
                                const connection2 = Onyx.connect({
                                    key: `${ONYXKEYS.COLLECTION.REPORT_ACTIONS}${transactionThread.reportID}`,
                                    callback: (reportActions) => {
                                        Onyx.disconnect(connection2);
                                        resolve();
                                        const lastAction = getSortedReportActions(Object.values(reportActions ?? {}), true).at(0);
                                        // Then the transaction thread report lastVisibleActionCreated should equal the unhold action created timestamp.
                                        expect(lastAction?.actionName).toBe(CONST.REPORT.ACTIONS.TYPE.UNHOLD);
                                        expect(lastVisibleActionCreated).toBe(lastAction?.created);
                                    },
                                });
                            },
                        });
                    });
                });
        });

        test('should rollback unhold request on API failure', () => {
            const iouReport = buildOptimisticIOUReport(1, 2, 100, '1', 'USD');
            const transaction = buildOptimisticTransaction({
                transactionParams: {
                    amount: 100,
                    currency: 'USD',
                    reportID: iouReport.reportID,
                },
            });

            const transactionCollectionDataSet: TransactionCollectionDataSet = {
                [`${ONYXKEYS.COLLECTION.TRANSACTION}${transaction.transactionID}`]: transaction,
            };
            const iouAction: ReportAction = buildOptimisticIOUReportAction({
                type: CONST.IOU.REPORT_ACTION_TYPE.CREATE,
                amount: transaction.amount,
                currency: transaction.currency,
                comment: '',
                participants: [],
                transactionID: transaction.transactionID,
            });
            const transactionThread = buildTransactionThread(iouAction, iouReport);

            const actions: OnyxInputValue<ReportActions> = {[`${ONYXKEYS.COLLECTION.REPORT_ACTIONS}${iouAction.reportActionID}`]: iouAction};
            const reportCollectionDataSet: ReportCollectionDataSet = {
                [`${ONYXKEYS.COLLECTION.REPORT}${transactionThread.reportID}`]: transactionThread,
                [`${ONYXKEYS.COLLECTION.REPORT}${iouReport.reportID}`]: iouReport,
            };
            const actionCollectionDataSet: ReportActionsCollectionDataSet = {[`${ONYXKEYS.COLLECTION.REPORT_ACTIONS}${iouReport.reportID}`]: actions};
            const comment = 'hold reason';

            return waitForBatchedUpdates()
                .then(() => Onyx.multiSet({...reportCollectionDataSet, ...transactionCollectionDataSet, ...actionCollectionDataSet}))
                .then(() => {
                    putOnHold(transaction.transactionID, comment, transactionThread.reportID);
                    return waitForBatchedUpdates();
                })
                .then(() => {
                    mockFetch.fail();
                    mockFetch?.resume?.();
                    unholdRequest(transaction.transactionID, transactionThread.reportID);
                    return waitForBatchedUpdates();
                })
                .then(() => {
                    return new Promise<void>((resolve) => {
                        const connection = Onyx.connect({
                            key: `${ONYXKEYS.COLLECTION.TRANSACTION}${transaction.transactionID}`,
                            callback: (updatedTransaction) => {
                                Onyx.disconnect(connection);
                                expect(updatedTransaction?.pendingAction).toBeFalsy();
                                expect(updatedTransaction?.comment?.hold).toBeTruthy();
                                expect(Object.values(updatedTransaction?.errors ?? {})).toEqual(
                                    Object.values(getMicroSecondOnyxErrorWithTranslationKey('iou.error.genericUnholdExpenseFailureMessage') ?? {}),
                                );

                                resolve();
                            },
                        });
                    });
                });
        });
    });

    describe('sendInvoice', () => {
        it('creates a new invoice chat when one has been converted from individual to business', async () => {
            // Mock API.write for this test
            const writeSpy = jest.spyOn(API, 'write').mockImplementation(jest.fn());

            // Given a convertedInvoiceReport is stored in Onyx
            const {policy, transaction, convertedInvoiceChat}: InvoiceTestData = InvoiceData;

            await Onyx.merge(`${ONYXKEYS.COLLECTION.REPORT}${convertedInvoiceChat?.reportID}`, convertedInvoiceChat ?? {});

            // And data for when a new invoice is sent to a user
            const currentUserAccountID = 32;
            const companyName = 'b1-53019';
            const companyWebsite = 'https://www.53019.com';

            // When the user sends a new invoice to an individual
            sendInvoice(currentUserAccountID, transaction, undefined, undefined, policy, undefined, undefined, companyName, companyWebsite);

            // Then a new invoice chat is created instead of incorrectly using the invoice chat which has been converted from individual to business
            expect(writeSpy).toHaveBeenCalledWith(
                expect.anything(),
                expect.objectContaining({
                    invoiceRoomReportID: expect.not.stringMatching(convertedInvoiceChat.reportID) as string,
                }),
                expect.anything(),
            );
            writeSpy.mockRestore();
        });

        it('should not clear transaction pending action when send invoice fails', async () => {
            // Given a send invoice request
            mockFetch?.pause?.();
            sendInvoice(1, createRandomTransaction(1));

            // When the request fails
            mockFetch?.fail?.();
            mockFetch?.resume?.();
            await waitForBatchedUpdates();

            // Then the pending action of the optimistic transaction shouldn't be cleared
            await new Promise<void>((resolve) => {
                const connection = Onyx.connect({
                    key: ONYXKEYS.COLLECTION.TRANSACTION,
                    waitForCollectionCallback: true,
                    callback: (allTransactions) => {
                        Onyx.disconnect(connection);
                        const transaction = Object.values(allTransactions).at(0);
                        expect(transaction?.errors).not.toBeUndefined();
                        expect(transaction?.pendingAction).toBe(CONST.RED_BRICK_ROAD_PENDING_ACTION.ADD);
                        resolve();
                    },
                });
            });
        });
    });

    describe('canIOUBePaid', () => {
        it('For invoices from archived workspaces', async () => {
            const {policy, convertedInvoiceChat: chatReport}: InvoiceTestData = InvoiceData;

            const chatReportRNVP: ReportNameValuePairs = {private_isArchived: DateUtils.getDBTime()};

            const invoiceReceiver = chatReport?.invoiceReceiver as {type: string; policyID: string; accountID: number};

            const iouReport = {...createRandomReport(1), type: CONST.REPORT.TYPE.INVOICE, statusNum: CONST.REPORT.STATUS_NUM.SUBMITTED};

            await Onyx.merge(`${ONYXKEYS.COLLECTION.POLICY}${invoiceReceiver.policyID}`, {id: invoiceReceiver.policyID, role: CONST.POLICY.ROLE.ADMIN});

            expect(canIOUBePaid(iouReport, chatReport, policy, [], true)).toBe(true);
            expect(canIOUBePaid(iouReport, chatReport, policy, [], false)).toBe(true);

            // When the invoice is archived
            expect(canIOUBePaid(iouReport, chatReport, policy, [], true, chatReportRNVP)).toBe(false);
            expect(canIOUBePaid(iouReport, chatReport, policy, [], false, chatReportRNVP)).toBe(false);
        });
    });

    describe('setMoneyRequestCategory', () => {
        it('should set the associated tax for the category based on the tax expense rules', async () => {
            // Given a policy with tax expense rules associated with category
            const transactionID = '1';
            const category = 'Advertising';
            const policyID = '2';
            const taxCode = 'id_TAX_EXEMPT';
            const ruleTaxCode = 'id_TAX_RATE_1';
            const fakePolicy: Policy = {
                ...createRandomPolicy(Number(policyID)),
                taxRates: CONST.DEFAULT_TAX,
                rules: {expenseRules: createCategoryTaxExpenseRules(category, ruleTaxCode)},
            };
            await Onyx.merge(`${ONYXKEYS.COLLECTION.TRANSACTION_DRAFT}${transactionID}`, {
                taxCode,
                taxAmount: 0,
                amount: 100,
            });
            await Onyx.merge(`${ONYXKEYS.COLLECTION.POLICY}${policyID}`, fakePolicy);

            // When setting the money request category
            setMoneyRequestCategory(transactionID, category, policyID);

            await waitForBatchedUpdates();

            // Then the transaction tax rate and amount should be updated based on the expense rules
            await new Promise<void>((resolve) => {
                const connection = Onyx.connect({
                    key: `${ONYXKEYS.COLLECTION.TRANSACTION_DRAFT}${transactionID}`,
                    callback: (transaction) => {
                        Onyx.disconnect(connection);
                        expect(transaction?.taxCode).toBe(ruleTaxCode);
                        expect(transaction?.taxAmount).toBe(5);
                        resolve();
                    },
                });
            });
        });

        describe('should not change the tax', () => {
            it('if the transaction type is distance', async () => {
                // Given a policy with tax expense rules associated with category and a distance transaction
                const transactionID = '1';
                const category = 'Advertising';
                const policyID = '2';
                const taxCode = 'id_TAX_EXEMPT';
                const ruleTaxCode = 'id_TAX_RATE_1';
                const taxAmount = 0;
                const fakePolicy: Policy = {
                    ...createRandomPolicy(Number(policyID)),
                    taxRates: CONST.DEFAULT_TAX,
                    rules: {expenseRules: createCategoryTaxExpenseRules(category, ruleTaxCode)},
                };
                await Onyx.merge(`${ONYXKEYS.COLLECTION.TRANSACTION_DRAFT}${transactionID}`, {
                    taxCode,
                    taxAmount,
                    amount: 100,
                    iouRequestType: CONST.IOU.REQUEST_TYPE.DISTANCE,
                });
                await Onyx.merge(`${ONYXKEYS.COLLECTION.POLICY}${policyID}`, fakePolicy);

                // When setting the money request category
                setMoneyRequestCategory(transactionID, category, policyID);

                await waitForBatchedUpdates();

                // Then the transaction tax rate and amount shouldn't be updated
                await new Promise<void>((resolve) => {
                    const connection = Onyx.connect({
                        key: `${ONYXKEYS.COLLECTION.TRANSACTION_DRAFT}${transactionID}`,
                        callback: (transaction) => {
                            Onyx.disconnect(connection);
                            expect(transaction?.taxCode).toBe(taxCode);
                            expect(transaction?.taxAmount).toBe(taxAmount);
                            resolve();
                        },
                    });
                });
            });

            it('if there are no tax expense rules', async () => {
                // Given a policy without tax expense rules
                const transactionID = '1';
                const category = 'Advertising';
                const policyID = '2';
                const taxCode = 'id_TAX_EXEMPT';
                const taxAmount = 0;
                const fakePolicy: Policy = {
                    ...createRandomPolicy(Number(policyID)),
                    taxRates: CONST.DEFAULT_TAX,
                    rules: {},
                };
                await Onyx.merge(`${ONYXKEYS.COLLECTION.TRANSACTION_DRAFT}${transactionID}`, {
                    taxCode,
                    taxAmount,
                    amount: 100,
                });
                await Onyx.merge(`${ONYXKEYS.COLLECTION.POLICY}${policyID}`, fakePolicy);

                // When setting the money request category
                setMoneyRequestCategory(transactionID, category, policyID);

                await waitForBatchedUpdates();

                // Then the transaction tax rate and amount shouldn't be updated
                await new Promise<void>((resolve) => {
                    const connection = Onyx.connect({
                        key: `${ONYXKEYS.COLLECTION.TRANSACTION_DRAFT}${transactionID}`,
                        callback: (transaction) => {
                            Onyx.disconnect(connection);
                            expect(transaction?.taxCode).toBe(taxCode);
                            expect(transaction?.taxAmount).toBe(taxAmount);
                            resolve();
                        },
                    });
                });
            });
        });

        it('should clear the tax when the policyID is empty', async () => {
            // Given a transaction with a tax
            const transactionID = '1';
            const taxCode = 'id_TAX_EXEMPT';
            const taxAmount = 0;
            await Onyx.merge(`${ONYXKEYS.COLLECTION.TRANSACTION_DRAFT}${transactionID}`, {
                taxCode,
                taxAmount,
                amount: 100,
            });

            // When setting the money request category without a policyID
            setMoneyRequestCategory(transactionID, '');
            await waitForBatchedUpdates();

            // Then the transaction tax should be cleared
            await new Promise<void>((resolve) => {
                const connection = Onyx.connect({
                    key: `${ONYXKEYS.COLLECTION.TRANSACTION_DRAFT}${transactionID}`,
                    callback: (transaction) => {
                        Onyx.disconnect(connection);
                        expect(transaction?.taxCode).toBe('');
                        expect(transaction?.taxAmount).toBeUndefined();
                        resolve();
                    },
                });
            });
        });
    });

    describe('updateMoneyRequestCategory', () => {
        it('should update the tax when there are tax expense rules', async () => {
            // Given a policy with tax expense rules associated with category
            const transactionID = '1';
            const policyID = '2';
            const transactionThreadReportID = '3';
            const category = 'Advertising';
            const taxCode = 'id_TAX_EXEMPT';
            const ruleTaxCode = 'id_TAX_RATE_1';
            const fakePolicy: Policy = {
                ...createRandomPolicy(Number(policyID)),
                taxRates: CONST.DEFAULT_TAX,
                rules: {expenseRules: createCategoryTaxExpenseRules(category, ruleTaxCode)},
            };
            await Onyx.merge(`${ONYXKEYS.COLLECTION.TRANSACTION}${transactionID}`, {
                taxCode,
                taxAmount: 0,
                amount: 100,
            });
            await Onyx.merge(`${ONYXKEYS.COLLECTION.POLICY}${policyID}`, fakePolicy);
            await Onyx.merge(`${ONYXKEYS.COLLECTION.REPORT}${transactionThreadReportID}`, {reportID: transactionThreadReportID});

            // When updating a money request category
            updateMoneyRequestCategory(transactionID, transactionThreadReportID, category, fakePolicy, undefined, undefined, []);

            await waitForBatchedUpdates();

            // Then the transaction tax rate and amount should be updated based on the expense rules
            await new Promise<void>((resolve) => {
                const connection = Onyx.connect({
                    key: `${ONYXKEYS.COLLECTION.TRANSACTION}${transactionID}`,
                    callback: (transaction) => {
                        Onyx.disconnect(connection);
                        expect(transaction?.taxCode).toBe(ruleTaxCode);
                        expect(transaction?.taxAmount).toBe(5);
                        resolve();
                    },
                });
            });

            // But the original message should only contains the old and new category data
            await new Promise<void>((resolve) => {
                const connection = Onyx.connect({
                    key: `${ONYXKEYS.COLLECTION.REPORT_ACTIONS}${transactionThreadReportID}`,
                    callback: (reportActions) => {
                        Onyx.disconnect(connection);
                        const reportAction = Object.values(reportActions ?? {}).at(0);
                        if (isActionOfType(reportAction, CONST.REPORT.ACTIONS.TYPE.MODIFIED_EXPENSE)) {
                            const originalMessage = getOriginalMessage(reportAction);
                            expect(originalMessage?.oldCategory).toBe('');
                            expect(originalMessage?.category).toBe(category);
                            expect(originalMessage?.oldTaxRate).toBeUndefined();
                            expect(originalMessage?.oldTaxAmount).toBeUndefined();
                            resolve();
                        }
                    },
                });
            });
        });

        describe('should not update the tax', () => {
            it('if the transaction type is distance', async () => {
                // Given a policy with tax expense rules associated with category and a distance transaction
                const transactionID = '1';
                const policyID = '2';
                const category = 'Advertising';
                const taxCode = 'id_TAX_EXEMPT';
                const taxAmount = 0;
                const ruleTaxCode = 'id_TAX_RATE_1';
                const fakePolicy: Policy = {
                    ...createRandomPolicy(Number(policyID)),
                    taxRates: CONST.DEFAULT_TAX,
                    rules: {expenseRules: createCategoryTaxExpenseRules(category, ruleTaxCode)},
                };
                await Onyx.merge(`${ONYXKEYS.COLLECTION.TRANSACTION}${transactionID}`, {
                    taxCode,
                    taxAmount,
                    amount: 100,
                    comment: {
                        type: CONST.TRANSACTION.TYPE.CUSTOM_UNIT,
                        customUnit: {
                            name: CONST.CUSTOM_UNITS.NAME_DISTANCE,
                        },
                    },
                });
                await Onyx.merge(`${ONYXKEYS.COLLECTION.POLICY}${policyID}`, fakePolicy);

                // When updating a money request category
                updateMoneyRequestCategory(transactionID, '3', category, fakePolicy, undefined, undefined, []);

                await waitForBatchedUpdates();

                // Then the transaction tax rate and amount shouldn't be updated
                await new Promise<void>((resolve) => {
                    const connection = Onyx.connect({
                        key: `${ONYXKEYS.COLLECTION.TRANSACTION}${transactionID}`,
                        callback: (transaction) => {
                            Onyx.disconnect(connection);
                            expect(transaction?.taxCode).toBe(taxCode);
                            expect(transaction?.taxAmount).toBe(taxAmount);
                            resolve();
                        },
                    });
                });
            });

            it('if there are no tax expense rules', async () => {
                // Given a policy without tax expense rules
                const transactionID = '1';
                const policyID = '2';
                const category = 'Advertising';
                const fakePolicy: Policy = {
                    ...createRandomPolicy(Number(policyID)),
                    taxRates: CONST.DEFAULT_TAX,
                    rules: {},
                };
                await Onyx.merge(`${ONYXKEYS.COLLECTION.TRANSACTION}${transactionID}`, {amount: 100});
                await Onyx.merge(`${ONYXKEYS.COLLECTION.POLICY}${policyID}`, fakePolicy);

                // When updating the money request category
                updateMoneyRequestCategory(transactionID, '3', category, fakePolicy, undefined, undefined, []);

                await waitForBatchedUpdates();

                // Then the transaction tax rate and amount shouldn't be updated
                await new Promise<void>((resolve) => {
                    const connection = Onyx.connect({
                        key: `${ONYXKEYS.COLLECTION.TRANSACTION}${transactionID}`,
                        callback: (transaction) => {
                            Onyx.disconnect(connection);
                            expect(transaction?.taxCode).toBeUndefined();
                            expect(transaction?.taxAmount).toBeUndefined();
                            resolve();
                        },
                    });
                });
            });
        });
    });

    describe('setDraftSplitTransaction', () => {
        it('should set the associated tax for the category based on the tax expense rules', async () => {
            // Given a policy with tax expense rules associated with category
            const transactionID = '1';
            const category = 'Advertising';
            const policyID = '2';
            const taxCode = 'id_TAX_EXEMPT';
            const ruleTaxCode = 'id_TAX_RATE_1';
            const fakePolicy: Policy = {
                ...createRandomPolicy(Number(policyID)),
                taxRates: CONST.DEFAULT_TAX,
                rules: {expenseRules: createCategoryTaxExpenseRules(category, ruleTaxCode)},
            };
            const draftTransaction: Transaction = {
                ...createRandomTransaction(1),
                taxCode,
                taxAmount: 0,
                amount: 100,
            };
            await Onyx.merge(`${ONYXKEYS.COLLECTION.SPLIT_TRANSACTION_DRAFT}${transactionID}`, draftTransaction);
            await Onyx.merge(`${ONYXKEYS.COLLECTION.POLICY}${policyID}`, fakePolicy);

            // When setting a category of a draft split transaction
            setDraftSplitTransaction(transactionID, draftTransaction, {category}, fakePolicy);

            await waitForBatchedUpdates();

            // Then the transaction tax rate and amount should be updated based on the expense rules
            await new Promise<void>((resolve) => {
                const connection = Onyx.connect({
                    key: `${ONYXKEYS.COLLECTION.SPLIT_TRANSACTION_DRAFT}${transactionID}`,
                    callback: (transaction) => {
                        Onyx.disconnect(connection);
                        expect(transaction?.taxCode).toBe(ruleTaxCode);
                        expect(transaction?.taxAmount).toBe(5);
                        resolve();
                    },
                });
            });
        });

        describe('should not change the tax', () => {
            it('if there are no tax expense rules', async () => {
                // Given a policy without tax expense rules
                const transactionID = '1';
                const category = 'Advertising';
                const policyID = '2';
                const taxCode = 'id_TAX_EXEMPT';
                const taxAmount = 0;
                const fakePolicy: Policy = {
                    ...createRandomPolicy(Number(policyID)),
                    taxRates: CONST.DEFAULT_TAX,
                    rules: {},
                };
                const draftTransaction: Transaction = {
                    ...createRandomTransaction(1),
                    taxCode,
                    taxAmount,
                    amount: 100,
                };
                await Onyx.merge(`${ONYXKEYS.COLLECTION.SPLIT_TRANSACTION_DRAFT}${transactionID}`, draftTransaction);
                await Onyx.merge(`${ONYXKEYS.COLLECTION.POLICY}${policyID}`, fakePolicy);

                // When setting a category of a draft split transaction
                setDraftSplitTransaction(transactionID, draftTransaction, {category}, fakePolicy);

                await waitForBatchedUpdates();

                // Then the transaction tax rate and amount shouldn't be updated
                await new Promise<void>((resolve) => {
                    const connection = Onyx.connect({
                        key: `${ONYXKEYS.COLLECTION.SPLIT_TRANSACTION_DRAFT}${transactionID}`,
                        callback: (transaction) => {
                            Onyx.disconnect(connection);
                            expect(transaction?.taxCode).toBe(taxCode);
                            expect(transaction?.taxAmount).toBe(taxAmount);
                            resolve();
                        },
                    });
                });
            });

            it('if we are not updating category', async () => {
                // Given a policy with tax expense rules associated with category
                const transactionID = '1';
                const category = 'Advertising';
                const policyID = '2';
                const ruleTaxCode = 'id_TAX_RATE_1';
                const fakePolicy: Policy = {
                    ...createRandomPolicy(Number(policyID)),
                    taxRates: CONST.DEFAULT_TAX,
                    rules: {expenseRules: createCategoryTaxExpenseRules(category, ruleTaxCode)},
                };
                const draftTransaction: Transaction = {
                    ...createRandomTransaction(1),
                    amount: 100,
                };
                await Onyx.merge(`${ONYXKEYS.COLLECTION.SPLIT_TRANSACTION_DRAFT}${transactionID}`, draftTransaction);
                await Onyx.merge(`${ONYXKEYS.COLLECTION.POLICY}${policyID}`, fakePolicy);

                // When setting a draft split transaction without category update
                setDraftSplitTransaction(transactionID, draftTransaction, {}, fakePolicy);

                await waitForBatchedUpdates();

                // Then the transaction tax rate and amount shouldn't be updated
                await new Promise<void>((resolve) => {
                    const connection = Onyx.connect({
                        key: `${ONYXKEYS.COLLECTION.SPLIT_TRANSACTION_DRAFT}${transactionID}`,
                        callback: (transaction) => {
                            Onyx.disconnect(connection);
                            expect(transaction?.taxCode).toBeUndefined();
                            expect(transaction?.taxAmount).toBeUndefined();
                            resolve();
                        },
                    });
                });
            });
        });
    });

    describe('should have valid parameters', () => {
        let writeSpy: jest.SpyInstance;
        const isValid = (value: unknown) => !value || typeof value !== 'object' || value instanceof Blob;

        beforeEach(() => {
            // eslint-disable-next-line rulesdir/no-multiple-api-calls
            writeSpy = jest.spyOn(API, 'write').mockImplementation(jest.fn());
        });

        afterEach(() => {
            writeSpy.mockRestore();
        });

        test.each([
            [WRITE_COMMANDS.REQUEST_MONEY, CONST.IOU.ACTION.CREATE],
            [WRITE_COMMANDS.CONVERT_TRACKED_EXPENSE_TO_REQUEST, CONST.IOU.ACTION.SUBMIT],
        ])('%s', async (expectedCommand: ApiCommand, action: IOUAction) => {
            // When an expense is created
            requestMoney({
                action,
                report: {reportID: ''},
                participantParams: {
                    payeeEmail: RORY_EMAIL,
                    payeeAccountID: RORY_ACCOUNT_ID,
                    participant: {login: CARLOS_EMAIL, accountID: CARLOS_ACCOUNT_ID},
                },
                transactionParams: {
                    amount: 10000,
                    attendees: [],
                    currency: CONST.CURRENCY.USD,
                    created: '',
                    merchant: 'KFC',
                    comment: '',
                    linkedTrackedExpenseReportAction: {
                        reportActionID: '',
                        actionName: CONST.REPORT.ACTIONS.TYPE.IOU,
                        created: '2024-10-30',
                    },
                    actionableWhisperReportActionID: '1',
                    linkedTrackedExpenseReportID: '1',
                },
                shouldGenerateTransactionThreadReport: true,
            });

            await waitForBatchedUpdates();

            // Then the correct API request should be made
            expect(writeSpy).toHaveBeenCalledTimes(1);
            // eslint-disable-next-line @typescript-eslint/no-unsafe-assignment
            const [command, params] = writeSpy.mock.calls.at(0);
            expect(command).toBe(expectedCommand);

            // And the parameters should be supported by XMLHttpRequest
            Object.values(params as Record<string, unknown>).forEach((value) => {
                expect(Array.isArray(value) ? value.every(isValid) : isValid(value)).toBe(true);
            });
        });

        test.each([
            [WRITE_COMMANDS.TRACK_EXPENSE, CONST.IOU.ACTION.CREATE],
            [WRITE_COMMANDS.CATEGORIZE_TRACKED_EXPENSE, CONST.IOU.ACTION.CATEGORIZE],
            [WRITE_COMMANDS.SHARE_TRACKED_EXPENSE, CONST.IOU.ACTION.SHARE],
        ])('%s', async (expectedCommand: ApiCommand, action: IOUAction) => {
            // When a track expense is created
            trackExpense({
                report: {reportID: '123', policyID: 'A'},
                isDraftPolicy: false,
                action,
                participantParams: {
                    payeeEmail: RORY_EMAIL,
                    payeeAccountID: RORY_ACCOUNT_ID,
                    participant: {login: CARLOS_EMAIL, accountID: CARLOS_ACCOUNT_ID},
                },
                transactionParams: {
                    amount: 10000,
                    currency: CONST.CURRENCY.USD,
                    created: '2024-10-30',
                    merchant: 'KFC',
                    receipt: {},
                    actionableWhisperReportActionID: '1',
                    linkedTrackedExpenseReportAction: {
                        reportActionID: '',
                        actionName: CONST.REPORT.ACTIONS.TYPE.IOU,
                        created: '2024-10-30',
                    },
                    linkedTrackedExpenseReportID: '1',
                },
                accountantParams: action === CONST.IOU.ACTION.SHARE ? {accountant: {accountID: VIT_ACCOUNT_ID, login: VIT_EMAIL}} : undefined,
            });

            await waitForBatchedUpdates();

            // Then the correct API request should be made
            expect(writeSpy).toHaveBeenCalledTimes(1);
            // eslint-disable-next-line @typescript-eslint/no-unsafe-assignment
            const [command, params] = writeSpy.mock.calls.at(0);
            expect(command).toBe(expectedCommand);

            if (expectedCommand === WRITE_COMMANDS.SHARE_TRACKED_EXPENSE) {
                expect(params).toHaveProperty('policyName');
            }

            // And the parameters should be supported by XMLHttpRequest
            Object.values(params as Record<string, unknown>).forEach((value) => {
                expect(Array.isArray(value) ? value.every(isValid) : isValid(value)).toBe(true);
            });
        });
    });

    describe('canApproveIOU', () => {
        it('should return false if we have only pending card transactions', async () => {
            const policyID = '2';
            const reportID = '1';
            const fakePolicy: Policy = {
                ...createRandomPolicy(Number(policyID)),
                type: CONST.POLICY.TYPE.TEAM,
                approvalMode: CONST.POLICY.APPROVAL_MODE.BASIC,
            };
            const fakeReport: Report = {
                ...createRandomReport(Number(reportID)),
                type: CONST.REPORT.TYPE.EXPENSE,
                policyID,
            };
            const fakeTransaction1: Transaction = {
                ...createRandomTransaction(0),
                reportID,
                bank: CONST.EXPENSIFY_CARD.BANK,
                status: CONST.TRANSACTION.STATUS.PENDING,
            };
            const fakeTransaction2: Transaction = {
                ...createRandomTransaction(1),
                reportID,
                bank: CONST.EXPENSIFY_CARD.BANK,
                status: CONST.TRANSACTION.STATUS.PENDING,
            };

            await Onyx.set(`${ONYXKEYS.COLLECTION.REPORT}${fakeReport.reportID}`, fakeReport);
            await Onyx.set(`${ONYXKEYS.COLLECTION.TRANSACTION}${fakeTransaction1.transactionID}`, fakeTransaction1);
            await Onyx.set(`${ONYXKEYS.COLLECTION.TRANSACTION}${fakeTransaction2.transactionID}`, fakeTransaction2);

            await waitForBatchedUpdates();

            expect(canApproveIOU(fakeReport, fakePolicy)).toBeFalsy();
            // Then should return false when passing transactions directly as the third parameter instead of relying on Onyx data
            const {result} = renderHook(() => useReportWithTransactionsAndViolations(reportID), {wrapper: OnyxListItemProvider});
            await waitForBatchedUpdatesWithAct();
            expect(canApproveIOU(result.current.at(0) as Report, fakePolicy, result.current.at(1) as Transaction[])).toBeFalsy();
        });
        it('should return false if we have only scan failure transactions', async () => {
            const policyID = '2';
            const reportID = '1';
            const fakePolicy: Policy = {
                ...createRandomPolicy(Number(policyID)),
                type: CONST.POLICY.TYPE.TEAM,
                approvalMode: CONST.POLICY.APPROVAL_MODE.BASIC,
            };
            const fakeReport: Report = {
                ...createRandomReport(Number(reportID)),
                type: CONST.REPORT.TYPE.EXPENSE,
                policyID,
                stateNum: CONST.REPORT.STATE_NUM.SUBMITTED,
                statusNum: CONST.REPORT.STATUS_NUM.SUBMITTED,
                managerID: RORY_ACCOUNT_ID,
            };
            const fakeTransaction1: Transaction = {
                ...createRandomTransaction(0),
                reportID,
                amount: 0,
                modifiedAmount: 0,
                receipt: {
                    source: 'test',
                    state: CONST.IOU.RECEIPT_STATE.SCAN_FAILED,
                },
                merchant: CONST.TRANSACTION.PARTIAL_TRANSACTION_MERCHANT,
                modifiedMerchant: undefined,
            };
            const fakeTransaction2: Transaction = {
                ...createRandomTransaction(1),
                reportID,
                amount: 0,
                modifiedAmount: 0,
                receipt: {
                    source: 'test',
                    state: CONST.IOU.RECEIPT_STATE.SCAN_FAILED,
                },
                merchant: 'test merchant',
                modifiedMerchant: undefined,
            };

            await Onyx.set(ONYXKEYS.COLLECTION.REPORT, {
                [`${ONYXKEYS.COLLECTION.REPORT}${fakeReport.reportID}`]: fakeReport,
            });
            await Onyx.set(`${ONYXKEYS.COLLECTION.REPORT}${fakeReport.reportID}`, fakeReport);
            await Onyx.set(`${ONYXKEYS.COLLECTION.TRANSACTION}${fakeTransaction1.transactionID}`, fakeTransaction1);
            await Onyx.set(`${ONYXKEYS.COLLECTION.TRANSACTION}${fakeTransaction2.transactionID}`, fakeTransaction2);

            await waitForBatchedUpdates();

            expect(canApproveIOU(fakeReport, fakePolicy)).toBeFalsy();
            // Then should return false when passing transactions directly as the third parameter instead of relying on Onyx data
            const {result} = renderHook(() => useReportWithTransactionsAndViolations(reportID), {wrapper: OnyxListItemProvider});
            await waitForBatchedUpdatesWithAct();
            expect(canApproveIOU(result.current.at(0) as Report, fakePolicy, result.current.at(1) as Transaction[])).toBeFalsy();
        });
        it('should return false if all transactions are pending card or scan failure transaction', async () => {
            const policyID = '2';
            const reportID = '1';
            const fakePolicy: Policy = {
                ...createRandomPolicy(Number(policyID)),
                type: CONST.POLICY.TYPE.TEAM,
                approvalMode: CONST.POLICY.APPROVAL_MODE.BASIC,
            };
            const fakeReport: Report = {
                ...createRandomReport(Number(reportID)),
                type: CONST.REPORT.TYPE.EXPENSE,
                policyID,
                stateNum: CONST.REPORT.STATE_NUM.SUBMITTED,
                statusNum: CONST.REPORT.STATUS_NUM.SUBMITTED,
                managerID: RORY_ACCOUNT_ID,
            };
            const fakeTransaction1: Transaction = {
                ...createRandomTransaction(0),
                reportID,
                bank: CONST.EXPENSIFY_CARD.BANK,
                status: CONST.TRANSACTION.STATUS.PENDING,
            };
            const fakeTransaction2: Transaction = {
                ...createRandomTransaction(1),
                reportID,
                amount: 0,
                modifiedAmount: 0,
                receipt: {
                    source: 'test',
                    state: CONST.IOU.RECEIPT_STATE.SCAN_FAILED,
                },
                merchant: 'test merchant',
                modifiedMerchant: undefined,
            };

            await Onyx.set(`${ONYXKEYS.COLLECTION.REPORT}${fakeReport.reportID}`, fakeReport);
            await Onyx.set(`${ONYXKEYS.COLLECTION.TRANSACTION}${fakeTransaction1.transactionID}`, fakeTransaction1);
            await Onyx.set(`${ONYXKEYS.COLLECTION.TRANSACTION}${fakeTransaction2.transactionID}`, fakeTransaction2);

            await waitForBatchedUpdates();

            expect(canApproveIOU(fakeReport, fakePolicy)).toBeFalsy();
            // Then should return false when passing transactions directly as the third parameter instead of relying on Onyx data
            const {result} = renderHook(() => useReportWithTransactionsAndViolations(reportID), {wrapper: OnyxListItemProvider});
            await waitForBatchedUpdatesWithAct();
            expect(canApproveIOU(result.current.at(0) as Report, fakePolicy, result.current.at(1) as Transaction[])).toBeFalsy();
        });
        it('should return true if at least one transactions is not pending card or scan failure transaction', async () => {
            const policyID = '2';
            const reportID = '1';
            const fakePolicy: Policy = {
                ...createRandomPolicy(Number(policyID)),
                type: CONST.POLICY.TYPE.TEAM,
                approvalMode: CONST.POLICY.APPROVAL_MODE.BASIC,
            };
            const fakeReport: Report = {
                ...createRandomReport(Number(reportID)),
                type: CONST.REPORT.TYPE.EXPENSE,
                policyID,
                stateNum: CONST.REPORT.STATE_NUM.SUBMITTED,
                statusNum: CONST.REPORT.STATUS_NUM.SUBMITTED,
                managerID: RORY_ACCOUNT_ID,
            };
            const fakeTransaction1: Transaction = {
                ...createRandomTransaction(0),
                reportID,
                bank: CONST.EXPENSIFY_CARD.BANK,
                status: CONST.TRANSACTION.STATUS.PENDING,
            };
            const fakeTransaction2: Transaction = {
                ...createRandomTransaction(1),
                reportID,
                amount: 0,
                receipt: {
                    source: 'test',
                    state: CONST.IOU.RECEIPT_STATE.SCAN_FAILED,
                },
                merchant: CONST.TRANSACTION.PARTIAL_TRANSACTION_MERCHANT,
                modifiedMerchant: undefined,
            };
            const fakeTransaction3: Transaction = {
                ...createRandomTransaction(2),
                reportID,
                amount: 100,
            };

            await Onyx.set(`${ONYXKEYS.COLLECTION.REPORT}${fakeReport.reportID}`, fakeReport);
            await Onyx.set(`${ONYXKEYS.COLLECTION.TRANSACTION}${fakeTransaction1.transactionID}`, fakeTransaction1);
            await Onyx.set(`${ONYXKEYS.COLLECTION.TRANSACTION}${fakeTransaction2.transactionID}`, fakeTransaction2);
            await Onyx.set(`${ONYXKEYS.COLLECTION.TRANSACTION}${fakeTransaction3.transactionID}`, fakeTransaction3);

            await waitForBatchedUpdates();

            expect(canApproveIOU(fakeReport, fakePolicy)).toBeTruthy();
            // Then should return true when passing transactions directly as the third parameter instead of relying on Onyx data
            const {result} = renderHook(() => useReportWithTransactionsAndViolations(reportID), {wrapper: OnyxListItemProvider});
            await waitForBatchedUpdatesWithAct();
            expect(canApproveIOU(result.current.at(0) as Report, fakePolicy, result.current.at(1) as Transaction[])).toBeTruthy();
        });

        it('should return false if the report is closed', async () => {
            // Given a closed report, a policy, and a transaction
            const policyID = '2';
            const reportID = '1';
            const fakePolicy: Policy = {
                ...createRandomPolicy(Number(policyID)),
                type: CONST.POLICY.TYPE.TEAM,
                approvalMode: CONST.POLICY.APPROVAL_MODE.BASIC,
            };
            const fakeReport: Report = {
                ...createRandomReport(Number(reportID)),
                type: CONST.REPORT.TYPE.EXPENSE,
                policyID,
                stateNum: CONST.REPORT.STATE_NUM.APPROVED,
                statusNum: CONST.REPORT.STATUS_NUM.CLOSED,
                managerID: RORY_ACCOUNT_ID,
            };
            const fakeTransaction: Transaction = {
                ...createRandomTransaction(1),
            };
            Onyx.multiSet({
                [ONYXKEYS.COLLECTION.REPORT]: fakeReport,
                [ONYXKEYS.COLLECTION.TRANSACTION]: fakeTransaction,
            });
            await waitForBatchedUpdates();
            // Then, canApproveIOU should return false since the report is closed
            expect(canApproveIOU(fakeReport, fakePolicy)).toBeFalsy();
            // Then should return false when passing transactions directly as the third parameter instead of relying on Onyx data
            expect(canApproveIOU(fakeReport, fakePolicy, [fakeTransaction])).toBeFalsy();
        });
    });

    describe('canUnapproveIOU', () => {
        it('should return false if the report is waiting for a bank account', () => {
            const fakeReport: Report = {
                ...createRandomReport(1),
                type: CONST.REPORT.TYPE.EXPENSE,
                policyID: 'A',
                stateNum: CONST.REPORT.STATE_NUM.APPROVED,
                statusNum: CONST.REPORT.STATUS_NUM.APPROVED,
                isWaitingOnBankAccount: true,
                managerID: RORY_ACCOUNT_ID,
            };
            expect(canUnapproveIOU(fakeReport, undefined)).toBeFalsy();
        });
    });

    describe('canCancelPayment', () => {
        it('should return true if the report is waiting for a bank account', () => {
            const fakeReport: Report = {
                ...createRandomReport(1),
                type: CONST.REPORT.TYPE.EXPENSE,
                policyID: 'A',
                stateNum: CONST.REPORT.STATE_NUM.APPROVED,
                statusNum: CONST.REPORT.STATUS_NUM.APPROVED,
                isWaitingOnBankAccount: true,
                managerID: RORY_ACCOUNT_ID,
            };
            expect(canCancelPayment(fakeReport, {accountID: RORY_ACCOUNT_ID})).toBeTruthy();
        });
    });

    describe('canIOUBePaid', () => {
        it('should return false if the report has negative total', () => {
            const policyChat = createRandomReport(1);
            const fakePolicy: Policy = {
                ...createRandomPolicy(Number('AA')),
                type: CONST.POLICY.TYPE.TEAM,
                approvalMode: CONST.POLICY.APPROVAL_MODE.BASIC,
            };

            const fakeReport: Report = {
                ...createRandomReport(1),
                type: CONST.REPORT.TYPE.EXPENSE,
                policyID: 'AA',
                stateNum: CONST.REPORT.STATE_NUM.APPROVED,
                statusNum: CONST.REPORT.STATUS_NUM.APPROVED,
                managerID: RORY_ACCOUNT_ID,
                total: 100, // positive amount in the DB means negative amount in the UI
            };
            expect(canIOUBePaid(fakeReport, policyChat, fakePolicy)).toBeFalsy();
        });
    });

    describe('calculateDiffAmount', () => {
        it('should return 0 if iouReport is undefined', () => {
            const fakeTransaction: Transaction = {
                ...createRandomTransaction(1),
                reportID: '1',
                amount: 100,
                currency: 'USD',
            };

            expect(calculateDiffAmount(undefined, fakeTransaction, fakeTransaction)).toBe(0);
        });

        it('should return 0 when the currency and amount of the transactions are the same', () => {
            const fakeReport: Report = {
                ...createRandomReport(1),
                type: CONST.REPORT.TYPE.EXPENSE,
                policyID: '1',
                stateNum: CONST.REPORT.STATE_NUM.APPROVED,
                statusNum: CONST.REPORT.STATUS_NUM.APPROVED,
                managerID: RORY_ACCOUNT_ID,
            };
            const fakeTransaction: Transaction = {
                ...createRandomTransaction(1),
                reportID: fakeReport.reportID,
                amount: 100,
                currency: 'USD',
            };

            expect(calculateDiffAmount(fakeReport, fakeTransaction, fakeTransaction)).toBe(0);
        });

        it('should return the difference between the updated amount and the current amount when the currency of the updated and current transactions have the same currency', () => {
            const fakeReport: Report = {
                ...createRandomReport(1),
                type: CONST.REPORT.TYPE.EXPENSE,
                policyID: '1',
                stateNum: CONST.REPORT.STATE_NUM.APPROVED,
                statusNum: CONST.REPORT.STATUS_NUM.APPROVED,
                managerID: RORY_ACCOUNT_ID,
                currency: 'USD',
            };
            const fakeTransaction: Transaction = {
                ...createRandomTransaction(1),
                amount: 100,
                currency: 'USD',
            };
            const updatedTransaction = {
                ...fakeTransaction,
                amount: 200,
                currency: 'USD',
            };

            expect(calculateDiffAmount(fakeReport, updatedTransaction, fakeTransaction)).toBe(-100);
        });

        it('should return null when the currency of the updated and current transactions have different values', () => {
            const fakeReport: Report = {
                ...createRandomReport(1),
                type: CONST.REPORT.TYPE.EXPENSE,
                policyID: '1',
                stateNum: CONST.REPORT.STATE_NUM.APPROVED,
                statusNum: CONST.REPORT.STATUS_NUM.APPROVED,
                managerID: RORY_ACCOUNT_ID,
            };
            const fakeTransaction: Transaction = {
                ...createRandomTransaction(1),
                amount: 100,
                currency: 'USD',
            };
            const updatedTransaction = {
                ...fakeTransaction,
                amount: 200,
                currency: 'EUR',
            };

            expect(calculateDiffAmount(fakeReport, updatedTransaction, fakeTransaction)).toBeNull();
        });
    });

    describe('initMoneyRequest', () => {
        const fakeReport: Report = {
            ...createRandomReport(0),
            type: CONST.REPORT.TYPE.EXPENSE,
            policyID: '1',
            managerID: CARLOS_ACCOUNT_ID,
        };
        const fakePolicy: Policy = {
            ...createRandomPolicy(1),
            type: CONST.POLICY.TYPE.TEAM,
            outputCurrency: 'USD',
        };

        const fakeParentReport: Report = {
            ...createRandomReport(1),
            reportID: fakeReport.reportID,
            type: CONST.REPORT.TYPE.EXPENSE,
            policyID: '1',
            managerID: CARLOS_ACCOUNT_ID,
        };
        const fakePersonalPolicy: Policy = {
            ...createRandomPolicy(2),
            type: CONST.POLICY.TYPE.PERSONAL,
            outputCurrency: 'NZD',
        };
        const transactionResult: Transaction = {
            amount: 0,
            comment: {
                attendees: [
                    {
                        email: 'rory@expensifail.com',
                        login: 'rory@expensifail.com',
                        accountID: 3,
                        text: 'rory@expensifail.com',
                        selected: true,
                        reportID: '0',
                        avatarUrl: '',
                        displayName: '',
                    },
                ],
            },
            created: '2025-04-01',
            currency: 'USD',
            iouRequestType: 'manual',
            reportID: fakeReport.reportID,
            transactionID: CONST.IOU.OPTIMISTIC_TRANSACTION_ID,
            isFromGlobalCreate: true,
            merchant: '(none)',
        };

        const currentDate = '2025-04-01';
        beforeEach(async () => {
            await Onyx.set(`${ONYXKEYS.COLLECTION.TRANSACTION_DRAFT}${CONST.IOU.OPTIMISTIC_TRANSACTION_ID}`, null);
            await Onyx.merge(`${ONYXKEYS.CURRENT_DATE}`, currentDate);
            await Onyx.merge(`${ONYXKEYS.COLLECTION.REPORT}${fakeReport.reportID}`, fakeReport);
            await Onyx.merge(`${ONYXKEYS.COLLECTION.POLICY}${fakePolicy.id}`, fakePolicy);
            await Onyx.merge(`${ONYXKEYS.COLLECTION.POLICY}${fakePersonalPolicy.id}`, fakePersonalPolicy);
            return waitForBatchedUpdates();
        });

        it('should merge transaction draft onyx value', async () => {
            await waitForBatchedUpdates()
                .then(() => {
                    initMoneyRequest({
                        reportID: fakeReport.reportID,
                        policy: fakePolicy,
                        isFromGlobalCreate: true,
                        newIouRequestType: CONST.IOU.REQUEST_TYPE.MANUAL,
                        report: fakeReport,
                        parentReport: fakeParentReport,
                        currentDate,
                    });
                })
                .then(async () => {
                    expect(await getOnyxValue(`${ONYXKEYS.COLLECTION.TRANSACTION_DRAFT}${CONST.IOU.OPTIMISTIC_TRANSACTION_ID}`)).toStrictEqual(transactionResult);
                });
        });

        it('should modify transaction draft when currentIouRequestType is different', async () => {
            await waitForBatchedUpdates()
                .then(() => {
                    return initMoneyRequest({
                        reportID: fakeReport.reportID,
                        policy: fakePolicy,
                        isFromGlobalCreate: true,
                        currentIouRequestType: CONST.IOU.REQUEST_TYPE.MANUAL,
                        newIouRequestType: CONST.IOU.REQUEST_TYPE.SCAN,
                        report: fakeReport,
                        parentReport: fakeParentReport,
                        currentDate,
                    });
                })
                .then(async () => {
                    expect(await getOnyxValue(`${ONYXKEYS.COLLECTION.TRANSACTION_DRAFT}${CONST.IOU.OPTIMISTIC_TRANSACTION_ID}`)).toStrictEqual({
                        ...transactionResult,
                        iouRequestType: CONST.IOU.REQUEST_TYPE.SCAN,
                    });
                });
        });
        it('should return personal currency when policy is missing', async () => {
            await waitForBatchedUpdates()
                .then(() => {
                    return initMoneyRequest({
                        reportID: fakeReport.reportID,
                        isFromGlobalCreate: true,
                        newIouRequestType: CONST.IOU.REQUEST_TYPE.MANUAL,
                        report: fakeReport,
                        parentReport: fakeParentReport,
                        currentDate,
                    });
                })
                .then(async () => {
                    expect(await getOnyxValue(`${ONYXKEYS.COLLECTION.TRANSACTION_DRAFT}${CONST.IOU.OPTIMISTIC_TRANSACTION_ID}`)).toStrictEqual({
                        ...transactionResult,
                        currency: fakePersonalPolicy.outputCurrency,
                    });
                });
        });
    });

    describe('updateMoneyRequestAmountAndCurrency', () => {
        it('update the amount of the money request successfully', async () => {
            const fakeReport: Report = {
                ...createRandomReport(1),
                type: CONST.REPORT.TYPE.EXPENSE,
                policyID: '1',
                stateNum: CONST.REPORT.STATE_NUM.APPROVED,
                statusNum: CONST.REPORT.STATUS_NUM.APPROVED,
                managerID: RORY_ACCOUNT_ID,
            };
            const fakeTransaction: Transaction = {
                ...createRandomTransaction(1),
                reportID: fakeReport.reportID,
                amount: 100,
                currency: 'USD',
            };

            await Onyx.set(`${ONYXKEYS.COLLECTION.TRANSACTION}${fakeTransaction.transactionID}`, fakeTransaction);

            mockFetch?.pause?.();

            updateMoneyRequestAmountAndCurrency({
                transactionID: fakeTransaction.transactionID,
                transactionThreadReportID: fakeReport.reportID,
                amount: 20000,
                currency: CONST.CURRENCY.USD,
                taxAmount: 0,
                taxCode: '',
                policy: {
                    id: '123',
                    role: CONST.POLICY.ROLE.USER,
                    type: CONST.POLICY.TYPE.TEAM,
                    name: '',
                    owner: '',
                    outputCurrency: '',
                    isPolicyExpenseChatEnabled: false,
                },
                policyTagList: {},
                policyCategories: {},
                transactions: {},
                transactionViolations: {},
            });

            await waitForBatchedUpdates();
            mockFetch?.succeed?.();
            await mockFetch?.resume?.();

            const updatedTransaction = await new Promise<OnyxEntry<Transaction>>((resolve) => {
                const connection = Onyx.connect({
                    key: ONYXKEYS.COLLECTION.TRANSACTION,
                    waitForCollectionCallback: true,
                    callback: (transactions) => {
                        Onyx.disconnect(connection);
                        const newTransaction = transactions[`${ONYXKEYS.COLLECTION.TRANSACTION}${fakeTransaction.transactionID}`];
                        resolve(newTransaction);
                    },
                });
            });
            expect(updatedTransaction?.modifiedAmount).toBe(20000);
        });

        it('update the amount of the money request failed', async () => {
            const fakeReport: Report = {
                ...createRandomReport(1),
                type: CONST.REPORT.TYPE.EXPENSE,
                policyID: '1',
                stateNum: CONST.REPORT.STATE_NUM.APPROVED,
                statusNum: CONST.REPORT.STATUS_NUM.APPROVED,
                managerID: RORY_ACCOUNT_ID,
            };
            const fakeTransaction: Transaction = {
                ...createRandomTransaction(1),
                reportID: fakeReport.reportID,
                amount: 100,
                currency: 'USD',
            };

            await Onyx.set(`${ONYXKEYS.COLLECTION.TRANSACTION}${fakeTransaction.transactionID}`, fakeTransaction);

            mockFetch?.pause?.();

            updateMoneyRequestAmountAndCurrency({
                transactionID: fakeTransaction.transactionID,
                transactionThreadReportID: fakeReport.reportID,
                amount: 20000,
                currency: CONST.CURRENCY.USD,
                taxAmount: 0,
                taxCode: '',
                policy: {
                    id: '123',
                    role: CONST.POLICY.ROLE.USER,
                    type: CONST.POLICY.TYPE.TEAM,
                    name: '',
                    owner: '',
                    outputCurrency: '',
                    isPolicyExpenseChatEnabled: false,
                },
                policyTagList: {},
                policyCategories: {},
                transactions: {},
                transactionViolations: {},
            });

            await waitForBatchedUpdates();
            mockFetch?.fail?.();
            await mockFetch?.resume?.();

            const updatedTransaction = await new Promise<OnyxEntry<Transaction>>((resolve) => {
                const connection = Onyx.connect({
                    key: ONYXKEYS.COLLECTION.TRANSACTION,
                    waitForCollectionCallback: true,
                    callback: (transactions) => {
                        Onyx.disconnect(connection);
                        const newTransaction = transactions[`${ONYXKEYS.COLLECTION.TRANSACTION}${fakeTransaction.transactionID}`];
                        resolve(newTransaction);
                    },
                });
            });
            expect(updatedTransaction?.modifiedAmount).toBe(0);
        });
    });

    describe('cancelPayment', () => {
        const amount = 10000;
        const comment = '💸💸💸💸';
        const merchant = 'NASDAQ';

        afterEach(() => {
            mockFetch?.resume?.();
        });

        it('pendingAction is not null after canceling the payment failed', async () => {
            let expenseReport: OnyxEntry<Report>;
            let chatReport: OnyxEntry<Report>;

            // Given a signed in account, which owns a workspace, and has a policy expense chat
            Onyx.set(ONYXKEYS.SESSION, {email: CARLOS_EMAIL, accountID: CARLOS_ACCOUNT_ID});
            // Which owns a workspace
            await waitForBatchedUpdates();
            createWorkspace({
                policyOwnerEmail: CARLOS_EMAIL,
                makeMeAdmin: true,
                policyName: "Carlos's Workspace",
            });
            await waitForBatchedUpdates();

            // Get the policy expense chat report
            await getOnyxData({
                key: ONYXKEYS.COLLECTION.REPORT,
                waitForCollectionCallback: true,
                callback: (allReports) => {
                    chatReport = Object.values(allReports ?? {}).find((report) => report?.chatType === CONST.REPORT.CHAT_TYPE.POLICY_EXPENSE_CHAT);
                },
            });

            if (chatReport) {
                // When an IOU expense is submitted to that policy expense chat
                requestMoney({
                    report: chatReport,
                    participantParams: {
                        payeeEmail: RORY_EMAIL,
                        payeeAccountID: RORY_ACCOUNT_ID,
                        participant: {login: CARLOS_EMAIL, accountID: CARLOS_ACCOUNT_ID},
                    },
                    transactionParams: {
                        amount,
                        attendees: [],
                        currency: CONST.CURRENCY.USD,
                        created: '',
                        merchant,
                        comment,
                    },
                    shouldGenerateTransactionThreadReport: true,
                });
            }
            await waitForBatchedUpdates();

            // And given an expense report has now been created which holds the IOU
            await getOnyxData({
                key: ONYXKEYS.COLLECTION.REPORT,
                waitForCollectionCallback: true,
                callback: (allReports) => {
                    expenseReport = Object.values(allReports ?? {}).find((report) => report?.type === CONST.REPORT.TYPE.IOU);
                },
            });

            if (chatReport && expenseReport) {
                mockFetch?.pause?.();
                // And when the payment is cancelled
                cancelPayment(expenseReport, chatReport, {} as Policy, true, CARLOS_ACCOUNT_ID, CARLOS_EMAIL, true);
            }
            await waitForBatchedUpdates();

            mockFetch?.fail?.();

            await mockFetch?.resume?.();

            await getOnyxData({
                key: `${ONYXKEYS.COLLECTION.REPORT_ACTIONS}${expenseReport?.reportID}`,
                callback: (allReportActions) => {
                    const action = Object.values(allReportActions ?? {}).find((a) => a?.actionName === CONST.REPORT.ACTIONS.TYPE.REIMBURSEMENT_DEQUEUED);
                    expect(action?.pendingAction).toBe(CONST.RED_BRICK_ROAD_PENDING_ACTION.ADD);
                },
            });
        });
    });

    describe('payMoneyRequest', () => {
        const amount = 10000;
        const comment = '💸💸💸💸';
        const merchant = 'NASDAQ';

        afterEach(() => {
            mockFetch?.resume?.();
        });

        it('pendingAction is not null after paying the money request', async () => {
            let expenseReport: OnyxEntry<Report>;
            let chatReport: OnyxEntry<Report>;

            // Given a signed in account, which owns a workspace, and has a policy expense chat
            Onyx.set(ONYXKEYS.SESSION, {email: CARLOS_EMAIL, accountID: CARLOS_ACCOUNT_ID});
            // Which owns a workspace
            await waitForBatchedUpdates();
            createWorkspace({
                policyOwnerEmail: CARLOS_EMAIL,
                makeMeAdmin: true,
                policyName: "Carlos's Workspace",
            });
            await waitForBatchedUpdates();

            // Get the policy expense chat report
            await getOnyxData({
                key: ONYXKEYS.COLLECTION.REPORT,
                waitForCollectionCallback: true,
                callback: (allReports) => {
                    chatReport = Object.values(allReports ?? {}).find((report) => report?.chatType === CONST.REPORT.CHAT_TYPE.POLICY_EXPENSE_CHAT);
                },
            });

            if (chatReport) {
                // When an IOU expense is submitted to that policy expense chat
                requestMoney({
                    report: chatReport,
                    participantParams: {
                        payeeEmail: RORY_EMAIL,
                        payeeAccountID: RORY_ACCOUNT_ID,
                        participant: {login: CARLOS_EMAIL, accountID: CARLOS_ACCOUNT_ID},
                    },
                    transactionParams: {
                        amount,
                        attendees: [],
                        currency: CONST.CURRENCY.USD,
                        created: '',
                        merchant,
                        comment,
                    },
                    shouldGenerateTransactionThreadReport: true,
                });
            }
            await waitForBatchedUpdates();

            // And given an expense report has now been created which holds the IOU
            await getOnyxData({
                key: ONYXKEYS.COLLECTION.REPORT,
                waitForCollectionCallback: true,
                callback: (allReports) => {
                    expenseReport = Object.values(allReports ?? {}).find((report) => report?.type === CONST.REPORT.TYPE.IOU);
                },
            });

            // When the expense report is paid elsewhere (but really, any payment option would work)
            if (chatReport && expenseReport) {
                mockFetch?.pause?.();
                payMoneyRequest(CONST.IOU.PAYMENT_TYPE.ELSEWHERE, chatReport, expenseReport, undefined);
            }
            await waitForBatchedUpdates();

            mockFetch?.fail?.();

            await mockFetch?.resume?.();

            await getOnyxData({
                key: `${ONYXKEYS.COLLECTION.REPORT_ACTIONS}${expenseReport?.reportID}`,
                callback: (allReportActions) => {
                    const action = Object.values(allReportActions ?? {}).find((a) => {
                        const originalMessage = isMoneyRequestAction(a) ? getOriginalMessage(a) : undefined;
                        return originalMessage?.type === 'pay';
                    });
                    expect(action?.pendingAction).toBe(CONST.RED_BRICK_ROAD_PENDING_ACTION.ADD);
                },
            });
        });
    });

    describe('initSplitExpense', () => {
        it('should initialize split expense with correct transaction details', async () => {
            const transaction: Transaction = {
                transactionID: '123',
                amount: 100,
                currency: 'USD',
                merchant: 'Test Merchant',
                comment: {
                    comment: 'Test comment',
                    splitExpenses: [],
                    attendees: [],
                    type: CONST.TRANSACTION.TYPE.CUSTOM_UNIT,
                },
                category: 'Food',
                tag: 'lunch',
                created: DateUtils.getDBTime(),
                reportID: '456',
            };

            let allTransactions: OnyxCollection<Transaction>;
            let allReports: OnyxCollection<Report>;
            await getOnyxData({
                key: ONYXKEYS.COLLECTION.TRANSACTION,
                waitForCollectionCallback: true,
                callback: (value) => {
                    allTransactions = value;
                },
            });
            await getOnyxData({
                key: ONYXKEYS.COLLECTION.REPORT,
                waitForCollectionCallback: true,
                callback: (value) => {
                    allReports = value;
                },
            });

            initSplitExpense(allTransactions, allReports, transaction);
            await waitForBatchedUpdates();

            const draftTransaction = await getOnyxValue(`${ONYXKEYS.COLLECTION.SPLIT_TRANSACTION_DRAFT}${transaction.transactionID}`);

            expect(draftTransaction).toBeTruthy();

            const splitExpenses = draftTransaction?.comment?.splitExpenses;
            expect(splitExpenses).toHaveLength(2);
            expect(draftTransaction?.amount).toBe(100);
            expect(draftTransaction?.currency).toBe('USD');
            expect(draftTransaction?.merchant).toBe('Test Merchant');

            expect(splitExpenses?.[0].amount).toBe(50);
            expect(splitExpenses?.[0].description).toBe('Test comment');
            expect(splitExpenses?.[0].category).toBe('Food');
            expect(splitExpenses?.[0].tags).toEqual(['lunch']);

            expect(splitExpenses?.[1].amount).toBe(50);
            expect(splitExpenses?.[1].description).toBe('Test comment');
            expect(splitExpenses?.[1].category).toBe('Food');
            expect(splitExpenses?.[1].tags).toEqual(['lunch']);
        });
        it('should not initialize split expense for null transaction', async () => {
            const transaction: Transaction | undefined = undefined;

            let allTransactions: OnyxCollection<Transaction>;
            let allReports: OnyxCollection<Report>;
            await getOnyxData({
                key: ONYXKEYS.COLLECTION.TRANSACTION,
                waitForCollectionCallback: true,
                callback: (value) => {
                    allTransactions = value;
                },
            });
            await getOnyxData({
                key: ONYXKEYS.COLLECTION.REPORT,
                waitForCollectionCallback: true,
                callback: (value) => {
                    allReports = value;
                },
            });

            initSplitExpense(allTransactions, allReports, transaction);
            await waitForBatchedUpdates();

            expect(transaction).toBeFalsy();
        });

        it('should initialize split expense with correct VND currency amounts', async () => {
            const transaction: Transaction = {
                transactionID: '123',
                amount: 1700,
                currency: 'VND',
                merchant: 'Test Merchant',
                comment: {
                    comment: 'Test comment',
                    splitExpenses: [],
                    attendees: [],
                    type: CONST.TRANSACTION.TYPE.CUSTOM_UNIT,
                },
                category: 'Food',
                tag: 'lunch',
                created: DateUtils.getDBTime(),
                reportID: '456',
            };

            let allTransactions: OnyxCollection<Transaction>;
            let allReports: OnyxCollection<Report>;
            await getOnyxData({
                key: ONYXKEYS.COLLECTION.TRANSACTION,
                waitForCollectionCallback: true,
                callback: (value) => {
                    allTransactions = value;
                },
            });
            await getOnyxData({
                key: ONYXKEYS.COLLECTION.REPORT,
                waitForCollectionCallback: true,
                callback: (value) => {
                    allReports = value;
                },
            });

            initSplitExpense(allTransactions, allReports, transaction);
            await waitForBatchedUpdates();

            const draftTransaction = await getOnyxValue(`${ONYXKEYS.COLLECTION.SPLIT_TRANSACTION_DRAFT}${transaction.transactionID}`);

            expect(draftTransaction).toBeTruthy();

            const splitExpenses = draftTransaction?.comment?.splitExpenses;
            expect(splitExpenses).toHaveLength(2);
            expect(draftTransaction?.amount).toBe(1700);
            expect(draftTransaction?.currency).toBe('VND');
            expect((splitExpenses?.[0]?.amount ?? 0) + (splitExpenses?.[1]?.amount ?? 0)).toBe(1700);
            expect(splitExpenses?.[0]?.amount).toBe(900);
            expect(splitExpenses?.[1]?.amount).toBe(800);
        });
    });

    describe('addSplitExpenseField', () => {
        it('should add new split expense field to draft transaction', async () => {
            const transaction: Transaction = {
                transactionID: '123',
                amount: 100,
                currency: 'USD',
                merchant: 'Test Merchant',
                comment: {
                    comment: 'Test comment',
                    splitExpenses: [],
                    attendees: [],
                    type: CONST.TRANSACTION.TYPE.CUSTOM_UNIT,
                },
                category: 'Food',
                tag: 'lunch',
                created: DateUtils.getDBTime(),
                reportID: '456',
            };

            const draftTransaction: Transaction = {
                transactionID: '123',
                amount: 100,
                currency: 'USD',
                merchant: 'Test Merchant',
                comment: {
                    comment: 'Test comment',
                    splitExpenses: [
                        {
                            transactionID: '789',
                            amount: 50,
                            description: 'Test comment',
                            category: 'Food',
                            tags: ['lunch'],
                            created: DateUtils.getDBTime(),
                        },
                    ],
                    attendees: [],
                    type: CONST.TRANSACTION.TYPE.CUSTOM_UNIT,
                },
                category: 'Food',
                tag: 'lunch',
                created: DateUtils.getDBTime(),
                reportID: '456',
            };

            addSplitExpenseField(transaction, draftTransaction);
            await waitForBatchedUpdates();

            const updatedDraftTransaction = await getOnyxValue(`${ONYXKEYS.COLLECTION.SPLIT_TRANSACTION_DRAFT}${transaction.transactionID}`);
            expect(updatedDraftTransaction).toBeTruthy();

            const splitExpenses = updatedDraftTransaction?.comment?.splitExpenses;
            expect(splitExpenses).toHaveLength(2);
            expect(splitExpenses?.[1].amount).toBe(0);
            expect(splitExpenses?.[1].description).toBe('Test comment');
            expect(splitExpenses?.[1].category).toBe('Food');
            expect(splitExpenses?.[1].tags).toEqual(['lunch']);
        });
    });

    describe('updateSplitExpenseAmountField', () => {
        it('should update amount expense field to draft transaction', async () => {
            const originalTransactionID = '123';
            const currentTransactionID = '789';
            const draftTransaction: Transaction = {
                transactionID: '234',
                amount: 100,
                currency: 'USD',
                merchant: 'Test Merchant',
                comment: {
                    comment: 'Test comment',
                    originalTransactionID,
                    splitExpenses: [
                        {
                            transactionID: currentTransactionID,
                            amount: 50,
                            description: 'Test comment',
                            category: 'Food',
                            tags: ['lunch'],
                            created: DateUtils.getDBTime(),
                        },
                    ],
                    attendees: [],
                    type: CONST.TRANSACTION.TYPE.CUSTOM_UNIT,
                },
                category: 'Food',
                tag: 'lunch',
                created: DateUtils.getDBTime(),
                reportID: '456',
            };

            updateSplitExpenseAmountField(draftTransaction, currentTransactionID, 20);
            await waitForBatchedUpdates();

            const updatedDraftTransaction = await getOnyxValue(`${ONYXKEYS.COLLECTION.SPLIT_TRANSACTION_DRAFT}${originalTransactionID}`);
            expect(updatedDraftTransaction).toBeTruthy();

            const splitExpenses = updatedDraftTransaction?.comment?.splitExpenses;
            expect(splitExpenses?.[0].amount).toBe(20);
        });
    });

    describe('replaceReceipt', () => {
        it('should replace the receipt of the transaction', async () => {
            const transactionID = '123';
            const file = new File([new Blob(['test'])], 'test.jpg', {type: 'image/jpeg'});
            file.source = 'test';
            const source = 'test';

            const transaction = {
                transactionID,
                receipt: {
                    source: 'test1',
                },
            };

            // Given a transaction with a receipt
            await Onyx.set(`${ONYXKEYS.COLLECTION.TRANSACTION}${transactionID}`, transaction);
            await waitForBatchedUpdates();

            // Given a snapshot of the transaction
            await Onyx.set(`${ONYXKEYS.COLLECTION.SNAPSHOT}${unapprovedCashHash}`, {
                // @ts-expect-error: Allow partial record in snapshot update
                data: {
                    [`${ONYXKEYS.COLLECTION.TRANSACTION}${transactionID}`]: transaction,
                },
            });
            await waitForBatchedUpdates();

            // When the receipt is replaced
            replaceReceipt({transactionID, file, source});
            await waitForBatchedUpdates();

            // Then the transaction should have the new receipt source
            const updatedTransaction = await new Promise<OnyxEntry<Transaction>>((resolve) => {
                const connection = Onyx.connect({
                    key: ONYXKEYS.COLLECTION.TRANSACTION,
                    waitForCollectionCallback: true,
                    callback: (transactions) => {
                        Onyx.disconnect(connection);
                        const newTransaction = transactions[`${ONYXKEYS.COLLECTION.TRANSACTION}${transactionID}`];
                        resolve(newTransaction);
                    },
                });
            });
            expect(updatedTransaction?.receipt?.source).toBe(source);

            // Then the snapshot should have the new receipt source
            const updatedSnapshot = await new Promise<OnyxEntry<SearchResults>>((resolve) => {
                const connection = Onyx.connect({
                    key: ONYXKEYS.COLLECTION.SNAPSHOT,
                    waitForCollectionCallback: true,
                    callback: (snapshots) => {
                        Onyx.disconnect(connection);
                        const newSnapshot = snapshots[`${ONYXKEYS.COLLECTION.SNAPSHOT}${unapprovedCashHash}`];
                        resolve(newSnapshot);
                    },
                });
            });

            expect(updatedSnapshot?.data?.[`${ONYXKEYS.COLLECTION.TRANSACTION}${transactionID}`]?.receipt?.source).toBe(source);
        });

        it('should add receipt if it does not exist', async () => {
            const transactionID = '123';
            const file = new File([new Blob(['test'])], 'test.jpg', {type: 'image/jpeg'});
            file.source = 'test';
            const source = 'test';

            const transaction = {
                transactionID,
            };

            // Given a transaction without a receipt
            await Onyx.set(`${ONYXKEYS.COLLECTION.TRANSACTION}${transactionID}`, transaction);
            await waitForBatchedUpdates();

            // Given a snapshot of the transaction
            await Onyx.set(`${ONYXKEYS.COLLECTION.SNAPSHOT}${unapprovedCashHash}`, {
                // @ts-expect-error: Allow partial record in snapshot update
                data: {
                    [`${ONYXKEYS.COLLECTION.TRANSACTION}${transactionID}`]: transaction,
                },
            });
            await waitForBatchedUpdates();

            // When the receipt is replaced
            replaceReceipt({transactionID, file, source});
            await waitForBatchedUpdates();

            // Then the transaction should have the new receipt source
            const updatedTransaction = await new Promise<OnyxEntry<Transaction>>((resolve) => {
                const connection = Onyx.connect({
                    key: ONYXKEYS.COLLECTION.TRANSACTION,
                    waitForCollectionCallback: true,
                    callback: (transactions) => {
                        Onyx.disconnect(connection);
                        const newTransaction = transactions[`${ONYXKEYS.COLLECTION.TRANSACTION}${transactionID}`];
                        resolve(newTransaction);
                    },
                });
            });
            expect(updatedTransaction?.receipt?.source).toBe(source);

            // Then the snapshot should have the new receipt source
            const updatedSnapshot = await new Promise<OnyxEntry<SearchResults>>((resolve) => {
                const connection = Onyx.connect({
                    key: ONYXKEYS.COLLECTION.SNAPSHOT,
                    waitForCollectionCallback: true,
                    callback: (snapshots) => {
                        Onyx.disconnect(connection);
                        const newSnapshot = snapshots[`${ONYXKEYS.COLLECTION.SNAPSHOT}${unapprovedCashHash}`];
                        resolve(newSnapshot);
                    },
                });
            });

            expect(updatedSnapshot?.data?.[`${ONYXKEYS.COLLECTION.TRANSACTION}${transactionID}`]?.receipt?.source).toBe(source);
        });
    });

    describe('changeTransactionsReport', () => {
        it('should set the correct optimistic onyx data for reporting a tracked expense', async () => {
            let personalDetailsList: OnyxEntry<PersonalDetailsList>;
            let expenseReport: OnyxEntry<Report>;
            let transaction: OnyxEntry<Transaction>;

            // Given a signed in account, which owns a workspace, and has a policy expense chat
            Onyx.set(ONYXKEYS.SESSION, {email: CARLOS_EMAIL, accountID: CARLOS_ACCOUNT_ID});
            const creatorPersonalDetails = personalDetailsList?.[CARLOS_ACCOUNT_ID] ?? {accountID: CARLOS_ACCOUNT_ID};

            const policyID = generatePolicyID();
            createWorkspace({
                policyOwnerEmail: CARLOS_EMAIL,
                makeMeAdmin: true,
                policyName: "Carlos's Workspace",
                policyID,
            });
            createNewReport(creatorPersonalDetails, true, false, policyID);
            // Create a tracked expense
            const selfDMReport: Report = {
                ...createRandomReport(1),
                reportID: '10',
                chatType: CONST.REPORT.CHAT_TYPE.SELF_DM,
            };

            const amount = 100;

            trackExpense({
                report: selfDMReport,
                isDraftPolicy: true,
                action: CONST.IOU.ACTION.CREATE,
                participantParams: {
                    payeeEmail: RORY_EMAIL,
                    payeeAccountID: RORY_ACCOUNT_ID,
                    participant: {accountID: RORY_ACCOUNT_ID},
                },
                transactionParams: {
                    amount,
                    currency: CONST.CURRENCY.USD,
                    created: format(new Date(), CONST.DATE.FNS_FORMAT_STRING),
                    merchant: 'merchant',
                    billable: false,
                },
            });
            await getOnyxData({
                key: ONYXKEYS.COLLECTION.TRANSACTION,
                waitForCollectionCallback: true,
                callback: (allTransactions) => {
                    transaction = Object.values(allTransactions ?? {}).find((t) => !!t);
                },
            });

            await getOnyxData({
                key: ONYXKEYS.COLLECTION.REPORT,
                waitForCollectionCallback: true,
                callback: (allReports) => {
                    expenseReport = Object.values(allReports ?? {}).find((r) => r?.type === CONST.REPORT.TYPE.EXPENSE);
                },
            });

            let iouReportActionOnSelfDMReport: OnyxEntry<ReportAction>;
            let trackExpenseActionableWhisper: OnyxEntry<ReportAction>;

            await getOnyxData({
                key: ONYXKEYS.COLLECTION.REPORT_ACTIONS,
                waitForCollectionCallback: true,
                callback: (allReportActions) => {
                    iouReportActionOnSelfDMReport = Object.values(allReportActions?.[`${ONYXKEYS.COLLECTION.REPORT_ACTIONS}${selfDMReport.reportID}`] ?? {}).find(
                        (r) => r?.actionName === CONST.REPORT.ACTIONS.TYPE.IOU,
                    );
                    trackExpenseActionableWhisper = Object.values(allReportActions?.[`${ONYXKEYS.COLLECTION.REPORT_ACTIONS}${selfDMReport?.reportID}`] ?? {}).find(
                        (r) => r?.actionName === CONST.REPORT.ACTIONS.TYPE.ACTIONABLE_TRACK_EXPENSE_WHISPER,
                    );
                },
            });

            expect(isMoneyRequestAction(iouReportActionOnSelfDMReport) ? getOriginalMessage(iouReportActionOnSelfDMReport)?.IOUTransactionID : undefined).toBe(transaction?.transactionID);
            expect(trackExpenseActionableWhisper).toBeDefined();

            if (!transaction || !expenseReport) {
                return;
            }

            changeTransactionsReport([transaction?.transactionID], expenseReport?.reportID, false, CARLOS_ACCOUNT_ID, CARLOS_EMAIL);

            let updatedTransaction: OnyxEntry<Transaction>;
            let updatedIOUReportActionOnSelfDMReport: OnyxEntry<ReportAction>;
            let updatedTrackExpenseActionableWhisper: OnyxEntry<ReportAction>;
            let updatedExpenseReport: OnyxEntry<Report>;

            await getOnyxData({
                key: ONYXKEYS.COLLECTION.TRANSACTION,
                waitForCollectionCallback: true,
                callback: (allTransactions) => {
                    updatedTransaction = Object.values(allTransactions ?? {}).find((t) => t?.transactionID === transaction?.transactionID);
                },
            });

            await getOnyxData({
                key: ONYXKEYS.COLLECTION.REPORT_ACTIONS,
                waitForCollectionCallback: true,
                callback: (allReportActions) => {
                    updatedIOUReportActionOnSelfDMReport = Object.values(allReportActions?.[`${ONYXKEYS.COLLECTION.REPORT_ACTIONS}${selfDMReport.reportID}`] ?? {}).find(
                        (r) => r?.actionName === CONST.REPORT.ACTIONS.TYPE.IOU,
                    );
                    updatedTrackExpenseActionableWhisper = Object.values(allReportActions?.[`${ONYXKEYS.COLLECTION.REPORT_ACTIONS}${selfDMReport?.reportID}`] ?? {}).find(
                        (r) => r?.actionName === CONST.REPORT.ACTIONS.TYPE.ACTIONABLE_TRACK_EXPENSE_WHISPER,
                    );
                },
            });

            await getOnyxData({
                key: ONYXKEYS.COLLECTION.REPORT,
                waitForCollectionCallback: true,
                callback: (allReports) => {
                    updatedExpenseReport = Object.values(allReports ?? {}).find((r) => r?.reportID === expenseReport?.reportID);
                },
            });

            expect(updatedTransaction?.reportID).toBe(expenseReport?.reportID);
            expect(isMoneyRequestAction(updatedIOUReportActionOnSelfDMReport) ? getOriginalMessage(updatedIOUReportActionOnSelfDMReport)?.IOUTransactionID : undefined).toBe(undefined);
            expect(updatedTrackExpenseActionableWhisper).toBe(undefined);
            expect(updatedExpenseReport?.nonReimbursableTotal).toBe(-amount);
            expect(updatedExpenseReport?.total).toBe(-amount);
            expect(updatedExpenseReport?.unheldNonReimbursableTotal).toBe(-amount);
        });

        describe('updateSplitTransactionsFromSplitExpensesFlow', () => {
            it("should update split transaction's description correctly ", async () => {
                const amount = 10000;
                let expenseReport: OnyxEntry<Report>;
                let chatReport: OnyxEntry<Report>;
                let originalTransactionID;

                const policyID = generatePolicyID();
                createWorkspace({
                    policyOwnerEmail: CARLOS_EMAIL,
                    makeMeAdmin: true,
                    policyName: "Carlos's Workspace",
                    policyID,
                });

                // Change the approval mode for the policy since default is Submit and Close
                setWorkspaceApprovalMode(policyID, CARLOS_EMAIL, CONST.POLICY.APPROVAL_MODE.BASIC);
                await waitForBatchedUpdates();
                await getOnyxData({
                    key: ONYXKEYS.COLLECTION.REPORT,
                    waitForCollectionCallback: true,
                    callback: (allReports) => {
                        chatReport = Object.values(allReports ?? {}).find((report) => report?.chatType === CONST.REPORT.CHAT_TYPE.POLICY_EXPENSE_CHAT);
                    },
                });
                requestMoney({
                    report: chatReport,
                    participantParams: {
                        payeeEmail: RORY_EMAIL,
                        payeeAccountID: RORY_ACCOUNT_ID,
                        participant: {login: CARLOS_EMAIL, accountID: CARLOS_ACCOUNT_ID, isPolicyExpenseChat: true, reportID: chatReport?.reportID},
                    },
                    transactionParams: {
                        amount,
                        attendees: [],
                        currency: CONST.CURRENCY.USD,
                        created: '',
                        merchant: 'NASDAQ',
                        comment: '*hey* `hey`',
                    },
                    shouldGenerateTransactionThreadReport: true,
                });
                await waitForBatchedUpdates();
                await getOnyxData({
                    key: ONYXKEYS.COLLECTION.REPORT,
                    waitForCollectionCallback: true,
                    callback: (allReports) => {
                        expenseReport = Object.values(allReports ?? {}).find((report) => report?.type === CONST.REPORT.TYPE.EXPENSE);
                    },
                });
                await getOnyxData({
                    key: `${ONYXKEYS.COLLECTION.REPORT_ACTIONS}${expenseReport?.reportID}`,
                    waitForCollectionCallback: false,
                    callback: (allReportsAction) => {
                        const iouActions = Object.values(allReportsAction ?? {}).filter((reportAction): reportAction is ReportAction<typeof CONST.REPORT.ACTIONS.TYPE.IOU> =>
                            isMoneyRequestAction(reportAction),
                        );
                        const originalMessage = isMoneyRequestAction(iouActions?.at(0)) ? getOriginalMessage(iouActions?.at(0)) : undefined;
                        originalTransactionID = originalMessage?.IOUTransactionID;
                    },
                });

                const originalTransaction = await getOnyxValue(`${ONYXKEYS.COLLECTION.TRANSACTION}${originalTransactionID}`);
                const draftTransaction: Transaction = {
                    reportID: originalTransaction?.reportID ?? '456',
                    transactionID: originalTransaction?.transactionID ?? '234',
                    amount,
                    created: originalTransaction?.created ?? DateUtils.getDBTime(),
                    currency: CONST.CURRENCY.USD,
                    merchant: originalTransaction?.merchant ?? '',
                    comment: {
                        originalTransactionID,
                        comment: originalTransaction?.comment?.comment ?? '',
                        splitExpenses: [
                            {
                                transactionID: '235',
                                amount: amount / 2,
                                description: '<strong>hey</strong><br /><code>hey</code>',
                                created: DateUtils.getDBTime(),
                            },
                            {
                                transactionID: '234',
                                amount: amount / 2,
                                description: '*hey1* `hey`',
                                created: DateUtils.getDBTime(),
                            },
                        ],
                        attendees: [],
                        type: CONST.TRANSACTION.TYPE.CUSTOM_UNIT,
                    },
                };

<<<<<<< HEAD
                let allTransactions: OnyxCollection<Transaction>;
                let allReports: OnyxCollection<Report>;
                let allReportNameValuePairs: OnyxCollection<ReportNameValuePairs>;
                await getOnyxData({
                    key: ONYXKEYS.COLLECTION.TRANSACTION,
                    waitForCollectionCallback: true,
                    callback: (value) => {
                        allTransactions = value;
                    },
                });
                await getOnyxData({
                    key: ONYXKEYS.COLLECTION.REPORT,
                    waitForCollectionCallback: true,
                    callback: (value) => {
                        allReports = value;
                    },
                });
                await getOnyxData({
                    key: ONYXKEYS.COLLECTION.REPORT_NAME_VALUE_PAIRS,
                    waitForCollectionCallback: true,
                    callback: (value) => {
                        allReportNameValuePairs = value;
                    },
                });

                updateSplitTransactionsFromSplitExpensesFlow({
                    allTransactionsList: allTransactions,
                    allReportsList: allReports,
                    allReportNameValuePairsList: allReportNameValuePairs,
                    transactionData: {
                        reportID: draftTransaction?.reportID ?? String(CONST.DEFAULT_NUMBER_ID),
                        originalTransactionID: draftTransaction?.comment?.originalTransactionID ?? String(CONST.DEFAULT_NUMBER_ID),
                        splitExpenses: draftTransaction?.comment?.splitExpenses ?? [],
                        splitExpensesTotal: draftTransaction?.comment?.splitExpensesTotal,
                    },
                    hash: -2,
                    policyCategories: undefined,
                    policy: undefined,
                    policyRecentlyUsedCategories: [],
                    iouReport: expenseReport,
                    chatReport,
                    firstIOU: undefined,
                    isNewDotRevertSplitsEnabled: true,
                });
=======
                saveSplitTransactions(originalTransactionID ?? CONST.IOU.OPTIMISTIC_TRANSACTION_ID, draftTransaction, -2, undefined, undefined, [], expenseReport, chatReport, undefined);
>>>>>>> 2ebb00ea
                await waitForBatchedUpdates();

                const split1 = await getOnyxValue(`${ONYXKEYS.COLLECTION.TRANSACTION}235`);
                expect(split1?.comment?.comment).toBe('<strong>hey</strong><br /><code>hey</code>');
                const split2 = await getOnyxValue(`${ONYXKEYS.COLLECTION.TRANSACTION}234`);
                expect(split2?.comment?.comment).toBe('<strong>hey1</strong> <code>hey</code>');
            });

            it("should not create new expense report if the admin split the employee's expense", async () => {
                const amount = 10000;
                let expenseReport: OnyxEntry<Report>;
                let chatReport: OnyxEntry<Report>;
                let originalTransactionID;

                const policyID = generatePolicyID();
                createWorkspace({
                    policyOwnerEmail: RORY_EMAIL,
                    makeMeAdmin: true,
                    policyName: "Rory's Workspace",
                    policyID,
                });

                // Change the approval mode for the policy since default is Submit and Close
                setWorkspaceApprovalMode(policyID, RORY_EMAIL, CONST.POLICY.APPROVAL_MODE.BASIC);
                await waitForBatchedUpdates();
                await getOnyxData({
                    key: ONYXKEYS.COLLECTION.REPORT,
                    waitForCollectionCallback: true,
                    callback: (allReports) => {
                        chatReport = Object.values(allReports ?? {}).find((report) => report?.chatType === CONST.REPORT.CHAT_TYPE.POLICY_EXPENSE_CHAT);
                    },
                });
                requestMoney({
                    report: chatReport,
                    participantParams: {
                        payeeEmail: CARLOS_EMAIL,
                        payeeAccountID: CARLOS_ACCOUNT_ID,
                        participant: {login: RORY_EMAIL, accountID: RORY_ACCOUNT_ID, isPolicyExpenseChat: true, reportID: chatReport?.reportID},
                    },
                    transactionParams: {
                        amount,
                        attendees: [],
                        currency: CONST.CURRENCY.USD,
                        created: '',
                        merchant: 'NASDAQ',
                        comment: '*hey* `hey`',
                    },
                    shouldGenerateTransactionThreadReport: true,
                });
                await waitForBatchedUpdates();
                await getOnyxData({
                    key: ONYXKEYS.COLLECTION.REPORT,
                    waitForCollectionCallback: true,
                    callback: (allReports) => {
                        expenseReport = Object.values(allReports ?? {}).find((report) => report?.type === CONST.REPORT.TYPE.EXPENSE);
                    },
                });
                await getOnyxData({
                    key: `${ONYXKEYS.COLLECTION.REPORT_ACTIONS}${expenseReport?.reportID}`,
                    waitForCollectionCallback: false,
                    callback: (allReportsAction) => {
                        const iouActions = Object.values(allReportsAction ?? {}).filter((reportAction): reportAction is ReportAction<typeof CONST.REPORT.ACTIONS.TYPE.IOU> =>
                            isMoneyRequestAction(reportAction),
                        );
                        const originalMessage = isMoneyRequestAction(iouActions?.at(0)) ? getOriginalMessage(iouActions?.at(0)) : undefined;
                        originalTransactionID = originalMessage?.IOUTransactionID;
                    },
                });

                const originalTransaction = await getOnyxValue(`${ONYXKEYS.COLLECTION.TRANSACTION}${originalTransactionID}`);
                const draftTransaction: Transaction = {
                    reportID: originalTransaction?.reportID ?? '456',
                    transactionID: originalTransaction?.transactionID ?? '234',
                    amount,
                    created: originalTransaction?.created ?? DateUtils.getDBTime(),
                    currency: CONST.CURRENCY.USD,
                    merchant: originalTransaction?.merchant ?? '',
                    comment: {
                        originalTransactionID,
                        comment: originalTransaction?.comment?.comment ?? '',
                        splitExpenses: [
                            {
                                transactionID: '235',
                                amount: amount / 2,
                                description: '<strong>hey</strong><br /><code>hey</code>',
                                created: DateUtils.getDBTime(),
                            },
                            {
                                transactionID: '234',
                                amount: amount / 2,
                                description: '*hey1* `hey`',
                                created: DateUtils.getDBTime(),
                            },
                        ],
                        attendees: [],
                        type: CONST.TRANSACTION.TYPE.CUSTOM_UNIT,
                    },
                };

<<<<<<< HEAD
                let allTransactions: OnyxCollection<Transaction>;
                let allReports: OnyxCollection<Report>;
                let allReportNameValuePairs: OnyxCollection<ReportNameValuePairs>;
                await getOnyxData({
                    key: ONYXKEYS.COLLECTION.TRANSACTION,
                    waitForCollectionCallback: true,
                    callback: (value) => {
                        allTransactions = value;
                    },
                });
                await getOnyxData({
                    key: ONYXKEYS.COLLECTION.REPORT,
                    waitForCollectionCallback: true,
                    callback: (value) => {
                        allReports = value;
                    },
                });
                await getOnyxData({
                    key: ONYXKEYS.COLLECTION.REPORT_NAME_VALUE_PAIRS,
                    waitForCollectionCallback: true,
                    callback: (value) => {
                        allReportNameValuePairs = value;
                    },
                });

                updateSplitTransactionsFromSplitExpensesFlow({
                    allTransactionsList: allTransactions,
                    allReportsList: allReports,
                    allReportNameValuePairsList: allReportNameValuePairs,
                    transactionData: {
                        reportID: draftTransaction?.reportID ?? String(CONST.DEFAULT_NUMBER_ID),
                        originalTransactionID: draftTransaction?.comment?.originalTransactionID ?? String(CONST.DEFAULT_NUMBER_ID),
                        splitExpenses: draftTransaction?.comment?.splitExpenses ?? [],
                        splitExpensesTotal: draftTransaction?.comment?.splitExpensesTotal,
                    },
                    hash: -2,
                    policyCategories: undefined,
                    policy: undefined,
                    policyRecentlyUsedCategories: [],
                    iouReport: expenseReport,
                    chatReport,
                    firstIOU: undefined,
                    isNewDotRevertSplitsEnabled: true,
                });
=======
                saveSplitTransactions(originalTransactionID ?? CONST.IOU.OPTIMISTIC_TRANSACTION_ID, draftTransaction, -2, undefined, undefined, [], expenseReport, chatReport, undefined);
>>>>>>> 2ebb00ea
                await waitForBatchedUpdates();

                const split1 = await getOnyxValue(`${ONYXKEYS.COLLECTION.TRANSACTION}235`);
                expect(split1?.reportID).toBe(expenseReport?.reportID);
                const split2 = await getOnyxValue(`${ONYXKEYS.COLLECTION.TRANSACTION}234`);
                expect(split2?.reportID).toBe(expenseReport?.reportID);
            });
        });
    });

    describe('getIOUReportActionToApproveOrPay', () => {
        it('should exclude deleted actions', async () => {
            const reportID = '1';
            const policyID = '2';
            const fakePolicy: Policy = {
                ...createRandomPolicy(Number(policyID)),
                approvalMode: CONST.POLICY.APPROVAL_MODE.BASIC,
                type: CONST.POLICY.TYPE.TEAM,
            };

            const fakeReport: Report = {
                ...createRandomReport(Number(reportID)),
                type: CONST.REPORT.TYPE.EXPENSE,
                policyID,
                stateNum: CONST.REPORT.STATE_NUM.SUBMITTED,
                statusNum: CONST.REPORT.STATUS_NUM.SUBMITTED,
                managerID: RORY_ACCOUNT_ID,
                chatType: CONST.REPORT.CHAT_TYPE.POLICY_EXPENSE_CHAT,
            };
            const fakeTransaction1: Transaction = {
                ...createRandomTransaction(0),
                reportID,
                bank: CONST.EXPENSIFY_CARD.BANK,
                status: CONST.TRANSACTION.STATUS.PENDING,
            };
            const fakeTransaction2: Transaction = {
                ...createRandomTransaction(1),
                reportID,
                amount: 27,
                receipt: {
                    source: 'test',
                    state: CONST.IOU.RECEIPT_STATE.SCAN_FAILED,
                },
                merchant: CONST.TRANSACTION.PARTIAL_TRANSACTION_MERCHANT,
                modifiedMerchant: undefined,
            };
            const fakeTransaction3: Transaction = {
                ...createRandomTransaction(2),
                reportID,
                amount: 100,
            };

            await Onyx.set(`${ONYXKEYS.COLLECTION.REPORT}${fakeReport.reportID}`, fakeReport);
            await Onyx.set(`${ONYXKEYS.COLLECTION.TRANSACTION}${fakeTransaction1.transactionID}`, fakeTransaction1);
            await Onyx.set(`${ONYXKEYS.COLLECTION.TRANSACTION}${fakeTransaction2.transactionID}`, fakeTransaction2);
            await Onyx.set(`${ONYXKEYS.COLLECTION.TRANSACTION}${fakeTransaction3.transactionID}`, fakeTransaction3);
            await Onyx.set(`${ONYXKEYS.COLLECTION.POLICY}${policyID}`, fakePolicy);
            await waitForBatchedUpdates();

            const deletedReportAction = {
                reportActionID: '0',
                actionName: CONST.REPORT.ACTIONS.TYPE.REPORT_PREVIEW,
                created: '2024-08-08 18:70:44.171',
                childReportID: reportID,
            };

            const MOCK_REPORT_ACTIONS: ReportActions = {
                [deletedReportAction.reportActionID]: deletedReportAction,
                [reportID]: {
                    reportActionID: reportID,
                    actionName: CONST.REPORT.ACTIONS.TYPE.REPORT_PREVIEW,
                    created: '2024-08-08 19:70:44.171',
                    childReportID: reportID,
                    message: [
                        {
                            type: 'TEXT',
                            text: 'Hello world!',
                        },
                    ],
                },
            };

            await Onyx.set(`${ONYXKEYS.COLLECTION.REPORT_ACTIONS}${fakeReport.reportID}`, MOCK_REPORT_ACTIONS);

            expect(getIOUReportActionToApproveOrPay(fakeReport, undefined)).toMatchObject(MOCK_REPORT_ACTIONS[reportID]);
        });
    });

    describe('mergeDuplicates', () => {
        let writeSpy: jest.SpyInstance;

        beforeEach(() => {
            jest.clearAllMocks();
            global.fetch = getGlobalFetchMock();
            // eslint-disable-next-line rulesdir/no-multiple-api-calls
            writeSpy = jest.spyOn(API, 'write').mockImplementation((command, params, options) => {
                // Apply optimistic data for testing
                if (options?.optimisticData) {
                    options.optimisticData.forEach((update) => {
                        if (update.onyxMethod === Onyx.METHOD.MERGE) {
                            Onyx.merge(update.key, update.value);
                        } else if (update.onyxMethod === Onyx.METHOD.SET) {
                            Onyx.set(update.key, update.value);
                        }
                    });
                }
                return Promise.resolve();
            });
            return Onyx.clear();
        });

        afterEach(() => {
            writeSpy.mockRestore();
        });

        const createMockTransaction = (id: string, reportID: string, amount = 100): Transaction => ({
            ...createRandomTransaction(Number(id)),
            transactionID: id,
            reportID,
            amount,
            created: '2024-01-01 12:00:00',
            currency: 'EUR',
            merchant: 'Test Merchant',
            modifiedMerchant: 'Updated Merchant',
            comment: {comment: 'Updated comment'},
            category: 'Travel',
            tag: 'UpdatedProject',
            billable: true,
            reimbursable: false,
        });

        const createMockReport = (reportID: string, total = 300): Report => ({
            ...createRandomReport(Number(reportID)),
            reportID,
            type: CONST.REPORT.TYPE.EXPENSE,
            total,
        });

        const createMockViolations = () => [
            {name: CONST.VIOLATIONS.DUPLICATED_TRANSACTION, type: CONST.VIOLATION_TYPES.VIOLATION},
            {name: CONST.VIOLATIONS.MISSING_CATEGORY, type: CONST.VIOLATION_TYPES.VIOLATION},
        ];

        const createMockIouAction = (transactionID: string, reportActionID: string, childReportID: string): ReportAction => ({
            reportActionID,
            actionName: CONST.REPORT.ACTIONS.TYPE.IOU,
            created: '2024-01-01 12:00:00',
            originalMessage: {
                IOUTransactionID: transactionID,
                type: CONST.IOU.REPORT_ACTION_TYPE.CREATE,
            } as OriginalMessageIOU,
            message: [{type: 'TEXT', text: 'Test IOU message'}],
            childReportID,
        });

        it('should merge duplicate transactions successfully', async () => {
            // Given: Set up test data with main transaction and duplicates
            const reportID = 'report123';
            const mainTransactionID = 'main123';
            const duplicate1ID = 'dup456';
            const duplicate2ID = 'dup789';
            const duplicateTransactionIDs = [duplicate1ID, duplicate2ID];
            const childReportID = 'child123';

            const mainTransaction = createMockTransaction(mainTransactionID, reportID, 150);
            const duplicateTransaction1 = createMockTransaction(duplicate1ID, reportID, 100);
            const duplicateTransaction2 = createMockTransaction(duplicate2ID, reportID, 50);
            const expenseReport = createMockReport(reportID, 300);

            const mainViolations = createMockViolations();
            const duplicate1Violations = createMockViolations();
            const duplicate2Violations = createMockViolations();

            const iouAction1 = createMockIouAction(duplicate1ID, 'action456', childReportID);
            const iouAction2 = createMockIouAction(duplicate2ID, 'action789', childReportID);

            await Onyx.set(`${ONYXKEYS.COLLECTION.TRANSACTION}${mainTransactionID}`, mainTransaction);
            await Onyx.set(`${ONYXKEYS.COLLECTION.TRANSACTION}${duplicate1ID}`, duplicateTransaction1);
            await Onyx.set(`${ONYXKEYS.COLLECTION.TRANSACTION}${duplicate2ID}`, duplicateTransaction2);
            await Onyx.set(`${ONYXKEYS.COLLECTION.REPORT}${reportID}`, expenseReport);
            await Onyx.set(`${ONYXKEYS.COLLECTION.TRANSACTION_VIOLATIONS}${mainTransactionID}`, mainViolations);
            await Onyx.set(`${ONYXKEYS.COLLECTION.TRANSACTION_VIOLATIONS}${duplicate1ID}`, duplicate1Violations);
            await Onyx.set(`${ONYXKEYS.COLLECTION.TRANSACTION_VIOLATIONS}${duplicate2ID}`, duplicate2Violations);
            await Onyx.set(`${ONYXKEYS.COLLECTION.REPORT_ACTIONS}${reportID}`, {
                action456: iouAction1,
                action789: iouAction2,
            });
            await Onyx.set(`${ONYXKEYS.COLLECTION.REPORT_ACTIONS}${childReportID}`, {});
            await waitForBatchedUpdates();

            const mergeParams = {
                transactionID: mainTransactionID,
                transactionIDList: duplicateTransactionIDs,
                created: '2024-01-01 12:00:00',
                merchant: 'Updated Merchant',
                amount: 200,
                currency: CONST.CURRENCY.EUR,
                category: 'Travel',
                comment: 'Updated comment',
                billable: true,
                reimbursable: false,
                tag: 'UpdatedProject',
                receiptID: 123,
                reportID,
            };

            // When: Call mergeDuplicates
            mergeDuplicates(mergeParams);
            await waitForBatchedUpdates();

            // Then: Verify main transaction was updated
            const updatedMainTransaction = await getOnyxValue(`${ONYXKEYS.COLLECTION.TRANSACTION}${mainTransactionID}`);
            expect(updatedMainTransaction).toMatchObject({
                billable: true,
                comment: {comment: 'Updated comment'},
                category: 'Travel',
                created: '2024-01-01 12:00:00',
                currency: CONST.CURRENCY.EUR,
                modifiedMerchant: 'Updated Merchant',
                reimbursable: false,
                tag: 'UpdatedProject',
            });

            // Then: Verify duplicate transactions were removed
            const removedDuplicate1 = await getOnyxValue(`${ONYXKEYS.COLLECTION.TRANSACTION}${duplicate1ID}`);
            const removedDuplicate2 = await getOnyxValue(`${ONYXKEYS.COLLECTION.TRANSACTION}${duplicate2ID}`);
            expect(removedDuplicate1).toBeFalsy();
            expect(removedDuplicate2).toBeFalsy();

            // Then: Verify violations were filtered to remove DUPLICATED_TRANSACTION
            const updatedMainViolations = await getOnyxValue(`${ONYXKEYS.COLLECTION.TRANSACTION_VIOLATIONS}${mainTransactionID}`);
            const updatedDup1Violations = await getOnyxValue(`${ONYXKEYS.COLLECTION.TRANSACTION_VIOLATIONS}${duplicate1ID}`);
            const updatedDup2Violations = await getOnyxValue(`${ONYXKEYS.COLLECTION.TRANSACTION_VIOLATIONS}${duplicate2ID}`);

            expect(updatedMainViolations).toEqual([{name: CONST.VIOLATIONS.MISSING_CATEGORY, type: CONST.VIOLATION_TYPES.VIOLATION}]);
            expect(updatedDup1Violations).toEqual([{name: CONST.VIOLATIONS.MISSING_CATEGORY, type: CONST.VIOLATION_TYPES.VIOLATION}]);
            expect(updatedDup2Violations).toEqual([{name: CONST.VIOLATIONS.MISSING_CATEGORY, type: CONST.VIOLATION_TYPES.VIOLATION}]);

            // Then: Verify expense report total was updated
            const updatedReport = await getOnyxValue(`${ONYXKEYS.COLLECTION.REPORT}${reportID}`);
            expect(updatedReport?.total).toBe(150); // 300 - 100 - 50 = 150

            // Then: Verify IOU actions were marked as deleted
            const updatedReportActions = await getOnyxValue(`${ONYXKEYS.COLLECTION.REPORT_ACTIONS}${reportID}`);
            expect(getOriginalMessage(updatedReportActions?.action456)).toHaveProperty('deleted');
            expect(getOriginalMessage(updatedReportActions?.action789)).toHaveProperty('deleted');

            // Then: Verify API was called with correct parameters
            expect(writeSpy).toHaveBeenCalledWith(
                WRITE_COMMANDS.MERGE_DUPLICATES,
                expect.objectContaining(mergeParams),
                expect.objectContaining({
                    optimisticData: expect.arrayContaining([]),
                    failureData: expect.arrayContaining([]),
                }),
            );
        });

        it('should handle empty duplicate transaction list', async () => {
            // Given: Set up test data with only main transaction
            const reportID = 'report123';
            const mainTransactionID = 'main123';
            const mainTransaction = createMockTransaction(mainTransactionID, reportID);
            const expenseReport = createMockReport(reportID, 150);

            await Onyx.set(`${ONYXKEYS.COLLECTION.TRANSACTION}${mainTransactionID}`, mainTransaction);
            await Onyx.set(`${ONYXKEYS.COLLECTION.REPORT}${reportID}`, expenseReport);
            await Onyx.set(`${ONYXKEYS.COLLECTION.TRANSACTION_VIOLATIONS}${mainTransactionID}`, []);
            await Onyx.set(`${ONYXKEYS.COLLECTION.REPORT_ACTIONS}${reportID}`, {});
            await waitForBatchedUpdates();

            const mergeParams = {
                transactionID: mainTransactionID,
                transactionIDList: [],
                created: '2024-01-01 12:00:00',
                merchant: 'Updated Merchant',
                amount: 200,
                currency: CONST.CURRENCY.EUR,
                category: 'Travel',
                comment: 'Updated comment',
                billable: true,
                reimbursable: false,
                tag: 'UpdatedProject',
                receiptID: 123,
                reportID,
            };

            // When: Call mergeDuplicates with empty duplicate list
            mergeDuplicates(mergeParams);
            await waitForBatchedUpdates();

            // Then: Verify main transaction was still updated
            const updatedMainTransaction = await getOnyxValue(`${ONYXKEYS.COLLECTION.TRANSACTION}${mainTransactionID}`);
            expect(updatedMainTransaction).toMatchObject({
                billable: true,
                comment: {comment: 'Updated comment'},
                category: 'Travel',
                modifiedMerchant: 'Updated Merchant',
            });

            // Then: Verify expense report total remained unchanged (no duplicates to subtract)
            const updatedReport = await getOnyxValue(`${ONYXKEYS.COLLECTION.REPORT}${reportID}`);
            expect(updatedReport?.total).toBe(150);
        });

        it('should handle missing expense report gracefully', async () => {
            // Given: Set up test data without expense report
            const reportID = 'report123';
            const mainTransactionID = 'main123';
            const duplicate1ID = 'dup456';
            const duplicateTransactionIDs = [duplicate1ID];

            const mainTransaction = createMockTransaction(mainTransactionID, reportID);
            const duplicateTransaction = createMockTransaction(duplicate1ID, reportID, 50);

            await Onyx.set(`${ONYXKEYS.COLLECTION.TRANSACTION}${mainTransactionID}`, mainTransaction);
            await Onyx.set(`${ONYXKEYS.COLLECTION.TRANSACTION}${duplicate1ID}`, duplicateTransaction);
            await Onyx.set(`${ONYXKEYS.COLLECTION.TRANSACTION_VIOLATIONS}${mainTransactionID}`, []);
            await Onyx.set(`${ONYXKEYS.COLLECTION.TRANSACTION_VIOLATIONS}${duplicate1ID}`, []);
            await Onyx.set(`${ONYXKEYS.COLLECTION.REPORT_ACTIONS}${reportID}`, {});
            await waitForBatchedUpdates();

            const mergeParams = {
                transactionID: mainTransactionID,
                transactionIDList: duplicateTransactionIDs,
                created: '2024-01-01 12:00:00',
                merchant: 'Updated Merchant',
                amount: 200,
                currency: CONST.CURRENCY.EUR,
                category: 'Travel',
                comment: 'Updated comment',
                billable: true,
                reimbursable: false,
                tag: 'UpdatedProject',
                receiptID: 123,
                reportID,
            };

            // When: Call mergeDuplicates without expense report
            mergeDuplicates(mergeParams);
            await waitForBatchedUpdates();

            // Then: Verify function completed without errors
            const updatedMainTransaction = await getOnyxValue(`${ONYXKEYS.COLLECTION.TRANSACTION}${mainTransactionID}`);
            expect(updatedMainTransaction).toMatchObject({
                category: 'Travel',
                modifiedMerchant: 'Updated Merchant',
            });

            // Then: Verify API was still called
            expect(writeSpy).toHaveBeenCalledWith(WRITE_COMMANDS.MERGE_DUPLICATES, expect.objectContaining({}), expect.objectContaining({}));
        });
    });

    describe('resolveDuplicates', () => {
        let writeSpy: jest.SpyInstance;

        beforeEach(() => {
            jest.clearAllMocks();
            global.fetch = getGlobalFetchMock();
            // eslint-disable-next-line rulesdir/no-multiple-api-calls
            writeSpy = jest.spyOn(API, 'write').mockImplementation((command, params, options) => {
                // Apply optimistic data for testing
                if (options?.optimisticData) {
                    options.optimisticData.forEach((update) => {
                        if (update.onyxMethod === Onyx.METHOD.MERGE) {
                            Onyx.merge(update.key, update.value);
                        } else if (update.onyxMethod === Onyx.METHOD.SET) {
                            Onyx.set(update.key, update.value);
                        }
                    });
                }
                return Promise.resolve();
            });
            return Onyx.clear();
        });

        afterEach(() => {
            writeSpy.mockRestore();
        });

        const createMockTransaction = (id: string, reportID: string, amount = 100): Transaction => ({
            ...createRandomTransaction(Number(id)),
            transactionID: id,
            reportID,
            amount,
            created: '2024-01-01 12:00:00',
            currency: 'EUR',
            merchant: 'Test Merchant',
            modifiedMerchant: 'Updated Merchant',
            comment: {comment: 'Updated comment'},
            category: 'Travel',
            tag: 'UpdatedProject',
            billable: true,
            reimbursable: false,
        });

        const createMockViolations = () => [
            {name: CONST.VIOLATIONS.DUPLICATED_TRANSACTION, type: CONST.VIOLATION_TYPES.VIOLATION},
            {name: CONST.VIOLATIONS.MISSING_CATEGORY, type: CONST.VIOLATION_TYPES.VIOLATION},
        ];

        const createMockIouAction = (transactionID: string, reportActionID: string, childReportID: string) => ({
            reportActionID,
            actionName: CONST.REPORT.ACTIONS.TYPE.IOU,
            originalMessage: {
                IOUTransactionID: transactionID,
                type: CONST.IOU.REPORT_ACTION_TYPE.CREATE,
            },
            message: [{type: 'TEXT', text: 'Test IOU message'}],
            childReportID,
        });

        it('should resolve duplicate transactions successfully', async () => {
            // Given: Set up test data with main transaction and duplicates
            const reportID = 'report123';
            const mainTransactionID = 'main123';
            const duplicate1ID = 'dup456';
            const duplicate2ID = 'dup789';
            const duplicateTransactionIDs = [duplicate1ID, duplicate2ID];
            const childReportID1 = 'child456';
            const childReportID2 = 'child789';
            const mainChildReportID = 'mainChild123';

            const mainTransaction = createMockTransaction(mainTransactionID, reportID, 150);
            const duplicateTransaction1 = createMockTransaction(duplicate1ID, reportID, 100);
            const duplicateTransaction2 = createMockTransaction(duplicate2ID, reportID, 50);

            const mainViolations = createMockViolations();
            const duplicate1Violations = createMockViolations();
            const duplicate2Violations = createMockViolations();

            const iouAction1 = createMockIouAction(duplicate1ID, 'action456', childReportID1);
            const iouAction2 = createMockIouAction(duplicate2ID, 'action789', childReportID2);
            const mainIouAction = createMockIouAction(mainTransactionID, 'mainAction123', mainChildReportID);

            await Onyx.set(`${ONYXKEYS.COLLECTION.TRANSACTION}${mainTransactionID}`, mainTransaction);
            await Onyx.set(`${ONYXKEYS.COLLECTION.TRANSACTION}${duplicate1ID}`, duplicateTransaction1);
            await Onyx.set(`${ONYXKEYS.COLLECTION.TRANSACTION}${duplicate2ID}`, duplicateTransaction2);
            await Onyx.set(`${ONYXKEYS.COLLECTION.TRANSACTION_VIOLATIONS}${mainTransactionID}`, mainViolations);
            await Onyx.set(`${ONYXKEYS.COLLECTION.TRANSACTION_VIOLATIONS}${duplicate1ID}`, duplicate1Violations);
            await Onyx.set(`${ONYXKEYS.COLLECTION.TRANSACTION_VIOLATIONS}${duplicate2ID}`, duplicate2Violations);
            await Onyx.set(`${ONYXKEYS.COLLECTION.REPORT_ACTIONS}${reportID}`, {
                action456: iouAction1,
                action789: iouAction2,
                mainAction123: mainIouAction,
            });
            await Onyx.set(`${ONYXKEYS.COLLECTION.REPORT_ACTIONS}${childReportID1}`, {});
            await Onyx.set(`${ONYXKEYS.COLLECTION.REPORT_ACTIONS}${childReportID2}`, {});
            await waitForBatchedUpdates();

            const resolveParams = {
                transactionID: mainTransactionID,
                transactionIDList: duplicateTransactionIDs,
                created: '2024-01-01 12:00:00',
                merchant: 'Updated Merchant',
                amount: 200,
                currency: CONST.CURRENCY.EUR,
                category: 'Travel',
                comment: 'Updated comment',
                billable: true,
                reimbursable: false,
                tag: 'UpdatedProject',
                receiptID: 123,
                reportID,
            };

            // When: Call resolveDuplicates
            resolveDuplicates(resolveParams);
            await waitForBatchedUpdates();

            // Then: Verify main transaction was updated
            const updatedMainTransaction = await getOnyxValue(`${ONYXKEYS.COLLECTION.TRANSACTION}${mainTransactionID}`);
            expect(updatedMainTransaction).toMatchObject({
                billable: true,
                comment: {comment: 'Updated comment'},
                category: 'Travel',
                created: '2024-01-01 12:00:00',
                currency: CONST.CURRENCY.EUR,
                modifiedMerchant: 'Updated Merchant',
                reimbursable: false,
                tag: 'UpdatedProject',
            });

            // Then: Verify duplicate transactions still exist (unlike mergeDuplicates)
            const duplicateTransaction1Updated = await getOnyxValue(`${ONYXKEYS.COLLECTION.TRANSACTION}${duplicate1ID}`);
            const duplicateTransaction2Updated = await getOnyxValue(`${ONYXKEYS.COLLECTION.TRANSACTION}${duplicate2ID}`);
            expect(duplicateTransaction1Updated).not.toBeNull();
            expect(duplicateTransaction2Updated).not.toBeNull();

            // Then: Verify violations were updated - main transaction should not have DUPLICATED_TRANSACTION or HOLD
            const updatedMainViolations = await getOnyxValue(`${ONYXKEYS.COLLECTION.TRANSACTION_VIOLATIONS}${mainTransactionID}`);
            expect(updatedMainViolations).toEqual([{name: CONST.VIOLATIONS.MISSING_CATEGORY, type: CONST.VIOLATION_TYPES.VIOLATION}]);

            // Then: Verify duplicate transactions have HOLD violation added but DUPLICATED_TRANSACTION removed
            const updatedDup1Violations = await getOnyxValue(`${ONYXKEYS.COLLECTION.TRANSACTION_VIOLATIONS}${duplicate1ID}`);
            const updatedDup2Violations = await getOnyxValue(`${ONYXKEYS.COLLECTION.TRANSACTION_VIOLATIONS}${duplicate2ID}`);

            expect(updatedDup1Violations).toEqual(
                expect.arrayContaining([
                    {name: CONST.VIOLATIONS.HOLD, type: CONST.VIOLATION_TYPES.VIOLATION},
                    {name: CONST.VIOLATIONS.MISSING_CATEGORY, type: CONST.VIOLATION_TYPES.VIOLATION},
                ]),
            );
            expect(updatedDup2Violations).toEqual(
                expect.arrayContaining([
                    {name: CONST.VIOLATIONS.HOLD, type: CONST.VIOLATION_TYPES.VIOLATION},
                    {name: CONST.VIOLATIONS.MISSING_CATEGORY, type: CONST.VIOLATION_TYPES.VIOLATION},
                ]),
            );

            // Then: Verify hold report actions were created in child report threads
            const childReportActions1 = await getOnyxValue(`${ONYXKEYS.COLLECTION.REPORT_ACTIONS}${childReportID1}`);
            const childReportActions2 = await getOnyxValue(`${ONYXKEYS.COLLECTION.REPORT_ACTIONS}${childReportID2}`);

            // Should have hold actions added
            expect(Object.keys(childReportActions1 ?? {})).toHaveLength(1);
            expect(Object.keys(childReportActions2 ?? {})).toHaveLength(1);

            // Then: Verify dismissed violation action was created in main transaction thread
            const mainChildReportActions = await getOnyxValue(`${ONYXKEYS.COLLECTION.REPORT_ACTIONS}${mainChildReportID}`);
            expect(Object.keys(mainChildReportActions ?? {})).toHaveLength(1);

            // Then: Verify API was called with correct parameters
            expect(writeSpy).toHaveBeenCalledWith(
                WRITE_COMMANDS.RESOLVE_DUPLICATES,
                expect.objectContaining({
                    transactionID: mainTransactionID,
                    transactionIDList: duplicateTransactionIDs,
                    reportActionIDList: expect.arrayContaining([]),
                    // eslint-disable-next-line @typescript-eslint/no-unsafe-assignment
                    dismissedViolationReportActionID: expect.anything(),
                }),
                expect.objectContaining({
                    optimisticData: expect.arrayContaining([]),
                    failureData: expect.arrayContaining([]),
                }),
            );
        });

        it('should return early when transactionID is undefined', async () => {
            // Given: Params with undefined transactionID
            const resolveParams = {
                transactionID: undefined,
                transactionIDList: ['dup456'],
                created: '2024-01-01 12:00:00',
                merchant: 'Updated Merchant',
                amount: 200,
                currency: CONST.CURRENCY.EUR,
                category: 'Travel',
                comment: 'Updated comment',
                billable: true,
                reimbursable: false,
                tag: 'UpdatedProject',
                receiptID: 123,
                reportID: 'report123',
            };

            // When: Call resolveDuplicates with undefined transactionID
            resolveDuplicates(resolveParams);
            await waitForBatchedUpdates();

            // Then: Verify API was not called
            expect(writeSpy).not.toHaveBeenCalled();
        });

        it('should handle empty duplicate transaction list', async () => {
            // Given: Set up test data with only main transaction
            const reportID = 'report123';
            const mainTransactionID = 'main123';
            const mainChildReportID = 'mainChild123';

            const mainTransaction = createMockTransaction(mainTransactionID, reportID);
            const mainViolations = createMockViolations();
            const mainIouAction = createMockIouAction(mainTransactionID, 'mainAction123', mainChildReportID);

            await Onyx.set(`${ONYXKEYS.COLLECTION.TRANSACTION}${mainTransactionID}`, mainTransaction);
            await Onyx.set(`${ONYXKEYS.COLLECTION.TRANSACTION_VIOLATIONS}${mainTransactionID}`, mainViolations);
            await Onyx.set(`${ONYXKEYS.COLLECTION.REPORT_ACTIONS}${reportID}`, {
                mainAction123: mainIouAction,
            });
            await Onyx.set(`${ONYXKEYS.COLLECTION.REPORT_ACTIONS}${mainChildReportID}`, {});
            await waitForBatchedUpdates();

            const resolveParams = {
                transactionID: mainTransactionID,
                transactionIDList: [],
                created: '2024-01-01 12:00:00',
                merchant: 'Updated Merchant',
                amount: 200,
                currency: CONST.CURRENCY.EUR,
                category: 'Travel',
                comment: 'Updated comment',
                billable: true,
                reimbursable: false,
                tag: 'UpdatedProject',
                receiptID: 123,
                reportID,
            };

            // When: Call resolveDuplicates with empty duplicate list
            resolveDuplicates(resolveParams);
            await waitForBatchedUpdates();

            // Then: Verify main transaction was still updated
            const updatedMainTransaction = await getOnyxValue(`${ONYXKEYS.COLLECTION.TRANSACTION}${mainTransactionID}`);
            expect(updatedMainTransaction).toMatchObject({
                billable: true,
                category: 'Travel',
                modifiedMerchant: 'Updated Merchant',
            });

            // Then: Verify main transaction violations were still filtered
            const updatedMainViolations = await getOnyxValue(`${ONYXKEYS.COLLECTION.TRANSACTION_VIOLATIONS}${mainTransactionID}`);
            expect(updatedMainViolations).toEqual([{name: CONST.VIOLATIONS.MISSING_CATEGORY, type: CONST.VIOLATION_TYPES.VIOLATION}]);

            // Then: Verify API was called
            // eslint-disable-next-line
            expect(API.write).toHaveBeenCalledWith(WRITE_COMMANDS.RESOLVE_DUPLICATES, expect.objectContaining({}), expect.objectContaining({}));
        });

        it('should handle missing IOU actions gracefully', async () => {
            // Given: Set up test data without IOU actions
            const reportID = 'report123';
            const mainTransactionID = 'main123';
            const duplicate1ID = 'dup456';
            const duplicateTransactionIDs = [duplicate1ID];

            const mainTransaction = createMockTransaction(mainTransactionID, reportID);
            const duplicateTransaction = createMockTransaction(duplicate1ID, reportID);
            const mainViolations = createMockViolations();
            const duplicateViolations = createMockViolations();

            await Onyx.set(`${ONYXKEYS.COLLECTION.TRANSACTION}${mainTransactionID}`, mainTransaction);
            await Onyx.set(`${ONYXKEYS.COLLECTION.TRANSACTION}${duplicate1ID}`, duplicateTransaction);
            await Onyx.set(`${ONYXKEYS.COLLECTION.TRANSACTION_VIOLATIONS}${mainTransactionID}`, mainViolations);
            await Onyx.set(`${ONYXKEYS.COLLECTION.TRANSACTION_VIOLATIONS}${duplicate1ID}`, duplicateViolations);
            await Onyx.set(`${ONYXKEYS.COLLECTION.REPORT_ACTIONS}${reportID}`, {});
            await waitForBatchedUpdates();

            const resolveParams = {
                transactionID: mainTransactionID,
                transactionIDList: duplicateTransactionIDs,
                created: '2024-01-01 12:00:00',
                merchant: 'Updated Merchant',
                amount: 200,
                currency: CONST.CURRENCY.EUR,
                category: 'Travel',
                comment: 'Updated comment',
                billable: true,
                reimbursable: false,
                tag: 'UpdatedProject',
                receiptID: 123,
                reportID,
            };

            // When: Call resolveDuplicates without IOU actions
            resolveDuplicates(resolveParams);
            await waitForBatchedUpdates();

            // Then: Verify function completed without errors
            const updatedMainTransaction = await getOnyxValue(`${ONYXKEYS.COLLECTION.TRANSACTION}${mainTransactionID}`);
            expect(updatedMainTransaction).toMatchObject({
                category: 'Travel',
                modifiedMerchant: 'Updated Merchant',
            });

            // Then: Verify violations were still processed
            const updatedDuplicateViolations = await getOnyxValue(`${ONYXKEYS.COLLECTION.TRANSACTION_VIOLATIONS}${duplicate1ID}`);
            expect(updatedDuplicateViolations).toEqual(
                expect.arrayContaining([
                    {name: CONST.VIOLATIONS.HOLD, type: CONST.VIOLATION_TYPES.VIOLATION},
                    {name: CONST.VIOLATIONS.MISSING_CATEGORY, type: CONST.VIOLATION_TYPES.VIOLATION},
                ]),
            );

            // Then: Verify API was called
            expect(writeSpy).toHaveBeenCalledWith(WRITE_COMMANDS.RESOLVE_DUPLICATES, expect.objectContaining({}), expect.objectContaining({}));
        });
    });

    describe('getPerDiemExpenseInformation', () => {
        it('should return correct per diem expense information with new chat report', () => {
            // Given: Mock data for per diem expense
            const mockCustomUnit = {
                customUnitID: 'per_diem_123',
                customUnitRateID: 'rate_456',
                name: CONST.CUSTOM_UNITS.NAME_PER_DIEM_INTERNATIONAL,
                attributes: {
                    dates: {
                        start: '2024-01-15',
                        end: '2024-01-15',
                    },
                },
                subRates: [
                    {
                        id: 'breakfast_1',
                        name: 'Breakfast',
                        rate: 25,
                        quantity: 1,
                    },
                    {
                        id: 'lunch_1',
                        name: 'Lunch',
                        rate: 35,
                        quantity: 1,
                    },
                ],
                quantity: 1,
            };

            const mockParticipant = {
                accountID: 123,
                login: 'test@example.com',
                displayName: 'Test User',
                isPolicyExpenseChat: false,
                notificationPreference: CONST.REPORT.NOTIFICATION_PREFERENCE.ALWAYS,
                role: CONST.REPORT.ROLE.MEMBER,
            };

            const mockTransactionParams = {
                currency: 'USD',
                created: '2024-01-15',
                category: 'Travel',
                tag: 'Project A',
                customUnit: mockCustomUnit,
                billable: true,
                attendees: [],
                reimbursable: true,
                comment: 'Business trip per diem',
            };

            const mockParticipantParams = {
                payeeAccountID: 456,
                payeeEmail: 'payee@example.com',
                participant: mockParticipant,
            };

            const mockPolicyParams = {
                policy: createRandomPolicy(1),
                policyCategories: createRandomPolicyCategories(3),
                policyTagList: createRandomPolicyTags('tagList', 2),
            };

            // When: Call getPerDiemExpenseInformation
            const result = getPerDiemExpenseInformation({
                parentChatReport: {} as OnyxEntry<Report>,
                transactionParams: mockTransactionParams,
                participantParams: mockParticipantParams,
                policyParams: mockPolicyParams,
                recentlyUsedParams: {},
                moneyRequestReportID: '1',
            });

            // Then: Verify the result structure and key values
            expect(result).toMatchObject({
                payerAccountID: 123,
                payerEmail: 'test@example.com',
                billable: true,
                reimbursable: true,
            });

            // Verify chat report was created
            expect(result.chatReport).toBeDefined();
            expect(result.chatReport.reportID).toBeDefined();

            // Verify IOU report was created
            expect(result.iouReport).toBeDefined();
            expect(result.iouReport.reportID).toBeDefined();
            expect(result.iouReport.type).toBe(CONST.REPORT.TYPE.IOU);

            // Verify transaction was created with correct per diem data
            expect(result.transaction).toBeDefined();
            expect(result.transaction.transactionID).toBeDefined();
            expect(result.transaction.iouRequestType).toBe(CONST.IOU.REQUEST_TYPE.PER_DIEM);
            expect(result.transaction.hasEReceipt).toBe(true);
            expect(result.transaction.currency).toBe('USD');
            expect(result.transaction.category).toBe('Travel');
            expect(result.transaction.tag).toBe('Project A');
            expect(result.transaction.comment?.comment).toBe('Business trip per diem');

            // Verify IOU action was created
            expect(result.iouAction).toBeDefined();
            expect(result.iouAction.reportActionID).toBeDefined();
            expect(result.iouAction.actionName).toBe(CONST.REPORT.ACTIONS.TYPE.IOU);

            // Verify report preview action
            expect(result.reportPreviewAction).toBeDefined();
            expect(result.reportPreviewAction.reportActionID).toBeDefined();

            // Verify Onyx data structure
            expect(result.onyxData).toBeDefined();
            expect(result.onyxData.optimisticData).toBeDefined();
            expect(result.onyxData.successData).toBeDefined();
            expect(result.onyxData.failureData).toBeDefined();

            // Verify created action IDs for new reports
            expect(result.createdChatReportActionID).toBeDefined();
            expect(result.createdIOUReportActionID).toBeDefined();
        });

        it('should return correct per diem expense information with existing chat report', () => {
            // Given: Existing chat report
            const existingChatReport = {
                reportID: 'chat_123',
                chatType: CONST.REPORT.CHAT_TYPE.GROUP,
                participants: {
                    // eslint-disable-next-line @typescript-eslint/naming-convention
                    '123': {
                        accountID: 123,
                        role: CONST.REPORT.ROLE.MEMBER,
                        notificationPreference: CONST.REPORT.NOTIFICATION_PREFERENCE.ALWAYS,
                    },
                    // eslint-disable-next-line @typescript-eslint/naming-convention
                    '456': {
                        accountID: 456,
                        role: CONST.REPORT.ROLE.MEMBER,
                        notificationPreference: CONST.REPORT.NOTIFICATION_PREFERENCE.ALWAYS,
                    },
                },
                iouReportID: 'iou_456',
                type: CONST.REPORT.TYPE.CHAT,
            };

            const mockCustomUnit = {
                customUnitID: 'per_diem_789',
                customUnitRateID: 'rate_101',
                name: CONST.CUSTOM_UNITS.NAME_PER_DIEM_INTERNATIONAL,
                attributes: {
                    dates: {
                        start: '2024-01-20',
                        end: '2024-01-20',
                    },
                },
                subRates: [
                    {
                        id: 'dinner_1',
                        name: 'Dinner',
                        rate: 45,
                        quantity: 1,
                    },
                ],
                quantity: 2,
            };

            const mockParticipant = {
                accountID: 123,
                login: 'existing@example.com',
                displayName: 'Existing User',
                isPolicyExpenseChat: false,
                notificationPreference: CONST.REPORT.NOTIFICATION_PREFERENCE.ALWAYS,
                role: CONST.REPORT.ROLE.MEMBER,
            };

            const mockTransactionParams = {
                comment: 'Conference per diem',
                currency: 'USD',
                created: '2024-01-20',
                category: 'Meals',
                tag: 'Conference',
                customUnit: mockCustomUnit,
                billable: false,
                attendees: [],
                reimbursable: true,
            };

            const mockParticipantParams = {
                payeeAccountID: 456,
                payeeEmail: 'payee@example.com',
                participant: mockParticipant,
            };

            // When: Call getPerDiemExpenseInformation with existing chat report
            const result = getPerDiemExpenseInformation({
                parentChatReport: existingChatReport as OnyxEntry<Report>,
                transactionParams: mockTransactionParams as PerDiemExpenseTransactionParams,
                participantParams: mockParticipantParams as RequestMoneyParticipantParams,
                recentlyUsedParams: {},
            });

            // Then: Verify the result uses existing chat report
            expect(result.chatReport.reportID).toBe('chat_123');
            expect(result.chatReport.chatType).toBe(CONST.REPORT.CHAT_TYPE.GROUP);

            // Verify transaction has correct per diem data
            expect(result.transaction.iouRequestType).toBe(CONST.IOU.REQUEST_TYPE.PER_DIEM);
            expect(result.transaction.hasEReceipt).toBe(true);
            expect(result.transaction.currency).toBe('USD');
            expect(result.transaction.category).toBe('Meals');
            expect(result.transaction.tag).toBe('Conference');
            expect(result.transaction.comment?.comment).toBe('Conference per diem');

            // Verify no new chat report action ID since using existing
            expect(result.createdChatReportActionID).toBeUndefined();
        });

        it('should handle policy expense chat correctly', () => {
            // Given: Policy expense chat participant
            const mockParticipant = {
                accountID: 123,
                login: 'policy@example.com',
                displayName: 'Policy User',
                isPolicyExpenseChat: true,
                reportID: 'policy_chat_123',
                notificationPreference: CONST.REPORT.NOTIFICATION_PREFERENCE.ALWAYS,
                role: CONST.REPORT.ROLE.MEMBER,
            };

            const mockCustomUnit = {
                customUnitID: 'per_diem_policy',
                customUnitRateID: 'rate_policy',
                name: CONST.CUSTOM_UNITS.NAME_PER_DIEM_INTERNATIONAL,
                attributes: {
                    dates: {
                        start: '2024-01-25',
                        end: '2024-01-25',
                    },
                },
                subRates: [
                    {
                        id: 'lodging_1',
                        name: 'Lodging',
                        rate: 150,
                        quantity: 1,
                    },
                ],
                quantity: 1,
            };

            const mockTransactionParams = {
                comment: 'Policy per diem',
                currency: 'USD',
                created: '2024-01-25',
                category: 'Lodging',
                tag: 'Policy',
                customUnit: mockCustomUnit,
                billable: true,
                attendees: [],
                reimbursable: true,
            };

            const mockParticipantParams = {
                payeeAccountID: 456,
                payeeEmail: 'payee@example.com',
                participant: mockParticipant,
            };

            const mockPolicyParams = {
                policy: createRandomPolicy(2),
            };

            // When: Call getPerDiemExpenseInformation for policy expense chat
            const result = getPerDiemExpenseInformation({
                parentChatReport: {} as OnyxEntry<Report>,
                transactionParams: mockTransactionParams as PerDiemExpenseTransactionParams,
                participantParams: mockParticipantParams as RequestMoneyParticipantParams,
                policyParams: mockPolicyParams,
                recentlyUsedParams: {},
            });

            // Then: Verify policy expense chat handling
            expect(result.payerAccountID).toBe(123);
            expect(result.payerEmail).toBe('policy@example.com');
            expect(result.transaction.iouRequestType).toBe(CONST.IOU.REQUEST_TYPE.PER_DIEM);
            expect(result.transaction.hasEReceipt).toBe(true);
            expect(result.billable).toBe(true);
            expect(result.reimbursable).toBe(true);
        });
    });

    describe('getSendInvoiceInformation', () => {
        it('should return correct invoice information with new chat report', () => {
            // Given: Mock transaction data
            const mockTransaction = {
                transactionID: 'transaction_123',
                reportID: 'report_123',
                amount: 500,
                currency: 'USD',
                created: '2024-01-15',
                merchant: 'Test Company',
                category: 'Services',
                tag: 'Project B',
                taxCode: 'TAX001',
                taxAmount: 50,
                billable: true,
                comment: {
                    comment: 'Invoice for consulting services',
                },
                participants: [
                    {
                        accountID: 123,
                        isSender: true,
                        policyID: 'workspace_123',
                    },
                    {
                        accountID: 456,
                        isSender: false,
                    },
                ],
            };

            const currentUserAccountID = 123;
            const mockPolicy = createRandomPolicy(1);

            const mockPolicyCategories = {
                Services: {
                    name: 'Services',
                    enabled: true,
                },
            };

            const mockPolicyTagList = {
                tagList: {
                    name: 'tagList',
                    orderWeight: 0,
                    required: false,
                    tags: {
                        projectB: {
                            name: 'Project B',
                            enabled: true,
                        },
                    },
                },
            };

            // When: Call getSendInvoiceInformation
            const result = getSendInvoiceInformation(
                mockTransaction as OnyxEntry<Transaction>,
                currentUserAccountID,
                undefined, // invoiceChatReport
                undefined, // receipt
                mockPolicy,
                mockPolicyTagList as OnyxEntry<PolicyTagLists>,
                mockPolicyCategories,
                'Test Company Inc.',
                'https://testcompany.com',
                ['Services', 'Consulting'],
            );

            // Then: Verify the result structure and key values
            expect(result).toMatchObject({
                senderWorkspaceID: 'workspace_123',
                invoiceReportID: expect.any(String),
                transactionID: expect.any(String),
                transactionThreadReportID: expect.any(String),
                createdIOUReportActionID: expect.any(String),
                reportActionID: expect.any(String),
                createdChatReportActionID: expect.any(String),
                reportPreviewReportActionID: expect.any(String),
            });

            // Verify receiver information
            expect(result.receiver).toBeDefined();
            expect(result.receiver.accountID).toBe(123);

            // Verify invoice room (chat report)
            expect(result.invoiceRoom).toBeDefined();
            expect(result.invoiceRoom.reportID).toBeDefined();
            expect(result.invoiceRoom.chatType).toBe(CONST.REPORT.CHAT_TYPE.INVOICE);

            // Verify Onyx data structure
            expect(result.onyxData).toBeDefined();
            expect(result.onyxData.optimisticData).toBeDefined();
            expect(result.onyxData.successData).toBeDefined();
            expect(result.onyxData.failureData).toBeDefined();
        });

        it('should return correct invoice information with existing chat report', () => {
            // Given: Existing invoice chat report
            const existingInvoiceChatReport = {
                reportID: 'invoice_chat_123',
                chatType: CONST.REPORT.CHAT_TYPE.INVOICE,
                type: CONST.REPORT.TYPE.CHAT,
                participants: {
                    // eslint-disable-next-line @typescript-eslint/naming-convention
                    '123': {
                        accountID: 123,
                        role: CONST.REPORT.ROLE.MEMBER,
                        notificationPreference: CONST.REPORT.NOTIFICATION_PREFERENCE.ALWAYS,
                    },
                    // eslint-disable-next-line @typescript-eslint/naming-convention
                    '456': {
                        accountID: 456,
                        role: CONST.REPORT.ROLE.MEMBER,
                        notificationPreference: CONST.REPORT.NOTIFICATION_PREFERENCE.ALWAYS,
                    },
                },
                invoiceReceiver: {
                    type: 'individual',
                    accountID: 456,
                    displayName: 'Client Company',
                    login: 'client@example.com',
                },
            };

            const mockTransaction = {
                transactionID: 'transaction_456',
                reportID: 'report_456',
                amount: 750,
                currency: 'EUR',
                created: '2024-01-20',
                merchant: 'Client Company',
                category: 'Development',
                tag: 'Project C',
                taxCode: 'TAX002',
                taxAmount: 75,
                billable: true,
                comment: {
                    comment: 'Invoice for development work',
                },
                participants: [
                    {
                        accountID: 123,
                        isSender: true,
                        policyID: 'workspace_456',
                    },
                    {
                        accountID: 456,
                        isSender: false,
                    },
                ],
            };

            const currentUserAccountID = 123;

            // When: Call getSendInvoiceInformation with existing chat report
            const result = getSendInvoiceInformation(
                mockTransaction,
                currentUserAccountID,
                existingInvoiceChatReport as OnyxEntry<Report>,
                undefined, // receipt
                undefined, // policy
                undefined, // policyTagList
                undefined, // policyCategories
                'Client Company Ltd.',
                'https://clientcompany.com',
            );

            // Then: Verify the result uses existing chat report
            expect(result.invoiceRoom.reportID).toBe('invoice_chat_123');
            expect(result.invoiceRoom.chatType).toBe(CONST.REPORT.CHAT_TYPE.INVOICE);

            // Verify transaction data
            expect(result.transactionID).toBeDefined();
            expect(result.senderWorkspaceID).toBe('workspace_456');
        });

        it('should handle receipt attachment correctly', () => {
            // Given: Transaction with receipt
            const mockTransaction = {
                transactionID: 'transaction_789',
                reportID: 'report_789',
                amount: 300,
                currency: 'USD',
                created: '2024-01-25',
                merchant: 'Receipt Company',
                category: 'Equipment',
                tag: 'Hardware',
                taxCode: 'TAX003',
                taxAmount: 30,
                billable: true,
                comment: {
                    comment: 'Invoice with receipt',
                },
                participants: [
                    {
                        accountID: 123,
                        isSender: true,
                        policyID: 'workspace_789',
                    },
                    {
                        accountID: 456,
                        isSender: false,
                    },
                ],
            };

            const mockReceipt = {
                source: 'receipt_source_123',
                name: 'receipt.pdf',
                state: CONST.IOU.RECEIPT_STATE.SCAN_READY,
            };

            const currentUserAccountID = 123;

            // When: Call getSendInvoiceInformation with receipt
            const result = getSendInvoiceInformation(
                mockTransaction,
                currentUserAccountID,
                undefined, // invoiceChatReport
                mockReceipt,
                undefined, // policy
                undefined, // policyTagList
                undefined, // policyCategories
            );

            // Then: Verify receipt handling
            expect(result.transactionID).toBeDefined();
            expect(result.invoiceRoom).toBeDefined();
            expect(result.invoiceRoom.chatType).toBe(CONST.REPORT.CHAT_TYPE.INVOICE);

            // Verify Onyx data includes receipt information
            expect(result.onyxData).toBeDefined();
            expect(result.onyxData.optimisticData).toBeDefined();
        });

        it('should handle missing transaction data gracefully', () => {
            // Given: Minimal transaction data
            const mockTransaction = {
                transactionID: 'transaction_minimal',
                reportID: 'report_minimal',
                amount: 100,
                currency: 'USD',
                created: '2024-01-30',
                merchant: 'Minimal Company',
                participants: [
                    {
                        accountID: 123,
                        isSender: true,
                    },
                    {
                        accountID: 456,
                        isSender: false,
                    },
                ],
            };

            const currentUserAccountID = 123;

            // When: Call getSendInvoiceInformation with minimal data
            const result = getSendInvoiceInformation(mockTransaction, currentUserAccountID);

            // Then: Verify function handles missing data gracefully
            expect(result).toBeDefined();
            expect(result.transactionID).toBeDefined();
            expect(result.invoiceRoom).toBeDefined();
            expect(result.invoiceRoom.chatType).toBe(CONST.REPORT.CHAT_TYPE.INVOICE);
            expect(result.receiver).toBeDefined();
            expect(result.onyxData).toBeDefined();
        });
    });

    describe('updateMoneyRequestAttendees', () => {
        it('should update recent attendees', async () => {
            // Given a transaction
            const transaction = createRandomTransaction(1);
            await Onyx.merge(`${ONYXKEYS.COLLECTION.TRANSACTION}${transaction.transactionID}`, transaction);

            // When updating the transaction attendees
            updateMoneyRequestAttendees(
                transaction.transactionID,
                '2',
                [
                    {avatarUrl: '', displayName: 'user 1', email: 'user1@gmail.com'},
                    {avatarUrl: '', displayName: 'user 2', email: 'user2@gmail.com'},
                    {avatarUrl: '', displayName: 'user 3', email: 'user3@gmail.com'},
                    {avatarUrl: '', displayName: 'user 4', email: 'user4@gmail.com'},
                    {avatarUrl: '', displayName: 'user 5', email: 'user5@gmail.com'},
                    {avatarUrl: '', displayName: 'user 6', email: 'user6@gmail.com'},
                ],
                undefined,
                undefined,
                undefined,
                undefined,
            );
            await waitForBatchedUpdates();

            // Then the recent attendees should be updated with a maximum of 5 attendees
            const recentAttendees = await new Promise<OnyxEntry<Attendee[]>>((resolve) => {
                const connection = Onyx.connectWithoutView({
                    key: ONYXKEYS.NVP_RECENT_ATTENDEES,
                    callback: (attendees) => {
                        Onyx.disconnect(connection);
                        resolve(attendees);
                    },
                });
            });
            expect(recentAttendees?.length).toBe(CONST.IOU.MAX_RECENT_REPORTS_TO_SHOW);
        });
    });

    describe('rejectMoneyRequest', () => {
        const amount = 10000;
        const comment = 'This expense is rejected';
        let chatReport: OnyxEntry<Report>;
        let iouReport: OnyxEntry<Report>;
        let transaction: OnyxEntry<Transaction>;
        let policy: OnyxEntry<Policy>;
        const TEST_USER_ACCOUNT_ID = 1;
        const MANAGER_ACCOUNT_ID = 2;
        const ADMIN_ACCOUNT_ID = 3;

        beforeEach(async () => {
            // Set up test data
            policy = createRandomPolicy(1);
            policy.role = CONST.POLICY.ROLE.ADMIN;
            policy.autoReporting = true;
            policy.autoReportingFrequency = CONST.POLICY.AUTO_REPORTING_FREQUENCIES.WEEKLY;

            chatReport = {
                ...createRandomReport(1),
                chatType: CONST.REPORT.CHAT_TYPE.POLICY_EXPENSE_CHAT,
                policyID: policy?.id,
                type: CONST.REPORT.TYPE.CHAT,
            };

            iouReport = {
                ...createRandomReport(2),
                type: CONST.REPORT.TYPE.IOU,
                ownerAccountID: TEST_USER_ACCOUNT_ID,
                managerID: MANAGER_ACCOUNT_ID,
                total: amount,
                currency: CONST.CURRENCY.USD,
                stateNum: CONST.REPORT.STATE_NUM.SUBMITTED,
                statusNum: CONST.REPORT.STATUS_NUM.SUBMITTED,
                policyID: policy?.id,
                chatReportID: chatReport?.reportID,
            };

            transaction = {
                ...createRandomTransaction(1),
                reportID: iouReport?.reportID,
                amount,
                currency: CONST.CURRENCY.USD,
                merchant: 'Test Merchant',
                transactionID: '1',
            };

            await Onyx.set(`${ONYXKEYS.COLLECTION.POLICY}${policy?.id}`, policy);
            await Onyx.set(`${ONYXKEYS.COLLECTION.REPORT}${chatReport?.reportID}`, chatReport);
            await Onyx.set(`${ONYXKEYS.COLLECTION.REPORT}${iouReport?.reportID}`, iouReport);
            await Onyx.set(`${ONYXKEYS.COLLECTION.TRANSACTION}${transaction?.transactionID}`, transaction);
            await Onyx.set(ONYXKEYS.SESSION, {accountID: ADMIN_ACCOUNT_ID});
            await waitForBatchedUpdates();
        });

        afterEach(async () => {
            await Onyx.clear();
            jest.clearAllMocks();
        });

        it('should reject a money request and return navigation route', async () => {
            // Given: An expense report (not IOU) for testing state update
            const expenseReport = {...iouReport, type: CONST.REPORT.TYPE.EXPENSE};
            await Onyx.set(`${ONYXKEYS.COLLECTION.REPORT}${iouReport?.reportID}`, expenseReport);
            await waitForBatchedUpdates();

            // When: Reject the money request
            if (!transaction?.transactionID || !iouReport?.reportID) {
                throw new Error('Required transaction or report data is missing');
            }
            const result = rejectMoneyRequest(transaction.transactionID, iouReport.reportID, comment);

            // Then: Should return navigation route to chat report
            expect(result).toBe(ROUTES.REPORT_WITH_ID.getRoute(iouReport.reportID));
        });

        it('should add AUTO_REPORTED_REJECTED_EXPENSE violation for expense reports', async () => {
            // Given: An expense report (not IOU)
            const expenseReport = {...iouReport, type: CONST.REPORT.TYPE.EXPENSE};
            await Onyx.set(`${ONYXKEYS.COLLECTION.REPORT}${iouReport?.reportID}`, expenseReport);
            await waitForBatchedUpdates();

            // When: Reject the money request
            if (!transaction?.transactionID || !iouReport?.reportID) {
                throw new Error('Required transaction or report data is missing');
            }
            rejectMoneyRequest(transaction.transactionID, iouReport.reportID, comment);
            await waitForBatchedUpdates();

            // Then: Verify violation is added
            const violations = await getOnyxValue(`${ONYXKEYS.COLLECTION.TRANSACTION_VIOLATIONS}${transaction?.transactionID}`);
            expect(violations).toEqual(
                expect.arrayContaining([
                    expect.objectContaining({
                        name: CONST.VIOLATIONS.AUTO_REPORTED_REJECTED_EXPENSE,
                        type: CONST.VIOLATION_TYPES.WARNING,
                        data: expect.objectContaining({
                            comment,
                        }),
                    }),
                ]),
            );
        });
    });

    describe('markRejectViolationAsResolved', () => {
        let transaction: OnyxEntry<Transaction>;
        let iouReport: OnyxEntry<Report>;

        beforeEach(async () => {
            transaction = createRandomTransaction(1);
            iouReport = createRandomReport(1);

            await Onyx.set(`${ONYXKEYS.COLLECTION.TRANSACTION}${transaction?.transactionID}`, transaction);
            await Onyx.set(`${ONYXKEYS.COLLECTION.REPORT}${iouReport?.reportID}`, iouReport);
            await Onyx.set(`${ONYXKEYS.COLLECTION.TRANSACTION_VIOLATIONS}${transaction?.transactionID}`, [
                {
                    name: CONST.VIOLATIONS.AUTO_REPORTED_REJECTED_EXPENSE,
                    type: CONST.VIOLATION_TYPES.WARNING,
                    data: {comment: 'Test reject reason'},
                },
            ]);
            await waitForBatchedUpdates();
        });

        afterEach(async () => {
            await Onyx.clear();
            jest.clearAllMocks();
        });

        it('should remove AUTO_REPORTED_REJECTED_EXPENSE violation', async () => {
            // When: Mark violation as resolved
            if (!transaction?.transactionID || !iouReport?.reportID) {
                throw new Error('Required transaction or report data is missing');
            }
            markRejectViolationAsResolved(transaction.transactionID, iouReport.reportID);
            await waitForBatchedUpdates();

            // Then: Verify violation is removed
            const violations = await getOnyxValue(`${ONYXKEYS.COLLECTION.TRANSACTION_VIOLATIONS}${transaction?.transactionID}`);
            expect(violations).not.toEqual(
                expect.arrayContaining([
                    expect.objectContaining({
                        name: CONST.VIOLATIONS.AUTO_REPORTED_REJECTED_EXPENSE,
                    }),
                ]),
            );
        });
    });

    describe('retractReport', () => {
        it('should restore the chat report iouReportID', async () => {
            // Given a chat report with no iouReportID
            const chatReport: Report = {
                ...createRandomReport(0),
                chatType: CONST.REPORT.CHAT_TYPE.POLICY_EXPENSE_CHAT,
                iouReportID: undefined,
            };

            const expenseReport: Report = {
                ...createRandomReport(1),
                type: CONST.REPORT.TYPE.EXPENSE,
                chatType: undefined,
            };

            // When retracting the submitted expense report
            retractReport(expenseReport, chatReport);

            // Then the chat report iouReportID should be set back to the retracted expense report
            const iouReportID = await new Promise<string | undefined>((resolve) => {
                const connection = Onyx.connect({
                    key: `${ONYXKEYS.COLLECTION.REPORT}${chatReport.reportID}`,
                    callback: (report) => {
                        Onyx.disconnect(connection);
                        resolve(report?.iouReportID);
                    },
                });
            });
            expect(iouReportID).toBe(expenseReport.reportID);
        });
    });
});<|MERGE_RESOLUTION|>--- conflicted
+++ resolved
@@ -35,11 +35,7 @@
     replaceReceipt,
     requestMoney,
     resolveDuplicates,
-<<<<<<< HEAD
-=======
     retractReport,
-    saveSplitTransactions,
->>>>>>> 2ebb00ea
     sendInvoice,
     setDraftSplitTransaction,
     setMoneyRequestCategory,
@@ -2885,7 +2881,6 @@
                     originalTransactionID: transaction.transactionID,
                 },
             };
-<<<<<<< HEAD
 
             let allTransactions: OnyxCollection<Transaction>;
             let allReports: OnyxCollection<Report>;
@@ -2931,9 +2926,6 @@
                 firstIOU: iouAction,
                 isNewDotRevertSplitsEnabled: true,
             });
-=======
-            saveSplitTransactions(transaction.transactionID, draftTransaction, 1, undefined, undefined, [], {} as OnyxEntry<Report>, {} as OnyxEntry<Report>, iouAction);
->>>>>>> 2ebb00ea
 
             await waitForBatchedUpdates();
 
@@ -2993,7 +2985,6 @@
 
             // When splitting the expense
             const hash = 1;
-<<<<<<< HEAD
 
             let allTransactions: OnyxCollection<Transaction>;
             let allReports: OnyxCollection<Report>;
@@ -3038,9 +3029,6 @@
                 firstIOU: undefined,
                 isNewDotRevertSplitsEnabled: true,
             });
-=======
-            saveSplitTransactions(transaction.transactionID, draftTransaction, hash, undefined, undefined, [], {} as OnyxEntry<Report>, {} as OnyxEntry<Report>, undefined);
->>>>>>> 2ebb00ea
 
             await waitForBatchedUpdates();
 
@@ -3115,7 +3103,6 @@
 
             // When splitting the expense
             const hash = 1;
-<<<<<<< HEAD
 
             let allTransactions: OnyxCollection<Transaction>;
             let allReports: OnyxCollection<Report>;
@@ -3161,9 +3148,6 @@
                 firstIOU: undefined,
                 isNewDotRevertSplitsEnabled: true,
             });
-=======
-            saveSplitTransactions(transaction.transactionID, draftTransaction, hash, undefined, undefined, [], {} as OnyxEntry<Report>, {} as OnyxEntry<Report>, undefined);
->>>>>>> 2ebb00ea
 
             await waitForBatchedUpdates();
 
@@ -7586,7 +7570,6 @@
                     },
                 };
 
-<<<<<<< HEAD
                 let allTransactions: OnyxCollection<Transaction>;
                 let allReports: OnyxCollection<Report>;
                 let allReportNameValuePairs: OnyxCollection<ReportNameValuePairs>;
@@ -7631,9 +7614,6 @@
                     firstIOU: undefined,
                     isNewDotRevertSplitsEnabled: true,
                 });
-=======
-                saveSplitTransactions(originalTransactionID ?? CONST.IOU.OPTIMISTIC_TRANSACTION_ID, draftTransaction, -2, undefined, undefined, [], expenseReport, chatReport, undefined);
->>>>>>> 2ebb00ea
                 await waitForBatchedUpdates();
 
                 const split1 = await getOnyxValue(`${ONYXKEYS.COLLECTION.TRANSACTION}235`);
@@ -7733,7 +7713,6 @@
                     },
                 };
 
-<<<<<<< HEAD
                 let allTransactions: OnyxCollection<Transaction>;
                 let allReports: OnyxCollection<Report>;
                 let allReportNameValuePairs: OnyxCollection<ReportNameValuePairs>;
@@ -7778,9 +7757,6 @@
                     firstIOU: undefined,
                     isNewDotRevertSplitsEnabled: true,
                 });
-=======
-                saveSplitTransactions(originalTransactionID ?? CONST.IOU.OPTIMISTIC_TRANSACTION_ID, draftTransaction, -2, undefined, undefined, [], expenseReport, chatReport, undefined);
->>>>>>> 2ebb00ea
                 await waitForBatchedUpdates();
 
                 const split1 = await getOnyxValue(`${ONYXKEYS.COLLECTION.TRANSACTION}235`);
