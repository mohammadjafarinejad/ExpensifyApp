import {format} from 'date-fns';
import isEqual from 'lodash/isEqual';
import type {OnyxCollection, OnyxEntry, OnyxInputValue} from 'react-native-onyx';
import Onyx from 'react-native-onyx';
import {
    cancelPayment,
    deleteMoneyRequest,
    payMoneyRequest,
    putOnHold,
    requestMoney,
    resolveDuplicates,
    sendInvoice,
    setDraftSplitTransaction,
    setMoneyRequestCategory,
    splitBill,
    submitReport,
    trackExpense,
    unholdRequest,
    updateMoneyRequestAmountAndCurrency,
    updateMoneyRequestCategory,
} from '@libs/actions/IOU';
import {createWorkspace, generatePolicyID, setWorkspaceApprovalMode} from '@libs/actions/Policy/Policy';
import {addComment, deleteReport, notifyNewAction, openReport} from '@libs/actions/Report';
import {clearAllRelatedReportActionErrors} from '@libs/actions/ReportActions';
import {subscribeToUserEvents} from '@libs/actions/User';
import {WRITE_COMMANDS} from '@libs/API/types';
import type {ApiCommand} from '@libs/API/types';
import {translateLocal} from '@libs/Localize';
import {rand64} from '@libs/NumberUtils';
import {getLoginsByAccountIDs} from '@libs/PersonalDetailsUtils';
import {
    getOriginalMessage,
    getReportActionHtml,
    getReportActionMessage,
    getReportActionText,
    getReportPreviewAction,
    getSortedReportActions,
    isActionableTrackExpense,
    isActionOfType,
    isMoneyRequestAction,
} from '@libs/ReportActionsUtils';
import {buildOptimisticIOUReport, buildOptimisticIOUReportAction, buildTransactionThread, createDraftTransactionAndNavigateToParticipantSelector, isIOUReport} from '@libs/ReportUtils';
import type {OptimisticChatReport} from '@libs/ReportUtils';
import {buildOptimisticTransaction, getValidWaypoints, isDistanceRequest as isDistanceRequestUtil} from '@libs/TransactionUtils';
import CONST from '@src/CONST';
import type {IOUAction} from '@src/CONST';
import OnyxUpdateManager from '@src/libs/actions/OnyxUpdateManager';
import * as API from '@src/libs/API';
import DateUtils from '@src/libs/DateUtils';
import ONYXKEYS from '@src/ONYXKEYS';
import ROUTES from '@src/ROUTES';
import type {Policy, Report} from '@src/types/onyx';
import type {Participant, ReportCollectionDataSet} from '@src/types/onyx/Report';
import type {ReportActions, ReportActionsCollectionDataSet} from '@src/types/onyx/ReportAction';
import type ReportAction from '@src/types/onyx/ReportAction';
import type {TransactionCollectionDataSet} from '@src/types/onyx/Transaction';
import type Transaction from '@src/types/onyx/Transaction';
import {toCollectionDataSet} from '@src/types/utils/CollectionDataSet';
import {isEmptyObject} from '@src/types/utils/EmptyObject';
import * as InvoiceData from '../data/Invoice';
import type {InvoiceTestData} from '../data/Invoice';
import createRandomPolicy, {createCategoryTaxExpenseRules} from '../utils/collections/policies';
import createRandomPolicyCategories from '../utils/collections/policyCategory';
import createRandomReport from '../utils/collections/reports';
import createRandomTransaction from '../utils/collections/transaction';
import PusherHelper from '../utils/PusherHelper';
import {getGlobalFetchMock, getOnyxData, setPersonalDetails, signInWithTestUser} from '../utils/TestHelper';
import type {MockFetch} from '../utils/TestHelper';
import waitForBatchedUpdates from '../utils/waitForBatchedUpdates';
import waitForNetworkPromises from '../utils/waitForNetworkPromises';

const topMostReportID = '23423423';
jest.mock('@src/libs/Navigation/Navigation', () => ({
    navigate: jest.fn(),
    dismissModal: jest.fn(),
    dismissModalWithReport: jest.fn(),
    goBack: jest.fn(),
    getTopmostReportId: jest.fn(() => topMostReportID),
    setNavigationActionToMicrotaskQueue: jest.fn(),
}));

jest.mock('@src/libs/actions/Report', () => {
    // eslint-disable-next-line @typescript-eslint/no-unsafe-assignment
    const originalModule = jest.requireActual('@src/libs/actions/Report');
    // eslint-disable-next-line @typescript-eslint/no-unsafe-return
    return {
        ...originalModule,
        notifyNewAction: jest.fn(),
    };
});
jest.mock('@src/libs/Navigation/isSearchTopmostCentralPane', () => jest.fn());

const CARLOS_EMAIL = 'cmartins@expensifail.com';
const CARLOS_ACCOUNT_ID = 1;
const CARLOS_PARTICIPANT: Participant = {notificationPreference: CONST.REPORT.NOTIFICATION_PREFERENCE.ALWAYS, role: 'member'};
const JULES_EMAIL = 'jules@expensifail.com';
const JULES_ACCOUNT_ID = 2;
const JULES_PARTICIPANT: Participant = {notificationPreference: CONST.REPORT.NOTIFICATION_PREFERENCE.ALWAYS, role: 'member'};
const RORY_EMAIL = 'rory@expensifail.com';
const RORY_ACCOUNT_ID = 3;
const RORY_PARTICIPANT: Participant = {notificationPreference: CONST.REPORT.NOTIFICATION_PREFERENCE.ALWAYS, role: 'admin'};
const VIT_EMAIL = 'vit@expensifail.com';
const VIT_ACCOUNT_ID = 4;
const VIT_PARTICIPANT: Participant = {notificationPreference: CONST.REPORT.NOTIFICATION_PREFERENCE.ALWAYS, role: 'member'};

OnyxUpdateManager();
describe('actions/IOU', () => {
    beforeAll(() => {
        Onyx.init({
            keys: ONYXKEYS,
            initialKeyStates: {
                [ONYXKEYS.SESSION]: {accountID: RORY_ACCOUNT_ID, email: RORY_EMAIL},
                [ONYXKEYS.PERSONAL_DETAILS_LIST]: {[RORY_ACCOUNT_ID]: {accountID: RORY_ACCOUNT_ID, login: RORY_EMAIL}},
            },
        });
    });

    let mockFetch: MockFetch;
    beforeEach(() => {
        jest.clearAllTimers();
        global.fetch = getGlobalFetchMock();
        mockFetch = fetch as MockFetch;
        return Onyx.clear().then(waitForBatchedUpdates);
    });
    describe('trackExpense', () => {
        it('category a distance expense of selfDM report', async () => {
            /*
             * This step simulates the following steps:
             *   - Go to self DM
             *   - Track a distance expense
             *   - Go to Troubleshoot > Clear cache and restart > Reset and refresh
             *   - Go to self DM
             *   - Click Categorize it (click Upgrade if there is no workspace)
             *   - Select category and submit the expense to the workspace
             */

            // Given a participant of the report
            const participant = {login: CARLOS_EMAIL, accountID: CARLOS_ACCOUNT_ID};

            // Given valid waypoints of the transaction
            const fakeWayPoints = {
                waypoint0: {
                    keyForList: '88 Kearny Street_1735023533854',
                    lat: 37.7886378,
                    lng: -122.4033442,
                    address: '88 Kearny Street, San Francisco, CA, USA',
                    name: '88 Kearny Street',
                },
                waypoint1: {
                    keyForList: 'Golden Gate Bridge Vista Point_1735023537514',
                    lat: 37.8077876,
                    lng: -122.4752007,
                    address: 'Golden Gate Bridge Vista Point, San Francisco, CA, USA',
                    name: 'Golden Gate Bridge Vista Point',
                },
            };

            // Given a selfDM report
            const selfDMReport = {
                ...createRandomReport(1),
                chatType: CONST.REPORT.CHAT_TYPE.SELF_DM,
            };

            // Given a policyExpenseChat report
            const expenseReport = {
                ...createRandomReport(1),
                chatType: CONST.REPORT.CHAT_TYPE.POLICY_EXPENSE_CHAT,
            };

            // Given policy categories and a policy
            const fakeCategories = createRandomPolicyCategories(3);
            const fakePolicy = createRandomPolicy(1);

            // Given a transaction with a distance request type and valid waypoints
            const fakeTransaction = {
                ...createRandomTransaction(1),
                iouRequestType: CONST.IOU.REQUEST_TYPE.DISTANCE,
                comment: {
                    ...createRandomTransaction(1).comment,
                    type: CONST.TRANSACTION.TYPE.CUSTOM_UNIT,
                    customUnit: {
                        name: CONST.CUSTOM_UNITS.NAME_DISTANCE,
                    },
                    waypoints: fakeWayPoints,
                },
            };

            // When the transaction is saved to draft before being submitted
            await Onyx.set(`${ONYXKEYS.COLLECTION.TRANSACTION_DRAFT}${fakeTransaction.transactionID}`, fakeTransaction);
            mockFetch?.pause?.();

            // When the user submits the transaction to the selfDM report
            trackExpense({
                report: selfDMReport,
<<<<<<< HEAD
                amount: fakeTransaction.amount,
                currency: fakeTransaction.currency,
                created: format(new Date(), CONST.DATE.FNS_FORMAT_STRING),
                merchant: fakeTransaction.merchant,
                payeeEmail: participant.login,
                payeeAccountID: participant.accountID,
                participant,
                isDraftPolicy: true,
                validWaypoints: fakeWayPoints,
                action: CONST.IOU.ACTION.CREATE,
                actionableWhisperReportActionID: fakeTransaction?.actionableWhisperReportActionID,
                linkedTrackedExpenseReportAction: fakeTransaction?.linkedTrackedExpenseReportAction,
                linkedTrackedExpenseReportID: fakeTransaction?.linkedTrackedExpenseReportID,
                customUnitRateID: CONST.CUSTOM_UNITS.FAKE_P2P_ID,
=======
                isDraftPolicy: true,
                action: CONST.IOU.ACTION.CREATE,
                participantParams: {
                    payeeEmail: participant.login,
                    payeeAccountID: participant.accountID,
                    participant,
                },
                transactionParams: {
                    amount: fakeTransaction.amount,
                    currency: fakeTransaction.currency,
                    created: format(new Date(), CONST.DATE.FNS_FORMAT_STRING),
                    merchant: fakeTransaction.merchant,
                    billable: false,
                    validWaypoints: fakeWayPoints,
                    actionableWhisperReportActionID: fakeTransaction?.actionableWhisperReportActionID,
                    linkedTrackedExpenseReportAction: fakeTransaction?.linkedTrackedExpenseReportAction,
                    linkedTrackedExpenseReportID: fakeTransaction?.linkedTrackedExpenseReportID,
                    customUnitRateID: CONST.CUSTOM_UNITS.FAKE_P2P_ID,
                },
>>>>>>> 08856a82
            });
            await waitForBatchedUpdates();
            await mockFetch?.resume?.();

            // Given transaction after tracked expense
            const transaction = await new Promise<OnyxEntry<Transaction>>((resolve) => {
                const connection = Onyx.connect({
                    key: ONYXKEYS.COLLECTION.TRANSACTION,
                    waitForCollectionCallback: true,
                    callback: (transactions) => {
                        Onyx.disconnect(connection);
                        const trackedExpenseTransaction = Object.values(transactions ?? {}).at(0);

                        // Then the transaction must remain a distance request
                        const isDistanceRequest = isDistanceRequestUtil(trackedExpenseTransaction);
                        expect(isDistanceRequest).toBe(true);
                        resolve(trackedExpenseTransaction);
                    },
                });
            });

            // Given all report actions of the selfDM report
            const allReportActions = await new Promise<OnyxCollection<ReportActions>>((resolve) => {
                const connection = Onyx.connect({
                    key: ONYXKEYS.COLLECTION.REPORT_ACTIONS,
                    waitForCollectionCallback: true,
                    callback: (reportActions) => {
                        Onyx.disconnect(connection);
                        resolve(reportActions);
                    },
                });
            });

            // Then the selfDM report should have an actionable track expense whisper action and an IOU action
            const selfDMReportActions = allReportActions?.[`${ONYXKEYS.COLLECTION.REPORT_ACTIONS}${selfDMReport.reportID}`];
            expect(Object.values(selfDMReportActions ?? {}).length).toBe(2);

            // When the cache is cleared before categorizing the tracked expense
            await Onyx.merge(`${ONYXKEYS.COLLECTION.TRANSACTION}${transaction?.transactionID}`, {
                iouRequestType: null,
            });

            // When the transaction is saved to draft by selecting a category in the selfDM report
            const reportActionableTrackExpense = Object.values(selfDMReportActions ?? {}).find((reportAction) => isActionableTrackExpense(reportAction));
            createDraftTransactionAndNavigateToParticipantSelector(
                transaction?.transactionID,
                selfDMReport.reportID,
                CONST.IOU.ACTION.CATEGORIZE,
                reportActionableTrackExpense?.reportActionID,
            );
            await waitForBatchedUpdates();

            // Then the transaction draft should be saved successfully
            const allTransactionsDraft = await new Promise<OnyxCollection<Transaction>>((resolve) => {
                const connection = Onyx.connect({
                    key: ONYXKEYS.COLLECTION.TRANSACTION_DRAFT,
                    waitForCollectionCallback: true,
                    callback: (transactionDrafts) => {
                        Onyx.disconnect(connection);
                        resolve(transactionDrafts);
                    },
                });
            });
            const transactionDraft = allTransactionsDraft?.[`${ONYXKEYS.COLLECTION.TRANSACTION_DRAFT}${transaction?.transactionID}`];

            // When the user confirms the category for the tracked expense
            trackExpense({
                report: expenseReport,
<<<<<<< HEAD
                amount: transactionDraft?.amount ?? fakeTransaction.amount,
                currency: transactionDraft?.currency ?? fakeTransaction.currency,
                created: format(new Date(), CONST.DATE.FNS_FORMAT_STRING),
                merchant: transactionDraft?.merchant ?? fakeTransaction.merchant,
                payeeEmail: participant.login,
                payeeAccountID: participant.accountID,
                participant: {...participant, isPolicyExpenseChat: true},
                category: Object.keys(fakeCategories).at(0) ?? '',
                policy: fakePolicy,
                policyCategories: fakeCategories,
                validWaypoints: Object.keys(transactionDraft?.comment?.waypoints ?? {}).length ? getValidWaypoints(transactionDraft?.comment?.waypoints, true) : undefined,
                action: CONST.IOU.ACTION.CATEGORIZE,
                actionableWhisperReportActionID: transactionDraft?.actionableWhisperReportActionID,
                linkedTrackedExpenseReportAction: transactionDraft?.linkedTrackedExpenseReportAction,
                linkedTrackedExpenseReportID: transactionDraft?.linkedTrackedExpenseReportID,
                customUnitRateID: CONST.CUSTOM_UNITS.FAKE_P2P_ID,
=======
                isDraftPolicy: false,
                action: CONST.IOU.ACTION.CATEGORIZE,
                participantParams: {
                    payeeEmail: participant.login,
                    payeeAccountID: participant.accountID,
                    participant: {...participant, isPolicyExpenseChat: true},
                },
                policyParams: {
                    policy: fakePolicy,
                    policyCategories: fakeCategories,
                },
                transactionParams: {
                    amount: transactionDraft?.amount ?? fakeTransaction.amount,
                    currency: transactionDraft?.currency ?? fakeTransaction.currency,
                    created: format(new Date(), CONST.DATE.FNS_FORMAT_STRING),
                    merchant: transactionDraft?.merchant ?? fakeTransaction.merchant,
                    category: Object.keys(fakeCategories).at(0) ?? '',
                    validWaypoints: Object.keys(transactionDraft?.comment?.waypoints ?? {}).length ? getValidWaypoints(transactionDraft?.comment?.waypoints, true) : undefined,
                    actionableWhisperReportActionID: transactionDraft?.actionableWhisperReportActionID,
                    linkedTrackedExpenseReportAction: transactionDraft?.linkedTrackedExpenseReportAction,
                    linkedTrackedExpenseReportID: transactionDraft?.linkedTrackedExpenseReportID,
                    customUnitRateID: CONST.CUSTOM_UNITS.FAKE_P2P_ID,
                },
>>>>>>> 08856a82
            });
            await waitForBatchedUpdates();
            await mockFetch?.resume?.();

            // Then the expense should be categorized successfully
            await new Promise<void>((resolve) => {
                const connection = Onyx.connect({
                    key: ONYXKEYS.COLLECTION.TRANSACTION,
                    waitForCollectionCallback: true,
                    callback: (transactions) => {
                        Onyx.disconnect(connection);
                        const categorizedTransaction = transactions?.[`${ONYXKEYS.COLLECTION.TRANSACTION}${transaction?.transactionID}`];

                        // Then the transaction must remain a distance request, ensuring that the optimistic data is correctly built and the transaction type remains accurate.
                        const isDistanceRequest = isDistanceRequestUtil(categorizedTransaction);
                        expect(isDistanceRequest).toBe(true);

                        // Then the transaction category must match the original category
                        expect(categorizedTransaction?.category).toBe(Object.keys(fakeCategories).at(0) ?? '');
                        resolve();
                    },
                });
            });
        });
    });

    describe('requestMoney', () => {
        it('creates new chat if needed', () => {
            const amount = 10000;
            const comment = 'Giv money plz';
            const merchant = 'KFC';
            let iouReportID: string | undefined;
            let createdAction: OnyxEntry<ReportAction>;
            let iouAction: OnyxEntry<ReportAction<typeof CONST.REPORT.ACTIONS.TYPE.IOU>>;
            let transactionID: string | undefined;
            let transactionThread: OnyxEntry<Report>;
            let transactionThreadCreatedAction: OnyxEntry<ReportAction>;
            mockFetch?.pause?.();
            requestMoney({
                report: {reportID: ''},
                participantParams: {
                    payeeEmail: RORY_EMAIL,
                    payeeAccountID: RORY_ACCOUNT_ID,
                    participant: {login: CARLOS_EMAIL, accountID: CARLOS_ACCOUNT_ID},
                },
                transactionParams: {
                    amount,
                    attendees: [],
                    currency: CONST.CURRENCY.USD,
                    created: '',
                    merchant,
                    comment,
                },
            });
            return waitForBatchedUpdates()
                .then(
                    () =>
                        new Promise<void>((resolve) => {
                            const connection = Onyx.connect({
                                key: ONYXKEYS.COLLECTION.REPORT,
                                waitForCollectionCallback: true,
                                callback: (allReports) => {
                                    Onyx.disconnect(connection);

                                    // A chat report, a transaction thread, and an iou report should be created
                                    const chatReports = Object.values(allReports ?? {}).filter((report) => report?.type === CONST.REPORT.TYPE.CHAT);
                                    const iouReports = Object.values(allReports ?? {}).filter((report) => report?.type === CONST.REPORT.TYPE.IOU);
                                    expect(Object.keys(chatReports).length).toBe(2);
                                    expect(Object.keys(iouReports).length).toBe(1);
                                    const chatReport = chatReports.at(0);
                                    const transactionThreadReport = chatReports.at(1);
                                    const iouReport = iouReports.at(0);
                                    iouReportID = iouReport?.reportID;
                                    transactionThread = transactionThreadReport;

                                    expect(iouReport?.participants).toEqual({
                                        [RORY_ACCOUNT_ID]: {notificationPreference: CONST.REPORT.NOTIFICATION_PREFERENCE.HIDDEN},
                                        [CARLOS_ACCOUNT_ID]: {notificationPreference: CONST.REPORT.NOTIFICATION_PREFERENCE.HIDDEN},
                                    });

                                    // They should be linked together
                                    expect(chatReport?.participants).toEqual({[RORY_ACCOUNT_ID]: RORY_PARTICIPANT, [CARLOS_ACCOUNT_ID]: CARLOS_PARTICIPANT});
                                    expect(chatReport?.iouReportID).toBe(iouReport?.reportID);

                                    resolve();
                                },
                            });
                        }),
                )
                .then(
                    () =>
                        new Promise<void>((resolve) => {
                            const connection = Onyx.connect({
                                key: `${ONYXKEYS.COLLECTION.REPORT_ACTIONS}${iouReportID}`,
                                waitForCollectionCallback: false,
                                callback: (reportActionsForIOUReport) => {
                                    Onyx.disconnect(connection);

                                    // The IOU report should have a CREATED action and IOU action
                                    expect(Object.values(reportActionsForIOUReport ?? {}).length).toBe(2);
                                    const createdActions = Object.values(reportActionsForIOUReport ?? {}).filter(
                                        (reportAction) => reportAction?.actionName === CONST.REPORT.ACTIONS.TYPE.CREATED,
                                    );
                                    const iouActions = Object.values(reportActionsForIOUReport ?? {}).filter(
                                        (reportAction): reportAction is ReportAction<typeof CONST.REPORT.ACTIONS.TYPE.IOU> => isMoneyRequestAction(reportAction),
                                    );
                                    expect(Object.values(createdActions).length).toBe(1);
                                    expect(Object.values(iouActions).length).toBe(1);
                                    createdAction = createdActions?.at(0);
                                    iouAction = iouActions?.at(0);
                                    const originalMessage = isMoneyRequestAction(iouAction) ? getOriginalMessage(iouAction) : undefined;

                                    // The CREATED action should not be created after the IOU action
                                    expect(Date.parse(createdAction?.created ?? '')).toBeLessThan(Date.parse(iouAction?.created ?? ''));

                                    // The IOUReportID should be correct
                                    expect(originalMessage?.IOUReportID).toBe(iouReportID);

                                    // The comment should be included in the IOU action
                                    expect(originalMessage?.comment).toBe(comment);

                                    // The amount in the IOU action should be correct
                                    expect(originalMessage?.amount).toBe(amount);

                                    // The IOU type should be correct
                                    expect(originalMessage?.type).toBe(CONST.IOU.REPORT_ACTION_TYPE.CREATE);

                                    // Both actions should be pending
                                    expect(createdAction?.pendingAction).toBe(CONST.RED_BRICK_ROAD_PENDING_ACTION.ADD);
                                    expect(iouAction?.pendingAction).toBe(CONST.RED_BRICK_ROAD_PENDING_ACTION.ADD);

                                    resolve();
                                },
                            });
                        }),
                )
                .then(
                    () =>
                        new Promise<void>((resolve) => {
                            const connection = Onyx.connect({
                                key: `${ONYXKEYS.COLLECTION.REPORT_ACTIONS}${transactionThread?.reportID}`,
                                waitForCollectionCallback: false,
                                callback: (reportActionsForTransactionThread) => {
                                    Onyx.disconnect(connection);

                                    // The transaction thread should have a CREATED action
                                    expect(Object.values(reportActionsForTransactionThread ?? {}).length).toBe(1);
                                    const createdActions = Object.values(reportActionsForTransactionThread ?? {}).filter(
                                        (reportAction) => reportAction?.actionName === CONST.REPORT.ACTIONS.TYPE.CREATED,
                                    );
                                    expect(Object.values(createdActions).length).toBe(1);
                                    transactionThreadCreatedAction = createdActions.at(0);

                                    expect(transactionThreadCreatedAction?.pendingAction).toBe(CONST.RED_BRICK_ROAD_PENDING_ACTION.ADD);
                                    resolve();
                                },
                            });
                        }),
                )
                .then(
                    () =>
                        new Promise<void>((resolve) => {
                            const connection = Onyx.connect({
                                key: ONYXKEYS.COLLECTION.TRANSACTION,
                                waitForCollectionCallback: true,
                                callback: (allTransactions) => {
                                    Onyx.disconnect(connection);

                                    // There should be one transaction
                                    expect(Object.values(allTransactions ?? {}).length).toBe(1);
                                    const transaction = Object.values(allTransactions ?? []).find((t) => !isEmptyObject(t));
                                    transactionID = transaction?.transactionID;

                                    // The transaction should be attached to the IOU report
                                    expect(transaction?.reportID).toBe(iouReportID);

                                    // Its amount should match the amount of the expense
                                    expect(transaction?.amount).toBe(amount);

                                    // The comment should be correct
                                    expect(transaction?.comment?.comment).toBe(comment);

                                    // It should be pending
                                    expect(transaction?.pendingAction).toBe(CONST.RED_BRICK_ROAD_PENDING_ACTION.ADD);

                                    // The transactionID on the iou action should match the one from the transactions collection
                                    expect(iouAction && getOriginalMessage(iouAction)?.IOUTransactionID).toBe(transactionID);

                                    expect(transaction?.merchant).toBe(merchant);

                                    resolve();
                                },
                            });
                        }),
                )
                .then(mockFetch?.resume)
                .then(
                    () =>
                        new Promise<void>((resolve) => {
                            const connection = Onyx.connect({
                                key: `${ONYXKEYS.COLLECTION.REPORT_ACTIONS}${iouReportID}`,
                                waitForCollectionCallback: false,
                                callback: (reportActionsForIOUReport) => {
                                    Onyx.disconnect(connection);
                                    expect(Object.values(reportActionsForIOUReport ?? {}).length).toBe(2);
                                    Object.values(reportActionsForIOUReport ?? {}).forEach((reportAction) => expect(reportAction?.pendingAction).toBeFalsy());
                                    resolve();
                                },
                            });
                        }),
                )
                .then(
                    () =>
                        new Promise<void>((resolve) => {
                            const connection = Onyx.connect({
                                key: `${ONYXKEYS.COLLECTION.TRANSACTION}${transactionID}`,
                                waitForCollectionCallback: false,
                                callback: (transaction) => {
                                    Onyx.disconnect(connection);
                                    expect(transaction?.pendingAction).toBeFalsy();
                                    resolve();
                                },
                            });
                        }),
                );
        });

        it('updates existing chat report if there is one', () => {
            const amount = 10000;
            const comment = 'Giv money plz';
            let chatReport: Report = {
                reportID: '1234',
                type: CONST.REPORT.TYPE.CHAT,
                participants: {[RORY_ACCOUNT_ID]: RORY_PARTICIPANT, [CARLOS_ACCOUNT_ID]: CARLOS_PARTICIPANT},
            };
            const createdAction: ReportAction = {
                reportActionID: rand64(),
                actionName: CONST.REPORT.ACTIONS.TYPE.CREATED,
                created: DateUtils.getDBTime(),
            };
            let iouReportID: string | undefined;
            let iouAction: OnyxEntry<ReportAction<typeof CONST.REPORT.ACTIONS.TYPE.IOU>>;
            let iouCreatedAction: OnyxEntry<ReportAction>;
            let transactionID: string | undefined;
            mockFetch?.pause?.();
            return Onyx.set(`${ONYXKEYS.COLLECTION.REPORT}${chatReport.reportID}`, chatReport)
                .then(() =>
                    Onyx.set(`${ONYXKEYS.COLLECTION.REPORT_ACTIONS}${chatReport.reportID}`, {
                        [createdAction.reportActionID]: createdAction,
                    }),
                )
                .then(() => {
                    requestMoney({
                        report: chatReport,
                        participantParams: {
                            payeeEmail: RORY_EMAIL,
                            payeeAccountID: RORY_ACCOUNT_ID,
                            participant: {login: CARLOS_EMAIL, accountID: CARLOS_ACCOUNT_ID},
                        },
                        transactionParams: {
                            amount,
                            attendees: [],
                            currency: CONST.CURRENCY.USD,
                            created: '',
                            merchant: '',
                            comment,
                        },
                    });
                    return waitForBatchedUpdates();
                })
                .then(
                    () =>
                        new Promise<void>((resolve) => {
                            const connection = Onyx.connect({
                                key: ONYXKEYS.COLLECTION.REPORT,
                                waitForCollectionCallback: true,
                                callback: (allReports) => {
                                    Onyx.disconnect(connection);

                                    // The same chat report should be reused, a transaction thread and an IOU report should be created
                                    expect(Object.values(allReports ?? {}).length).toBe(3);
                                    expect(Object.values(allReports ?? {}).find((report) => report?.type === CONST.REPORT.TYPE.CHAT)?.reportID).toBe(chatReport.reportID);
                                    chatReport = Object.values(allReports ?? {}).find((report) => report?.type === CONST.REPORT.TYPE.CHAT) ?? chatReport;
                                    const iouReport = Object.values(allReports ?? {}).find((report) => report?.type === CONST.REPORT.TYPE.IOU);
                                    iouReportID = iouReport?.reportID;

                                    expect(iouReport?.participants).toEqual({
                                        [RORY_ACCOUNT_ID]: {notificationPreference: CONST.REPORT.NOTIFICATION_PREFERENCE.HIDDEN},
                                        [CARLOS_ACCOUNT_ID]: {notificationPreference: CONST.REPORT.NOTIFICATION_PREFERENCE.HIDDEN},
                                    });

                                    // They should be linked together
                                    expect(chatReport.iouReportID).toBe(iouReportID);

                                    resolve();
                                },
                            });
                        }),
                )
                .then(
                    () =>
                        new Promise<void>((resolve) => {
                            const connection = Onyx.connect({
                                key: `${ONYXKEYS.COLLECTION.REPORT_ACTIONS}${iouReportID}`,
                                waitForCollectionCallback: false,
                                callback: (allIOUReportActions) => {
                                    Onyx.disconnect(connection);

                                    iouCreatedAction = Object.values(allIOUReportActions ?? {}).find((reportAction) => reportAction.actionName === CONST.REPORT.ACTIONS.TYPE.CREATED);
                                    iouAction = Object.values(allIOUReportActions ?? {}).find((reportAction): reportAction is ReportAction<typeof CONST.REPORT.ACTIONS.TYPE.IOU> =>
                                        isMoneyRequestAction(reportAction),
                                    );
                                    const originalMessage = iouAction ? getOriginalMessage(iouAction) : null;

                                    // The CREATED action should not be created after the IOU action
                                    expect(Date.parse(iouCreatedAction?.created ?? '')).toBeLessThan(Date.parse(iouAction?.created ?? ''));

                                    // The IOUReportID should be correct
                                    expect(originalMessage?.IOUReportID).toBe(iouReportID);

                                    // The comment should be included in the IOU action
                                    expect(originalMessage?.comment).toBe(comment);

                                    // The amount in the IOU action should be correct
                                    expect(originalMessage?.amount).toBe(amount);

                                    // The IOU action type should be correct
                                    expect(originalMessage?.type).toBe(CONST.IOU.REPORT_ACTION_TYPE.CREATE);

                                    // The IOU action should be pending
                                    expect(iouAction?.pendingAction).toBe(CONST.RED_BRICK_ROAD_PENDING_ACTION.ADD);

                                    resolve();
                                },
                            });
                        }),
                )
                .then(
                    () =>
                        new Promise<void>((resolve) => {
                            const connection = Onyx.connect({
                                key: ONYXKEYS.COLLECTION.TRANSACTION,
                                waitForCollectionCallback: true,
                                callback: (allTransactions) => {
                                    Onyx.disconnect(connection);

                                    // There should be one transaction
                                    expect(Object.values(allTransactions ?? {}).length).toBe(1);
                                    const transaction = Object.values(allTransactions ?? {}).find((t) => !isEmptyObject(t));
                                    transactionID = transaction?.transactionID;
                                    const originalMessage = iouAction ? getOriginalMessage(iouAction) : null;

                                    // The transaction should be attached to the IOU report
                                    expect(transaction?.reportID).toBe(iouReportID);

                                    // Its amount should match the amount of the expense
                                    expect(transaction?.amount).toBe(amount);

                                    // The comment should be correct
                                    expect(transaction?.comment?.comment).toBe(comment);

                                    expect(transaction?.merchant).toBe(CONST.TRANSACTION.PARTIAL_TRANSACTION_MERCHANT);

                                    // It should be pending
                                    expect(transaction?.pendingAction).toBe(CONST.RED_BRICK_ROAD_PENDING_ACTION.ADD);

                                    // The transactionID on the iou action should match the one from the transactions collection
                                    expect(originalMessage?.IOUTransactionID).toBe(transactionID);

                                    resolve();
                                },
                            });
                        }),
                )
                .then(mockFetch?.resume)
                .then(waitForBatchedUpdates)
                .then(
                    () =>
                        new Promise<void>((resolve) => {
                            const connection = Onyx.connect({
                                key: `${ONYXKEYS.COLLECTION.REPORT_ACTIONS}${iouReportID}`,
                                waitForCollectionCallback: false,
                                callback: (reportActionsForIOUReport) => {
                                    Onyx.disconnect(connection);
                                    expect(Object.values(reportActionsForIOUReport ?? {}).length).toBe(2);
                                    Object.values(reportActionsForIOUReport ?? {}).forEach((reportAction) => expect(reportAction?.pendingAction).toBeFalsy());
                                    resolve();
                                },
                            });
                        }),
                )
                .then(
                    () =>
                        new Promise<void>((resolve) => {
                            const connection = Onyx.connect({
                                key: `${ONYXKEYS.COLLECTION.TRANSACTION}${transactionID}`,
                                callback: (transaction) => {
                                    Onyx.disconnect(connection);
                                    expect(transaction?.pendingAction).toBeFalsy();
                                    resolve();
                                },
                            });
                        }),
                );
        });

        it('updates existing IOU report if there is one', () => {
            const amount = 10000;
            const comment = 'Giv money plz';
            const chatReportID = '1234';
            const iouReportID = '5678';
            let chatReport: OnyxEntry<Report> = {
                reportID: chatReportID,
                type: CONST.REPORT.TYPE.CHAT,
                iouReportID,
                participants: {[RORY_ACCOUNT_ID]: RORY_PARTICIPANT, [CARLOS_ACCOUNT_ID]: CARLOS_PARTICIPANT},
            };
            const createdAction: ReportAction = {
                reportActionID: rand64(),
                actionName: CONST.REPORT.ACTIONS.TYPE.CREATED,
                created: DateUtils.getDBTime(),
            };
            const existingTransaction: Transaction = {
                transactionID: rand64(),
                attendees: [{email: 'text@expensify.com'}],
                amount: 1000,
                comment: {
                    comment: 'Existing transaction',
                },
                created: DateUtils.getDBTime(),
                currency: CONST.CURRENCY.USD,
                merchant: '',
                reportID: '',
            };
            let iouReport: OnyxEntry<Report> = {
                reportID: iouReportID,
                chatReportID,
                type: CONST.REPORT.TYPE.IOU,
                ownerAccountID: RORY_ACCOUNT_ID,
                managerID: CARLOS_ACCOUNT_ID,
                currency: CONST.CURRENCY.USD,
                total: existingTransaction.amount,
            };
            const iouAction: OnyxEntry<ReportAction<typeof CONST.REPORT.ACTIONS.TYPE.IOU>> = {
                reportActionID: rand64(),
                actionName: CONST.REPORT.ACTIONS.TYPE.IOU,
                actorAccountID: RORY_ACCOUNT_ID,
                created: DateUtils.getDBTime(),
                originalMessage: {
                    IOUReportID: iouReportID,
                    IOUTransactionID: existingTransaction.transactionID,
                    amount: existingTransaction.amount,
                    currency: CONST.CURRENCY.USD,
                    type: CONST.IOU.REPORT_ACTION_TYPE.CREATE,
                    participantAccountIDs: [RORY_ACCOUNT_ID, CARLOS_ACCOUNT_ID],
                },
            };
            let newIOUAction: OnyxEntry<ReportAction<typeof CONST.REPORT.ACTIONS.TYPE.IOU>>;
            let newTransaction: OnyxEntry<Transaction>;
            mockFetch?.pause?.();
            return Onyx.set(`${ONYXKEYS.COLLECTION.REPORT}${chatReportID}`, chatReport)
                .then(() => Onyx.set(`${ONYXKEYS.COLLECTION.REPORT}${iouReportID}`, iouReport ?? null))
                .then(() =>
                    Onyx.set(`${ONYXKEYS.COLLECTION.REPORT_ACTIONS}${iouReportID}`, {
                        [createdAction.reportActionID]: createdAction,
                        [iouAction.reportActionID]: iouAction,
                    }),
                )
                .then(() => Onyx.set(`${ONYXKEYS.COLLECTION.TRANSACTION}${existingTransaction.transactionID}`, existingTransaction))
                .then(() => {
                    if (chatReport) {
                        requestMoney({
                            report: chatReport,
                            participantParams: {
                                payeeEmail: RORY_EMAIL,
                                payeeAccountID: RORY_ACCOUNT_ID,
                                participant: {login: CARLOS_EMAIL, accountID: CARLOS_ACCOUNT_ID},
                            },
                            transactionParams: {
                                amount,
                                attendees: [],
                                currency: CONST.CURRENCY.USD,
                                created: '',
                                merchant: '',
                                comment,
                            },
                        });
                    }
                    return waitForBatchedUpdates();
                })
                .then(
                    () =>
                        new Promise<void>((resolve) => {
                            const connection = Onyx.connect({
                                key: ONYXKEYS.COLLECTION.REPORT,
                                waitForCollectionCallback: true,
                                callback: (allReports) => {
                                    Onyx.disconnect(connection);

                                    // No new reports should be created
                                    expect(Object.values(allReports ?? {}).length).toBe(3);
                                    expect(Object.values(allReports ?? {}).find((report) => report?.reportID === chatReportID)).toBeTruthy();
                                    expect(Object.values(allReports ?? {}).find((report) => report?.reportID === iouReportID)).toBeTruthy();

                                    chatReport = Object.values(allReports ?? {}).find((report) => report?.type === CONST.REPORT.TYPE.CHAT);
                                    iouReport = Object.values(allReports ?? {}).find((report) => report?.type === CONST.REPORT.TYPE.IOU);

                                    // The total on the iou report should be updated
                                    expect(iouReport?.total).toBe(11000);

                                    resolve();
                                },
                            });
                        }),
                )
                .then(
                    () =>
                        new Promise<void>((resolve) => {
                            const connection = Onyx.connect({
                                key: `${ONYXKEYS.COLLECTION.REPORT_ACTIONS}${iouReportID}`,
                                waitForCollectionCallback: false,
                                callback: (reportActionsForIOUReport) => {
                                    Onyx.disconnect(connection);

                                    expect(Object.values(reportActionsForIOUReport ?? {}).length).toBe(3);
                                    newIOUAction = Object.values(reportActionsForIOUReport ?? {}).find(
                                        (reportAction): reportAction is ReportAction<typeof CONST.REPORT.ACTIONS.TYPE.IOU> =>
                                            reportAction?.reportActionID !== createdAction.reportActionID && reportAction?.reportActionID !== iouAction?.reportActionID,
                                    );

                                    const newOriginalMessage = newIOUAction ? getOriginalMessage(newIOUAction) : null;

                                    // The IOUReportID should be correct
                                    expect(getOriginalMessage(iouAction)?.IOUReportID).toBe(iouReportID);

                                    // The comment should be included in the IOU action
                                    expect(newOriginalMessage?.comment).toBe(comment);

                                    // The amount in the IOU action should be correct
                                    expect(newOriginalMessage?.amount).toBe(amount);

                                    // The type of the IOU action should be correct
                                    expect(newOriginalMessage?.type).toBe(CONST.IOU.REPORT_ACTION_TYPE.CREATE);

                                    // The IOU action should be pending
                                    expect(newIOUAction?.pendingAction).toBe(CONST.RED_BRICK_ROAD_PENDING_ACTION.ADD);

                                    resolve();
                                },
                            });
                        }),
                )
                .then(
                    () =>
                        new Promise<void>((resolve) => {
                            const connection = Onyx.connect({
                                key: ONYXKEYS.COLLECTION.TRANSACTION,
                                waitForCollectionCallback: true,
                                callback: (allTransactions) => {
                                    Onyx.disconnect(connection);

                                    // There should be two transactions
                                    expect(Object.values(allTransactions ?? {}).length).toBe(2);

                                    newTransaction = Object.values(allTransactions ?? {}).find((transaction) => transaction?.transactionID !== existingTransaction.transactionID);

                                    expect(newTransaction?.reportID).toBe(iouReportID);
                                    expect(newTransaction?.amount).toBe(amount);
                                    expect(newTransaction?.comment?.comment).toBe(comment);
                                    expect(newTransaction?.merchant).toBe(CONST.TRANSACTION.PARTIAL_TRANSACTION_MERCHANT);
                                    expect(newTransaction?.pendingAction).toBe(CONST.RED_BRICK_ROAD_PENDING_ACTION.ADD);

                                    // The transactionID on the iou action should match the one from the transactions collection
                                    expect(isMoneyRequestAction(newIOUAction) ? getOriginalMessage(newIOUAction)?.IOUTransactionID : undefined).toBe(newTransaction?.transactionID);

                                    resolve();
                                },
                            });
                        }),
                )
                .then(mockFetch?.resume)
                .then(waitForNetworkPromises)
                .then(
                    () =>
                        new Promise<void>((resolve) => {
                            const connection = Onyx.connect({
                                key: `${ONYXKEYS.COLLECTION.REPORT_ACTIONS}${iouReportID}`,
                                waitForCollectionCallback: false,
                                callback: (reportActionsForIOUReport) => {
                                    Onyx.disconnect(connection);
                                    expect(Object.values(reportActionsForIOUReport ?? {}).length).toBe(3);
                                    Object.values(reportActionsForIOUReport ?? {}).forEach((reportAction) => expect(reportAction?.pendingAction).toBeFalsy());
                                    resolve();
                                },
                            });
                        }),
                )
                .then(
                    () =>
                        new Promise<void>((resolve) => {
                            const connection = Onyx.connect({
                                key: ONYXKEYS.COLLECTION.TRANSACTION,
                                waitForCollectionCallback: true,
                                callback: (allTransactions) => {
                                    Onyx.disconnect(connection);
                                    Object.values(allTransactions ?? {}).forEach((transaction) => expect(transaction?.pendingAction).toBeFalsy());
                                    resolve();
                                },
                            });
                        }),
                );
        });

        it('correctly implements RedBrickRoad error handling', () => {
            const amount = 10000;
            const comment = 'Giv money plz';
            let chatReportID: string | undefined;
            let iouReportID: string | undefined;
            let createdAction: OnyxEntry<ReportAction>;
            let iouAction: OnyxEntry<ReportAction<typeof CONST.REPORT.ACTIONS.TYPE.IOU>>;
            let transactionID: string | undefined;
            let transactionThreadReport: OnyxEntry<Report>;
            let transactionThreadAction: OnyxEntry<ReportAction>;
            mockFetch?.pause?.();
            requestMoney({
                report: {reportID: ''},
                participantParams: {
                    payeeEmail: RORY_EMAIL,
                    payeeAccountID: RORY_ACCOUNT_ID,
                    participant: {login: CARLOS_EMAIL, accountID: CARLOS_ACCOUNT_ID},
                },
                transactionParams: {
                    amount,
                    attendees: [],
                    currency: CONST.CURRENCY.USD,
                    created: '',
                    merchant: '',
                    comment,
                },
            });
            return (
                waitForBatchedUpdates()
                    .then(
                        () =>
                            new Promise<void>((resolve) => {
                                const connection = Onyx.connect({
                                    key: ONYXKEYS.COLLECTION.REPORT,
                                    waitForCollectionCallback: true,
                                    callback: (allReports) => {
                                        Onyx.disconnect(connection);

                                        // A chat report, transaction thread and an iou report should be created
                                        const chatReports = Object.values(allReports ?? {}).filter((report) => report?.type === CONST.REPORT.TYPE.CHAT);
                                        const iouReports = Object.values(allReports ?? {}).filter((report) => report?.type === CONST.REPORT.TYPE.IOU);
                                        expect(Object.values(chatReports).length).toBe(2);
                                        expect(Object.values(iouReports).length).toBe(1);
                                        const chatReport = chatReports.at(0);
                                        chatReportID = chatReport?.reportID;
                                        transactionThreadReport = chatReports.at(1);

                                        const iouReport = iouReports.at(0);
                                        iouReportID = iouReport?.reportID;

                                        expect(chatReport?.participants).toStrictEqual({[RORY_ACCOUNT_ID]: RORY_PARTICIPANT, [CARLOS_ACCOUNT_ID]: CARLOS_PARTICIPANT});

                                        // They should be linked together
                                        expect(chatReport?.participants).toStrictEqual({[RORY_ACCOUNT_ID]: RORY_PARTICIPANT, [CARLOS_ACCOUNT_ID]: CARLOS_PARTICIPANT});
                                        expect(chatReport?.iouReportID).toBe(iouReport?.reportID);

                                        resolve();
                                    },
                                });
                            }),
                    )
                    .then(
                        () =>
                            new Promise<void>((resolve) => {
                                const connection = Onyx.connect({
                                    key: `${ONYXKEYS.COLLECTION.REPORT_ACTIONS}${iouReportID}`,
                                    waitForCollectionCallback: false,
                                    callback: (reportActionsForIOUReport) => {
                                        Onyx.disconnect(connection);

                                        // The chat report should have a CREATED action and IOU action
                                        expect(Object.values(reportActionsForIOUReport ?? {}).length).toBe(2);
                                        const createdActions =
                                            Object.values(reportActionsForIOUReport ?? {}).filter((reportAction) => reportAction?.actionName === CONST.REPORT.ACTIONS.TYPE.CREATED) ?? null;
                                        const iouActions =
                                            Object.values(reportActionsForIOUReport ?? {}).filter((reportAction): reportAction is ReportAction<typeof CONST.REPORT.ACTIONS.TYPE.IOU> =>
                                                isMoneyRequestAction(reportAction),
                                            ) ?? null;
                                        expect(Object.values(createdActions).length).toBe(1);
                                        expect(Object.values(iouActions).length).toBe(1);
                                        createdAction = createdActions.at(0);
                                        iouAction = iouActions.at(0);
                                        const originalMessage = getOriginalMessage(iouAction);

                                        // The CREATED action should not be created after the IOU action
                                        expect(Date.parse(createdAction?.created ?? '')).toBeLessThan(Date.parse(iouAction?.created ?? ''));

                                        // The IOUReportID should be correct
                                        expect(originalMessage?.IOUReportID).toBe(iouReportID);

                                        // The comment should be included in the IOU action
                                        expect(originalMessage?.comment).toBe(comment);

                                        // The amount in the IOU action should be correct
                                        expect(originalMessage?.amount).toBe(amount);

                                        // The type should be correct
                                        expect(originalMessage?.type).toBe(CONST.IOU.REPORT_ACTION_TYPE.CREATE);

                                        // Both actions should be pending
                                        expect(createdAction?.pendingAction).toBe(CONST.RED_BRICK_ROAD_PENDING_ACTION.ADD);
                                        expect(iouAction?.pendingAction).toBe(CONST.RED_BRICK_ROAD_PENDING_ACTION.ADD);

                                        resolve();
                                    },
                                });
                            }),
                    )
                    .then(
                        () =>
                            new Promise<void>((resolve) => {
                                const connection = Onyx.connect({
                                    key: ONYXKEYS.COLLECTION.TRANSACTION,
                                    waitForCollectionCallback: true,
                                    callback: (allTransactions) => {
                                        Onyx.disconnect(connection);

                                        // There should be one transaction
                                        expect(Object.values(allTransactions ?? {}).length).toBe(1);
                                        const transaction = Object.values(allTransactions ?? {}).find((t) => !isEmptyObject(t));
                                        transactionID = transaction?.transactionID;

                                        expect(transaction?.reportID).toBe(iouReportID);
                                        expect(transaction?.amount).toBe(amount);
                                        expect(transaction?.comment?.comment).toBe(comment);
                                        expect(transaction?.merchant).toBe(CONST.TRANSACTION.PARTIAL_TRANSACTION_MERCHANT);
                                        expect(transaction?.pendingAction).toBe(CONST.RED_BRICK_ROAD_PENDING_ACTION.ADD);

                                        // The transactionID on the iou action should match the one from the transactions collection
                                        expect(iouAction && getOriginalMessage(iouAction)?.IOUTransactionID).toBe(transactionID);

                                        resolve();
                                    },
                                });
                            }),
                    )
                    .then((): Promise<unknown> => {
                        mockFetch?.fail?.();
                        return mockFetch?.resume?.() as Promise<unknown>;
                    })
                    .then(
                        () =>
                            new Promise<void>((resolve) => {
                                const connection = Onyx.connect({
                                    key: `${ONYXKEYS.COLLECTION.REPORT_ACTIONS}${iouReportID}`,
                                    waitForCollectionCallback: false,
                                    callback: (reportActionsForIOUReport) => {
                                        Onyx.disconnect(connection);
                                        expect(Object.values(reportActionsForIOUReport ?? {}).length).toBe(2);
                                        iouAction = Object.values(reportActionsForIOUReport ?? {}).find((reportAction): reportAction is ReportAction<typeof CONST.REPORT.ACTIONS.TYPE.IOU> =>
                                            isMoneyRequestAction(reportAction),
                                        );
                                        expect(iouAction?.pendingAction).toBe(CONST.RED_BRICK_ROAD_PENDING_ACTION.ADD);
                                        resolve();
                                    },
                                });
                            }),
                    )
                    .then(
                        () =>
                            new Promise<void>((resolve) => {
                                const connection = Onyx.connect({
                                    key: ONYXKEYS.COLLECTION.REPORT_ACTIONS,
                                    waitForCollectionCallback: true,
                                    callback: (reportActionsForTransactionThread) => {
                                        Onyx.disconnect(connection);
                                        expect(Object.values(reportActionsForTransactionThread ?? {}).length).toBe(3);
                                        transactionThreadAction = Object.values(
                                            reportActionsForTransactionThread?.[`${ONYXKEYS.COLLECTION.REPORT_ACTIONS}${transactionThreadReport?.reportID}`] ?? {},
                                        ).find((reportAction) => reportAction.actionName === CONST.REPORT.ACTIONS.TYPE.CREATED);
                                        expect(transactionThreadAction?.pendingAction).toBe(CONST.RED_BRICK_ROAD_PENDING_ACTION.ADD);
                                        resolve();
                                    },
                                });
                            }),
                    )
                    .then(
                        () =>
                            new Promise<void>((resolve) => {
                                const connection = Onyx.connect({
                                    key: `${ONYXKEYS.COLLECTION.TRANSACTION}${transactionID}`,
                                    waitForCollectionCallback: false,
                                    callback: (transaction) => {
                                        Onyx.disconnect(connection);
                                        expect(transaction?.pendingAction).toBe(CONST.RED_BRICK_ROAD_PENDING_ACTION.ADD);
                                        expect(transaction?.errors).toBeTruthy();
                                        expect(Object.values(transaction?.errors ?? {}).at(0)).toEqual(translateLocal('iou.error.genericCreateFailureMessage'));
                                        resolve();
                                    },
                                });
                            }),
                    )

                    // If the user clears the errors on the IOU action
                    .then(
                        () =>
                            new Promise<void>((resolve) => {
                                if (iouReportID) {
                                    clearAllRelatedReportActionErrors(iouReportID, iouAction ?? null);
                                }
                                resolve();
                            }),
                    )

                    // Then the reportAction from chat report should be removed from Onyx
                    .then(
                        () =>
                            new Promise<void>((resolve) => {
                                const connection = Onyx.connect({
                                    key: `${ONYXKEYS.COLLECTION.REPORT_ACTIONS}${chatReportID}`,
                                    waitForCollectionCallback: false,
                                    callback: (reportActionsForReport) => {
                                        Onyx.disconnect(connection);
                                        iouAction = Object.values(reportActionsForReport ?? {}).find((reportAction): reportAction is ReportAction<typeof CONST.REPORT.ACTIONS.TYPE.IOU> =>
                                            isMoneyRequestAction(reportAction),
                                        );
                                        expect(iouAction).toBeFalsy();
                                        resolve();
                                    },
                                });
                            }),
                    )

                    // Then the reportAction from iou report should be removed from Onyx
                    .then(
                        () =>
                            new Promise<void>((resolve) => {
                                const connection = Onyx.connect({
                                    key: `${ONYXKEYS.COLLECTION.REPORT_ACTIONS}${iouReportID}`,
                                    waitForCollectionCallback: false,
                                    callback: (reportActionsForReport) => {
                                        Onyx.disconnect(connection);
                                        iouAction = Object.values(reportActionsForReport ?? {}).find((reportAction): reportAction is ReportAction<typeof CONST.REPORT.ACTIONS.TYPE.IOU> =>
                                            isMoneyRequestAction(reportAction),
                                        );
                                        expect(iouAction).toBeFalsy();
                                        resolve();
                                    },
                                });
                            }),
                    )

                    // Then the reportAction from transaction report should be removed from Onyx
                    .then(
                        () =>
                            new Promise<void>((resolve) => {
                                const connection = Onyx.connect({
                                    key: `${ONYXKEYS.COLLECTION.REPORT_ACTIONS}${transactionThreadReport?.reportID}`,
                                    waitForCollectionCallback: false,
                                    callback: (reportActionsForReport) => {
                                        Onyx.disconnect(connection);
                                        expect(reportActionsForReport).toMatchObject({});
                                        resolve();
                                    },
                                });
                            }),
                    )

                    // Along with the associated transaction
                    .then(
                        () =>
                            new Promise<void>((resolve) => {
                                const connection = Onyx.connect({
                                    key: `${ONYXKEYS.COLLECTION.TRANSACTION}${transactionID}`,
                                    waitForCollectionCallback: false,
                                    callback: (transaction) => {
                                        Onyx.disconnect(connection);
                                        expect(transaction).toBeFalsy();
                                        resolve();
                                    },
                                });
                            }),
                    )

                    // If a user clears the errors on the CREATED action (which, technically are just errors on the report)
                    .then(
                        () =>
                            new Promise<void>((resolve) => {
                                if (chatReportID) {
                                    deleteReport(chatReportID);
                                }
                                if (transactionThreadReport?.reportID) {
                                    deleteReport(transactionThreadReport?.reportID);
                                }
                                resolve();
                            }),
                    )

                    // Then the report should be deleted
                    .then(
                        () =>
                            new Promise<void>((resolve) => {
                                const connection = Onyx.connect({
                                    key: ONYXKEYS.COLLECTION.REPORT,
                                    waitForCollectionCallback: true,
                                    callback: (allReports) => {
                                        Onyx.disconnect(connection);
                                        Object.values(allReports ?? {}).forEach((report) => expect(report).toBeFalsy());
                                        resolve();
                                    },
                                });
                            }),
                    )

                    // All reportActions should also be deleted
                    .then(
                        () =>
                            new Promise<void>((resolve) => {
                                const connection = Onyx.connect({
                                    key: ONYXKEYS.COLLECTION.REPORT_ACTIONS,
                                    waitForCollectionCallback: false,
                                    callback: (allReportActions) => {
                                        Onyx.disconnect(connection);
                                        Object.values(allReportActions ?? {}).forEach((reportAction) => expect(reportAction).toBeFalsy());
                                        resolve();
                                    },
                                });
                            }),
                    )

                    // All transactions should also be deleted
                    .then(
                        () =>
                            new Promise<void>((resolve) => {
                                const connection = Onyx.connect({
                                    key: ONYXKEYS.COLLECTION.TRANSACTION,
                                    waitForCollectionCallback: true,
                                    callback: (allTransactions) => {
                                        Onyx.disconnect(connection);
                                        Object.values(allTransactions ?? {}).forEach((transaction) => expect(transaction).toBeFalsy());
                                        resolve();
                                    },
                                });
                            }),
                    )

                    // Cleanup
                    .then(mockFetch?.succeed)
            );
        });
    });

    describe('split expense', () => {
        it('creates and updates new chats and IOUs as needed', () => {
            jest.setTimeout(10 * 1000);
            /*
             * Given that:
             *   - Rory and Carlos have chatted before
             *   - Rory and Jules have chatted before and have an active IOU report
             *   - Rory and Vit have never chatted together before
             *   - There is no existing group chat with the four of them
             */
            const amount = 400;
            const comment = 'Yes, I am splitting a bill for $4 USD';
            const merchant = 'Yema Kitchen';
            let carlosChatReport: OnyxEntry<Report> = {
                reportID: rand64(),
                type: CONST.REPORT.TYPE.CHAT,
                participants: {[RORY_ACCOUNT_ID]: RORY_PARTICIPANT, [CARLOS_ACCOUNT_ID]: CARLOS_PARTICIPANT},
            };
            const carlosCreatedAction: OnyxEntry<ReportAction> = {
                reportActionID: rand64(),
                actionName: CONST.REPORT.ACTIONS.TYPE.CREATED,
                created: DateUtils.getDBTime(),
                reportID: carlosChatReport.reportID,
            };
            const julesIOUReportID = rand64();
            let julesChatReport: OnyxEntry<Report> = {
                reportID: rand64(),
                type: CONST.REPORT.TYPE.CHAT,
                iouReportID: julesIOUReportID,
                participants: {[RORY_ACCOUNT_ID]: RORY_PARTICIPANT, [JULES_ACCOUNT_ID]: JULES_PARTICIPANT},
            };
            const julesChatCreatedAction: OnyxEntry<ReportAction> = {
                reportActionID: rand64(),
                actionName: CONST.REPORT.ACTIONS.TYPE.CREATED,
                created: DateUtils.getDBTime(),
                reportID: julesChatReport.reportID,
            };
            const julesCreatedAction: OnyxEntry<ReportAction> = {
                reportActionID: rand64(),
                actionName: CONST.REPORT.ACTIONS.TYPE.CREATED,
                created: DateUtils.getDBTime(),
                reportID: julesIOUReportID,
            };
            jest.advanceTimersByTime(200);
            const julesExistingTransaction: OnyxEntry<Transaction> = {
                transactionID: rand64(),
                attendees: [{email: 'text@expensify.com'}],
                amount: 1000,
                comment: {
                    comment: 'This is an existing transaction',
                },
                created: DateUtils.getDBTime(),
                currency: '',
                merchant: '',
                reportID: '',
            };
            let julesIOUReport: OnyxEntry<Report> = {
                reportID: julesIOUReportID,
                chatReportID: julesChatReport.reportID,
                type: CONST.REPORT.TYPE.IOU,
                ownerAccountID: RORY_ACCOUNT_ID,
                managerID: JULES_ACCOUNT_ID,
                currency: CONST.CURRENCY.USD,
                total: julesExistingTransaction?.amount,
            };
            const julesExistingIOUAction: OnyxEntry<ReportAction> = {
                reportActionID: rand64(),
                actionName: CONST.REPORT.ACTIONS.TYPE.IOU,
                actorAccountID: RORY_ACCOUNT_ID,
                created: DateUtils.getDBTime(),
                originalMessage: {
                    IOUReportID: julesIOUReportID,
                    IOUTransactionID: julesExistingTransaction?.transactionID,
                    amount: julesExistingTransaction?.amount ?? 0,
                    currency: CONST.CURRENCY.USD,
                    type: CONST.IOU.REPORT_ACTION_TYPE.CREATE,
                    participantAccountIDs: [RORY_ACCOUNT_ID, JULES_ACCOUNT_ID],
                },
                reportID: julesIOUReportID,
            };

            let carlosIOUReport: OnyxEntry<Report>;
            let carlosIOUAction: OnyxEntry<ReportAction<typeof CONST.REPORT.ACTIONS.TYPE.IOU>>;
            let carlosIOUCreatedAction: OnyxEntry<ReportAction>;
            let carlosTransaction: OnyxEntry<Transaction>;

            let julesIOUAction: OnyxEntry<ReportAction<typeof CONST.REPORT.ACTIONS.TYPE.IOU>>;
            let julesIOUCreatedAction: OnyxEntry<ReportAction>;
            let julesTransaction: OnyxEntry<Transaction>;

            let vitChatReport: OnyxEntry<Report>;
            let vitIOUReport: OnyxEntry<Report>;
            let vitCreatedAction: OnyxEntry<ReportAction>;
            let vitIOUAction: OnyxEntry<ReportAction<typeof CONST.REPORT.ACTIONS.TYPE.IOU>>;
            let vitTransaction: OnyxEntry<Transaction>;

            let groupChat: OnyxEntry<Report>;
            let groupCreatedAction: OnyxEntry<ReportAction>;
            let groupIOUAction: OnyxEntry<ReportAction<typeof CONST.REPORT.ACTIONS.TYPE.IOU>>;
            let groupTransaction: OnyxEntry<Transaction>;

            const reportCollectionDataSet = toCollectionDataSet(ONYXKEYS.COLLECTION.REPORT, [carlosChatReport, julesChatReport, julesIOUReport], (item) => item.reportID);

            const carlosActionsCollectionDataSet = toCollectionDataSet(
                `${ONYXKEYS.COLLECTION.REPORT_ACTIONS}`,
                [
                    {
                        [carlosCreatedAction.reportActionID]: carlosCreatedAction,
                    },
                ],
                (item) => item[carlosCreatedAction.reportActionID].reportID,
            );

            const julesActionsCollectionDataSet = toCollectionDataSet(
                `${ONYXKEYS.COLLECTION.REPORT_ACTIONS}`,
                [
                    {
                        [julesCreatedAction.reportActionID]: julesCreatedAction,
                        [julesExistingIOUAction.reportActionID]: julesExistingIOUAction,
                    },
                ],
                (item) => item[julesCreatedAction.reportActionID].reportID,
            );

            const julesCreatedActionsCollectionDataSet = toCollectionDataSet(
                `${ONYXKEYS.COLLECTION.REPORT_ACTIONS}`,
                [
                    {
                        [julesChatCreatedAction.reportActionID]: julesChatCreatedAction,
                    },
                ],
                (item) => item[julesChatCreatedAction.reportActionID].reportID,
            );

            return Onyx.mergeCollection(ONYXKEYS.COLLECTION.REPORT, {
                ...reportCollectionDataSet,
            })
                .then(() =>
                    Onyx.mergeCollection(ONYXKEYS.COLLECTION.REPORT_ACTIONS, {
                        ...carlosActionsCollectionDataSet,
                        ...julesCreatedActionsCollectionDataSet,
                        ...julesActionsCollectionDataSet,
                    }),
                )
                .then(() => Onyx.set(`${ONYXKEYS.COLLECTION.TRANSACTION}${julesExistingTransaction?.transactionID}`, julesExistingTransaction))
                .then(() => {
                    // When we split a bill offline
                    mockFetch?.pause?.();
                    splitBill(
                        // TODO: Migrate after the backend accepts accountIDs
                        {
                            participants: [
                                [CARLOS_EMAIL, String(CARLOS_ACCOUNT_ID)],
                                [JULES_EMAIL, String(JULES_ACCOUNT_ID)],
                                [VIT_EMAIL, String(VIT_ACCOUNT_ID)],
                            ].map(([email, accountID]) => ({login: email, accountID: Number(accountID)})),
                            currentUserLogin: RORY_EMAIL,
                            currentUserAccountID: RORY_ACCOUNT_ID,
                            amount,
                            comment,
                            currency: CONST.CURRENCY.USD,
                            merchant,
                            created: '',
                            tag: '',
                            existingSplitChatReportID: '',
                        },
                    );
                    return waitForBatchedUpdates();
                })
                .then(
                    () =>
                        new Promise<void>((resolve) => {
                            const connection = Onyx.connect({
                                key: ONYXKEYS.COLLECTION.REPORT,
                                waitForCollectionCallback: true,
                                callback: (allReports) => {
                                    Onyx.disconnect(connection);

                                    // There should now be 10 reports
                                    expect(Object.values(allReports ?? {}).length).toBe(10);

                                    // 1. The chat report with Rory + Carlos
                                    carlosChatReport = Object.values(allReports ?? {}).find((report) => report?.reportID === carlosChatReport?.reportID);
                                    expect(isEmptyObject(carlosChatReport)).toBe(false);
                                    expect(carlosChatReport?.pendingFields).toBeFalsy();

                                    // 2. The IOU report with Rory + Carlos (new)
                                    carlosIOUReport = Object.values(allReports ?? {}).find((report) => report?.type === CONST.REPORT.TYPE.IOU && report.managerID === CARLOS_ACCOUNT_ID);
                                    expect(isEmptyObject(carlosIOUReport)).toBe(false);
                                    expect(carlosIOUReport?.total).toBe(amount / 4);

                                    // 3. The chat report with Rory + Jules
                                    julesChatReport = Object.values(allReports ?? {}).find((report) => report?.reportID === julesChatReport?.reportID);
                                    expect(isEmptyObject(julesChatReport)).toBe(false);
                                    expect(julesChatReport?.pendingFields).toBeFalsy();

                                    // 4. The IOU report with Rory + Jules
                                    julesIOUReport = Object.values(allReports ?? {}).find((report) => report?.reportID === julesIOUReport?.reportID);
                                    expect(isEmptyObject(julesIOUReport)).toBe(false);
                                    expect(julesChatReport?.pendingFields).toBeFalsy();
                                    expect(julesIOUReport?.total).toBe((julesExistingTransaction?.amount ?? 0) + amount / 4);

                                    // 5. The chat report with Rory + Vit (new)
                                    vitChatReport = Object.values(allReports ?? {}).find(
                                        (report) =>
                                            report?.type === CONST.REPORT.TYPE.CHAT && isEqual(report.participants, {[RORY_ACCOUNT_ID]: RORY_PARTICIPANT, [VIT_ACCOUNT_ID]: VIT_PARTICIPANT}),
                                    );
                                    expect(isEmptyObject(vitChatReport)).toBe(false);
                                    expect(vitChatReport?.pendingFields).toStrictEqual({createChat: CONST.RED_BRICK_ROAD_PENDING_ACTION.ADD});

                                    // 6. The IOU report with Rory + Vit (new)
                                    vitIOUReport = Object.values(allReports ?? {}).find((report) => report?.type === CONST.REPORT.TYPE.IOU && report.managerID === VIT_ACCOUNT_ID);
                                    expect(isEmptyObject(vitIOUReport)).toBe(false);
                                    expect(vitIOUReport?.total).toBe(amount / 4);

                                    // 7. The group chat with everyone
                                    groupChat = Object.values(allReports ?? {}).find(
                                        (report) =>
                                            report?.type === CONST.REPORT.TYPE.CHAT &&
                                            isEqual(report.participants, {
                                                [CARLOS_ACCOUNT_ID]: CARLOS_PARTICIPANT,
                                                [JULES_ACCOUNT_ID]: JULES_PARTICIPANT,
                                                [VIT_ACCOUNT_ID]: VIT_PARTICIPANT,
                                                [RORY_ACCOUNT_ID]: RORY_PARTICIPANT,
                                            }),
                                    );
                                    expect(isEmptyObject(groupChat)).toBe(false);
                                    expect(groupChat?.pendingFields).toStrictEqual({createChat: CONST.RED_BRICK_ROAD_PENDING_ACTION.ADD});

                                    // The 1:1 chat reports and the IOU reports should be linked together
                                    expect(carlosChatReport?.iouReportID).toBe(carlosIOUReport?.reportID);
                                    expect(carlosIOUReport?.chatReportID).toBe(carlosChatReport?.reportID);
                                    Object.values(carlosIOUReport?.participants ?? {}).forEach((participant) => {
                                        expect(participant.notificationPreference).toBe(CONST.REPORT.NOTIFICATION_PREFERENCE.HIDDEN);
                                    });

                                    expect(julesChatReport?.iouReportID).toBe(julesIOUReport?.reportID);
                                    expect(julesIOUReport?.chatReportID).toBe(julesChatReport?.reportID);

                                    expect(vitChatReport?.iouReportID).toBe(vitIOUReport?.reportID);
                                    expect(vitIOUReport?.chatReportID).toBe(vitChatReport?.reportID);

                                    resolve();
                                },
                            });
                        }),
                )
                .then(
                    () =>
                        new Promise<void>((resolve) => {
                            const connection = Onyx.connect({
                                key: ONYXKEYS.COLLECTION.REPORT_ACTIONS,
                                waitForCollectionCallback: true,
                                callback: (allReportActions) => {
                                    Onyx.disconnect(connection);

                                    // There should be reportActions on all 7 chat reports + 3 IOU reports in each 1:1 chat
                                    expect(Object.values(allReportActions ?? {}).length).toBe(10);

                                    const carlosReportActions = allReportActions?.[`${ONYXKEYS.COLLECTION.REPORT_ACTIONS}${carlosChatReport?.iouReportID}`];
                                    const julesReportActions = allReportActions?.[`${ONYXKEYS.COLLECTION.REPORT_ACTIONS}${julesChatReport?.iouReportID}`];
                                    const vitReportActions = allReportActions?.[`${ONYXKEYS.COLLECTION.REPORT_ACTIONS}${vitChatReport?.iouReportID}`];
                                    const groupReportActions = allReportActions?.[`${ONYXKEYS.COLLECTION.REPORT_ACTIONS}${groupChat?.reportID}`];

                                    // Carlos DM should have two reportActions – the existing CREATED action and a pending IOU action
                                    expect(Object.values(carlosReportActions ?? {}).length).toBe(2);
                                    carlosIOUCreatedAction = Object.values(carlosReportActions ?? {}).find(
                                        (reportAction): reportAction is ReportAction<typeof CONST.REPORT.ACTIONS.TYPE.IOU> => reportAction.actionName === CONST.REPORT.ACTIONS.TYPE.CREATED,
                                    );
                                    carlosIOUAction = Object.values(carlosReportActions ?? {}).find((reportAction): reportAction is ReportAction<typeof CONST.REPORT.ACTIONS.TYPE.IOU> =>
                                        isMoneyRequestAction(reportAction),
                                    );
                                    const carlosOriginalMessage = carlosIOUAction ? getOriginalMessage(carlosIOUAction) : undefined;

                                    expect(carlosIOUAction?.pendingAction).toBe(CONST.RED_BRICK_ROAD_PENDING_ACTION.ADD);
                                    expect(carlosOriginalMessage?.IOUReportID).toBe(carlosIOUReport?.reportID);
                                    expect(carlosOriginalMessage?.amount).toBe(amount / 4);
                                    expect(carlosOriginalMessage?.comment).toBe(comment);
                                    expect(carlosOriginalMessage?.type).toBe(CONST.IOU.REPORT_ACTION_TYPE.CREATE);
                                    expect(Date.parse(carlosIOUCreatedAction?.created ?? '')).toBeLessThan(Date.parse(carlosIOUAction?.created ?? ''));

                                    // Jules DM should have three reportActions, the existing CREATED action, the existing IOU action, and a new pending IOU action
                                    expect(Object.values(julesReportActions ?? {}).length).toBe(3);
                                    expect(julesReportActions?.[julesCreatedAction.reportActionID]).toStrictEqual(julesCreatedAction);
                                    julesIOUCreatedAction = Object.values(julesReportActions ?? {}).find(
                                        (reportAction): reportAction is ReportAction<typeof CONST.REPORT.ACTIONS.TYPE.IOU> => reportAction.actionName === CONST.REPORT.ACTIONS.TYPE.CREATED,
                                    );
                                    julesIOUAction = Object.values(julesReportActions ?? {}).find(
                                        (reportAction): reportAction is ReportAction<typeof CONST.REPORT.ACTIONS.TYPE.IOU> =>
                                            reportAction.reportActionID !== julesCreatedAction.reportActionID && reportAction.reportActionID !== julesExistingIOUAction.reportActionID,
                                    );
                                    const julesOriginalMessage = julesIOUAction ? getOriginalMessage(julesIOUAction) : undefined;

                                    expect(julesIOUAction?.pendingAction).toBe(CONST.RED_BRICK_ROAD_PENDING_ACTION.ADD);
                                    expect(julesOriginalMessage?.IOUReportID).toBe(julesIOUReport?.reportID);
                                    expect(julesOriginalMessage?.amount).toBe(amount / 4);
                                    expect(julesOriginalMessage?.comment).toBe(comment);
                                    expect(julesOriginalMessage?.type).toBe(CONST.IOU.REPORT_ACTION_TYPE.CREATE);
                                    expect(Date.parse(julesIOUCreatedAction?.created ?? '')).toBeLessThan(Date.parse(julesIOUAction?.created ?? ''));

                                    // Vit DM should have two reportActions – a pending CREATED action and a pending IOU action
                                    expect(Object.values(vitReportActions ?? {}).length).toBe(2);
                                    vitCreatedAction = Object.values(vitReportActions ?? {}).find(
                                        (reportAction): reportAction is ReportAction<typeof CONST.REPORT.ACTIONS.TYPE.IOU> => reportAction.actionName === CONST.REPORT.ACTIONS.TYPE.CREATED,
                                    );
                                    vitIOUAction = Object.values(vitReportActions ?? {}).find((reportAction): reportAction is ReportAction<typeof CONST.REPORT.ACTIONS.TYPE.IOU> =>
                                        isMoneyRequestAction(reportAction),
                                    );
                                    const vitOriginalMessage = vitIOUAction ? getOriginalMessage(vitIOUAction) : undefined;

                                    expect(vitCreatedAction?.pendingAction).toBe(CONST.RED_BRICK_ROAD_PENDING_ACTION.ADD);
                                    expect(vitIOUAction?.pendingAction).toBe(CONST.RED_BRICK_ROAD_PENDING_ACTION.ADD);
                                    expect(vitOriginalMessage?.IOUReportID).toBe(vitIOUReport?.reportID);
                                    expect(vitOriginalMessage?.amount).toBe(amount / 4);
                                    expect(vitOriginalMessage?.comment).toBe(comment);
                                    expect(vitOriginalMessage?.type).toBe(CONST.IOU.REPORT_ACTION_TYPE.CREATE);
                                    expect(Date.parse(vitCreatedAction?.created ?? '')).toBeLessThan(Date.parse(vitIOUAction?.created ?? ''));

                                    // Group chat should have two reportActions – a pending CREATED action and a pending IOU action w/ type SPLIT
                                    expect(Object.values(groupReportActions ?? {}).length).toBe(2);
                                    groupCreatedAction = Object.values(groupReportActions ?? {}).find((reportAction) => reportAction.actionName === CONST.REPORT.ACTIONS.TYPE.CREATED);
                                    groupIOUAction = Object.values(groupReportActions ?? {}).find((reportAction): reportAction is ReportAction<typeof CONST.REPORT.ACTIONS.TYPE.IOU> =>
                                        isMoneyRequestAction(reportAction),
                                    );
                                    const groupOriginalMessage = groupIOUAction ? getOriginalMessage(groupIOUAction) : undefined;

                                    expect(groupCreatedAction?.pendingAction).toBe(CONST.RED_BRICK_ROAD_PENDING_ACTION.ADD);
                                    expect(groupIOUAction?.pendingAction).toBe(CONST.RED_BRICK_ROAD_PENDING_ACTION.ADD);
                                    expect(groupOriginalMessage).not.toHaveProperty('IOUReportID');
                                    expect(groupOriginalMessage?.type).toBe(CONST.IOU.REPORT_ACTION_TYPE.SPLIT);
                                    expect(Date.parse(groupCreatedAction?.created ?? '')).toBeLessThanOrEqual(Date.parse(groupIOUAction?.created ?? ''));

                                    resolve();
                                },
                            });
                        }),
                )
                .then(
                    () =>
                        new Promise<void>((resolve) => {
                            const connection = Onyx.connect({
                                key: ONYXKEYS.COLLECTION.TRANSACTION,
                                waitForCollectionCallback: true,
                                callback: (allTransactions) => {
                                    Onyx.disconnect(connection);

                                    /* There should be 5 transactions
                                     *   – one existing one with Jules
                                     *   - one for each of the three IOU reports
                                     *   - one on the group chat w/ deleted report
                                     */
                                    expect(Object.values(allTransactions ?? {}).length).toBe(5);
                                    expect(allTransactions?.[`${ONYXKEYS.COLLECTION.TRANSACTION}${julesExistingTransaction?.transactionID}`]).toBeTruthy();

                                    carlosTransaction = Object.values(allTransactions ?? {}).find(
                                        (transaction) => carlosIOUAction && transaction?.transactionID === getOriginalMessage(carlosIOUAction)?.IOUTransactionID,
                                    );
                                    julesTransaction = Object.values(allTransactions ?? {}).find(
                                        (transaction) => julesIOUAction && transaction?.transactionID === getOriginalMessage(julesIOUAction)?.IOUTransactionID,
                                    );
                                    vitTransaction = Object.values(allTransactions ?? {}).find(
                                        (transaction) => vitIOUAction && transaction?.transactionID === getOriginalMessage(vitIOUAction)?.IOUTransactionID,
                                    );
                                    groupTransaction = Object.values(allTransactions ?? {}).find((transaction) => transaction?.reportID === CONST.REPORT.SPLIT_REPORTID);

                                    expect(carlosTransaction?.reportID).toBe(carlosIOUReport?.reportID);
                                    expect(julesTransaction?.reportID).toBe(julesIOUReport?.reportID);
                                    expect(vitTransaction?.reportID).toBe(vitIOUReport?.reportID);
                                    expect(groupTransaction).toBeTruthy();

                                    expect(carlosTransaction?.amount).toBe(amount / 4);
                                    expect(julesTransaction?.amount).toBe(amount / 4);
                                    expect(vitTransaction?.amount).toBe(amount / 4);
                                    expect(groupTransaction?.amount).toBe(amount);

                                    expect(carlosTransaction?.comment?.comment).toBe(comment);
                                    expect(julesTransaction?.comment?.comment).toBe(comment);
                                    expect(vitTransaction?.comment?.comment).toBe(comment);
                                    expect(groupTransaction?.comment?.comment).toBe(comment);

                                    expect(carlosTransaction?.merchant).toBe(merchant);
                                    expect(julesTransaction?.merchant).toBe(merchant);
                                    expect(vitTransaction?.merchant).toBe(merchant);
                                    expect(groupTransaction?.merchant).toBe(merchant);

                                    expect(carlosTransaction?.comment?.source).toBe(CONST.IOU.TYPE.SPLIT);
                                    expect(julesTransaction?.comment?.source).toBe(CONST.IOU.TYPE.SPLIT);
                                    expect(vitTransaction?.comment?.source).toBe(CONST.IOU.TYPE.SPLIT);

                                    expect(carlosTransaction?.comment?.originalTransactionID).toBe(groupTransaction?.transactionID);
                                    expect(julesTransaction?.comment?.originalTransactionID).toBe(groupTransaction?.transactionID);
                                    expect(vitTransaction?.comment?.originalTransactionID).toBe(groupTransaction?.transactionID);

                                    expect(carlosTransaction?.pendingAction).toBe(CONST.RED_BRICK_ROAD_PENDING_ACTION.ADD);
                                    expect(julesTransaction?.pendingAction).toBe(CONST.RED_BRICK_ROAD_PENDING_ACTION.ADD);
                                    expect(vitTransaction?.pendingAction).toBe(CONST.RED_BRICK_ROAD_PENDING_ACTION.ADD);
                                    expect(groupTransaction?.pendingAction).toBe(CONST.RED_BRICK_ROAD_PENDING_ACTION.ADD);

                                    resolve();
                                },
                            });
                        }),
                )
                .then(
                    () =>
                        new Promise<void>((resolve) => {
                            const connection = Onyx.connect({
                                key: ONYXKEYS.PERSONAL_DETAILS_LIST,
                                waitForCollectionCallback: false,
                                callback: (allPersonalDetails) => {
                                    Onyx.disconnect(connection);
                                    expect(allPersonalDetails).toMatchObject({
                                        [VIT_ACCOUNT_ID]: {
                                            accountID: VIT_ACCOUNT_ID,
                                            displayName: VIT_EMAIL,
                                            login: VIT_EMAIL,
                                        },
                                    });
                                    resolve();
                                },
                            });
                        }),
                )
                .then(mockFetch?.resume)
                .then(waitForNetworkPromises)
                .then(
                    () =>
                        new Promise<void>((resolve) => {
                            const connection = Onyx.connect({
                                key: ONYXKEYS.COLLECTION.REPORT,
                                waitForCollectionCallback: true,
                                callback: (allReports) => {
                                    Onyx.disconnect(connection);
                                    Object.values(allReports ?? {}).forEach((report) => {
                                        if (!report?.pendingFields) {
                                            return;
                                        }
                                        Object.values(report?.pendingFields).forEach((pendingField) => expect(pendingField).toBeFalsy());
                                    });
                                    resolve();
                                },
                            });
                        }),
                )
                .then(
                    () =>
                        new Promise<void>((resolve) => {
                            const connection = Onyx.connect({
                                key: ONYXKEYS.COLLECTION.REPORT_ACTIONS,
                                waitForCollectionCallback: true,
                                callback: (allReportActions) => {
                                    Onyx.disconnect(connection);
                                    Object.values(allReportActions ?? {}).forEach((reportAction) => expect(reportAction?.pendingAction).toBeFalsy());
                                    resolve();
                                },
                            });
                        }),
                )
                .then(
                    () =>
                        new Promise<void>((resolve) => {
                            const connection = Onyx.connect({
                                key: ONYXKEYS.COLLECTION.TRANSACTION,
                                waitForCollectionCallback: true,
                                callback: (allTransactions) => {
                                    Onyx.disconnect(connection);
                                    Object.values(allTransactions ?? {}).forEach((transaction) => expect(transaction?.pendingAction).toBeFalsy());
                                    resolve();
                                },
                            });
                        }),
                );
        });

        it('should update split chat report lastVisibleActionCreated to the report preview action', async () => {
            // Given a workspace chat with no expenses
            const workspaceReportID = '1';
            await Onyx.merge(`${ONYXKEYS.COLLECTION.REPORT}${workspaceReportID}`, {reportID: workspaceReportID, isOwnPolicyExpenseChat: true});

            // When the user split bill on the workspace
            splitBill({
                participants: [{reportID: workspaceReportID}],
                currentUserLogin: RORY_EMAIL,
                currentUserAccountID: RORY_ACCOUNT_ID,
                comment: '',
                amount: 100,
                currency: CONST.CURRENCY.USD,
                merchant: 'test',
                created: '',
                existingSplitChatReportID: workspaceReportID,
            });

            await waitForBatchedUpdates();

            // Then the workspace chat lastVisibleActionCreated should be updated to the report preview action created
            const reportPreviewAction = await new Promise<OnyxEntry<ReportAction>>((resolve) => {
                const connection = Onyx.connect({
                    key: `${ONYXKEYS.COLLECTION.REPORT_ACTIONS}${workspaceReportID}`,
                    callback: (reportActions) => {
                        Onyx.disconnect(connection);
                        resolve(Object.values(reportActions ?? {}).find((action) => action.actionName === CONST.REPORT.ACTIONS.TYPE.REPORT_PREVIEW));
                    },
                });
            });

            await new Promise<OnyxEntry<Report>>((resolve) => {
                const connection = Onyx.connect({
                    key: `${ONYXKEYS.COLLECTION.REPORT}${workspaceReportID}`,
                    callback: (report) => {
                        Onyx.disconnect(connection);
                        expect(report?.lastVisibleActionCreated).toBe(reportPreviewAction?.created);
                        resolve(report);
                    },
                });
            });
        });
    });

    describe('payMoneyRequestElsewhere', () => {
        it('clears outstanding IOUReport', () => {
            const amount = 10000;
            const comment = 'Giv money plz';
            let chatReport: OnyxEntry<Report>;
            let iouReport: OnyxEntry<Report>;
            let createIOUAction: OnyxEntry<ReportAction<typeof CONST.REPORT.ACTIONS.TYPE.IOU>>;
            let payIOUAction: OnyxEntry<ReportAction>;
            let transaction: OnyxEntry<Transaction>;
            requestMoney({
                report: {reportID: ''},
                participantParams: {
                    payeeEmail: RORY_EMAIL,
                    payeeAccountID: RORY_ACCOUNT_ID,
                    participant: {login: CARLOS_EMAIL, accountID: CARLOS_ACCOUNT_ID},
                },
                transactionParams: {
                    amount,
                    attendees: [],
                    currency: CONST.CURRENCY.USD,
                    created: '',
                    merchant: '',
                    comment,
                },
            });
            return waitForBatchedUpdates()
                .then(
                    () =>
                        new Promise<void>((resolve) => {
                            const connection = Onyx.connect({
                                key: ONYXKEYS.COLLECTION.REPORT,
                                waitForCollectionCallback: true,
                                callback: (allReports) => {
                                    Onyx.disconnect(connection);

                                    expect(Object.values(allReports ?? {}).length).toBe(3);

                                    const chatReports = Object.values(allReports ?? {}).filter((report) => report?.type === CONST.REPORT.TYPE.CHAT);
                                    chatReport = chatReports.at(0);
                                    expect(chatReport).toBeTruthy();
                                    expect(chatReport).toHaveProperty('reportID');
                                    expect(chatReport).toHaveProperty('iouReportID');

                                    iouReport = Object.values(allReports ?? {}).find((report) => report?.type === CONST.REPORT.TYPE.IOU);
                                    expect(iouReport).toBeTruthy();
                                    expect(iouReport).toHaveProperty('reportID');
                                    expect(iouReport).toHaveProperty('chatReportID');

                                    expect(chatReport?.iouReportID).toBe(iouReport?.reportID);
                                    expect(iouReport?.chatReportID).toBe(chatReport?.reportID);

                                    expect(chatReport?.pendingFields).toBeFalsy();
                                    expect(iouReport?.pendingFields).toBeFalsy();

                                    resolve();
                                },
                            });
                        }),
                )
                .then(
                    () =>
                        new Promise<void>((resolve) => {
                            const connection = Onyx.connect({
                                key: ONYXKEYS.COLLECTION.REPORT_ACTIONS,
                                waitForCollectionCallback: true,
                                callback: (allReportActions) => {
                                    Onyx.disconnect(connection);

                                    const reportActionsForIOUReport = allReportActions?.[`${ONYXKEYS.COLLECTION.REPORT_ACTIONS}${chatReport?.iouReportID}`];

                                    createIOUAction = Object.values(reportActionsForIOUReport ?? {}).find(
                                        (reportAction): reportAction is ReportAction<typeof CONST.REPORT.ACTIONS.TYPE.IOU> => isMoneyRequestAction(reportAction),
                                    );
                                    expect(createIOUAction).toBeTruthy();
                                    expect(createIOUAction && getOriginalMessage(createIOUAction)?.IOUReportID).toBe(iouReport?.reportID);

                                    resolve();
                                },
                            });
                        }),
                )
                .then(
                    () =>
                        new Promise<void>((resolve) => {
                            const connection = Onyx.connect({
                                key: ONYXKEYS.COLLECTION.TRANSACTION,
                                waitForCollectionCallback: true,
                                callback: (allTransactions) => {
                                    Onyx.disconnect(connection);
                                    expect(Object.values(allTransactions ?? {}).length).toBe(1);
                                    transaction = Object.values(allTransactions ?? {}).find((t) => t);
                                    expect(transaction).toBeTruthy();
                                    expect(transaction?.amount).toBe(amount);
                                    expect(transaction?.reportID).toBe(iouReport?.reportID);
                                    expect(createIOUAction && getOriginalMessage(createIOUAction)?.IOUTransactionID).toBe(transaction?.transactionID);
                                    resolve();
                                },
                            });
                        }),
                )
                .then(() => {
                    mockFetch?.pause?.();
                    if (chatReport && iouReport) {
                        payMoneyRequest(CONST.IOU.PAYMENT_TYPE.ELSEWHERE, chatReport, iouReport);
                    }
                    return waitForBatchedUpdates();
                })
                .then(
                    () =>
                        new Promise<void>((resolve) => {
                            const connection = Onyx.connect({
                                key: ONYXKEYS.COLLECTION.REPORT,
                                waitForCollectionCallback: true,
                                callback: (allReports) => {
                                    Onyx.disconnect(connection);

                                    expect(Object.values(allReports ?? {}).length).toBe(3);

                                    chatReport = Object.values(allReports ?? {}).find((r) => r?.type === CONST.REPORT.TYPE.CHAT);
                                    iouReport = Object.values(allReports ?? {}).find((r) => r?.type === CONST.REPORT.TYPE.IOU);

                                    expect(chatReport?.iouReportID).toBeFalsy();

                                    // expect(iouReport.status).toBe(CONST.REPORT.STATUS_NUM.REIMBURSED);
                                    // expect(iouReport.stateNum).toBe(CONST.REPORT.STATE_NUM.APPROVED);

                                    resolve();
                                },
                            });
                        }),
                )
                .then(
                    () =>
                        new Promise<void>((resolve) => {
                            const connection = Onyx.connect({
                                key: ONYXKEYS.COLLECTION.REPORT_ACTIONS,
                                waitForCollectionCallback: true,
                                callback: (allReportActions) => {
                                    Onyx.disconnect(connection);

                                    const reportActionsForIOUReport = allReportActions?.[`${ONYXKEYS.COLLECTION.REPORT_ACTIONS}${iouReport?.reportID}`];
                                    expect(Object.values(reportActionsForIOUReport ?? {}).length).toBe(3);

                                    payIOUAction = Object.values(reportActionsForIOUReport ?? {}).find(
                                        (reportAction) => isMoneyRequestAction(reportAction) && getOriginalMessage(reportAction)?.type === CONST.IOU.REPORT_ACTION_TYPE.PAY,
                                    );
                                    expect(payIOUAction).toBeTruthy();
                                    expect(payIOUAction?.pendingAction).toBe(CONST.RED_BRICK_ROAD_PENDING_ACTION.ADD);

                                    resolve();
                                },
                            });
                        }),
                )
                .then(mockFetch?.resume)
                .then(
                    () =>
                        new Promise<void>((resolve) => {
                            const connection = Onyx.connect({
                                key: ONYXKEYS.COLLECTION.REPORT,
                                waitForCollectionCallback: true,
                                callback: (allReports) => {
                                    Onyx.disconnect(connection);

                                    expect(Object.values(allReports ?? {}).length).toBe(3);

                                    chatReport = Object.values(allReports ?? {}).find((r) => r?.type === CONST.REPORT.TYPE.CHAT);
                                    iouReport = Object.values(allReports ?? {}).find((r) => r?.type === CONST.REPORT.TYPE.IOU);

                                    expect(chatReport?.iouReportID).toBeFalsy();

                                    // expect(iouReport.status).toBe(CONST.REPORT.STATUS_NUM.REIMBURSED);
                                    // expect(iouReport.stateNum).toBe(CONST.REPORT.STATE_NUM.APPROVED);

                                    resolve();
                                },
                            });
                        }),
                )
                .then(
                    () =>
                        new Promise<void>((resolve) => {
                            const connection = Onyx.connect({
                                key: ONYXKEYS.COLLECTION.REPORT_ACTIONS,
                                waitForCollectionCallback: true,
                                callback: (allReportActions) => {
                                    Onyx.disconnect(connection);

                                    const reportActionsForIOUReport = allReportActions?.[`${ONYXKEYS.COLLECTION.REPORT_ACTIONS}${iouReport?.reportID}`];
                                    expect(Object.values(reportActionsForIOUReport ?? {}).length).toBe(3);

                                    payIOUAction = Object.values(reportActionsForIOUReport ?? {}).find(
                                        (reportAction) => isMoneyRequestAction(reportAction) && getOriginalMessage(reportAction)?.type === CONST.IOU.REPORT_ACTION_TYPE.PAY,
                                    );
                                    expect(payIOUAction).toBeTruthy();

                                    resolve();
                                },
                            });
                        }),
                );
        });
    });

    describe('pay expense report via ACH', () => {
        const amount = 10000;
        const comment = '💸💸💸💸';
        const merchant = 'NASDAQ';

        afterEach(() => {
            mockFetch?.resume?.();
        });

        it('updates the expense request and expense report when paid while offline', () => {
            let expenseReport: OnyxEntry<Report>;
            let chatReport: OnyxEntry<Report>;

            mockFetch?.pause?.();
            Onyx.set(ONYXKEYS.SESSION, {email: CARLOS_EMAIL, accountID: CARLOS_ACCOUNT_ID});
            return waitForBatchedUpdates()
                .then(() => {
                    createWorkspace(CARLOS_EMAIL, true, "Carlos's Workspace");
                    return waitForBatchedUpdates();
                })
                .then(
                    () =>
                        new Promise<void>((resolve) => {
                            const connection = Onyx.connect({
                                key: ONYXKEYS.COLLECTION.REPORT,
                                waitForCollectionCallback: true,
                                callback: (allReports) => {
                                    Onyx.disconnect(connection);
                                    chatReport = Object.values(allReports ?? {}).find((report) => report?.chatType === CONST.REPORT.CHAT_TYPE.POLICY_EXPENSE_CHAT);

                                    resolve();
                                },
                            });
                        }),
                )
                .then(() => {
                    if (chatReport) {
                        requestMoney({
                            report: chatReport,
                            participantParams: {
                                payeeEmail: RORY_EMAIL,
                                payeeAccountID: RORY_ACCOUNT_ID,
                                participant: {login: CARLOS_EMAIL, accountID: CARLOS_ACCOUNT_ID},
                            },
                            transactionParams: {
                                amount,
                                attendees: [],
                                currency: CONST.CURRENCY.USD,
                                created: '',
                                merchant,
                                comment,
                            },
                        });
                    }
                    return waitForBatchedUpdates();
                })
                .then(
                    () =>
                        new Promise<void>((resolve) => {
                            const connection = Onyx.connect({
                                key: ONYXKEYS.COLLECTION.REPORT,
                                waitForCollectionCallback: true,
                                callback: (allReports) => {
                                    Onyx.disconnect(connection);
                                    expenseReport = Object.values(allReports ?? {}).find((report) => report?.type === CONST.REPORT.TYPE.IOU);

                                    resolve();
                                },
                            });
                        }),
                )
                .then(() => {
                    if (chatReport && expenseReport) {
                        payMoneyRequest(CONST.IOU.PAYMENT_TYPE.VBBA, chatReport, expenseReport);
                    }
                    return waitForBatchedUpdates();
                })
                .then(
                    () =>
                        new Promise<void>((resolve) => {
                            const connection = Onyx.connect({
                                key: `${ONYXKEYS.COLLECTION.REPORT_ACTIONS}${expenseReport?.reportID}`,
                                waitForCollectionCallback: false,
                                callback: (allActions) => {
                                    Onyx.disconnect(connection);
                                    expect(Object.values(allActions ?? {})).toEqual(
                                        expect.arrayContaining([
                                            expect.objectContaining({
                                                message: expect.arrayContaining([
                                                    expect.objectContaining({
                                                        html: `paid $${amount / 100}.00 with Expensify`,
                                                        text: `paid $${amount / 100}.00 with Expensify`,
                                                    }),
                                                ]),
                                                originalMessage: expect.objectContaining({
                                                    amount,
                                                    paymentType: CONST.IOU.PAYMENT_TYPE.VBBA,
                                                    type: 'pay',
                                                }),
                                            }),
                                        ]),
                                    );
                                    resolve();
                                },
                            });
                        }),
                )
                .then(
                    () =>
                        new Promise<void>((resolve) => {
                            const connection = Onyx.connect({
                                key: ONYXKEYS.COLLECTION.REPORT,
                                waitForCollectionCallback: true,
                                callback: (allReports) => {
                                    Onyx.disconnect(connection);
                                    const updatedIOUReport = Object.values(allReports ?? {}).find((report) => report?.type === CONST.REPORT.TYPE.IOU);
                                    const updatedChatReport = Object.values(allReports ?? {}).find((report) => report?.reportID === expenseReport?.chatReportID);
                                    expect(updatedIOUReport).toEqual(
                                        expect.objectContaining({
                                            lastMessageHtml: `paid $${amount / 100}.00 with Expensify`,
                                            lastMessageText: `paid $${amount / 100}.00 with Expensify`,
                                            statusNum: CONST.REPORT.STATUS_NUM.REIMBURSED,
                                            stateNum: CONST.REPORT.STATE_NUM.SUBMITTED,
                                        }),
                                    );
                                    expect(updatedChatReport).toEqual(
                                        expect.objectContaining({
                                            lastMessageHtml: `paid $${amount / 100}.00 with Expensify`,
                                            lastMessageText: `paid $${amount / 100}.00 with Expensify`,
                                        }),
                                    );
                                    resolve();
                                },
                            });
                        }),
                );
        });

        it('shows an error when paying results in an error', () => {
            let expenseReport: OnyxEntry<Report>;
            let chatReport: OnyxEntry<Report>;

            Onyx.set(ONYXKEYS.SESSION, {email: CARLOS_EMAIL, accountID: CARLOS_ACCOUNT_ID});
            return waitForBatchedUpdates()
                .then(() => {
                    createWorkspace(CARLOS_EMAIL, true, "Carlos's Workspace");
                    return waitForBatchedUpdates();
                })
                .then(
                    () =>
                        new Promise<void>((resolve) => {
                            const connection = Onyx.connect({
                                key: ONYXKEYS.COLLECTION.REPORT,
                                waitForCollectionCallback: true,
                                callback: (allReports) => {
                                    Onyx.disconnect(connection);
                                    chatReport = Object.values(allReports ?? {}).find((report) => report?.chatType === CONST.REPORT.CHAT_TYPE.POLICY_EXPENSE_CHAT);

                                    resolve();
                                },
                            });
                        }),
                )
                .then(() => {
                    if (chatReport) {
                        requestMoney({
                            report: chatReport,
                            participantParams: {
                                payeeEmail: RORY_EMAIL,
                                payeeAccountID: RORY_ACCOUNT_ID,
                                participant: {login: CARLOS_EMAIL, accountID: CARLOS_ACCOUNT_ID},
                            },
                            transactionParams: {
                                amount,
                                attendees: [],
                                currency: CONST.CURRENCY.USD,
                                created: '',
                                merchant,
                                comment,
                            },
                        });
                    }
                    return waitForBatchedUpdates();
                })
                .then(
                    () =>
                        new Promise<void>((resolve) => {
                            const connection = Onyx.connect({
                                key: ONYXKEYS.COLLECTION.REPORT,
                                waitForCollectionCallback: true,
                                callback: (allReports) => {
                                    Onyx.disconnect(connection);
                                    expenseReport = Object.values(allReports ?? {}).find((report) => report?.type === CONST.REPORT.TYPE.IOU);

                                    resolve();
                                },
                            });
                        }),
                )
                .then(() => {
                    mockFetch?.fail?.();
                    if (chatReport && expenseReport) {
                        payMoneyRequest('ACH', chatReport, expenseReport);
                    }
                    return waitForBatchedUpdates();
                })
                .then(
                    () =>
                        new Promise<void>((resolve) => {
                            const connection = Onyx.connect({
                                key: `${ONYXKEYS.COLLECTION.REPORT_ACTIONS}${expenseReport?.reportID}`,
                                waitForCollectionCallback: false,
                                callback: (allActions) => {
                                    Onyx.disconnect(connection);
                                    const erroredAction = Object.values(allActions ?? {}).find((action) => !isEmptyObject(action?.errors));
                                    expect(Object.values(erroredAction?.errors ?? {}).at(0)).toEqual(translateLocal('iou.error.other'));
                                    resolve();
                                },
                            });
                        }),
                );
        });
    });

    describe('payMoneyRequest', () => {
        it('should apply optimistic data correctly', async () => {
            // Given an outstanding IOU report
            const chatReport = {
                ...createRandomReport(0),
                lastReadTime: DateUtils.getDBTime(),
                lastVisibleActionCreated: DateUtils.getDBTime(),
            };
            const iouReport = {
                ...createRandomReport(1),
                chatType: undefined,
                type: CONST.REPORT.TYPE.IOU,
                total: 10,
            };
            mockFetch?.pause?.();

            jest.advanceTimersByTime(10);

            // When paying the IOU report
            payMoneyRequest(CONST.IOU.PAYMENT_TYPE.ELSEWHERE, chatReport, iouReport);

            await waitForBatchedUpdates();

            // Then the optimistic data should be applied correctly
            const payReportAction = await new Promise<ReportAction | undefined>((resolve) => {
                const connection = Onyx.connect({
                    key: `${ONYXKEYS.COLLECTION.REPORT_ACTIONS}${iouReport.reportID}`,
                    callback: (reportActions) => {
                        Onyx.disconnect(connection);
                        resolve(Object.values(reportActions ?? {}).pop());
                    },
                });
            });

            await new Promise<void>((resolve) => {
                const connection = Onyx.connect({
                    key: `${ONYXKEYS.COLLECTION.REPORT}${chatReport.reportID}`,
                    callback: (report) => {
                        Onyx.disconnect(connection);
                        expect(report?.lastVisibleActionCreated).toBe(chatReport.lastVisibleActionCreated);
                        expect(report?.hasOutstandingChildRequest).toBe(false);
                        expect(report?.iouReportID).toBeUndefined();
                        expect(new Date(report?.lastReadTime ?? '').getTime()).toBeGreaterThan(new Date(chatReport?.lastReadTime ?? '').getTime());
                        expect(report?.lastMessageText).toBe(getReportActionText(payReportAction));
                        expect(report?.lastMessageHtml).toBe(getReportActionHtml(payReportAction));
                        resolve();
                    },
                });
            });

            await new Promise<void>((resolve) => {
                const connection = Onyx.connect({
                    key: `${ONYXKEYS.COLLECTION.REPORT}${iouReport.reportID}`,
                    callback: (report) => {
                        Onyx.disconnect(connection);
                        expect(report?.hasOutstandingChildRequest).toBe(false);
                        expect(report?.statusNum).toBe(CONST.REPORT.STATUS_NUM.REIMBURSED);
                        expect(report?.lastVisibleActionCreated).toBe(payReportAction?.created);
                        expect(report?.lastMessageText).toBe(getReportActionText(payReportAction));
                        expect(report?.lastMessageHtml).toBe(getReportActionHtml(payReportAction));
                        expect(report?.pendingFields).toEqual({
                            preview: CONST.RED_BRICK_ROAD_PENDING_ACTION.UPDATE,
                            reimbursed: CONST.RED_BRICK_ROAD_PENDING_ACTION.UPDATE,
                        });
                        resolve();
                    },
                });
            });

            mockFetch?.resume?.();
        });

        it('calls notifyNewAction for the top most report', () => {
            // Given two expenses in an iou report where one of them held
            const iouReport = buildOptimisticIOUReport(1, 2, 100, '1', 'USD');
            const transaction1 = buildOptimisticTransaction({
                transactionParams: {
                    amount: 100,
                    currency: 'USD',
                    reportID: iouReport.reportID,
                },
            });
            const transaction2 = buildOptimisticTransaction({
                transactionParams: {
                    amount: 100,
                    currency: 'USD',
                    reportID: iouReport.reportID,
                },
            });
            const transactionCollectionDataSet: TransactionCollectionDataSet = {
                [`${ONYXKEYS.COLLECTION.TRANSACTION}${transaction1.transactionID}`]: transaction1,
                [`${ONYXKEYS.COLLECTION.TRANSACTION}${transaction2.transactionID}`]: transaction2,
            };
            const iouActions: ReportAction[] = [];
            [transaction1, transaction2].forEach((transaction) =>
                iouActions.push(buildOptimisticIOUReportAction(CONST.IOU.REPORT_ACTION_TYPE.CREATE, transaction.amount, transaction.currency, '', [], transaction.transactionID)),
            );
            const actions: OnyxInputValue<ReportActions> = {};
            iouActions.forEach((iouAction) => (actions[`${ONYXKEYS.COLLECTION.REPORT_ACTIONS}${iouAction.reportActionID}`] = iouAction));
            const actionCollectionDataSet: ReportActionsCollectionDataSet = {[`${ONYXKEYS.COLLECTION.REPORT_ACTIONS}${iouReport.reportID}`]: actions};

            return waitForBatchedUpdates()
                .then(() => Onyx.multiSet({...transactionCollectionDataSet, ...actionCollectionDataSet}))
                .then(() => {
                    putOnHold(transaction1.transactionID, 'comment', iouReport.reportID);
                    return waitForBatchedUpdates();
                })
                .then(() => {
                    // When partially paying  an iou report from the chat report via the report preview
                    payMoneyRequest(CONST.IOU.PAYMENT_TYPE.ELSEWHERE, {reportID: topMostReportID}, iouReport, false);
                    return waitForBatchedUpdates();
                })
                .then(() => {
                    // Then notifyNewAction should be called on the top most report.
                    expect(notifyNewAction).toHaveBeenCalledWith(topMostReportID, expect.anything());
                });
        });
    });

    describe('a workspace chat with a cancelled payment', () => {
        const amount = 10000;
        const comment = '💸💸💸💸';
        const merchant = 'NASDAQ';

        afterEach(() => {
            mockFetch?.resume?.();
        });

        it("has an iouReportID of the cancelled payment's expense report", () => {
            let expenseReport: OnyxEntry<Report>;
            let chatReport: OnyxEntry<Report>;

            // Given a signed in account, which owns a workspace, and has a policy expense chat
            Onyx.set(ONYXKEYS.SESSION, {email: CARLOS_EMAIL, accountID: CARLOS_ACCOUNT_ID});
            return waitForBatchedUpdates()
                .then(() => {
                    // Which owns a workspace
                    createWorkspace(CARLOS_EMAIL, true, "Carlos's Workspace");
                    return waitForBatchedUpdates();
                })
                .then(() =>
                    getOnyxData({
                        key: ONYXKEYS.COLLECTION.REPORT,
                        waitForCollectionCallback: true,
                        callback: (allReports) => {
                            chatReport = Object.values(allReports ?? {}).find((report) => report?.chatType === CONST.REPORT.CHAT_TYPE.POLICY_EXPENSE_CHAT);
                        },
                    }),
                )
                .then(() => {
                    if (chatReport) {
                        // When an IOU expense is submitted to that policy expense chat
                        requestMoney({
                            report: chatReport,
                            participantParams: {
                                payeeEmail: RORY_EMAIL,
                                payeeAccountID: RORY_ACCOUNT_ID,
                                participant: {login: CARLOS_EMAIL, accountID: CARLOS_ACCOUNT_ID},
                            },
                            transactionParams: {
                                amount,
                                attendees: [],
                                currency: CONST.CURRENCY.USD,
                                created: '',
                                merchant,
                                comment,
                            },
                        });
                    }
                    return waitForBatchedUpdates();
                })
                .then(() =>
                    // And given an expense report has now been created which holds the IOU
                    getOnyxData({
                        key: ONYXKEYS.COLLECTION.REPORT,
                        waitForCollectionCallback: true,
                        callback: (allReports) => {
                            expenseReport = Object.values(allReports ?? {}).find((report) => report?.type === CONST.REPORT.TYPE.IOU);
                        },
                    }),
                )
                .then(() => {
                    // When the expense report is paid elsewhere (but really, any payment option would work)
                    if (chatReport && expenseReport) {
                        payMoneyRequest(CONST.IOU.PAYMENT_TYPE.ELSEWHERE, chatReport, expenseReport);
                    }
                    return waitForBatchedUpdates();
                })
                .then(() => {
                    if (chatReport && expenseReport) {
                        // And when the payment is cancelled
                        cancelPayment(expenseReport, chatReport);
                    }
                    return waitForBatchedUpdates();
                })
                .then(() =>
                    getOnyxData({
                        key: ONYXKEYS.COLLECTION.REPORT,
                        waitForCollectionCallback: true,
                        callback: (allReports) => {
                            const chatReportData = allReports?.[`${ONYXKEYS.COLLECTION.REPORT}${chatReport?.reportID}`];
                            // Then the policy expense chat report has the iouReportID of the IOU expense report
                            expect(chatReportData?.iouReportID).toBe(expenseReport?.reportID);
                        },
                    }),
                );
        });
    });

    describe('deleteMoneyRequest', () => {
        const amount = 10000;
        const comment = 'Send me money please';
        let chatReport: OnyxEntry<Report>;
        let iouReport: OnyxEntry<Report>;
        let createIOUAction: OnyxEntry<ReportAction<typeof CONST.REPORT.ACTIONS.TYPE.IOU>>;
        let transaction: OnyxEntry<Transaction>;
        let thread: OptimisticChatReport;
        const TEST_USER_ACCOUNT_ID = 1;
        const TEST_USER_LOGIN = 'test@test.com';
        let IOU_REPORT_ID: string | undefined;
        let reportActionID;
        const REPORT_ACTION: OnyxEntry<ReportAction> = {
            actionName: CONST.REPORT.ACTIONS.TYPE.ADD_COMMENT,
            actorAccountID: TEST_USER_ACCOUNT_ID,
            automatic: false,
            avatar: 'https://d2k5nsl2zxldvw.cloudfront.net/images/avatars/avatar_3.png',
            message: [{type: 'COMMENT', html: 'Testing a comment', text: 'Testing a comment', translationKey: ''}],
            person: [{type: 'TEXT', style: 'strong', text: 'Test User'}],
            shouldShow: true,
            created: DateUtils.getDBTime(),
            reportActionID: '1',
            originalMessage: {
                html: '',
                whisperedTo: [],
            },
        };

        let reportActions: OnyxCollection<ReportAction>;

        beforeEach(async () => {
            // Given mocks are cleared and helpers are set up
            jest.clearAllMocks();
            PusherHelper.setup();

            // Given a test user is signed in with Onyx setup and some initial data
            await signInWithTestUser(TEST_USER_ACCOUNT_ID, TEST_USER_LOGIN);
            subscribeToUserEvents();
            await waitForBatchedUpdates();
            await setPersonalDetails(TEST_USER_LOGIN, TEST_USER_ACCOUNT_ID);

            // When a submit IOU expense is made
            requestMoney({
                report: chatReport,
                participantParams: {
                    payeeEmail: TEST_USER_LOGIN,
                    payeeAccountID: TEST_USER_ACCOUNT_ID,
                    participant: {login: RORY_EMAIL, accountID: RORY_ACCOUNT_ID},
                },
                transactionParams: {
                    amount,
                    attendees: [],
                    currency: CONST.CURRENCY.USD,
                    created: '',
                    merchant: '',
                    comment,
                },
            });
            await waitForBatchedUpdates();

            // When fetching all reports from Onyx
            const allReports = await new Promise<OnyxCollection<Report>>((resolve) => {
                const connection = Onyx.connect({
                    key: ONYXKEYS.COLLECTION.REPORT,
                    waitForCollectionCallback: true,
                    callback: (reports) => {
                        Onyx.disconnect(connection);
                        resolve(reports);
                    },
                });
            });

            // Then we should have exactly 3 reports
            expect(Object.values(allReports ?? {}).length).toBe(3);

            // Then one of them should be a chat report with relevant properties
            chatReport = Object.values(allReports ?? {}).find((report) => report?.type === CONST.REPORT.TYPE.CHAT);
            expect(chatReport).toBeTruthy();
            expect(chatReport).toHaveProperty('reportID');
            expect(chatReport).toHaveProperty('iouReportID');

            // Then one of them should be an IOU report with relevant properties
            iouReport = Object.values(allReports ?? {}).find((report) => report?.type === CONST.REPORT.TYPE.IOU);
            expect(iouReport).toBeTruthy();
            expect(iouReport).toHaveProperty('reportID');
            expect(iouReport).toHaveProperty('chatReportID');

            // Then their IDs should reference each other
            expect(chatReport?.iouReportID).toBe(iouReport?.reportID);
            expect(iouReport?.chatReportID).toBe(chatReport?.reportID);

            // Storing IOU Report ID for further reference
            IOU_REPORT_ID = chatReport?.iouReportID;

            await waitForBatchedUpdates();

            // When fetching all report actions from Onyx
            const allReportActions = await new Promise<OnyxCollection<ReportActions>>((resolve) => {
                const connection = Onyx.connect({
                    key: ONYXKEYS.COLLECTION.REPORT_ACTIONS,
                    waitForCollectionCallback: true,
                    callback: (actions) => {
                        Onyx.disconnect(connection);
                        resolve(actions);
                    },
                });
            });

            // Then we should find an IOU action with specific properties
            const reportActionsForIOUReport = allReportActions?.[`${ONYXKEYS.COLLECTION.REPORT_ACTIONS}${chatReport?.iouReportID}`];
            createIOUAction = Object.values(reportActionsForIOUReport ?? {}).find((reportAction): reportAction is ReportAction<typeof CONST.REPORT.ACTIONS.TYPE.IOU> =>
                isMoneyRequestAction(reportAction),
            );
            expect(createIOUAction).toBeTruthy();
            expect(createIOUAction && getOriginalMessage(createIOUAction)?.IOUReportID).toBe(iouReport?.reportID);

            // When fetching all transactions from Onyx
            const allTransactions = await new Promise<OnyxCollection<Transaction>>((resolve) => {
                const connection = Onyx.connect({
                    key: ONYXKEYS.COLLECTION.TRANSACTION,
                    waitForCollectionCallback: true,
                    callback: (transactions) => {
                        Onyx.disconnect(connection);
                        resolve(transactions);
                    },
                });
            });

            // Then we should find a specific transaction with relevant properties
            transaction = Object.values(allTransactions ?? {}).find((t) => t);
            expect(transaction).toBeTruthy();
            expect(transaction?.amount).toBe(amount);
            expect(transaction?.reportID).toBe(iouReport?.reportID);
            expect(createIOUAction && getOriginalMessage(createIOUAction)?.IOUTransactionID).toBe(transaction?.transactionID);
        });

        afterEach(PusherHelper.teardown);

        it('delete an expense (IOU Action and transaction) successfully', async () => {
            // Given the fetch operations are paused and an expense is initiated
            mockFetch?.pause?.();

            if (transaction && createIOUAction) {
                // When the expense is deleted
                deleteMoneyRequest(transaction?.transactionID, createIOUAction, true);
            }
            await waitForBatchedUpdates();

            // Then we check if the IOU report action is removed from the report actions collection
            let reportActionsForReport = await new Promise<OnyxCollection<ReportAction>>((resolve) => {
                const connection = Onyx.connect({
                    key: `${ONYXKEYS.COLLECTION.REPORT_ACTIONS}${iouReport?.reportID}`,
                    waitForCollectionCallback: false,
                    callback: (actionsForReport) => {
                        Onyx.disconnect(connection);
                        resolve(actionsForReport);
                    },
                });
            });

            createIOUAction = Object.values(reportActionsForReport ?? {}).find((reportAction): reportAction is ReportAction<typeof CONST.REPORT.ACTIONS.TYPE.IOU> =>
                isMoneyRequestAction(reportAction),
            );
            // Then the IOU Action should be truthy for offline support.
            expect(createIOUAction).toBeTruthy();

            // Then we check if the transaction is removed from the transactions collection
            const t = await new Promise<OnyxEntry<Transaction>>((resolve) => {
                const connection = Onyx.connect({
                    key: `${ONYXKEYS.COLLECTION.TRANSACTION}${transaction?.transactionID}`,
                    waitForCollectionCallback: false,
                    callback: (transactionResult) => {
                        Onyx.disconnect(connection);
                        resolve(transactionResult);
                    },
                });
            });

            expect(t).toBeFalsy();

            // Given fetch operations are resumed
            mockFetch?.resume?.();
            await waitForBatchedUpdates();

            // Then we recheck the IOU report action from the report actions collection
            reportActionsForReport = await new Promise<OnyxCollection<ReportAction>>((resolve) => {
                const connection = Onyx.connect({
                    key: `${ONYXKEYS.COLLECTION.REPORT_ACTIONS}${iouReport?.reportID}`,
                    waitForCollectionCallback: false,
                    callback: (actionsForReport) => {
                        Onyx.disconnect(connection);
                        resolve(actionsForReport);
                    },
                });
            });

            createIOUAction = Object.values(reportActionsForReport ?? {}).find((reportAction): reportAction is ReportAction<typeof CONST.REPORT.ACTIONS.TYPE.IOU> =>
                isMoneyRequestAction(reportAction),
            );
            expect(createIOUAction).toBeFalsy();

            // Then we recheck the transaction from the transactions collection
            const tr = await new Promise<OnyxEntry<Transaction>>((resolve) => {
                const connection = Onyx.connect({
                    key: `${ONYXKEYS.COLLECTION.TRANSACTION}${transaction?.transactionID}`,
                    waitForCollectionCallback: false,
                    callback: (transactionResult) => {
                        Onyx.disconnect(connection);
                        resolve(transactionResult);
                    },
                });
            });

            expect(tr).toBeFalsy();
        });

        it('delete the IOU report when there are no visible comments left in the IOU report', async () => {
            // Given an IOU report and a paused fetch state
            mockFetch?.pause?.();

            if (transaction && createIOUAction) {
                // When the IOU expense is deleted
                deleteMoneyRequest(transaction?.transactionID, createIOUAction, true);
            }
            await waitForBatchedUpdates();

            let report = await new Promise<OnyxEntry<Report>>((resolve) => {
                const connection = Onyx.connect({
                    key: `${ONYXKEYS.COLLECTION.REPORT}${iouReport?.reportID}`,
                    waitForCollectionCallback: false,
                    callback: (res) => {
                        Onyx.disconnect(connection);
                        resolve(res);
                    },
                });
            });

            // Then the report should be truthy for offline support
            expect(report).toBeTruthy();

            // Given the resumed fetch state
            mockFetch?.resume?.();
            await waitForBatchedUpdates();

            report = await new Promise<OnyxEntry<Report>>((resolve) => {
                const connection = Onyx.connect({
                    key: `${ONYXKEYS.COLLECTION.REPORT}${iouReport?.reportID}`,
                    waitForCollectionCallback: false,
                    callback: (res) => {
                        Onyx.disconnect(connection);
                        resolve(res);
                    },
                });
            });

            // Then the report should be falsy so that there is no trace of the expense.
            expect(report).toBeFalsy();
        });

        it('does not delete the IOU report when there are visible comments left in the IOU report', async () => {
            // Given the initial setup is completed
            await waitForBatchedUpdates();

            Onyx.connect({
                key: `${ONYXKEYS.COLLECTION.REPORT_ACTIONS}${IOU_REPORT_ID}`,
                callback: (val) => (reportActions = val),
            });
            await waitForBatchedUpdates();

            jest.advanceTimersByTime(10);

            // When a comment is added to the IOU report
            if (IOU_REPORT_ID) {
                addComment(IOU_REPORT_ID, 'Testing a comment');
            }
            await waitForBatchedUpdates();

            // Then verify that the comment is correctly added
            const resultAction = Object.values(reportActions ?? {}).find((reportAction) => reportAction?.actionName === CONST.REPORT.ACTIONS.TYPE.ADD_COMMENT);
            reportActionID = resultAction?.reportActionID;

            expect(resultAction?.message).toEqual(REPORT_ACTION.message);
            expect(resultAction?.person).toEqual(REPORT_ACTION.person);
            expect(resultAction?.pendingAction).toBeUndefined();

            await waitForBatchedUpdates();

            // Verify there are three actions (created + iou + addcomment) and our optimistic comment has been removed
            expect(Object.values(reportActions ?? {}).length).toBe(3);

            // Then check the loading state of our action
            const resultActionAfterUpdate = reportActionID ? reportActions?.[reportActionID] : undefined;
            expect(resultActionAfterUpdate?.pendingAction).toBeUndefined();

            // When we attempt to delete an expense from the IOU report
            mockFetch?.pause?.();
            if (transaction && createIOUAction) {
                deleteMoneyRequest(transaction?.transactionID, createIOUAction, false);
            }
            await waitForBatchedUpdates();

            // Then expect that the IOU report still exists
            let allReports = await new Promise<OnyxCollection<Report>>((resolve) => {
                const connection = Onyx.connect({
                    key: ONYXKEYS.COLLECTION.REPORT,
                    waitForCollectionCallback: true,
                    callback: (reports) => {
                        Onyx.disconnect(connection);
                        resolve(reports);
                    },
                });
            });

            await waitForBatchedUpdates();

            iouReport = Object.values(allReports ?? {}).find((report) => isIOUReport(report));
            expect(iouReport).toBeTruthy();
            expect(iouReport).toHaveProperty('reportID');
            expect(iouReport).toHaveProperty('chatReportID');

            // Given the resumed fetch state
            mockFetch?.resume?.();

            allReports = await new Promise<OnyxCollection<Report>>((resolve) => {
                const connection = Onyx.connect({
                    key: ONYXKEYS.COLLECTION.REPORT,
                    waitForCollectionCallback: true,
                    callback: (reports) => {
                        Onyx.disconnect(connection);
                        resolve(reports);
                    },
                });
            });
            // Then expect that the IOU report still exists
            iouReport = Object.values(allReports ?? {}).find((report) => isIOUReport(report));
            expect(iouReport).toBeTruthy();
            expect(iouReport).toHaveProperty('reportID');
            expect(iouReport).toHaveProperty('chatReportID');
        });

        it('delete the transaction thread if there are no visible comments in the thread', async () => {
            // Given all promises are resolved
            await waitForBatchedUpdates();
            jest.advanceTimersByTime(10);

            // Given a transaction thread
            thread = buildTransactionThread(createIOUAction, iouReport);

            expect(thread.participants).toStrictEqual({[CARLOS_ACCOUNT_ID]: {notificationPreference: CONST.REPORT.NOTIFICATION_PREFERENCE.HIDDEN, role: CONST.REPORT.ROLE.ADMIN}});

            Onyx.connect({
                key: `${ONYXKEYS.COLLECTION.REPORT_ACTIONS}${thread.reportID}`,
                callback: (val) => (reportActions = val),
            });

            await waitForBatchedUpdates();

            jest.advanceTimersByTime(10);

            // Given User logins from the participant accounts
            const participantAccountIDs = Object.keys(thread.participants ?? {}).map(Number);
            const userLogins = getLoginsByAccountIDs(participantAccountIDs);

            // When Opening a thread report with the given details
            openReport(thread.reportID, '', userLogins, thread, createIOUAction?.reportActionID);
            await waitForBatchedUpdates();

            // Then The iou action has the transaction report id as a child report ID
            const allReportActions = await new Promise<OnyxCollection<ReportActions>>((resolve) => {
                const connection = Onyx.connect({
                    key: ONYXKEYS.COLLECTION.REPORT_ACTIONS,
                    waitForCollectionCallback: true,
                    callback: (actions) => {
                        Onyx.disconnect(connection);
                        resolve(actions);
                    },
                });
            });
            const reportActionsForIOUReport = allReportActions?.[`${ONYXKEYS.COLLECTION.REPORT_ACTIONS}${chatReport?.iouReportID}`];
            createIOUAction = Object.values(reportActionsForIOUReport ?? {}).find((reportAction): reportAction is ReportAction<typeof CONST.REPORT.ACTIONS.TYPE.IOU> =>
                isMoneyRequestAction(reportAction),
            );
            expect(createIOUAction?.childReportID).toBe(thread.reportID);

            await waitForBatchedUpdates();

            // Given Fetch is paused and timers have advanced
            mockFetch?.pause?.();
            jest.advanceTimersByTime(10);

            if (transaction && createIOUAction) {
                // When Deleting an expense
                deleteMoneyRequest(transaction?.transactionID, createIOUAction, false);
            }
            await waitForBatchedUpdates();

            // Then The report for the given thread ID does not exist
            let report = await new Promise<OnyxEntry<Report>>((resolve) => {
                const connection = Onyx.connect({
                    key: `${ONYXKEYS.COLLECTION.REPORT}${thread.reportID}`,
                    waitForCollectionCallback: false,
                    callback: (reportData) => {
                        Onyx.disconnect(connection);
                        resolve(reportData);
                    },
                });
            });

            expect(report?.reportID).toBeFalsy();
            mockFetch?.resume?.();

            // Then After resuming fetch, the report for the given thread ID still does not exist
            report = await new Promise<OnyxEntry<Report>>((resolve) => {
                const connection = Onyx.connect({
                    key: `${ONYXKEYS.COLLECTION.REPORT}${thread.reportID}`,
                    waitForCollectionCallback: false,
                    callback: (reportData) => {
                        Onyx.disconnect(connection);
                        resolve(reportData);
                    },
                });
            });

            expect(report?.reportID).toBeFalsy();
        });

        it('delete the transaction thread if there are only changelogs (i.e. MODIFIED_EXPENSE actions) in the thread', async () => {
            // Given all promises are resolved
            await waitForBatchedUpdates();
            jest.advanceTimersByTime(10);

            // Given a transaction thread
            thread = buildTransactionThread(createIOUAction, iouReport);

            Onyx.connect({
                key: `${ONYXKEYS.COLLECTION.REPORT_ACTIONS}${thread.reportID}`,
                callback: (val) => (reportActions = val),
            });

            await waitForBatchedUpdates();

            jest.advanceTimersByTime(10);

            // Given User logins from the participant accounts
            const participantAccountIDs = Object.keys(thread.participants ?? {}).map(Number);
            const userLogins = getLoginsByAccountIDs(participantAccountIDs);

            // When Opening a thread report with the given details
            openReport(thread.reportID, '', userLogins, thread, createIOUAction?.reportActionID);
            await waitForBatchedUpdates();

            // Then The iou action has the transaction report id as a child report ID
            const allReportActions = await new Promise<OnyxCollection<ReportActions>>((resolve) => {
                const connection = Onyx.connect({
                    key: ONYXKEYS.COLLECTION.REPORT_ACTIONS,
                    waitForCollectionCallback: true,
                    callback: (actions) => {
                        Onyx.disconnect(connection);
                        resolve(actions);
                    },
                });
            });
            const reportActionsForIOUReport = allReportActions?.[`${ONYXKEYS.COLLECTION.REPORT_ACTIONS}${chatReport?.iouReportID}`];
            createIOUAction = Object.values(reportActionsForIOUReport ?? {}).find((reportAction): reportAction is ReportAction<typeof CONST.REPORT.ACTIONS.TYPE.IOU> =>
                isMoneyRequestAction(reportAction),
            );
            expect(createIOUAction?.childReportID).toBe(thread.reportID);

            await waitForBatchedUpdates();

            jest.advanceTimersByTime(10);
            if (transaction && createIOUAction) {
                updateMoneyRequestAmountAndCurrency({
                    transactionID: transaction.transactionID,
                    transactionThreadReportID: thread.reportID,
                    amount: 20000,
                    currency: CONST.CURRENCY.USD,
                    taxAmount: 0,
                    taxCode: '',
                    policy: {
                        id: '123',
                        role: 'user',
                        type: CONST.POLICY.TYPE.TEAM,
                        name: '',
                        owner: '',
                        outputCurrency: '',
                        isPolicyExpenseChatEnabled: false,
                    },
                    policyTagList: {},
                    policyCategories: {},
                });
            }
            await waitForBatchedUpdates();

            // Verify there are two actions (created + changelog)
            expect(Object.values(reportActions ?? {}).length).toBe(2);

            // Fetch the updated IOU Action from Onyx
            await new Promise<void>((resolve) => {
                const connection = Onyx.connect({
                    key: `${ONYXKEYS.COLLECTION.REPORT_ACTIONS}${iouReport?.reportID}`,
                    waitForCollectionCallback: false,
                    callback: (reportActionsForReport) => {
                        Onyx.disconnect(connection);
                        createIOUAction = Object.values(reportActionsForReport ?? {}).find((reportAction): reportAction is ReportAction<typeof CONST.REPORT.ACTIONS.TYPE.IOU> =>
                            isMoneyRequestAction(reportAction),
                        );
                        resolve();
                    },
                });
            });

            if (transaction && createIOUAction) {
                // When Deleting an expense
                deleteMoneyRequest(transaction?.transactionID, createIOUAction, false);
            }
            await waitForBatchedUpdates();

            // Then, the report for the given thread ID does not exist
            const report = await new Promise<OnyxEntry<Report>>((resolve) => {
                const connection = Onyx.connect({
                    key: `${ONYXKEYS.COLLECTION.REPORT}${thread.reportID}`,
                    waitForCollectionCallback: false,
                    callback: (reportData) => {
                        Onyx.disconnect(connection);
                        resolve(reportData);
                    },
                });
            });

            expect(report?.reportID).toBeFalsy();
        });

        it('does not delete the transaction thread if there are visible comments in the thread', async () => {
            // Given initial environment is set up
            await waitForBatchedUpdates();

            // Given a transaction thread
            thread = buildTransactionThread(createIOUAction, iouReport);

            expect(thread.participants).toEqual({[CARLOS_ACCOUNT_ID]: {notificationPreference: CONST.REPORT.NOTIFICATION_PREFERENCE.HIDDEN, role: CONST.REPORT.ROLE.ADMIN}});

            const participantAccountIDs = Object.keys(thread.participants ?? {}).map(Number);
            const userLogins = getLoginsByAccountIDs(participantAccountIDs);
            jest.advanceTimersByTime(10);
            openReport(thread.reportID, '', userLogins, thread, createIOUAction?.reportActionID);
            await waitForBatchedUpdates();

            Onyx.connect({
                key: `${ONYXKEYS.COLLECTION.REPORT_ACTIONS}${thread.reportID}`,
                callback: (val) => (reportActions = val),
            });
            await waitForBatchedUpdates();

            await new Promise<void>((resolve) => {
                const connection = Onyx.connect({
                    key: `${ONYXKEYS.COLLECTION.REPORT}${thread.reportID}`,
                    callback: (report) => {
                        Onyx.disconnect(connection);
                        expect(report).toBeTruthy();
                        resolve();
                    },
                });
            });

            jest.advanceTimersByTime(10);

            // When a comment is added
            addComment(thread.reportID, 'Testing a comment');
            await waitForBatchedUpdates();

            // Then comment details should match the expected report action
            const resultAction = Object.values(reportActions ?? {}).find((reportAction) => reportAction?.actionName === CONST.REPORT.ACTIONS.TYPE.ADD_COMMENT);
            reportActionID = resultAction?.reportActionID;
            expect(resultAction?.message).toEqual(REPORT_ACTION.message);
            expect(resultAction?.person).toEqual(REPORT_ACTION.person);

            await waitForBatchedUpdates();

            // Then the report should have 2 actions
            expect(Object.values(reportActions ?? {}).length).toBe(2);
            const resultActionAfter = reportActionID ? reportActions?.[reportActionID] : undefined;
            expect(resultActionAfter?.pendingAction).toBeUndefined();

            mockFetch?.pause?.();

            if (transaction && createIOUAction) {
                // When deleting expense
                deleteMoneyRequest(transaction?.transactionID, createIOUAction, false);
            }
            await waitForBatchedUpdates();

            // Then the transaction thread report should still exist
            await new Promise<void>((resolve) => {
                const connection = Onyx.connect({
                    key: `${ONYXKEYS.COLLECTION.REPORT}${thread.reportID}`,
                    waitForCollectionCallback: false,
                    callback: (report) => {
                        Onyx.disconnect(connection);
                        expect(report).toBeTruthy();
                        resolve();
                    },
                });
            });

            // When fetch resumes
            // Then the transaction thread report should still exist
            mockFetch?.resume?.();
            await new Promise<void>((resolve) => {
                const connection = Onyx.connect({
                    key: `${ONYXKEYS.COLLECTION.REPORT}${thread.reportID}`,
                    callback: (report) => {
                        Onyx.disconnect(connection);
                        expect(report).toBeTruthy();
                        resolve();
                    },
                });
            });
        });

        it('update the moneyRequestPreview to show [Deleted expense] when appropriate', async () => {
            await waitForBatchedUpdates();

            // Given a thread report

            jest.advanceTimersByTime(10);
            thread = buildTransactionThread(createIOUAction, iouReport);

            expect(thread.participants).toStrictEqual({[CARLOS_ACCOUNT_ID]: {notificationPreference: CONST.REPORT.NOTIFICATION_PREFERENCE.HIDDEN, role: CONST.REPORT.ROLE.ADMIN}});

            Onyx.connect({
                key: `${ONYXKEYS.COLLECTION.REPORT_ACTIONS}${thread.reportID}`,
                callback: (val) => (reportActions = val),
            });
            await waitForBatchedUpdates();

            jest.advanceTimersByTime(10);
            const participantAccountIDs = Object.keys(thread.participants ?? {}).map(Number);
            const userLogins = getLoginsByAccountIDs(participantAccountIDs);
            openReport(thread.reportID, '', userLogins, thread, createIOUAction?.reportActionID);

            await waitForBatchedUpdates();

            const allReportActions = await new Promise<OnyxCollection<ReportActions>>((resolve) => {
                const connection = Onyx.connect({
                    key: ONYXKEYS.COLLECTION.REPORT_ACTIONS,
                    waitForCollectionCallback: true,
                    callback: (actions) => {
                        Onyx.disconnect(connection);
                        resolve(actions);
                    },
                });
            });

            const reportActionsForIOUReport = allReportActions?.[`${ONYXKEYS.COLLECTION.REPORT_ACTIONS}${chatReport?.iouReportID}`];
            createIOUAction = Object.values(reportActionsForIOUReport ?? {}).find((reportAction): reportAction is ReportAction<typeof CONST.REPORT.ACTIONS.TYPE.IOU> =>
                isMoneyRequestAction(reportAction),
            );
            expect(createIOUAction?.childReportID).toBe(thread.reportID);

            await waitForBatchedUpdates();

            // Given an added comment to the thread report

            jest.advanceTimersByTime(10);

            addComment(thread.reportID, 'Testing a comment');
            await waitForBatchedUpdates();

            // Fetch the updated IOU Action from Onyx due to addition of comment to transaction thread.
            // This needs to be fetched as `deleteMoneyRequest` depends on `childVisibleActionCount` in `createIOUAction`.
            await new Promise<void>((resolve) => {
                const connection = Onyx.connect({
                    key: `${ONYXKEYS.COLLECTION.REPORT_ACTIONS}${iouReport?.reportID}`,
                    waitForCollectionCallback: false,
                    callback: (reportActionsForReport) => {
                        Onyx.disconnect(connection);
                        createIOUAction = Object.values(reportActionsForReport ?? {}).find((reportAction): reportAction is ReportAction<typeof CONST.REPORT.ACTIONS.TYPE.IOU> =>
                            isMoneyRequestAction(reportAction),
                        );
                        resolve();
                    },
                });
            });

            let resultAction = Object.values(reportActions ?? {}).find((reportAction) => reportAction?.actionName === CONST.REPORT.ACTIONS.TYPE.ADD_COMMENT);
            reportActionID = resultAction?.reportActionID;

            expect(resultAction?.message).toEqual(REPORT_ACTION.message);
            expect(resultAction?.person).toEqual(REPORT_ACTION.person);
            expect(resultAction?.pendingAction).toBeUndefined();

            await waitForBatchedUpdates();

            // Verify there are three actions (created + addcomment) and our optimistic comment has been removed
            expect(Object.values(reportActions ?? {}).length).toBe(2);

            let resultActionAfterUpdate = reportActionID ? reportActions?.[reportActionID] : undefined;

            // Verify that our action is no longer in the loading state
            expect(resultActionAfterUpdate?.pendingAction).toBeUndefined();

            await waitForBatchedUpdates();

            // Given an added comment to the IOU report

            Onyx.connect({
                key: `${ONYXKEYS.COLLECTION.REPORT_ACTIONS}${IOU_REPORT_ID}`,
                callback: (val) => (reportActions = val),
            });
            await waitForBatchedUpdates();

            jest.advanceTimersByTime(10);

            if (IOU_REPORT_ID) {
                addComment(IOU_REPORT_ID, 'Testing a comment');
            }
            await waitForBatchedUpdates();

            resultAction = Object.values(reportActions ?? {}).find((reportAction) => reportAction?.actionName === CONST.REPORT.ACTIONS.TYPE.ADD_COMMENT);
            reportActionID = resultAction?.reportActionID;

            expect(resultAction?.message).toEqual(REPORT_ACTION.message);
            expect(resultAction?.person).toEqual(REPORT_ACTION.person);
            expect(resultAction?.pendingAction).toBeUndefined();

            await waitForBatchedUpdates();

            // Verify there are three actions (created + iou + addcomment) and our optimistic comment has been removed
            expect(Object.values(reportActions ?? {}).length).toBe(3);

            resultActionAfterUpdate = reportActionID ? reportActions?.[reportActionID] : undefined;

            // Verify that our action is no longer in the loading state
            expect(resultActionAfterUpdate?.pendingAction).toBeUndefined();

            mockFetch?.pause?.();
            if (transaction && createIOUAction) {
                // When we delete the expense
                deleteMoneyRequest(transaction.transactionID, createIOUAction, false);
            }
            await waitForBatchedUpdates();

            // Then we expect the moneyRequestPreview to show [Deleted expense]

            await new Promise<void>((resolve) => {
                const connection = Onyx.connect({
                    key: `${ONYXKEYS.COLLECTION.REPORT_ACTIONS}${iouReport?.reportID}`,
                    waitForCollectionCallback: false,
                    callback: (reportActionsForReport) => {
                        Onyx.disconnect(connection);
                        createIOUAction = Object.values(reportActionsForReport ?? {}).find((reportAction): reportAction is ReportAction<typeof CONST.REPORT.ACTIONS.TYPE.IOU> =>
                            isMoneyRequestAction(reportAction),
                        );
                        expect(getReportActionMessage(createIOUAction)?.isDeletedParentAction).toBeTruthy();
                        resolve();
                    },
                });
            });

            // When we resume fetch
            mockFetch?.resume?.();

            // Then we expect the moneyRequestPreview to show [Deleted expense]

            await new Promise<void>((resolve) => {
                const connection = Onyx.connect({
                    key: `${ONYXKEYS.COLLECTION.REPORT_ACTIONS}${iouReport?.reportID}`,
                    waitForCollectionCallback: false,
                    callback: (reportActionsForReport) => {
                        Onyx.disconnect(connection);
                        createIOUAction = Object.values(reportActionsForReport ?? {}).find((reportAction): reportAction is ReportAction<typeof CONST.REPORT.ACTIONS.TYPE.IOU> =>
                            isMoneyRequestAction(reportAction),
                        );
                        expect(getReportActionMessage(createIOUAction)?.isDeletedParentAction).toBeTruthy();
                        resolve();
                    },
                });
            });
        });

        it('update IOU report and reportPreview with new totals and messages if the IOU report is not deleted', async () => {
            await waitForBatchedUpdates();
            Onyx.connect({
                key: `${ONYXKEYS.COLLECTION.REPORT}${iouReport?.reportID}`,
                callback: (val) => (iouReport = val),
            });
            await waitForBatchedUpdates();

            // Given a second expense in addition to the first one

            jest.advanceTimersByTime(10);
            const amount2 = 20000;
            const comment2 = 'Send me money please 2';
            if (chatReport) {
                requestMoney({
                    report: chatReport,
                    participantParams: {
                        payeeEmail: TEST_USER_LOGIN,
                        payeeAccountID: TEST_USER_ACCOUNT_ID,
                        participant: {login: RORY_EMAIL, accountID: RORY_ACCOUNT_ID},
                    },
                    transactionParams: {
                        amount: amount2,
                        attendees: [],
                        currency: CONST.CURRENCY.USD,
                        created: '',
                        merchant: '',
                        comment: comment2,
                    },
                });
            }

            await waitForBatchedUpdates();

            // Then we expect the IOU report and reportPreview to update with new totals

            expect(iouReport).toBeTruthy();
            expect(iouReport).toHaveProperty('reportID');
            expect(iouReport).toHaveProperty('chatReportID');
            expect(iouReport?.total).toBe(30000);

            const ioupreview = chatReport?.reportID && iouReport?.reportID ? getReportPreviewAction(chatReport.reportID, iouReport.reportID) : undefined;
            expect(ioupreview).toBeTruthy();
            expect(getReportActionText(ioupreview)).toBe('rory@expensifail.com owes $300.00');

            // When we delete the first expense
            mockFetch?.pause?.();
            jest.advanceTimersByTime(10);
            if (transaction && createIOUAction) {
                deleteMoneyRequest(transaction.transactionID, createIOUAction, false);
            }
            await waitForBatchedUpdates();

            // Then we expect the IOU report and reportPreview to update with new totals

            expect(iouReport).toBeTruthy();
            expect(iouReport).toHaveProperty('reportID');
            expect(iouReport).toHaveProperty('chatReportID');
            expect(iouReport?.total).toBe(20000);

            // When we resume
            mockFetch?.resume?.();

            // Then we expect the IOU report and reportPreview to update with new totals
            expect(iouReport).toBeTruthy();
            expect(iouReport).toHaveProperty('reportID');
            expect(iouReport).toHaveProperty('chatReportID');
            expect(iouReport?.total).toBe(20000);
        });

        it('navigate the user correctly to the iou Report when appropriate', async () => {
            await waitForBatchedUpdates();

            Onyx.connect({
                key: `${ONYXKEYS.COLLECTION.REPORT_ACTIONS}${IOU_REPORT_ID}`,
                callback: (val) => (reportActions = val),
            });
            await waitForBatchedUpdates();

            // Given an added comment to the iou report

            jest.advanceTimersByTime(10);

            if (IOU_REPORT_ID) {
                addComment(IOU_REPORT_ID, 'Testing a comment');
            }
            await waitForBatchedUpdates();

            const resultAction = Object.values(reportActions ?? {}).find((reportAction) => reportAction?.actionName === CONST.REPORT.ACTIONS.TYPE.ADD_COMMENT);
            reportActionID = resultAction?.reportActionID;

            expect(resultAction?.message).toEqual(REPORT_ACTION.message);
            expect(resultAction?.person).toEqual(REPORT_ACTION.person);

            await waitForBatchedUpdates();

            // Verify there are three actions (created + iou + addcomment) and our optimistic comment has been removed
            expect(Object.values(reportActions ?? {}).length).toBe(3);

            await waitForBatchedUpdates();

            // Given a thread report

            jest.advanceTimersByTime(10);
            thread = buildTransactionThread(createIOUAction, iouReport);

            expect(thread.participants).toStrictEqual({[CARLOS_ACCOUNT_ID]: {notificationPreference: CONST.REPORT.NOTIFICATION_PREFERENCE.HIDDEN, role: CONST.REPORT.ROLE.ADMIN}});

            Onyx.connect({
                key: `${ONYXKEYS.COLLECTION.REPORT_ACTIONS}${thread.reportID}`,
                callback: (val) => (reportActions = val),
            });
            await waitForBatchedUpdates();

            jest.advanceTimersByTime(10);
            const participantAccountIDs = Object.keys(thread.participants ?? {}).map(Number);
            const userLogins = getLoginsByAccountIDs(participantAccountIDs);
            openReport(thread.reportID, '', userLogins, thread, createIOUAction?.reportActionID);
            await waitForBatchedUpdates();

            const allReportActions = await new Promise<OnyxCollection<ReportActions>>((resolve) => {
                const connection = Onyx.connect({
                    key: ONYXKEYS.COLLECTION.REPORT_ACTIONS,
                    waitForCollectionCallback: true,
                    callback: (actions) => {
                        Onyx.disconnect(connection);
                        resolve(actions);
                    },
                });
            });

            const reportActionsForIOUReport = allReportActions?.[`${ONYXKEYS.COLLECTION.REPORT_ACTIONS}${chatReport?.iouReportID}`];
            createIOUAction = Object.values(reportActionsForIOUReport ?? {}).find((reportAction): reportAction is ReportAction<typeof CONST.REPORT.ACTIONS.TYPE.IOU> =>
                isMoneyRequestAction(reportAction),
            );
            expect(createIOUAction?.childReportID).toBe(thread.reportID);

            await waitForBatchedUpdates();

            // When we delete the expense in SingleTransactionView and we should not delete the IOU report

            mockFetch?.pause?.();

            let navigateToAfterDelete;
            if (transaction && createIOUAction) {
                navigateToAfterDelete = deleteMoneyRequest(transaction.transactionID, createIOUAction, true);
            }
            await waitForBatchedUpdates();

            let allReports = await new Promise<OnyxCollection<Report>>((resolve) => {
                const connection = Onyx.connect({
                    key: ONYXKEYS.COLLECTION.REPORT,
                    waitForCollectionCallback: true,
                    callback: (reports) => {
                        Onyx.disconnect(connection);
                        resolve(reports);
                    },
                });
            });

            await waitForBatchedUpdates();

            iouReport = Object.values(allReports ?? {}).find((report) => isIOUReport(report));
            expect(iouReport).toBeTruthy();
            expect(iouReport).toHaveProperty('reportID');
            expect(iouReport).toHaveProperty('chatReportID');

            mockFetch?.resume?.();

            allReports = await new Promise<OnyxCollection<Report>>((resolve) => {
                const connection = Onyx.connect({
                    key: ONYXKEYS.COLLECTION.REPORT,
                    waitForCollectionCallback: true,
                    callback: (reports) => {
                        Onyx.disconnect(connection);
                        resolve(reports);
                    },
                });
            });

            iouReport = Object.values(allReports ?? {}).find((report) => isIOUReport(report));
            expect(iouReport).toBeTruthy();
            expect(iouReport).toHaveProperty('reportID');
            expect(iouReport).toHaveProperty('chatReportID');

            // Then we expect to navigate to the iou report

            expect(IOU_REPORT_ID).not.toBeUndefined();
            if (IOU_REPORT_ID) {
                expect(navigateToAfterDelete).toEqual(ROUTES.REPORT_WITH_ID.getRoute(IOU_REPORT_ID));
            }
        });

        it('navigate the user correctly to the chat Report when appropriate', () => {
            let navigateToAfterDelete;
            if (transaction && createIOUAction) {
                // When we delete the expense and we should delete the IOU report
                navigateToAfterDelete = deleteMoneyRequest(transaction.transactionID, createIOUAction, false);
            }
            // Then we expect to navigate to the chat report
            expect(chatReport?.reportID).not.toBeUndefined();

            if (chatReport?.reportID) {
                expect(navigateToAfterDelete).toEqual(ROUTES.REPORT_WITH_ID.getRoute(chatReport?.reportID));
            }
        });
    });

    describe('submitReport', () => {
        it('correctly submits a report', () => {
            const amount = 10000;
            const comment = '💸💸💸💸';
            const merchant = 'NASDAQ';
            let expenseReport: OnyxEntry<Report>;
            let chatReport: OnyxEntry<Report>;
            return waitForBatchedUpdates()
                .then(() => {
                    const policyID = generatePolicyID();
                    createWorkspace(CARLOS_EMAIL, true, "Carlos's Workspace", policyID);

                    // Change the approval mode for the policy since default is Submit and Close
                    setWorkspaceApprovalMode(policyID, CARLOS_EMAIL, CONST.POLICY.APPROVAL_MODE.BASIC);
                    return waitForBatchedUpdates();
                })
                .then(
                    () =>
                        new Promise<void>((resolve) => {
                            const connection = Onyx.connect({
                                key: ONYXKEYS.COLLECTION.REPORT,
                                waitForCollectionCallback: true,
                                callback: (allReports) => {
                                    Onyx.disconnect(connection);
                                    chatReport = Object.values(allReports ?? {}).find((report) => report?.chatType === CONST.REPORT.CHAT_TYPE.POLICY_EXPENSE_CHAT);

                                    resolve();
                                },
                            });
                        }),
                )
                .then(() => {
                    if (chatReport) {
                        requestMoney({
                            report: chatReport,
                            participantParams: {
                                payeeEmail: RORY_EMAIL,
                                payeeAccountID: RORY_ACCOUNT_ID,
                                participant: {login: CARLOS_EMAIL, accountID: CARLOS_ACCOUNT_ID, isPolicyExpenseChat: true, reportID: chatReport.reportID},
                            },
                            transactionParams: {
                                amount,
                                attendees: [],
                                currency: CONST.CURRENCY.USD,
                                created: '',
                                merchant,
                                comment,
                            },
                        });
                    }
                    return waitForBatchedUpdates();
                })
                .then(
                    () =>
                        new Promise<void>((resolve) => {
                            const connection = Onyx.connect({
                                key: ONYXKEYS.COLLECTION.REPORT,
                                waitForCollectionCallback: true,
                                callback: (allReports) => {
                                    Onyx.disconnect(connection);
                                    expenseReport = Object.values(allReports ?? {}).find((report) => report?.type === CONST.REPORT.TYPE.EXPENSE);
                                    Onyx.merge(`report_${expenseReport?.reportID}`, {
                                        statusNum: 0,
                                        stateNum: 0,
                                    });
                                    resolve();
                                },
                            });
                        }),
                )
                .then(
                    () =>
                        new Promise<void>((resolve) => {
                            const connection = Onyx.connect({
                                key: ONYXKEYS.COLLECTION.REPORT,
                                waitForCollectionCallback: true,
                                callback: (allReports) => {
                                    Onyx.disconnect(connection);
                                    expenseReport = Object.values(allReports ?? {}).find((report) => report?.type === CONST.REPORT.TYPE.EXPENSE);

                                    // Verify report is a draft
                                    expect(expenseReport?.stateNum).toBe(0);
                                    expect(expenseReport?.statusNum).toBe(0);
                                    resolve();
                                },
                            });
                        }),
                )
                .then(() => {
                    if (expenseReport) {
                        submitReport(expenseReport);
                    }
                    return waitForBatchedUpdates();
                })
                .then(
                    () =>
                        new Promise<void>((resolve) => {
                            const connection = Onyx.connect({
                                key: ONYXKEYS.COLLECTION.REPORT,
                                waitForCollectionCallback: true,
                                callback: (allReports) => {
                                    Onyx.disconnect(connection);
                                    expenseReport = Object.values(allReports ?? {}).find((report) => report?.type === CONST.REPORT.TYPE.EXPENSE);
                                    // Report was submitted correctly
                                    expect(expenseReport?.stateNum).toBe(1);
                                    expect(expenseReport?.statusNum).toBe(1);
                                    resolve();
                                },
                            });
                        }),
                );
        });
        it('correctly submits a report with Submit and Close approval mode', () => {
            const amount = 10000;
            const comment = '💸💸💸💸';
            const merchant = 'NASDAQ';
            let expenseReport: OnyxEntry<Report>;
            let chatReport: OnyxEntry<Report>;
            return waitForBatchedUpdates()
                .then(() => {
                    createWorkspace(CARLOS_EMAIL, true, "Carlos's Workspace");
                    return waitForBatchedUpdates();
                })
                .then(
                    () =>
                        new Promise<void>((resolve) => {
                            const connection = Onyx.connect({
                                key: ONYXKEYS.COLLECTION.REPORT,
                                waitForCollectionCallback: true,
                                callback: (allReports) => {
                                    Onyx.disconnect(connection);
                                    chatReport = Object.values(allReports ?? {}).find((report) => report?.chatType === CONST.REPORT.CHAT_TYPE.POLICY_EXPENSE_CHAT);

                                    resolve();
                                },
                            });
                        }),
                )
                .then(() => {
                    if (chatReport) {
                        requestMoney({
                            report: chatReport,
                            participantParams: {
                                payeeEmail: RORY_EMAIL,
                                payeeAccountID: RORY_ACCOUNT_ID,
                                participant: {login: CARLOS_EMAIL, accountID: CARLOS_ACCOUNT_ID, isPolicyExpenseChat: true, reportID: chatReport.reportID},
                            },
                            transactionParams: {
                                amount,
                                attendees: [],
                                currency: CONST.CURRENCY.USD,
                                created: '',
                                merchant,
                                comment,
                            },
                        });
                    }
                    return waitForBatchedUpdates();
                })
                .then(
                    () =>
                        new Promise<void>((resolve) => {
                            const connection = Onyx.connect({
                                key: ONYXKEYS.COLLECTION.REPORT,
                                waitForCollectionCallback: true,
                                callback: (allReports) => {
                                    Onyx.disconnect(connection);
                                    expenseReport = Object.values(allReports ?? {}).find((report) => report?.type === CONST.REPORT.TYPE.EXPENSE);
                                    Onyx.merge(`report_${expenseReport?.reportID}`, {
                                        statusNum: 0,
                                        stateNum: 0,
                                    });
                                    resolve();
                                },
                            });
                        }),
                )
                .then(
                    () =>
                        new Promise<void>((resolve) => {
                            const connection = Onyx.connect({
                                key: ONYXKEYS.COLLECTION.REPORT,
                                waitForCollectionCallback: true,
                                callback: (allReports) => {
                                    Onyx.disconnect(connection);
                                    expenseReport = Object.values(allReports ?? {}).find((report) => report?.type === CONST.REPORT.TYPE.EXPENSE);

                                    // Verify report is a draft
                                    expect(expenseReport?.stateNum).toBe(0);
                                    expect(expenseReport?.statusNum).toBe(0);
                                    resolve();
                                },
                            });
                        }),
                )
                .then(() => {
                    if (expenseReport) {
                        submitReport(expenseReport);
                    }
                    return waitForBatchedUpdates();
                })
                .then(
                    () =>
                        new Promise<void>((resolve) => {
                            const connection = Onyx.connect({
                                key: ONYXKEYS.COLLECTION.REPORT,
                                waitForCollectionCallback: true,
                                callback: (allReports) => {
                                    Onyx.disconnect(connection);
                                    expenseReport = Object.values(allReports ?? {}).find((report) => report?.type === CONST.REPORT.TYPE.EXPENSE);

                                    // Report is closed since the default policy settings is Submit and Close
                                    expect(expenseReport?.stateNum).toBe(2);
                                    expect(expenseReport?.statusNum).toBe(2);
                                    resolve();
                                },
                            });
                        }),
                );
        });
        it('correctly implements error handling', () => {
            const amount = 10000;
            const comment = '💸💸💸💸';
            const merchant = 'NASDAQ';
            let expenseReport: OnyxEntry<Report>;
            let chatReport: OnyxEntry<Report>;
            return waitForBatchedUpdates()
                .then(() => {
                    createWorkspace(CARLOS_EMAIL, true, "Carlos's Workspace");
                    return waitForBatchedUpdates();
                })
                .then(
                    () =>
                        new Promise<void>((resolve) => {
                            const connection = Onyx.connect({
                                key: ONYXKEYS.COLLECTION.REPORT,
                                waitForCollectionCallback: true,
                                callback: (allReports) => {
                                    Onyx.disconnect(connection);
                                    chatReport = Object.values(allReports ?? {}).find((report) => report?.chatType === CONST.REPORT.CHAT_TYPE.POLICY_EXPENSE_CHAT);

                                    resolve();
                                },
                            });
                        }),
                )
                .then(() => {
                    if (chatReport) {
                        requestMoney({
                            report: chatReport,
                            participantParams: {
                                payeeEmail: RORY_EMAIL,
                                payeeAccountID: RORY_ACCOUNT_ID,
                                participant: {login: CARLOS_EMAIL, accountID: CARLOS_ACCOUNT_ID, isPolicyExpenseChat: true, reportID: chatReport.reportID},
                            },
                            transactionParams: {
                                amount,
                                attendees: [],
                                currency: CONST.CURRENCY.USD,
                                created: '',
                                merchant,
                                comment,
                            },
                        });
                    }
                    return waitForBatchedUpdates();
                })
                .then(
                    () =>
                        new Promise<void>((resolve) => {
                            const connection = Onyx.connect({
                                key: ONYXKEYS.COLLECTION.REPORT,
                                waitForCollectionCallback: true,
                                callback: (allReports) => {
                                    Onyx.disconnect(connection);
                                    expenseReport = Object.values(allReports ?? {}).find((report) => report?.type === CONST.REPORT.TYPE.EXPENSE);
                                    Onyx.merge(`report_${expenseReport?.reportID}`, {
                                        statusNum: 0,
                                        stateNum: 0,
                                    });
                                    resolve();
                                },
                            });
                        }),
                )
                .then(
                    () =>
                        new Promise<void>((resolve) => {
                            const connection = Onyx.connect({
                                key: ONYXKEYS.COLLECTION.REPORT,
                                waitForCollectionCallback: true,
                                callback: (allReports) => {
                                    Onyx.disconnect(connection);
                                    expenseReport = Object.values(allReports ?? {}).find((report) => report?.type === CONST.REPORT.TYPE.EXPENSE);

                                    // Verify report is a draft
                                    expect(expenseReport?.stateNum).toBe(0);
                                    expect(expenseReport?.statusNum).toBe(0);
                                    resolve();
                                },
                            });
                        }),
                )
                .then(() => {
                    mockFetch?.fail?.();
                    if (expenseReport) {
                        submitReport(expenseReport);
                    }
                    return waitForBatchedUpdates();
                })
                .then(
                    () =>
                        new Promise<void>((resolve) => {
                            const connection = Onyx.connect({
                                key: ONYXKEYS.COLLECTION.REPORT,
                                waitForCollectionCallback: true,
                                callback: (allReports) => {
                                    Onyx.disconnect(connection);
                                    expenseReport = Object.values(allReports ?? {}).find((report) => report?.type === CONST.REPORT.TYPE.EXPENSE);

                                    // Report was submitted with some fail
                                    expect(expenseReport?.stateNum).toBe(0);
                                    expect(expenseReport?.statusNum).toBe(0);
                                    resolve();
                                },
                            });
                        }),
                );
        });
    });

    describe('resolveDuplicate', () => {
        test('Resolving duplicates of two transaction by keeping one of them should properly set the other one on hold even if the transaction thread reports do not exist in onyx', () => {
            // Given two duplicate transactions
            const iouReport = buildOptimisticIOUReport(1, 2, 100, '1', 'USD');
            const transaction1 = buildOptimisticTransaction({
                transactionParams: {
                    amount: 100,
                    currency: 'USD',
                    reportID: iouReport.reportID,
                },
            });
            const transaction2 = buildOptimisticTransaction({
                transactionParams: {
                    amount: 100,
                    currency: 'USD',
                    reportID: iouReport.reportID,
                },
            });
            const transactionCollectionDataSet: TransactionCollectionDataSet = {
                [`${ONYXKEYS.COLLECTION.TRANSACTION}${transaction1.transactionID}`]: transaction1,
                [`${ONYXKEYS.COLLECTION.TRANSACTION}${transaction2.transactionID}`]: transaction2,
            };
            const iouActions: ReportAction[] = [];
            [transaction1, transaction2].forEach((transaction) =>
                iouActions.push(buildOptimisticIOUReportAction(CONST.IOU.REPORT_ACTION_TYPE.CREATE, transaction.amount, transaction.currency, '', [], transaction.transactionID)),
            );
            const actions: OnyxInputValue<ReportActions> = {};
            iouActions.forEach((iouAction) => (actions[`${ONYXKEYS.COLLECTION.REPORT_ACTIONS}${iouAction.reportActionID}`] = iouAction));
            const actionCollectionDataSet: ReportActionsCollectionDataSet = {[`${ONYXKEYS.COLLECTION.REPORT_ACTIONS}${iouReport.reportID}`]: actions};

            return waitForBatchedUpdates()
                .then(() => Onyx.multiSet({...transactionCollectionDataSet, ...actionCollectionDataSet}))
                .then(() => {
                    // When resolving duplicates with transaction thread reports no existing in onyx
                    resolveDuplicates({
                        ...transaction1,
                        receiptID: 1,
                        category: '',
                        comment: '',
                        billable: false,
                        reimbursable: true,
                        tag: '',
                        transactionIDList: [transaction2.transactionID],
                    });
                    return waitForBatchedUpdates();
                })
                .then(() => {
                    return new Promise<void>((resolve) => {
                        const connection = Onyx.connect({
                            key: `${ONYXKEYS.COLLECTION.TRANSACTION}${transaction2.transactionID}`,
                            callback: (transaction) => {
                                Onyx.disconnect(connection);
                                // Then the duplicate transaction should correctly be set on hold.
                                expect(transaction?.comment?.hold).toBeDefined();
                                resolve();
                            },
                        });
                    });
                });
        });
    });

    describe('putOnHold', () => {
        test("should update the transaction thread report's lastVisibleActionCreated to the optimistically added hold comment report action created timestamp", () => {
            const iouReport = buildOptimisticIOUReport(1, 2, 100, '1', 'USD');
            const transaction = buildOptimisticTransaction({
                transactionParams: {
                    amount: 100,
                    currency: 'USD',
                    reportID: iouReport.reportID,
                },
            });

            const transactionCollectionDataSet: TransactionCollectionDataSet = {
                [`${ONYXKEYS.COLLECTION.TRANSACTION}${transaction.transactionID}`]: transaction,
            };
            const iouAction: ReportAction = buildOptimisticIOUReportAction(CONST.IOU.REPORT_ACTION_TYPE.CREATE, transaction.amount, transaction.currency, '', [], transaction.transactionID);
            const transactionThread = buildTransactionThread(iouAction, iouReport);

            const actions: OnyxInputValue<ReportActions> = {[`${ONYXKEYS.COLLECTION.REPORT_ACTIONS}${iouAction.reportActionID}`]: iouAction};
            const reportCollectionDataSet: ReportCollectionDataSet = {
                [`${ONYXKEYS.COLLECTION.REPORT}${transactionThread.reportID}`]: transactionThread,
                [`${ONYXKEYS.COLLECTION.REPORT}${iouReport.reportID}`]: iouReport,
            };
            const actionCollectionDataSet: ReportActionsCollectionDataSet = {[`${ONYXKEYS.COLLECTION.REPORT_ACTIONS}${iouReport.reportID}`]: actions};
            const comment = 'hold reason';

            return waitForBatchedUpdates()
                .then(() => Onyx.multiSet({...reportCollectionDataSet, ...transactionCollectionDataSet, ...actionCollectionDataSet}))
                .then(() => {
                    // When an expense is put on hold
                    putOnHold(transaction.transactionID, comment, transactionThread.reportID);
                    return waitForBatchedUpdates();
                })
                .then(() => {
                    return new Promise<void>((resolve) => {
                        const connection = Onyx.connect({
                            key: `${ONYXKEYS.COLLECTION.REPORT}${transactionThread.reportID}`,
                            callback: (report) => {
                                Onyx.disconnect(connection);
                                const lastVisibleActionCreated = report?.lastVisibleActionCreated;
                                const connection2 = Onyx.connect({
                                    key: `${ONYXKEYS.COLLECTION.REPORT_ACTIONS}${transactionThread.reportID}`,
                                    callback: (reportActions) => {
                                        Onyx.disconnect(connection2);
                                        resolve();
                                        const lastAction = getSortedReportActions(Object.values(reportActions ?? {}), true).at(0);
                                        const message = getReportActionMessage(lastAction);
                                        // Then the transaction thread report lastVisibleActionCreated should equal the hold comment action created timestamp.
                                        expect(message?.text).toBe(comment);
                                        expect(lastVisibleActionCreated).toBe(lastAction?.created);
                                    },
                                });
                            },
                        });
                    });
                });
        });
    });

    describe('unHoldRequest', () => {
        test("should update the transaction thread report's lastVisibleActionCreated to the optimistically added unhold report action created timestamp", () => {
            const iouReport = buildOptimisticIOUReport(1, 2, 100, '1', 'USD');
            const transaction = buildOptimisticTransaction({
                transactionParams: {
                    amount: 100,
                    currency: 'USD',
                    reportID: iouReport.reportID,
                },
            });

            const transactionCollectionDataSet: TransactionCollectionDataSet = {
                [`${ONYXKEYS.COLLECTION.TRANSACTION}${transaction.transactionID}`]: transaction,
            };
            const iouAction: ReportAction = buildOptimisticIOUReportAction(CONST.IOU.REPORT_ACTION_TYPE.CREATE, transaction.amount, transaction.currency, '', [], transaction.transactionID);
            const transactionThread = buildTransactionThread(iouAction, iouReport);

            const actions: OnyxInputValue<ReportActions> = {[`${ONYXKEYS.COLLECTION.REPORT_ACTIONS}${iouAction.reportActionID}`]: iouAction};
            const reportCollectionDataSet: ReportCollectionDataSet = {
                [`${ONYXKEYS.COLLECTION.REPORT}${transactionThread.reportID}`]: transactionThread,
                [`${ONYXKEYS.COLLECTION.REPORT}${iouReport.reportID}`]: iouReport,
            };
            const actionCollectionDataSet: ReportActionsCollectionDataSet = {[`${ONYXKEYS.COLLECTION.REPORT_ACTIONS}${iouReport.reportID}`]: actions};
            const comment = 'hold reason';

            return waitForBatchedUpdates()
                .then(() => Onyx.multiSet({...reportCollectionDataSet, ...transactionCollectionDataSet, ...actionCollectionDataSet}))
                .then(() => {
                    putOnHold(transaction.transactionID, comment, transactionThread.reportID);
                    return waitForBatchedUpdates();
                })
                .then(() => {
                    // When an expense is unhold
                    unholdRequest(transaction.transactionID, transactionThread.reportID);
                    return waitForBatchedUpdates();
                })
                .then(() => {
                    return new Promise<void>((resolve) => {
                        const connection = Onyx.connect({
                            key: `${ONYXKEYS.COLLECTION.REPORT}${transactionThread.reportID}`,
                            callback: (report) => {
                                Onyx.disconnect(connection);
                                const lastVisibleActionCreated = report?.lastVisibleActionCreated;
                                const connection2 = Onyx.connect({
                                    key: `${ONYXKEYS.COLLECTION.REPORT_ACTIONS}${transactionThread.reportID}`,
                                    callback: (reportActions) => {
                                        Onyx.disconnect(connection2);
                                        resolve();
                                        const lastAction = getSortedReportActions(Object.values(reportActions ?? {}), true).at(0);
                                        // Then the transaction thread report lastVisibleActionCreated should equal the unhold action created timestamp.
                                        expect(lastAction?.actionName).toBe(CONST.REPORT.ACTIONS.TYPE.UNHOLD);
                                        expect(lastVisibleActionCreated).toBe(lastAction?.created);
                                    },
                                });
                            },
                        });
                    });
                });
        });
    });

    describe('sendInvoice', () => {
        it('creates a new invoice chat when one has been converted from individual to business', async () => {
            // Mock API.write for this test
            const writeSpy = jest.spyOn(API, 'write').mockImplementation(jest.fn());

            // Given a convertedInvoiceReport is stored in Onyx
            const {policy, transaction, convertedInvoiceChat}: InvoiceTestData = InvoiceData;
            await Onyx.merge(`${ONYXKEYS.COLLECTION.REPORT}${convertedInvoiceChat?.reportID}`, convertedInvoiceChat ?? {});

            // And data for when a new invoice is sent to a user
            const currentUserAccountID = 32;
            const companyName = 'b1-53019';
            const companyWebsite = 'https://www.53019.com';

            // When the user sends a new invoice to an individual
            sendInvoice(currentUserAccountID, transaction, undefined, undefined, policy, undefined, undefined, companyName, companyWebsite);

            // Then a new invoice chat is created instead of incorrectly using the invoice chat which has been converted from individual to business
            expect(writeSpy).toHaveBeenCalledWith(
                expect.anything(),
                expect.objectContaining({
                    invoiceRoomReportID: expect.not.stringMatching(convertedInvoiceChat.reportID) as string,
                }),
                expect.anything(),
            );
            writeSpy.mockRestore();
        });

        it('should not clear transaction pending action when send invoice fails', async () => {
            // Given a send invoice request
            mockFetch?.pause?.();
            sendInvoice(1, createRandomTransaction(1));

            // When the request fails
            mockFetch?.fail?.();
            mockFetch?.resume?.();
            await waitForBatchedUpdates();

            // Then the pending action of the optimistic transaction shouldn't be cleared
            await new Promise<void>((resolve) => {
                const connection = Onyx.connect({
                    key: ONYXKEYS.COLLECTION.TRANSACTION,
                    waitForCollectionCallback: true,
                    callback: (transactions) => {
                        Onyx.disconnect(connection);
                        const transaction = Object.values(transactions).at(0);
                        expect(transaction?.errors).not.toBeUndefined();
                        expect(transaction?.pendingAction).toBe(CONST.RED_BRICK_ROAD_PENDING_ACTION.ADD);
                        resolve();
                    },
                });
            });
        });
    });

    describe('setMoneyRequestCategory', () => {
        it('should set the associated tax for the category based on the tax expense rules', async () => {
            // Given a policy with tax expense rules associated with category
            const transactionID = '1';
            const category = 'Advertising';
            const policyID = '2';
            const taxCode = 'id_TAX_EXEMPT';
            const ruleTaxCode = 'id_TAX_RATE_1';
            const fakePolicy: Policy = {
                ...createRandomPolicy(Number(policyID)),
                taxRates: CONST.DEFAULT_TAX,
                rules: {expenseRules: createCategoryTaxExpenseRules(category, ruleTaxCode)},
            };
            await Onyx.merge(`${ONYXKEYS.COLLECTION.TRANSACTION_DRAFT}${transactionID}`, {
                taxCode,
                taxAmount: 0,
                amount: 100,
            });
            await Onyx.merge(`${ONYXKEYS.COLLECTION.POLICY}${policyID}`, fakePolicy);

            // When setting the money request category
            setMoneyRequestCategory(transactionID, category, policyID);

            await waitForBatchedUpdates();

            // Then the transaction tax rate and amount should be updated based on the expense rules
            await new Promise<void>((resolve) => {
                const connection = Onyx.connect({
                    key: `${ONYXKEYS.COLLECTION.TRANSACTION_DRAFT}${transactionID}`,
                    callback: (transaction) => {
                        Onyx.disconnect(connection);
                        expect(transaction?.taxCode).toBe(ruleTaxCode);
                        expect(transaction?.taxAmount).toBe(5);
                        resolve();
                    },
                });
            });
        });

        describe('should not change the tax', () => {
            it('if the transaction type is distance', async () => {
                // Given a policy with tax expense rules associated with category and a distance transaction
                const transactionID = '1';
                const category = 'Advertising';
                const policyID = '2';
                const taxCode = 'id_TAX_EXEMPT';
                const ruleTaxCode = 'id_TAX_RATE_1';
                const taxAmount = 0;
                const fakePolicy: Policy = {
                    ...createRandomPolicy(Number(policyID)),
                    taxRates: CONST.DEFAULT_TAX,
                    rules: {expenseRules: createCategoryTaxExpenseRules(category, ruleTaxCode)},
                };
                await Onyx.merge(`${ONYXKEYS.COLLECTION.TRANSACTION_DRAFT}${transactionID}`, {
                    taxCode,
                    taxAmount,
                    amount: 100,
                    iouRequestType: CONST.IOU.REQUEST_TYPE.DISTANCE,
                });
                await Onyx.merge(`${ONYXKEYS.COLLECTION.POLICY}${policyID}`, fakePolicy);

                // When setting the money request category
                setMoneyRequestCategory(transactionID, category, policyID);

                await waitForBatchedUpdates();

                // Then the transaction tax rate and amount shouldn't be updated
                await new Promise<void>((resolve) => {
                    const connection = Onyx.connect({
                        key: `${ONYXKEYS.COLLECTION.TRANSACTION_DRAFT}${transactionID}`,
                        callback: (transaction) => {
                            Onyx.disconnect(connection);
                            expect(transaction?.taxCode).toBe(taxCode);
                            expect(transaction?.taxAmount).toBe(taxAmount);
                            resolve();
                        },
                    });
                });
            });

            it('if there are no tax expense rules', async () => {
                // Given a policy without tax expense rules
                const transactionID = '1';
                const category = 'Advertising';
                const policyID = '2';
                const taxCode = 'id_TAX_EXEMPT';
                const taxAmount = 0;
                const fakePolicy: Policy = {
                    ...createRandomPolicy(Number(policyID)),
                    taxRates: CONST.DEFAULT_TAX,
                    rules: {},
                };
                await Onyx.merge(`${ONYXKEYS.COLLECTION.TRANSACTION_DRAFT}${transactionID}`, {
                    taxCode,
                    taxAmount,
                    amount: 100,
                });
                await Onyx.merge(`${ONYXKEYS.COLLECTION.POLICY}${policyID}`, fakePolicy);

                // When setting the money request category
                setMoneyRequestCategory(transactionID, category, policyID);

                await waitForBatchedUpdates();

                // Then the transaction tax rate and amount shouldn't be updated
                await new Promise<void>((resolve) => {
                    const connection = Onyx.connect({
                        key: `${ONYXKEYS.COLLECTION.TRANSACTION_DRAFT}${transactionID}`,
                        callback: (transaction) => {
                            Onyx.disconnect(connection);
                            expect(transaction?.taxCode).toBe(taxCode);
                            expect(transaction?.taxAmount).toBe(taxAmount);
                            resolve();
                        },
                    });
                });
            });
        });

        it('should clear the tax when the policyID is empty', async () => {
            // Given a transaction with a tax
            const transactionID = '1';
            const taxCode = 'id_TAX_EXEMPT';
            const taxAmount = 0;
            await Onyx.merge(`${ONYXKEYS.COLLECTION.TRANSACTION_DRAFT}${transactionID}`, {
                taxCode,
                taxAmount,
                amount: 100,
            });

            // When setting the money request category without a policyID
            setMoneyRequestCategory(transactionID, '');
            await waitForBatchedUpdates();

            // Then the transaction tax should be cleared
            await new Promise<void>((resolve) => {
                const connection = Onyx.connect({
                    key: `${ONYXKEYS.COLLECTION.TRANSACTION_DRAFT}${transactionID}`,
                    callback: (transaction) => {
                        Onyx.disconnect(connection);
                        expect(transaction?.taxCode).toBe('');
                        expect(transaction?.taxAmount).toBeUndefined();
                        resolve();
                    },
                });
            });
        });
    });

    describe('updateMoneyRequestCategory', () => {
        it('should update the tax when there are tax expense rules', async () => {
            // Given a policy with tax expense rules associated with category
            const transactionID = '1';
            const policyID = '2';
            const transactionThreadReportID = '3';
            const category = 'Advertising';
            const taxCode = 'id_TAX_EXEMPT';
            const ruleTaxCode = 'id_TAX_RATE_1';
            const fakePolicy: Policy = {
                ...createRandomPolicy(Number(policyID)),
                taxRates: CONST.DEFAULT_TAX,
                rules: {expenseRules: createCategoryTaxExpenseRules(category, ruleTaxCode)},
            };
            await Onyx.merge(`${ONYXKEYS.COLLECTION.TRANSACTION}${transactionID}`, {
                taxCode,
                taxAmount: 0,
                amount: 100,
            });
            await Onyx.merge(`${ONYXKEYS.COLLECTION.POLICY}${policyID}`, fakePolicy);
            await Onyx.merge(`${ONYXKEYS.COLLECTION.REPORT}${transactionThreadReportID}`, {reportID: transactionThreadReportID});

            // When updating a money request category
            updateMoneyRequestCategory(transactionID, transactionThreadReportID, category, fakePolicy, undefined, undefined);

            await waitForBatchedUpdates();

            // Then the transaction tax rate and amount should be updated based on the expense rules
            await new Promise<void>((resolve) => {
                const connection = Onyx.connect({
                    key: `${ONYXKEYS.COLLECTION.TRANSACTION}${transactionID}`,
                    callback: (transaction) => {
                        Onyx.disconnect(connection);
                        expect(transaction?.taxCode).toBe(ruleTaxCode);
                        expect(transaction?.taxAmount).toBe(5);
                        resolve();
                    },
                });
            });

            // But the original message should only contains the old and new category data
            await new Promise<void>((resolve) => {
                const connection = Onyx.connect({
                    key: `${ONYXKEYS.COLLECTION.REPORT_ACTIONS}${transactionThreadReportID}`,
                    callback: (reportActions) => {
                        Onyx.disconnect(connection);
                        const reportAction = Object.values(reportActions ?? {}).at(0);
                        if (isActionOfType(reportAction, CONST.REPORT.ACTIONS.TYPE.MODIFIED_EXPENSE)) {
                            const originalMessage = getOriginalMessage(reportAction);
                            expect(originalMessage?.oldCategory).toBe('');
                            expect(originalMessage?.category).toBe(category);
                            expect(originalMessage?.oldTaxRate).toBeUndefined();
                            expect(originalMessage?.oldTaxAmount).toBeUndefined();
                            resolve();
                        }
                    },
                });
            });
        });

        describe('should not update the tax', () => {
            it('if the transaction type is distance', async () => {
                // Given a policy with tax expense rules associated with category and a distance transaction
                const transactionID = '1';
                const policyID = '2';
                const category = 'Advertising';
                const taxCode = 'id_TAX_EXEMPT';
                const taxAmount = 0;
                const ruleTaxCode = 'id_TAX_RATE_1';
                const fakePolicy: Policy = {
                    ...createRandomPolicy(Number(policyID)),
                    taxRates: CONST.DEFAULT_TAX,
                    rules: {expenseRules: createCategoryTaxExpenseRules(category, ruleTaxCode)},
                };
                await Onyx.merge(`${ONYXKEYS.COLLECTION.TRANSACTION}${transactionID}`, {
                    taxCode,
                    taxAmount,
                    amount: 100,
                    comment: {
                        type: CONST.TRANSACTION.TYPE.CUSTOM_UNIT,
                        customUnit: {
                            name: CONST.CUSTOM_UNITS.NAME_DISTANCE,
                        },
                    },
                });
                await Onyx.merge(`${ONYXKEYS.COLLECTION.POLICY}${policyID}`, fakePolicy);

                // When updating a money request category
                updateMoneyRequestCategory(transactionID, '3', category, fakePolicy, undefined, undefined);

                await waitForBatchedUpdates();

                // Then the transaction tax rate and amount shouldn't be updated
                await new Promise<void>((resolve) => {
                    const connection = Onyx.connect({
                        key: `${ONYXKEYS.COLLECTION.TRANSACTION}${transactionID}`,
                        callback: (transaction) => {
                            Onyx.disconnect(connection);
                            expect(transaction?.taxCode).toBe(taxCode);
                            expect(transaction?.taxAmount).toBe(taxAmount);
                            resolve();
                        },
                    });
                });
            });

            it('if there are no tax expense rules', async () => {
                // Given a policy without tax expense rules
                const transactionID = '1';
                const policyID = '2';
                const category = 'Advertising';
                const fakePolicy: Policy = {
                    ...createRandomPolicy(Number(policyID)),
                    taxRates: CONST.DEFAULT_TAX,
                    rules: {},
                };
                await Onyx.merge(`${ONYXKEYS.COLLECTION.TRANSACTION}${transactionID}`, {amount: 100});
                await Onyx.merge(`${ONYXKEYS.COLLECTION.POLICY}${policyID}`, fakePolicy);

                // When updating the money request category
                updateMoneyRequestCategory(transactionID, '3', category, fakePolicy, undefined, undefined);

                await waitForBatchedUpdates();

                // Then the transaction tax rate and amount shouldn't be updated
                await new Promise<void>((resolve) => {
                    const connection = Onyx.connect({
                        key: `${ONYXKEYS.COLLECTION.TRANSACTION}${transactionID}`,
                        callback: (transaction) => {
                            Onyx.disconnect(connection);
                            expect(transaction?.taxCode).toBeUndefined();
                            expect(transaction?.taxAmount).toBeUndefined();
                            resolve();
                        },
                    });
                });
            });
        });
    });

    describe('setDraftSplitTransaction', () => {
        it('should set the associated tax for the category based on the tax expense rules', async () => {
            // Given a policy with tax expense rules associated with category
            const transactionID = '1';
            const category = 'Advertising';
            const policyID = '2';
            const taxCode = 'id_TAX_EXEMPT';
            const ruleTaxCode = 'id_TAX_RATE_1';
            const fakePolicy: Policy = {
                ...createRandomPolicy(Number(policyID)),
                taxRates: CONST.DEFAULT_TAX,
                rules: {expenseRules: createCategoryTaxExpenseRules(category, ruleTaxCode)},
            };
            await Onyx.merge(`${ONYXKEYS.COLLECTION.SPLIT_TRANSACTION_DRAFT}${transactionID}`, {
                taxCode,
                taxAmount: 0,
                amount: 100,
            });
            await Onyx.merge(`${ONYXKEYS.COLLECTION.POLICY}${policyID}`, fakePolicy);

            // When setting a category of a draft split transaction
            setDraftSplitTransaction(transactionID, {category}, fakePolicy);

            await waitForBatchedUpdates();

            // Then the transaction tax rate and amount should be updated based on the expense rules
            await new Promise<void>((resolve) => {
                const connection = Onyx.connect({
                    key: `${ONYXKEYS.COLLECTION.SPLIT_TRANSACTION_DRAFT}${transactionID}`,
                    callback: (transaction) => {
                        Onyx.disconnect(connection);
                        expect(transaction?.taxCode).toBe(ruleTaxCode);
                        expect(transaction?.taxAmount).toBe(5);
                        resolve();
                    },
                });
            });
        });

        describe('should not change the tax', () => {
            it('if there are no tax expense rules', async () => {
                // Given a policy without tax expense rules
                const transactionID = '1';
                const category = 'Advertising';
                const policyID = '2';
                const taxCode = 'id_TAX_EXEMPT';
                const taxAmount = 0;
                const fakePolicy: Policy = {
                    ...createRandomPolicy(Number(policyID)),
                    taxRates: CONST.DEFAULT_TAX,
                    rules: {},
                };
                await Onyx.merge(`${ONYXKEYS.COLLECTION.SPLIT_TRANSACTION_DRAFT}${transactionID}`, {
                    taxCode,
                    taxAmount,
                    amount: 100,
                });
                await Onyx.merge(`${ONYXKEYS.COLLECTION.POLICY}${policyID}`, fakePolicy);

                // When setting a category of a draft split transaction
                setDraftSplitTransaction(transactionID, {category}, fakePolicy);

                await waitForBatchedUpdates();

                // Then the transaction tax rate and amount shouldn't be updated
                await new Promise<void>((resolve) => {
                    const connection = Onyx.connect({
                        key: `${ONYXKEYS.COLLECTION.SPLIT_TRANSACTION_DRAFT}${transactionID}`,
                        callback: (transaction) => {
                            Onyx.disconnect(connection);
                            expect(transaction?.taxCode).toBe(taxCode);
                            expect(transaction?.taxAmount).toBe(taxAmount);
                            resolve();
                        },
                    });
                });
            });

            it('if we are not updating category', async () => {
                // Given a policy with tax expense rules associated with category
                const transactionID = '1';
                const category = 'Advertising';
                const policyID = '2';
                const ruleTaxCode = 'id_TAX_RATE_1';
                const fakePolicy: Policy = {
                    ...createRandomPolicy(Number(policyID)),
                    taxRates: CONST.DEFAULT_TAX,
                    rules: {expenseRules: createCategoryTaxExpenseRules(category, ruleTaxCode)},
                };
                await Onyx.merge(`${ONYXKEYS.COLLECTION.SPLIT_TRANSACTION_DRAFT}${transactionID}`, {amount: 100});
                await Onyx.merge(`${ONYXKEYS.COLLECTION.POLICY}${policyID}`, fakePolicy);

                // When setting a draft split transaction without category update
                setDraftSplitTransaction(transactionID, {}, fakePolicy);

                await waitForBatchedUpdates();

                // Then the transaction tax rate and amount shouldn't be updated
                await new Promise<void>((resolve) => {
                    const connection = Onyx.connect({
                        key: `${ONYXKEYS.COLLECTION.SPLIT_TRANSACTION_DRAFT}${transactionID}`,
                        callback: (transaction) => {
                            Onyx.disconnect(connection);
                            expect(transaction?.taxCode).toBeUndefined();
                            expect(transaction?.taxAmount).toBeUndefined();
                            resolve();
                        },
                    });
                });
            });
        });
    });

    describe('should have valid parameters', () => {
        let writeSpy: jest.SpyInstance;
        const isValid = (value: unknown) => !value || typeof value !== 'object' || value instanceof Blob;

        beforeEach(() => {
            // eslint-disable-next-line rulesdir/no-multiple-api-calls
            writeSpy = jest.spyOn(API, 'write').mockImplementation(jest.fn());
        });

        afterEach(() => {
            writeSpy.mockRestore();
        });

        test.each([
            [WRITE_COMMANDS.REQUEST_MONEY, CONST.IOU.ACTION.CREATE],
            [WRITE_COMMANDS.CONVERT_TRACKED_EXPENSE_TO_REQUEST, CONST.IOU.ACTION.SUBMIT],
        ])('%s', async (expectedCommand: ApiCommand, action: IOUAction) => {
            // When an expense is created
            requestMoney({
                action,
                report: {reportID: ''},
                participantParams: {
                    payeeEmail: RORY_EMAIL,
                    payeeAccountID: RORY_ACCOUNT_ID,
                    participant: {login: CARLOS_EMAIL, accountID: CARLOS_ACCOUNT_ID},
                },
                transactionParams: {
                    amount: 10000,
                    attendees: [],
                    currency: CONST.CURRENCY.USD,
                    created: '',
                    merchant: 'KFC',
                    comment: '',
                    linkedTrackedExpenseReportAction: {
                        reportActionID: '',
                        actionName: CONST.REPORT.ACTIONS.TYPE.IOU,
                        created: '2024-10-30',
                    },
                    actionableWhisperReportActionID: '1',
                    linkedTrackedExpenseReportID: '1',
                },
            });

            await waitForBatchedUpdates();

            // Then the correct API request should be made
            expect(writeSpy).toHaveBeenCalledTimes(1);
            // eslint-disable-next-line @typescript-eslint/no-unsafe-assignment
            const [command, params] = writeSpy.mock.calls.at(0);
            expect(command).toBe(expectedCommand);

            // And the parameters should be supported by XMLHttpRequest
            Object.values(params as Record<string, unknown>).forEach((value) => {
                expect(Array.isArray(value) ? value.every(isValid) : isValid(value)).toBe(true);
            });
        });

        test.each([
            [WRITE_COMMANDS.TRACK_EXPENSE, CONST.IOU.ACTION.CREATE],
            [WRITE_COMMANDS.CATEGORIZE_TRACKED_EXPENSE, CONST.IOU.ACTION.CATEGORIZE],
            [WRITE_COMMANDS.SHARE_TRACKED_EXPENSE, CONST.IOU.ACTION.SHARE],
        ])('%s', async (expectedCommand: ApiCommand, action: IOUAction) => {
            // When a track expense is created
            trackExpense({
                report: {reportID: ''},
<<<<<<< HEAD
                amount: 10000,
                currency: CONST.CURRENCY.USD,
                created: '2024-10-30',
                merchant: 'KFC',
                payeeEmail: RORY_EMAIL,
                payeeAccountID: RORY_ACCOUNT_ID,
                participant: {login: CARLOS_EMAIL, accountID: CARLOS_ACCOUNT_ID},
                action,
                actionableWhisperReportActionID: '1',
                linkedTrackedExpenseReportAction: {
                    reportActionID: '',
                    actionName: CONST.REPORT.ACTIONS.TYPE.IOU,
=======
                isDraftPolicy: false,
                action,
                participantParams: {
                    payeeEmail: RORY_EMAIL,
                    payeeAccountID: RORY_ACCOUNT_ID,
                    participant: {login: CARLOS_EMAIL, accountID: CARLOS_ACCOUNT_ID},
                },
                transactionParams: {
                    amount: 10000,
                    currency: CONST.CURRENCY.USD,
>>>>>>> 08856a82
                    created: '2024-10-30',
                    merchant: 'KFC',
                    receipt: {},
                    actionableWhisperReportActionID: '1',
                    linkedTrackedExpenseReportAction: {
                        reportActionID: '',
                        actionName: CONST.REPORT.ACTIONS.TYPE.IOU,
                        created: '2024-10-30',
                    },
                    linkedTrackedExpenseReportID: '1',
                },
<<<<<<< HEAD
                linkedTrackedExpenseReportID: '1',
=======
>>>>>>> 08856a82
            });

            await waitForBatchedUpdates();

            // Then the correct API request should be made
            expect(writeSpy).toHaveBeenCalledTimes(1);
            // eslint-disable-next-line @typescript-eslint/no-unsafe-assignment
            const [command, params] = writeSpy.mock.calls.at(0);
            expect(command).toBe(expectedCommand);

            // And the parameters should be supported by XMLHttpRequest
            Object.values(params as Record<string, unknown>).forEach((value) => {
                expect(Array.isArray(value) ? value.every(isValid) : isValid(value)).toBe(true);
            });
        });
    });
});<|MERGE_RESOLUTION|>--- conflicted
+++ resolved
@@ -192,22 +192,6 @@
             // When the user submits the transaction to the selfDM report
             trackExpense({
                 report: selfDMReport,
-<<<<<<< HEAD
-                amount: fakeTransaction.amount,
-                currency: fakeTransaction.currency,
-                created: format(new Date(), CONST.DATE.FNS_FORMAT_STRING),
-                merchant: fakeTransaction.merchant,
-                payeeEmail: participant.login,
-                payeeAccountID: participant.accountID,
-                participant,
-                isDraftPolicy: true,
-                validWaypoints: fakeWayPoints,
-                action: CONST.IOU.ACTION.CREATE,
-                actionableWhisperReportActionID: fakeTransaction?.actionableWhisperReportActionID,
-                linkedTrackedExpenseReportAction: fakeTransaction?.linkedTrackedExpenseReportAction,
-                linkedTrackedExpenseReportID: fakeTransaction?.linkedTrackedExpenseReportID,
-                customUnitRateID: CONST.CUSTOM_UNITS.FAKE_P2P_ID,
-=======
                 isDraftPolicy: true,
                 action: CONST.IOU.ACTION.CREATE,
                 participantParams: {
@@ -227,7 +211,6 @@
                     linkedTrackedExpenseReportID: fakeTransaction?.linkedTrackedExpenseReportID,
                     customUnitRateID: CONST.CUSTOM_UNITS.FAKE_P2P_ID,
                 },
->>>>>>> 08856a82
             });
             await waitForBatchedUpdates();
             await mockFetch?.resume?.();
@@ -296,24 +279,6 @@
             // When the user confirms the category for the tracked expense
             trackExpense({
                 report: expenseReport,
-<<<<<<< HEAD
-                amount: transactionDraft?.amount ?? fakeTransaction.amount,
-                currency: transactionDraft?.currency ?? fakeTransaction.currency,
-                created: format(new Date(), CONST.DATE.FNS_FORMAT_STRING),
-                merchant: transactionDraft?.merchant ?? fakeTransaction.merchant,
-                payeeEmail: participant.login,
-                payeeAccountID: participant.accountID,
-                participant: {...participant, isPolicyExpenseChat: true},
-                category: Object.keys(fakeCategories).at(0) ?? '',
-                policy: fakePolicy,
-                policyCategories: fakeCategories,
-                validWaypoints: Object.keys(transactionDraft?.comment?.waypoints ?? {}).length ? getValidWaypoints(transactionDraft?.comment?.waypoints, true) : undefined,
-                action: CONST.IOU.ACTION.CATEGORIZE,
-                actionableWhisperReportActionID: transactionDraft?.actionableWhisperReportActionID,
-                linkedTrackedExpenseReportAction: transactionDraft?.linkedTrackedExpenseReportAction,
-                linkedTrackedExpenseReportID: transactionDraft?.linkedTrackedExpenseReportID,
-                customUnitRateID: CONST.CUSTOM_UNITS.FAKE_P2P_ID,
-=======
                 isDraftPolicy: false,
                 action: CONST.IOU.ACTION.CATEGORIZE,
                 participantParams: {
@@ -337,7 +302,6 @@
                     linkedTrackedExpenseReportID: transactionDraft?.linkedTrackedExpenseReportID,
                     customUnitRateID: CONST.CUSTOM_UNITS.FAKE_P2P_ID,
                 },
->>>>>>> 08856a82
             });
             await waitForBatchedUpdates();
             await mockFetch?.resume?.();
@@ -4471,20 +4435,6 @@
             // When a track expense is created
             trackExpense({
                 report: {reportID: ''},
-<<<<<<< HEAD
-                amount: 10000,
-                currency: CONST.CURRENCY.USD,
-                created: '2024-10-30',
-                merchant: 'KFC',
-                payeeEmail: RORY_EMAIL,
-                payeeAccountID: RORY_ACCOUNT_ID,
-                participant: {login: CARLOS_EMAIL, accountID: CARLOS_ACCOUNT_ID},
-                action,
-                actionableWhisperReportActionID: '1',
-                linkedTrackedExpenseReportAction: {
-                    reportActionID: '',
-                    actionName: CONST.REPORT.ACTIONS.TYPE.IOU,
-=======
                 isDraftPolicy: false,
                 action,
                 participantParams: {
@@ -4495,7 +4445,6 @@
                 transactionParams: {
                     amount: 10000,
                     currency: CONST.CURRENCY.USD,
->>>>>>> 08856a82
                     created: '2024-10-30',
                     merchant: 'KFC',
                     receipt: {},
@@ -4507,10 +4456,6 @@
                     },
                     linkedTrackedExpenseReportID: '1',
                 },
-<<<<<<< HEAD
-                linkedTrackedExpenseReportID: '1',
-=======
->>>>>>> 08856a82
             });
 
             await waitForBatchedUpdates();
