--- conflicted
+++ resolved
@@ -6144,10 +6144,6 @@
             expect(draftTransaction?.amount).toBe(100);
             expect(draftTransaction?.currency).toBe('USD');
             expect(draftTransaction?.merchant).toBe('Test Merchant');
-<<<<<<< HEAD
-=======
-            expect(draftTransaction?.reportID).toBe(transaction.reportID);
->>>>>>> a240d061
 
             expect(splitExpenses?.[0].amount).toBe(50);
             expect(splitExpenses?.[0].description).toBe('Test comment');
