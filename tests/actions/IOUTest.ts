import {renderHook} from '@testing-library/react-native';
import {format} from 'date-fns';
import isEqual from 'lodash/isEqual';
import type {OnyxCollection, OnyxEntry, OnyxInputValue} from 'react-native-onyx';
import Onyx from 'react-native-onyx';
import useReportWithTransactionsAndViolations from '@hooks/useReportWithTransactionsAndViolations';
import {
    addSplitExpenseField,
    calculateDiffAmount,
    canApproveIOU,
    canCancelPayment,
    cancelPayment,
    canIOUBePaid,
    canUnapproveIOU,
    createDistanceRequest,
    deleteMoneyRequest,
    initMoneyRequest,
    initSplitExpense,
    payMoneyRequest,
    putOnHold,
    replaceReceipt,
    requestMoney,
    resolveDuplicates,
    sendInvoice,
    setDraftSplitTransaction,
    setMoneyRequestCategory,
    splitBill,
    submitReport,
    trackExpense,
    unholdRequest,
    updateMoneyRequestAmountAndCurrency,
    updateMoneyRequestCategory,
    updateSplitExpenseAmountField,
} from '@libs/actions/IOU';
import {createWorkspace, deleteWorkspace, generatePolicyID, setWorkspaceApprovalMode} from '@libs/actions/Policy/Policy';
import {addComment, deleteReport, notifyNewAction, openReport} from '@libs/actions/Report';
import {clearAllRelatedReportActionErrors} from '@libs/actions/ReportActions';
import {subscribeToUserEvents} from '@libs/actions/User';
import {WRITE_COMMANDS} from '@libs/API/types';
import type {ApiCommand} from '@libs/API/types';
import {translateLocal} from '@libs/Localize';
import {rand64} from '@libs/NumberUtils';
import {getLoginsByAccountIDs} from '@libs/PersonalDetailsUtils';
import {
    getOriginalMessage,
    getReportActionHtml,
    getReportActionMessage,
    getReportActionText,
    getReportPreviewAction,
    getSortedReportActions,
    isActionableTrackExpense,
    isActionOfType,
    isMoneyRequestAction,
} from '@libs/ReportActionsUtils';
import {buildOptimisticIOUReport, buildOptimisticIOUReportAction, buildTransactionThread, createDraftTransactionAndNavigateToParticipantSelector, isIOUReport} from '@libs/ReportUtils';
import type {OptimisticChatReport} from '@libs/ReportUtils';
import {buildOptimisticTransaction, getValidWaypoints, isDistanceRequest as isDistanceRequestUtil} from '@libs/TransactionUtils';
import CONST from '@src/CONST';
import type {IOUAction} from '@src/CONST';
import OnyxUpdateManager from '@src/libs/actions/OnyxUpdateManager';
import * as API from '@src/libs/API';
import DateUtils from '@src/libs/DateUtils';
import ONYXKEYS from '@src/ONYXKEYS';
import ROUTES from '@src/ROUTES';
import type {Policy, Report, ReportNameValuePairs, SearchResults} from '@src/types/onyx';
import type {Accountant} from '@src/types/onyx/IOU';
import type {Participant, ReportCollectionDataSet} from '@src/types/onyx/Report';
import type {ReportActions, ReportActionsCollectionDataSet} from '@src/types/onyx/ReportAction';
import type ReportAction from '@src/types/onyx/ReportAction';
import type {TransactionCollectionDataSet} from '@src/types/onyx/Transaction';
import type Transaction from '@src/types/onyx/Transaction';
import {toCollectionDataSet} from '@src/types/utils/CollectionDataSet';
import {isEmptyObject} from '@src/types/utils/EmptyObject';
import * as InvoiceData from '../data/Invoice';
import type {InvoiceTestData} from '../data/Invoice';
import createRandomPolicy, {createCategoryTaxExpenseRules} from '../utils/collections/policies';
import createRandomPolicyCategories from '../utils/collections/policyCategory';
import createRandomReport from '../utils/collections/reports';
import createRandomTransaction from '../utils/collections/transaction';
import getOnyxValue from '../utils/getOnyxValue';
import PusherHelper from '../utils/PusherHelper';
import {getGlobalFetchMock, getOnyxData, setPersonalDetails, signInWithTestUser} from '../utils/TestHelper';
import type {MockFetch} from '../utils/TestHelper';
import waitForBatchedUpdates from '../utils/waitForBatchedUpdates';
import waitForNetworkPromises from '../utils/waitForNetworkPromises';

const topMostReportID = '23423423';
jest.mock('@src/libs/Navigation/Navigation', () => ({
    navigate: jest.fn(),
    dismissModal: jest.fn(),
    dismissModalWithReport: jest.fn(),
    goBack: jest.fn(),
    getTopmostReportId: jest.fn(() => topMostReportID),
    setNavigationActionToMicrotaskQueue: jest.fn(),
    removeScreenByKey: jest.fn(),
    isNavigationReady: jest.fn(() => Promise.resolve()),
    getReportRouteByID: jest.fn(),
    getActiveRouteWithoutParams: jest.fn(),
}));

jest.mock('@src/libs/Navigation/navigationRef', () => ({
    getRootState: () => ({
        routes: [],
    }),
}));

jest.mock('@react-navigation/native');

jest.mock('@src/libs/actions/Report', () => {
    // eslint-disable-next-line @typescript-eslint/no-unsafe-assignment
    const originalModule = jest.requireActual('@src/libs/actions/Report');
    // eslint-disable-next-line @typescript-eslint/no-unsafe-return
    return {
        ...originalModule,
        notifyNewAction: jest.fn(),
    };
});
jest.mock('@libs/Navigation/helpers/isSearchTopmostFullScreenRoute', () => jest.fn());

// This keeps the error "@rnmapbox/maps native code not available." from causing the tests to fail
jest.mock('@components/ConfirmedRoute.tsx');

jest.mock('@src/libs/SearchQueryUtils', () => ({
    getCurrentSearchQueryJSON: jest.fn().mockImplementation(() => ({
        hash: 12345,
        query: 'test',
    })),
}));

const CARLOS_EMAIL = 'cmartins@expensifail.com';
const CARLOS_ACCOUNT_ID = 1;
const CARLOS_PARTICIPANT: Participant = {notificationPreference: CONST.REPORT.NOTIFICATION_PREFERENCE.ALWAYS, role: 'member'};
const JULES_EMAIL = 'jules@expensifail.com';
const JULES_ACCOUNT_ID = 2;
const JULES_PARTICIPANT: Participant = {notificationPreference: CONST.REPORT.NOTIFICATION_PREFERENCE.ALWAYS, role: 'member'};
const RORY_EMAIL = 'rory@expensifail.com';
const RORY_ACCOUNT_ID = 3;
const RORY_PARTICIPANT: Participant = {notificationPreference: CONST.REPORT.NOTIFICATION_PREFERENCE.ALWAYS, role: 'admin'};
const VIT_EMAIL = 'vit@expensifail.com';
const VIT_ACCOUNT_ID = 4;
const VIT_PARTICIPANT: Participant = {notificationPreference: CONST.REPORT.NOTIFICATION_PREFERENCE.ALWAYS, role: 'member'};

OnyxUpdateManager();
describe('actions/IOU', () => {
    beforeAll(() => {
        Onyx.init({
            keys: ONYXKEYS,
            initialKeyStates: {
                [ONYXKEYS.SESSION]: {accountID: RORY_ACCOUNT_ID, email: RORY_EMAIL},
                [ONYXKEYS.PERSONAL_DETAILS_LIST]: {[RORY_ACCOUNT_ID]: {accountID: RORY_ACCOUNT_ID, login: RORY_EMAIL}},
            },
        });
    });

    let mockFetch: MockFetch;
    beforeEach(() => {
        jest.clearAllTimers();
        global.fetch = getGlobalFetchMock();
        mockFetch = fetch as MockFetch;
        return Onyx.clear().then(waitForBatchedUpdates);
    });

    afterEach(() => {
        jest.clearAllMocks();
    });

    describe('trackExpense', () => {
        it('category a distance expense of selfDM report', async () => {
            /*
             * This step simulates the following steps:
             *   - Go to self DM
             *   - Track a distance expense
             *   - Go to Troubleshoot > Clear cache and restart > Reset and refresh
             *   - Go to self DM
             *   - Click Categorize it (click Upgrade if there is no workspace)
             *   - Select category and submit the expense to the workspace
             */

            // Given a participant of the report
            const participant = {login: CARLOS_EMAIL, accountID: CARLOS_ACCOUNT_ID};

            // Given valid waypoints of the transaction
            const fakeWayPoints = {
                waypoint0: {
                    keyForList: '88 Kearny Street_1735023533854',
                    lat: 37.7886378,
                    lng: -122.4033442,
                    address: '88 Kearny Street, San Francisco, CA, USA',
                    name: '88 Kearny Street',
                },
                waypoint1: {
                    keyForList: 'Golden Gate Bridge Vista Point_1735023537514',
                    lat: 37.8077876,
                    lng: -122.4752007,
                    address: 'Golden Gate Bridge Vista Point, San Francisco, CA, USA',
                    name: 'Golden Gate Bridge Vista Point',
                },
            };

            // Given a selfDM report
            const selfDMReport = {
                ...createRandomReport(1),
                chatType: CONST.REPORT.CHAT_TYPE.SELF_DM,
            };

            // Given a policyExpenseChat report
            const policyExpenseChat = {
                ...createRandomReport(1),
                chatType: CONST.REPORT.CHAT_TYPE.POLICY_EXPENSE_CHAT,
            };

            // Given policy categories and a policy
            const fakeCategories = createRandomPolicyCategories(3);
            const fakePolicy = createRandomPolicy(1);

            // Given a transaction with a distance request type and valid waypoints
            const fakeTransaction = {
                ...createRandomTransaction(1),
                iouRequestType: CONST.IOU.REQUEST_TYPE.DISTANCE,
                comment: {
                    ...createRandomTransaction(1).comment,
                    type: CONST.TRANSACTION.TYPE.CUSTOM_UNIT,
                    customUnit: {
                        name: CONST.CUSTOM_UNITS.NAME_DISTANCE,
                    },
                    waypoints: fakeWayPoints,
                },
            };

            // When the transaction is saved to draft before being submitted
            await Onyx.set(`${ONYXKEYS.COLLECTION.TRANSACTION_DRAFT}${fakeTransaction.transactionID}`, fakeTransaction);
            mockFetch?.pause?.();

            // When the user submits the transaction to the selfDM report
            trackExpense({
                report: selfDMReport,
                isDraftPolicy: true,
                action: CONST.IOU.ACTION.CREATE,
                participantParams: {
                    payeeEmail: participant.login,
                    payeeAccountID: participant.accountID,
                    participant,
                },
                transactionParams: {
                    amount: fakeTransaction.amount,
                    currency: fakeTransaction.currency,
                    created: format(new Date(), CONST.DATE.FNS_FORMAT_STRING),
                    merchant: fakeTransaction.merchant,
                    billable: false,
                    validWaypoints: fakeWayPoints,
                    actionableWhisperReportActionID: fakeTransaction?.actionableWhisperReportActionID,
                    linkedTrackedExpenseReportAction: fakeTransaction?.linkedTrackedExpenseReportAction,
                    linkedTrackedExpenseReportID: fakeTransaction?.linkedTrackedExpenseReportID,
                    customUnitRateID: CONST.CUSTOM_UNITS.FAKE_P2P_ID,
                },
            });
            await waitForBatchedUpdates();
            await mockFetch?.resume?.();

            // Given transaction after tracked expense
            const transaction = await new Promise<OnyxEntry<Transaction>>((resolve) => {
                const connection = Onyx.connect({
                    key: ONYXKEYS.COLLECTION.TRANSACTION,
                    waitForCollectionCallback: true,
                    callback: (transactions) => {
                        Onyx.disconnect(connection);
                        const trackedExpenseTransaction = Object.values(transactions ?? {}).at(0);

                        // Then the transaction must remain a distance request
                        const isDistanceRequest = isDistanceRequestUtil(trackedExpenseTransaction);
                        expect(isDistanceRequest).toBe(true);
                        resolve(trackedExpenseTransaction);
                    },
                });
            });

            // Given all report actions of the selfDM report
            const allReportActions = await new Promise<OnyxCollection<ReportActions>>((resolve) => {
                const connection = Onyx.connect({
                    key: ONYXKEYS.COLLECTION.REPORT_ACTIONS,
                    waitForCollectionCallback: true,
                    callback: (reportActions) => {
                        Onyx.disconnect(connection);
                        resolve(reportActions);
                    },
                });
            });

            // Then the selfDM report should have an actionable track expense whisper action and an IOU action
            const selfDMReportActions = allReportActions?.[`${ONYXKEYS.COLLECTION.REPORT_ACTIONS}${selfDMReport.reportID}`];
            expect(Object.values(selfDMReportActions ?? {}).length).toBe(2);

            // When the cache is cleared before categorizing the tracked expense
            await Onyx.merge(`${ONYXKEYS.COLLECTION.TRANSACTION}${transaction?.transactionID}`, {
                iouRequestType: null,
            });

            // When the transaction is saved to draft by selecting a category in the selfDM report
            const reportActionableTrackExpense = Object.values(selfDMReportActions ?? {}).find((reportAction) => isActionableTrackExpense(reportAction));
            createDraftTransactionAndNavigateToParticipantSelector(
                transaction?.transactionID,
                selfDMReport.reportID,
                CONST.IOU.ACTION.CATEGORIZE,
                reportActionableTrackExpense?.reportActionID,
            );
            await waitForBatchedUpdates();

            // Then the transaction draft should be saved successfully
            const allTransactionsDraft = await new Promise<OnyxCollection<Transaction>>((resolve) => {
                const connection = Onyx.connect({
                    key: ONYXKEYS.COLLECTION.TRANSACTION_DRAFT,
                    waitForCollectionCallback: true,
                    callback: (transactionDrafts) => {
                        Onyx.disconnect(connection);
                        resolve(transactionDrafts);
                    },
                });
            });
            const transactionDraft = allTransactionsDraft?.[`${ONYXKEYS.COLLECTION.TRANSACTION_DRAFT}${transaction?.transactionID}`];

            // When the user confirms the category for the tracked expense
            trackExpense({
                report: policyExpenseChat,
                isDraftPolicy: false,
                action: CONST.IOU.ACTION.CATEGORIZE,
                participantParams: {
                    payeeEmail: participant.login,
                    payeeAccountID: participant.accountID,
                    participant: {...participant, isPolicyExpenseChat: true},
                },
                policyParams: {
                    policy: fakePolicy,
                    policyCategories: fakeCategories,
                },
                transactionParams: {
                    amount: transactionDraft?.amount ?? fakeTransaction.amount,
                    currency: transactionDraft?.currency ?? fakeTransaction.currency,
                    created: format(new Date(), CONST.DATE.FNS_FORMAT_STRING),
                    merchant: transactionDraft?.merchant ?? fakeTransaction.merchant,
                    category: Object.keys(fakeCategories).at(0) ?? '',
                    validWaypoints: Object.keys(transactionDraft?.comment?.waypoints ?? {}).length ? getValidWaypoints(transactionDraft?.comment?.waypoints, true) : undefined,
                    actionableWhisperReportActionID: transactionDraft?.actionableWhisperReportActionID,
                    linkedTrackedExpenseReportAction: transactionDraft?.linkedTrackedExpenseReportAction,
                    linkedTrackedExpenseReportID: transactionDraft?.linkedTrackedExpenseReportID,
                    customUnitRateID: CONST.CUSTOM_UNITS.FAKE_P2P_ID,
                },
            });
            await waitForBatchedUpdates();
            await mockFetch?.resume?.();

            // Then the expense should be categorized successfully
            await new Promise<void>((resolve) => {
                const connection = Onyx.connect({
                    key: ONYXKEYS.COLLECTION.TRANSACTION,
                    waitForCollectionCallback: true,
                    callback: (transactions) => {
                        Onyx.disconnect(connection);
                        const categorizedTransaction = transactions?.[`${ONYXKEYS.COLLECTION.TRANSACTION}${transaction?.transactionID}`];

                        // Then the transaction must remain a distance request, ensuring that the optimistic data is correctly built and the transaction type remains accurate.
                        const isDistanceRequest = isDistanceRequestUtil(categorizedTransaction);
                        expect(isDistanceRequest).toBe(true);

                        // Then the transaction category must match the original category
                        expect(categorizedTransaction?.category).toBe(Object.keys(fakeCategories).at(0) ?? '');
                        resolve();
                    },
                });
            });

            await new Promise<void>((resolve) => {
                const connection = Onyx.connect({
                    key: ONYXKEYS.NVP_QUICK_ACTION_GLOBAL_CREATE,
                    callback: (quickAction) => {
                        Onyx.disconnect(connection);
                        resolve();

                        // Then the quickAction.action should be set to REQUEST_DISTANCE
                        expect(quickAction?.action).toBe(CONST.QUICK_ACTIONS.REQUEST_DISTANCE);
                        // Then the quickAction.chatReportID should be set to the given policyExpenseChat reportID
                        expect(quickAction?.chatReportID).toBe(policyExpenseChat.reportID);
                    },
                });
            });
        });

        it('share with accountant', async () => {
            const accountant: Required<Accountant> = {login: VIT_EMAIL, accountID: VIT_ACCOUNT_ID};
            const policy: Policy = {...createRandomPolicy(1), id: 'ABC'};
            const selfDMReport: Report = {
                ...createRandomReport(1),
                reportID: '10',
                chatType: CONST.REPORT.CHAT_TYPE.SELF_DM,
            };
            const policyExpenseChat: Report = {
                ...createRandomReport(1),
                reportID: '123',
                policyID: policy.id,
                type: CONST.REPORT.TYPE.CHAT,
                chatType: CONST.REPORT.CHAT_TYPE.POLICY_EXPENSE_CHAT,
                isOwnPolicyExpenseChat: true,
            };
            const transaction: Transaction = {...createRandomTransaction(1), transactionID: '555'};

            await Onyx.set(`${ONYXKEYS.COLLECTION.POLICY}${policy.id}`, policy);
            await Onyx.set(`${ONYXKEYS.COLLECTION.REPORT}${policyExpenseChat.reportID}`, policyExpenseChat);
            await Onyx.set(`${ONYXKEYS.COLLECTION.TRANSACTION_DRAFT}${transaction.transactionID}`, transaction);

            // Create a tracked expense
            trackExpense({
                report: selfDMReport,
                isDraftPolicy: true,
                action: CONST.IOU.ACTION.CREATE,
                participantParams: {
                    payeeEmail: RORY_EMAIL,
                    payeeAccountID: RORY_ACCOUNT_ID,
                    participant: {accountID: RORY_ACCOUNT_ID},
                },
                transactionParams: {
                    amount: transaction.amount,
                    currency: transaction.currency,
                    created: format(new Date(), CONST.DATE.FNS_FORMAT_STRING),
                    merchant: transaction.merchant,
                    billable: false,
                },
            });
            await waitForBatchedUpdates();

            const selfDMReportActionsOnyx = await new Promise<OnyxEntry<ReportActions>>((resolve) => {
                const connection = Onyx.connect({
                    key: `${ONYXKEYS.COLLECTION.REPORT_ACTIONS}${selfDMReport.reportID}`,
                    waitForCollectionCallback: false,
                    callback: (value) => {
                        Onyx.disconnect(connection);
                        resolve(value);
                    },
                });
            });
            expect(Object.values(selfDMReportActionsOnyx ?? {}).length).toBe(2);

            const linkedTrackedExpenseReportAction = Object.values(selfDMReportActionsOnyx ?? {}).find((reportAction) => isMoneyRequestAction(reportAction));
            const reportActionableTrackExpense = Object.values(selfDMReportActionsOnyx ?? {}).find((reportAction) => isActionableTrackExpense(reportAction));

            mockFetch?.pause?.();

            // Share the tracked expense with an accountant
            trackExpense({
                report: policyExpenseChat,
                isDraftPolicy: false,
                action: CONST.IOU.ACTION.SHARE,
                participantParams: {
                    payeeEmail: RORY_EMAIL,
                    payeeAccountID: RORY_ACCOUNT_ID,
                    participant: {reportID: policyExpenseChat.reportID, isPolicyExpenseChat: true},
                },
                policyParams: {
                    policy,
                },
                transactionParams: {
                    amount: transaction.amount,
                    currency: transaction.currency,
                    created: format(new Date(), CONST.DATE.FNS_FORMAT_STRING),
                    merchant: transaction.merchant,
                    billable: false,
                    actionableWhisperReportActionID: reportActionableTrackExpense?.reportActionID,
                    linkedTrackedExpenseReportAction,
                    linkedTrackedExpenseReportID: selfDMReport.reportID,
                },
                accountantParams: {
                    accountant,
                },
            });
            await waitForBatchedUpdates();

            const policyExpenseChatOnyx = await new Promise<OnyxEntry<Report>>((resolve) => {
                const connection = Onyx.connect({
                    key: `${ONYXKEYS.COLLECTION.REPORT}${policyExpenseChat.reportID}`,
                    waitForCollectionCallback: false,
                    callback: (value) => {
                        Onyx.disconnect(connection);
                        resolve(value);
                    },
                });
            });
            const policyOnyx = await new Promise<OnyxEntry<Policy>>((resolve) => {
                const connection = Onyx.connect({
                    key: `${ONYXKEYS.COLLECTION.POLICY}${policy.id}`,
                    waitForCollectionCallback: false,
                    callback: (value) => {
                        Onyx.disconnect(connection);
                        resolve(value);
                    },
                });
            });

            await mockFetch?.resume?.();

            // Accountant should be invited to the expense report
            expect(policyExpenseChatOnyx?.participants?.[accountant.accountID]).toBeTruthy();

            // Accountant should be added to the workspace as an admin
            expect(policyOnyx?.employeeList?.[accountant.login].role).toBe(CONST.POLICY.ROLE.ADMIN);
        });

        it('share with accountant who is already a member', async () => {
            const accountant: Required<Accountant> = {login: VIT_EMAIL, accountID: VIT_ACCOUNT_ID};
            const policy: Policy = {...createRandomPolicy(1), id: 'ABC', employeeList: {[accountant.login]: {email: accountant.login, role: CONST.POLICY.ROLE.USER}}};
            const selfDMReport: Report = {
                ...createRandomReport(1),
                reportID: '10',
                chatType: CONST.REPORT.CHAT_TYPE.SELF_DM,
            };
            const policyExpenseChat: Report = {
                ...createRandomReport(1),
                reportID: '123',
                policyID: policy.id,
                type: CONST.REPORT.TYPE.CHAT,
                chatType: CONST.REPORT.CHAT_TYPE.POLICY_EXPENSE_CHAT,
                isOwnPolicyExpenseChat: true,
                participants: {[accountant.accountID]: {notificationPreference: CONST.REPORT.NOTIFICATION_PREFERENCE.ALWAYS}},
            };
            const transaction: Transaction = {...createRandomTransaction(1), transactionID: '555'};

            await Onyx.set(`${ONYXKEYS.COLLECTION.POLICY}${policy.id}`, policy);
            await Onyx.set(`${ONYXKEYS.COLLECTION.REPORT}${policyExpenseChat.reportID}`, policyExpenseChat);
            await Onyx.set(`${ONYXKEYS.COLLECTION.TRANSACTION_DRAFT}${transaction.transactionID}`, transaction);
            await Onyx.merge(ONYXKEYS.PERSONAL_DETAILS_LIST, {[accountant.accountID]: accountant});

            // Create a tracked expense
            trackExpense({
                report: selfDMReport,
                isDraftPolicy: true,
                action: CONST.IOU.ACTION.CREATE,
                participantParams: {
                    payeeEmail: RORY_EMAIL,
                    payeeAccountID: RORY_ACCOUNT_ID,
                    participant: {accountID: RORY_ACCOUNT_ID},
                },
                transactionParams: {
                    amount: transaction.amount,
                    currency: transaction.currency,
                    created: format(new Date(), CONST.DATE.FNS_FORMAT_STRING),
                    merchant: transaction.merchant,
                    billable: false,
                },
            });
            await waitForBatchedUpdates();

            const selfDMReportActionsOnyx = await new Promise<OnyxEntry<ReportActions>>((resolve) => {
                const connection = Onyx.connect({
                    key: `${ONYXKEYS.COLLECTION.REPORT_ACTIONS}${selfDMReport.reportID}`,
                    waitForCollectionCallback: false,
                    callback: (value) => {
                        Onyx.disconnect(connection);
                        resolve(value);
                    },
                });
            });
            expect(Object.values(selfDMReportActionsOnyx ?? {}).length).toBe(2);

            const linkedTrackedExpenseReportAction = Object.values(selfDMReportActionsOnyx ?? {}).find((reportAction) => isMoneyRequestAction(reportAction));
            const reportActionableTrackExpense = Object.values(selfDMReportActionsOnyx ?? {}).find((reportAction) => isActionableTrackExpense(reportAction));

            mockFetch?.pause?.();

            // Share the tracked expense with an accountant
            trackExpense({
                report: policyExpenseChat,
                isDraftPolicy: false,
                action: CONST.IOU.ACTION.SHARE,
                participantParams: {
                    payeeEmail: RORY_EMAIL,
                    payeeAccountID: RORY_ACCOUNT_ID,
                    participant: {reportID: policyExpenseChat.reportID, isPolicyExpenseChat: true},
                },
                policyParams: {
                    policy,
                },
                transactionParams: {
                    amount: transaction.amount,
                    currency: transaction.currency,
                    created: format(new Date(), CONST.DATE.FNS_FORMAT_STRING),
                    merchant: transaction.merchant,
                    billable: false,
                    actionableWhisperReportActionID: reportActionableTrackExpense?.reportActionID,
                    linkedTrackedExpenseReportAction,
                    linkedTrackedExpenseReportID: selfDMReport.reportID,
                },
                accountantParams: {
                    accountant,
                },
            });
            await waitForBatchedUpdates();

            const policyExpenseChatOnyx = await new Promise<OnyxEntry<Report>>((resolve) => {
                const connection = Onyx.connect({
                    key: `${ONYXKEYS.COLLECTION.REPORT}${policyExpenseChat.reportID}`,
                    waitForCollectionCallback: false,
                    callback: (value) => {
                        Onyx.disconnect(connection);
                        resolve(value);
                    },
                });
            });
            const policyOnyx = await new Promise<OnyxEntry<Policy>>((resolve) => {
                const connection = Onyx.connect({
                    key: `${ONYXKEYS.COLLECTION.POLICY}${policy.id}`,
                    waitForCollectionCallback: false,
                    callback: (value) => {
                        Onyx.disconnect(connection);
                        resolve(value);
                    },
                });
            });

            await mockFetch?.resume?.();

            // Accountant should be still a participant in the expense report
            expect(policyExpenseChatOnyx?.participants?.[accountant.accountID]).toBeTruthy();

            // Accountant role should change to admin
            expect(policyOnyx?.employeeList?.[accountant.login].role).toBe(CONST.POLICY.ROLE.ADMIN);
        });
    });

    describe('requestMoney', () => {
        it('creates new chat if needed', () => {
            const amount = 10000;
            const comment = 'Giv money plz';
            const merchant = 'KFC';
            let iouReportID: string | undefined;
            let createdAction: OnyxEntry<ReportAction>;
            let iouAction: OnyxEntry<ReportAction<typeof CONST.REPORT.ACTIONS.TYPE.IOU>>;
            let transactionID: string | undefined;
            let transactionThread: OnyxEntry<Report>;
            let transactionThreadCreatedAction: OnyxEntry<ReportAction>;
            mockFetch?.pause?.();
            requestMoney({
                report: {reportID: ''},
                participantParams: {
                    payeeEmail: RORY_EMAIL,
                    payeeAccountID: RORY_ACCOUNT_ID,
                    participant: {login: CARLOS_EMAIL, accountID: CARLOS_ACCOUNT_ID},
                },
                transactionParams: {
                    amount,
                    attendees: [],
                    currency: CONST.CURRENCY.USD,
                    created: '',
                    merchant,
                    comment,
                },
            });
            return waitForBatchedUpdates()
                .then(
                    () =>
                        new Promise<void>((resolve) => {
                            const connection = Onyx.connect({
                                key: ONYXKEYS.COLLECTION.REPORT,
                                waitForCollectionCallback: true,
                                callback: (allReports) => {
                                    Onyx.disconnect(connection);

                                    // A chat report, a transaction thread, and an iou report should be created
                                    const chatReports = Object.values(allReports ?? {}).filter((report) => report?.type === CONST.REPORT.TYPE.CHAT);
                                    const iouReports = Object.values(allReports ?? {}).filter((report) => report?.type === CONST.REPORT.TYPE.IOU);
                                    expect(Object.keys(chatReports).length).toBe(2);
                                    expect(Object.keys(iouReports).length).toBe(1);
                                    const chatReport = chatReports.at(0);
                                    const transactionThreadReport = chatReports.at(1);
                                    const iouReport = iouReports.at(0);
                                    iouReportID = iouReport?.reportID;
                                    transactionThread = transactionThreadReport;

                                    expect(iouReport?.participants).toEqual({
                                        [RORY_ACCOUNT_ID]: {notificationPreference: CONST.REPORT.NOTIFICATION_PREFERENCE.HIDDEN},
                                        [CARLOS_ACCOUNT_ID]: {notificationPreference: CONST.REPORT.NOTIFICATION_PREFERENCE.HIDDEN},
                                    });

                                    // They should be linked together
                                    expect(chatReport?.participants).toEqual({[RORY_ACCOUNT_ID]: RORY_PARTICIPANT, [CARLOS_ACCOUNT_ID]: CARLOS_PARTICIPANT});
                                    expect(chatReport?.iouReportID).toBe(iouReport?.reportID);

                                    resolve();
                                },
                            });
                        }),
                )
                .then(
                    () =>
                        new Promise<void>((resolve) => {
                            const connection = Onyx.connect({
                                key: `${ONYXKEYS.COLLECTION.REPORT_ACTIONS}${iouReportID}`,
                                waitForCollectionCallback: false,
                                callback: (reportActionsForIOUReport) => {
                                    Onyx.disconnect(connection);

                                    // The IOU report should have a CREATED action and IOU action
                                    expect(Object.values(reportActionsForIOUReport ?? {}).length).toBe(2);
                                    const createdActions = Object.values(reportActionsForIOUReport ?? {}).filter(
                                        (reportAction) => reportAction?.actionName === CONST.REPORT.ACTIONS.TYPE.CREATED,
                                    );
                                    const iouActions = Object.values(reportActionsForIOUReport ?? {}).filter(
                                        (reportAction): reportAction is ReportAction<typeof CONST.REPORT.ACTIONS.TYPE.IOU> => isMoneyRequestAction(reportAction),
                                    );
                                    expect(Object.values(createdActions).length).toBe(1);
                                    expect(Object.values(iouActions).length).toBe(1);
                                    createdAction = createdActions?.at(0);
                                    iouAction = iouActions?.at(0);
                                    const originalMessage = isMoneyRequestAction(iouAction) ? getOriginalMessage(iouAction) : undefined;

                                    // The CREATED action should not be created after the IOU action
                                    expect(Date.parse(createdAction?.created ?? '')).toBeLessThan(Date.parse(iouAction?.created ?? ''));

                                    // The IOUReportID should be correct
                                    expect(originalMessage?.IOUReportID).toBe(iouReportID);

                                    // The comment should be included in the IOU action
                                    expect(originalMessage?.comment).toBe(comment);

                                    // The amount in the IOU action should be correct
                                    expect(originalMessage?.amount).toBe(amount);

                                    // The IOU type should be correct
                                    expect(originalMessage?.type).toBe(CONST.IOU.REPORT_ACTION_TYPE.CREATE);

                                    // Both actions should be pending
                                    expect(createdAction?.pendingAction).toBe(CONST.RED_BRICK_ROAD_PENDING_ACTION.ADD);
                                    expect(iouAction?.pendingAction).toBe(CONST.RED_BRICK_ROAD_PENDING_ACTION.ADD);

                                    resolve();
                                },
                            });
                        }),
                )
                .then(
                    () =>
                        new Promise<void>((resolve) => {
                            const connection = Onyx.connect({
                                key: `${ONYXKEYS.COLLECTION.REPORT_ACTIONS}${transactionThread?.reportID}`,
                                waitForCollectionCallback: false,
                                callback: (reportActionsForTransactionThread) => {
                                    Onyx.disconnect(connection);

                                    // The transaction thread should have a CREATED action
                                    expect(Object.values(reportActionsForTransactionThread ?? {}).length).toBe(1);
                                    const createdActions = Object.values(reportActionsForTransactionThread ?? {}).filter(
                                        (reportAction) => reportAction?.actionName === CONST.REPORT.ACTIONS.TYPE.CREATED,
                                    );
                                    expect(Object.values(createdActions).length).toBe(1);
                                    transactionThreadCreatedAction = createdActions.at(0);

                                    expect(transactionThreadCreatedAction?.pendingAction).toBe(CONST.RED_BRICK_ROAD_PENDING_ACTION.ADD);
                                    resolve();
                                },
                            });
                        }),
                )
                .then(
                    () =>
                        new Promise<void>((resolve) => {
                            const connection = Onyx.connect({
                                key: ONYXKEYS.COLLECTION.TRANSACTION,
                                waitForCollectionCallback: true,
                                callback: (allTransactions) => {
                                    Onyx.disconnect(connection);

                                    // There should be one transaction
                                    expect(Object.values(allTransactions ?? {}).length).toBe(1);
                                    const transaction = Object.values(allTransactions ?? []).find((t) => !isEmptyObject(t));
                                    transactionID = transaction?.transactionID;

                                    // The transaction should be attached to the IOU report
                                    expect(transaction?.reportID).toBe(iouReportID);

                                    // Its amount should match the amount of the expense
                                    expect(transaction?.amount).toBe(amount);

                                    // The comment should be correct
                                    expect(transaction?.comment?.comment).toBe(comment);

                                    // It should be pending
                                    expect(transaction?.pendingAction).toBe(CONST.RED_BRICK_ROAD_PENDING_ACTION.ADD);

                                    // The transactionID on the iou action should match the one from the transactions collection
                                    expect(iouAction && getOriginalMessage(iouAction)?.IOUTransactionID).toBe(transactionID);

                                    expect(transaction?.merchant).toBe(merchant);

                                    resolve();
                                },
                            });
                        }),
                )
                .then(mockFetch?.resume)
                .then(
                    () =>
                        new Promise<void>((resolve) => {
                            const connection = Onyx.connect({
                                key: `${ONYXKEYS.COLLECTION.REPORT_ACTIONS}${iouReportID}`,
                                waitForCollectionCallback: false,
                                callback: (reportActionsForIOUReport) => {
                                    Onyx.disconnect(connection);
                                    expect(Object.values(reportActionsForIOUReport ?? {}).length).toBe(2);
                                    Object.values(reportActionsForIOUReport ?? {}).forEach((reportAction) => expect(reportAction?.pendingAction).toBeFalsy());
                                    resolve();
                                },
                            });
                        }),
                )
                .then(
                    () =>
                        new Promise<void>((resolve) => {
                            const connection = Onyx.connect({
                                key: `${ONYXKEYS.COLLECTION.TRANSACTION}${transactionID}`,
                                waitForCollectionCallback: false,
                                callback: (transaction) => {
                                    Onyx.disconnect(connection);
                                    expect(transaction?.pendingAction).toBeFalsy();
                                    resolve();
                                },
                            });
                        }),
                );
        });

        it('updates existing chat report if there is one', () => {
            const amount = 10000;
            const comment = 'Giv money plz';
            let chatReport: Report = {
                reportID: '1234',
                type: CONST.REPORT.TYPE.CHAT,
                participants: {[RORY_ACCOUNT_ID]: RORY_PARTICIPANT, [CARLOS_ACCOUNT_ID]: CARLOS_PARTICIPANT},
            };
            const createdAction: ReportAction = {
                reportActionID: rand64(),
                actionName: CONST.REPORT.ACTIONS.TYPE.CREATED,
                created: DateUtils.getDBTime(),
            };
            let iouReportID: string | undefined;
            let iouAction: OnyxEntry<ReportAction<typeof CONST.REPORT.ACTIONS.TYPE.IOU>>;
            let iouCreatedAction: OnyxEntry<ReportAction>;
            let transactionID: string | undefined;
            mockFetch?.pause?.();
            return Onyx.set(`${ONYXKEYS.COLLECTION.REPORT}${chatReport.reportID}`, chatReport)
                .then(() =>
                    Onyx.set(`${ONYXKEYS.COLLECTION.REPORT_ACTIONS}${chatReport.reportID}`, {
                        [createdAction.reportActionID]: createdAction,
                    }),
                )
                .then(() => {
                    requestMoney({
                        report: chatReport,
                        participantParams: {
                            payeeEmail: RORY_EMAIL,
                            payeeAccountID: RORY_ACCOUNT_ID,
                            participant: {login: CARLOS_EMAIL, accountID: CARLOS_ACCOUNT_ID},
                        },
                        transactionParams: {
                            amount,
                            attendees: [],
                            currency: CONST.CURRENCY.USD,
                            created: '',
                            merchant: '',
                            comment,
                        },
                    });
                    return waitForBatchedUpdates();
                })
                .then(
                    () =>
                        new Promise<void>((resolve) => {
                            const connection = Onyx.connect({
                                key: ONYXKEYS.COLLECTION.REPORT,
                                waitForCollectionCallback: true,
                                callback: (allReports) => {
                                    Onyx.disconnect(connection);

                                    // The same chat report should be reused, a transaction thread and an IOU report should be created
                                    expect(Object.values(allReports ?? {}).length).toBe(3);
                                    expect(Object.values(allReports ?? {}).find((report) => report?.type === CONST.REPORT.TYPE.CHAT)?.reportID).toBe(chatReport.reportID);
                                    chatReport = Object.values(allReports ?? {}).find((report) => report?.type === CONST.REPORT.TYPE.CHAT) ?? chatReport;
                                    const iouReport = Object.values(allReports ?? {}).find((report) => report?.type === CONST.REPORT.TYPE.IOU);
                                    iouReportID = iouReport?.reportID;

                                    expect(iouReport?.participants).toEqual({
                                        [RORY_ACCOUNT_ID]: {notificationPreference: CONST.REPORT.NOTIFICATION_PREFERENCE.HIDDEN},
                                        [CARLOS_ACCOUNT_ID]: {notificationPreference: CONST.REPORT.NOTIFICATION_PREFERENCE.HIDDEN},
                                    });

                                    // They should be linked together
                                    expect(chatReport.iouReportID).toBe(iouReportID);

                                    resolve();
                                },
                            });
                        }),
                )
                .then(
                    () =>
                        new Promise<void>((resolve) => {
                            const connection = Onyx.connect({
                                key: `${ONYXKEYS.COLLECTION.REPORT_ACTIONS}${iouReportID}`,
                                waitForCollectionCallback: false,
                                callback: (allIOUReportActions) => {
                                    Onyx.disconnect(connection);

                                    iouCreatedAction = Object.values(allIOUReportActions ?? {}).find((reportAction) => reportAction.actionName === CONST.REPORT.ACTIONS.TYPE.CREATED);
                                    iouAction = Object.values(allIOUReportActions ?? {}).find((reportAction): reportAction is ReportAction<typeof CONST.REPORT.ACTIONS.TYPE.IOU> =>
                                        isMoneyRequestAction(reportAction),
                                    );
                                    const originalMessage = iouAction ? getOriginalMessage(iouAction) : null;

                                    // The CREATED action should not be created after the IOU action
                                    expect(Date.parse(iouCreatedAction?.created ?? '')).toBeLessThan(Date.parse(iouAction?.created ?? ''));

                                    // The IOUReportID should be correct
                                    expect(originalMessage?.IOUReportID).toBe(iouReportID);

                                    // The comment should be included in the IOU action
                                    expect(originalMessage?.comment).toBe(comment);

                                    // The amount in the IOU action should be correct
                                    expect(originalMessage?.amount).toBe(amount);

                                    // The IOU action type should be correct
                                    expect(originalMessage?.type).toBe(CONST.IOU.REPORT_ACTION_TYPE.CREATE);

                                    // The IOU action should be pending
                                    expect(iouAction?.pendingAction).toBe(CONST.RED_BRICK_ROAD_PENDING_ACTION.ADD);

                                    resolve();
                                },
                            });
                        }),
                )
                .then(
                    () =>
                        new Promise<void>((resolve) => {
                            const connection = Onyx.connect({
                                key: ONYXKEYS.COLLECTION.TRANSACTION,
                                waitForCollectionCallback: true,
                                callback: (allTransactions) => {
                                    Onyx.disconnect(connection);

                                    // There should be one transaction
                                    expect(Object.values(allTransactions ?? {}).length).toBe(1);
                                    const transaction = Object.values(allTransactions ?? {}).find((t) => !isEmptyObject(t));
                                    transactionID = transaction?.transactionID;
                                    const originalMessage = iouAction ? getOriginalMessage(iouAction) : null;

                                    // The transaction should be attached to the IOU report
                                    expect(transaction?.reportID).toBe(iouReportID);

                                    // Its amount should match the amount of the expense
                                    expect(transaction?.amount).toBe(amount);

                                    // The comment should be correct
                                    expect(transaction?.comment?.comment).toBe(comment);

                                    expect(transaction?.merchant).toBe(CONST.TRANSACTION.PARTIAL_TRANSACTION_MERCHANT);

                                    // It should be pending
                                    expect(transaction?.pendingAction).toBe(CONST.RED_BRICK_ROAD_PENDING_ACTION.ADD);

                                    // The transactionID on the iou action should match the one from the transactions collection
                                    expect(originalMessage?.IOUTransactionID).toBe(transactionID);

                                    resolve();
                                },
                            });
                        }),
                )
                .then(mockFetch?.resume)
                .then(waitForBatchedUpdates)
                .then(
                    () =>
                        new Promise<void>((resolve) => {
                            const connection = Onyx.connect({
                                key: `${ONYXKEYS.COLLECTION.REPORT_ACTIONS}${iouReportID}`,
                                waitForCollectionCallback: false,
                                callback: (reportActionsForIOUReport) => {
                                    Onyx.disconnect(connection);
                                    expect(Object.values(reportActionsForIOUReport ?? {}).length).toBe(2);
                                    Object.values(reportActionsForIOUReport ?? {}).forEach((reportAction) => expect(reportAction?.pendingAction).toBeFalsy());
                                    resolve();
                                },
                            });
                        }),
                )
                .then(
                    () =>
                        new Promise<void>((resolve) => {
                            const connection = Onyx.connect({
                                key: `${ONYXKEYS.COLLECTION.TRANSACTION}${transactionID}`,
                                callback: (transaction) => {
                                    Onyx.disconnect(connection);
                                    expect(transaction?.pendingAction).toBeFalsy();
                                    resolve();
                                },
                            });
                        }),
                );
        });

        it('updates existing IOU report if there is one', () => {
            const amount = 10000;
            const comment = 'Giv money plz';
            const chatReportID = '1234';
            const iouReportID = '5678';
            let chatReport: OnyxEntry<Report> = {
                reportID: chatReportID,
                type: CONST.REPORT.TYPE.CHAT,
                iouReportID,
                participants: {[RORY_ACCOUNT_ID]: RORY_PARTICIPANT, [CARLOS_ACCOUNT_ID]: CARLOS_PARTICIPANT},
            };
            const createdAction: ReportAction = {
                reportActionID: rand64(),
                actionName: CONST.REPORT.ACTIONS.TYPE.CREATED,
                created: DateUtils.getDBTime(),
            };
            const existingTransaction: Transaction = {
                transactionID: rand64(),
                amount: 1000,
                comment: {
                    comment: 'Existing transaction',
                    attendees: [{email: 'text@expensify.com', displayName: 'Test User', avatarUrl: ''}],
                },
                created: DateUtils.getDBTime(),
                currency: CONST.CURRENCY.USD,
                merchant: '',
                reportID: '',
            };
            let iouReport: OnyxEntry<Report> = {
                reportID: iouReportID,
                chatReportID,
                type: CONST.REPORT.TYPE.IOU,
                ownerAccountID: RORY_ACCOUNT_ID,
                managerID: CARLOS_ACCOUNT_ID,
                currency: CONST.CURRENCY.USD,
                total: existingTransaction.amount,
            };
            const iouAction: OnyxEntry<ReportAction<typeof CONST.REPORT.ACTIONS.TYPE.IOU>> = {
                reportActionID: rand64(),
                actionName: CONST.REPORT.ACTIONS.TYPE.IOU,
                actorAccountID: RORY_ACCOUNT_ID,
                created: DateUtils.getDBTime(),
                originalMessage: {
                    IOUReportID: iouReportID,
                    IOUTransactionID: existingTransaction.transactionID,
                    amount: existingTransaction.amount,
                    currency: CONST.CURRENCY.USD,
                    type: CONST.IOU.REPORT_ACTION_TYPE.CREATE,
                    participantAccountIDs: [RORY_ACCOUNT_ID, CARLOS_ACCOUNT_ID],
                },
            };
            let newIOUAction: OnyxEntry<ReportAction<typeof CONST.REPORT.ACTIONS.TYPE.IOU>>;
            let newTransaction: OnyxEntry<Transaction>;
            mockFetch?.pause?.();
            return Onyx.set(`${ONYXKEYS.COLLECTION.REPORT}${chatReportID}`, chatReport)
                .then(() => Onyx.set(`${ONYXKEYS.COLLECTION.REPORT}${iouReportID}`, iouReport ?? null))
                .then(() =>
                    Onyx.set(`${ONYXKEYS.COLLECTION.REPORT_ACTIONS}${iouReportID}`, {
                        [createdAction.reportActionID]: createdAction,
                        [iouAction.reportActionID]: iouAction,
                    }),
                )
                .then(() => Onyx.set(`${ONYXKEYS.COLLECTION.TRANSACTION}${existingTransaction.transactionID}`, existingTransaction))
                .then(() => {
                    if (chatReport) {
                        requestMoney({
                            report: chatReport,
                            participantParams: {
                                payeeEmail: RORY_EMAIL,
                                payeeAccountID: RORY_ACCOUNT_ID,
                                participant: {login: CARLOS_EMAIL, accountID: CARLOS_ACCOUNT_ID},
                            },
                            transactionParams: {
                                amount,
                                attendees: [],
                                currency: CONST.CURRENCY.USD,
                                created: '',
                                merchant: '',
                                comment,
                            },
                        });
                    }
                    return waitForBatchedUpdates();
                })
                .then(
                    () =>
                        new Promise<void>((resolve) => {
                            const connection = Onyx.connect({
                                key: ONYXKEYS.COLLECTION.REPORT,
                                waitForCollectionCallback: true,
                                callback: (allReports) => {
                                    Onyx.disconnect(connection);

                                    // No new reports should be created
                                    expect(Object.values(allReports ?? {}).length).toBe(3);
                                    expect(Object.values(allReports ?? {}).find((report) => report?.reportID === chatReportID)).toBeTruthy();
                                    expect(Object.values(allReports ?? {}).find((report) => report?.reportID === iouReportID)).toBeTruthy();

                                    chatReport = Object.values(allReports ?? {}).find((report) => report?.type === CONST.REPORT.TYPE.CHAT);
                                    iouReport = Object.values(allReports ?? {}).find((report) => report?.type === CONST.REPORT.TYPE.IOU);

                                    // The total on the iou report should be updated
                                    expect(iouReport?.total).toBe(11000);

                                    resolve();
                                },
                            });
                        }),
                )
                .then(
                    () =>
                        new Promise<void>((resolve) => {
                            const connection = Onyx.connect({
                                key: `${ONYXKEYS.COLLECTION.REPORT_ACTIONS}${iouReportID}`,
                                waitForCollectionCallback: false,
                                callback: (reportActionsForIOUReport) => {
                                    Onyx.disconnect(connection);

                                    expect(Object.values(reportActionsForIOUReport ?? {}).length).toBe(3);
                                    newIOUAction = Object.values(reportActionsForIOUReport ?? {}).find(
                                        (reportAction): reportAction is ReportAction<typeof CONST.REPORT.ACTIONS.TYPE.IOU> =>
                                            reportAction?.reportActionID !== createdAction.reportActionID && reportAction?.reportActionID !== iouAction?.reportActionID,
                                    );

                                    const newOriginalMessage = newIOUAction ? getOriginalMessage(newIOUAction) : null;

                                    // The IOUReportID should be correct
                                    expect(getOriginalMessage(iouAction)?.IOUReportID).toBe(iouReportID);

                                    // The comment should be included in the IOU action
                                    expect(newOriginalMessage?.comment).toBe(comment);

                                    // The amount in the IOU action should be correct
                                    expect(newOriginalMessage?.amount).toBe(amount);

                                    // The type of the IOU action should be correct
                                    expect(newOriginalMessage?.type).toBe(CONST.IOU.REPORT_ACTION_TYPE.CREATE);

                                    // The IOU action should be pending
                                    expect(newIOUAction?.pendingAction).toBe(CONST.RED_BRICK_ROAD_PENDING_ACTION.ADD);

                                    resolve();
                                },
                            });
                        }),
                )
                .then(
                    () =>
                        new Promise<void>((resolve) => {
                            const connection = Onyx.connect({
                                key: ONYXKEYS.COLLECTION.TRANSACTION,
                                waitForCollectionCallback: true,
                                callback: (allTransactions) => {
                                    Onyx.disconnect(connection);

                                    // There should be two transactions
                                    expect(Object.values(allTransactions ?? {}).length).toBe(2);

                                    newTransaction = Object.values(allTransactions ?? {}).find((transaction) => transaction?.transactionID !== existingTransaction.transactionID);

                                    expect(newTransaction?.reportID).toBe(iouReportID);
                                    expect(newTransaction?.amount).toBe(amount);
                                    expect(newTransaction?.comment?.comment).toBe(comment);
                                    expect(newTransaction?.merchant).toBe(CONST.TRANSACTION.PARTIAL_TRANSACTION_MERCHANT);
                                    expect(newTransaction?.pendingAction).toBe(CONST.RED_BRICK_ROAD_PENDING_ACTION.ADD);

                                    // The transactionID on the iou action should match the one from the transactions collection
                                    expect(isMoneyRequestAction(newIOUAction) ? getOriginalMessage(newIOUAction)?.IOUTransactionID : undefined).toBe(newTransaction?.transactionID);

                                    resolve();
                                },
                            });
                        }),
                )
                .then(mockFetch?.resume)
                .then(waitForNetworkPromises)
                .then(
                    () =>
                        new Promise<void>((resolve) => {
                            const connection = Onyx.connect({
                                key: `${ONYXKEYS.COLLECTION.REPORT_ACTIONS}${iouReportID}`,
                                waitForCollectionCallback: false,
                                callback: (reportActionsForIOUReport) => {
                                    Onyx.disconnect(connection);
                                    expect(Object.values(reportActionsForIOUReport ?? {}).length).toBe(3);
                                    Object.values(reportActionsForIOUReport ?? {}).forEach((reportAction) => expect(reportAction?.pendingAction).toBeFalsy());
                                    resolve();
                                },
                            });
                        }),
                )
                .then(
                    () =>
                        new Promise<void>((resolve) => {
                            const connection = Onyx.connect({
                                key: ONYXKEYS.COLLECTION.TRANSACTION,
                                waitForCollectionCallback: true,
                                callback: (allTransactions) => {
                                    Onyx.disconnect(connection);
                                    Object.values(allTransactions ?? {}).forEach((transaction) => expect(transaction?.pendingAction).toBeFalsy());
                                    resolve();
                                },
                            });
                        }),
                );
        });

        it('correctly implements RedBrickRoad error handling', () => {
            const amount = 10000;
            const comment = 'Giv money plz';
            let chatReportID: string | undefined;
            let iouReportID: string | undefined;
            let createdAction: OnyxEntry<ReportAction>;
            let iouAction: OnyxEntry<ReportAction<typeof CONST.REPORT.ACTIONS.TYPE.IOU>>;
            let transactionID: string | undefined;
            let transactionThreadReport: OnyxEntry<Report>;
            let transactionThreadAction: OnyxEntry<ReportAction>;
            mockFetch?.pause?.();
            requestMoney({
                report: {reportID: ''},
                participantParams: {
                    payeeEmail: RORY_EMAIL,
                    payeeAccountID: RORY_ACCOUNT_ID,
                    participant: {login: CARLOS_EMAIL, accountID: CARLOS_ACCOUNT_ID},
                },
                transactionParams: {
                    amount,
                    attendees: [],
                    currency: CONST.CURRENCY.USD,
                    created: '',
                    merchant: '',
                    comment,
                },
            });
            return (
                waitForBatchedUpdates()
                    .then(
                        () =>
                            new Promise<void>((resolve) => {
                                const connection = Onyx.connect({
                                    key: ONYXKEYS.COLLECTION.REPORT,
                                    waitForCollectionCallback: true,
                                    callback: (allReports) => {
                                        Onyx.disconnect(connection);

                                        // A chat report, transaction thread and an iou report should be created
                                        const chatReports = Object.values(allReports ?? {}).filter((report) => report?.type === CONST.REPORT.TYPE.CHAT);
                                        const iouReports = Object.values(allReports ?? {}).filter((report) => report?.type === CONST.REPORT.TYPE.IOU);
                                        expect(Object.values(chatReports).length).toBe(2);
                                        expect(Object.values(iouReports).length).toBe(1);
                                        const chatReport = chatReports.at(0);
                                        chatReportID = chatReport?.reportID;
                                        transactionThreadReport = chatReports.at(1);

                                        const iouReport = iouReports.at(0);
                                        iouReportID = iouReport?.reportID;

                                        expect(chatReport?.participants).toStrictEqual({[RORY_ACCOUNT_ID]: RORY_PARTICIPANT, [CARLOS_ACCOUNT_ID]: CARLOS_PARTICIPANT});

                                        // They should be linked together
                                        expect(chatReport?.participants).toStrictEqual({[RORY_ACCOUNT_ID]: RORY_PARTICIPANT, [CARLOS_ACCOUNT_ID]: CARLOS_PARTICIPANT});
                                        expect(chatReport?.iouReportID).toBe(iouReport?.reportID);

                                        resolve();
                                    },
                                });
                            }),
                    )
                    .then(
                        () =>
                            new Promise<void>((resolve) => {
                                const connection = Onyx.connect({
                                    key: `${ONYXKEYS.COLLECTION.REPORT_ACTIONS}${iouReportID}`,
                                    waitForCollectionCallback: false,
                                    callback: (reportActionsForIOUReport) => {
                                        Onyx.disconnect(connection);

                                        // The chat report should have a CREATED action and IOU action
                                        expect(Object.values(reportActionsForIOUReport ?? {}).length).toBe(2);
                                        const createdActions =
                                            Object.values(reportActionsForIOUReport ?? {}).filter((reportAction) => reportAction?.actionName === CONST.REPORT.ACTIONS.TYPE.CREATED) ?? null;
                                        const iouActions =
                                            Object.values(reportActionsForIOUReport ?? {}).filter((reportAction): reportAction is ReportAction<typeof CONST.REPORT.ACTIONS.TYPE.IOU> =>
                                                isMoneyRequestAction(reportAction),
                                            ) ?? null;
                                        expect(Object.values(createdActions).length).toBe(1);
                                        expect(Object.values(iouActions).length).toBe(1);
                                        createdAction = createdActions.at(0);
                                        iouAction = iouActions.at(0);
                                        const originalMessage = getOriginalMessage(iouAction);

                                        // The CREATED action should not be created after the IOU action
                                        expect(Date.parse(createdAction?.created ?? '')).toBeLessThan(Date.parse(iouAction?.created ?? ''));

                                        // The IOUReportID should be correct
                                        expect(originalMessage?.IOUReportID).toBe(iouReportID);

                                        // The comment should be included in the IOU action
                                        expect(originalMessage?.comment).toBe(comment);

                                        // The amount in the IOU action should be correct
                                        expect(originalMessage?.amount).toBe(amount);

                                        // The type should be correct
                                        expect(originalMessage?.type).toBe(CONST.IOU.REPORT_ACTION_TYPE.CREATE);

                                        // Both actions should be pending
                                        expect(createdAction?.pendingAction).toBe(CONST.RED_BRICK_ROAD_PENDING_ACTION.ADD);
                                        expect(iouAction?.pendingAction).toBe(CONST.RED_BRICK_ROAD_PENDING_ACTION.ADD);

                                        resolve();
                                    },
                                });
                            }),
                    )
                    .then(
                        () =>
                            new Promise<void>((resolve) => {
                                const connection = Onyx.connect({
                                    key: ONYXKEYS.COLLECTION.TRANSACTION,
                                    waitForCollectionCallback: true,
                                    callback: (allTransactions) => {
                                        Onyx.disconnect(connection);

                                        // There should be one transaction
                                        expect(Object.values(allTransactions ?? {}).length).toBe(1);
                                        const transaction = Object.values(allTransactions ?? {}).find((t) => !isEmptyObject(t));
                                        transactionID = transaction?.transactionID;

                                        expect(transaction?.reportID).toBe(iouReportID);
                                        expect(transaction?.amount).toBe(amount);
                                        expect(transaction?.comment?.comment).toBe(comment);
                                        expect(transaction?.merchant).toBe(CONST.TRANSACTION.PARTIAL_TRANSACTION_MERCHANT);
                                        expect(transaction?.pendingAction).toBe(CONST.RED_BRICK_ROAD_PENDING_ACTION.ADD);

                                        // The transactionID on the iou action should match the one from the transactions collection
                                        expect(iouAction && getOriginalMessage(iouAction)?.IOUTransactionID).toBe(transactionID);

                                        resolve();
                                    },
                                });
                            }),
                    )
                    .then((): Promise<unknown> => {
                        mockFetch?.fail?.();
                        return mockFetch?.resume?.() as Promise<unknown>;
                    })
                    .then(
                        () =>
                            new Promise<void>((resolve) => {
                                const connection = Onyx.connect({
                                    key: `${ONYXKEYS.COLLECTION.REPORT_ACTIONS}${iouReportID}`,
                                    waitForCollectionCallback: false,
                                    callback: (reportActionsForIOUReport) => {
                                        Onyx.disconnect(connection);
                                        expect(Object.values(reportActionsForIOUReport ?? {}).length).toBe(2);
                                        iouAction = Object.values(reportActionsForIOUReport ?? {}).find((reportAction): reportAction is ReportAction<typeof CONST.REPORT.ACTIONS.TYPE.IOU> =>
                                            isMoneyRequestAction(reportAction),
                                        );
                                        expect(iouAction?.pendingAction).toBe(CONST.RED_BRICK_ROAD_PENDING_ACTION.ADD);
                                        resolve();
                                    },
                                });
                            }),
                    )
                    .then(
                        () =>
                            new Promise<void>((resolve) => {
                                const connection = Onyx.connect({
                                    key: ONYXKEYS.COLLECTION.REPORT_ACTIONS,
                                    waitForCollectionCallback: true,
                                    callback: (reportActionsForTransactionThread) => {
                                        Onyx.disconnect(connection);
                                        expect(Object.values(reportActionsForTransactionThread ?? {}).length).toBe(3);
                                        transactionThreadAction = Object.values(
                                            reportActionsForTransactionThread?.[`${ONYXKEYS.COLLECTION.REPORT_ACTIONS}${transactionThreadReport?.reportID}`] ?? {},
                                        ).find((reportAction) => reportAction.actionName === CONST.REPORT.ACTIONS.TYPE.CREATED);
                                        expect(transactionThreadAction?.pendingAction).toBe(CONST.RED_BRICK_ROAD_PENDING_ACTION.ADD);
                                        resolve();
                                    },
                                });
                            }),
                    )
                    .then(
                        () =>
                            new Promise<void>((resolve) => {
                                const connection = Onyx.connect({
                                    key: `${ONYXKEYS.COLLECTION.TRANSACTION}${transactionID}`,
                                    waitForCollectionCallback: false,
                                    callback: (transaction) => {
                                        Onyx.disconnect(connection);
                                        expect(transaction?.pendingAction).toBe(CONST.RED_BRICK_ROAD_PENDING_ACTION.ADD);
                                        expect(transaction?.errors).toBeTruthy();
                                        expect(Object.values(transaction?.errors ?? {}).at(0)).toEqual(translateLocal('iou.error.genericCreateFailureMessage'));
                                        resolve();
                                    },
                                });
                            }),
                    )

                    // If the user clears the errors on the IOU action
                    .then(
                        () =>
                            new Promise<void>((resolve) => {
                                if (iouReportID) {
                                    clearAllRelatedReportActionErrors(iouReportID, iouAction ?? null);
                                }
                                resolve();
                            }),
                    )

                    // Then the reportAction from chat report should be removed from Onyx
                    .then(
                        () =>
                            new Promise<void>((resolve) => {
                                const connection = Onyx.connect({
                                    key: `${ONYXKEYS.COLLECTION.REPORT_ACTIONS}${chatReportID}`,
                                    waitForCollectionCallback: false,
                                    callback: (reportActionsForReport) => {
                                        Onyx.disconnect(connection);
                                        iouAction = Object.values(reportActionsForReport ?? {}).find((reportAction): reportAction is ReportAction<typeof CONST.REPORT.ACTIONS.TYPE.IOU> =>
                                            isMoneyRequestAction(reportAction),
                                        );
                                        expect(iouAction).toBeFalsy();
                                        resolve();
                                    },
                                });
                            }),
                    )

                    // Then the reportAction from iou report should be removed from Onyx
                    .then(
                        () =>
                            new Promise<void>((resolve) => {
                                const connection = Onyx.connect({
                                    key: `${ONYXKEYS.COLLECTION.REPORT_ACTIONS}${iouReportID}`,
                                    waitForCollectionCallback: false,
                                    callback: (reportActionsForReport) => {
                                        Onyx.disconnect(connection);
                                        iouAction = Object.values(reportActionsForReport ?? {}).find((reportAction): reportAction is ReportAction<typeof CONST.REPORT.ACTIONS.TYPE.IOU> =>
                                            isMoneyRequestAction(reportAction),
                                        );
                                        expect(iouAction).toBeFalsy();
                                        resolve();
                                    },
                                });
                            }),
                    )

                    // Then the reportAction from transaction report should be removed from Onyx
                    .then(
                        () =>
                            new Promise<void>((resolve) => {
                                const connection = Onyx.connect({
                                    key: `${ONYXKEYS.COLLECTION.REPORT_ACTIONS}${transactionThreadReport?.reportID}`,
                                    waitForCollectionCallback: false,
                                    callback: (reportActionsForReport) => {
                                        Onyx.disconnect(connection);
                                        expect(reportActionsForReport).toMatchObject({});
                                        resolve();
                                    },
                                });
                            }),
                    )

                    // Along with the associated transaction
                    .then(
                        () =>
                            new Promise<void>((resolve) => {
                                const connection = Onyx.connect({
                                    key: `${ONYXKEYS.COLLECTION.TRANSACTION}${transactionID}`,
                                    waitForCollectionCallback: false,
                                    callback: (transaction) => {
                                        Onyx.disconnect(connection);
                                        expect(transaction).toBeFalsy();
                                        resolve();
                                    },
                                });
                            }),
                    )

                    // If a user clears the errors on the CREATED action (which, technically are just errors on the report)
                    .then(
                        () =>
                            new Promise<void>((resolve) => {
                                if (chatReportID) {
                                    deleteReport(chatReportID);
                                }
                                if (transactionThreadReport?.reportID) {
                                    deleteReport(transactionThreadReport?.reportID);
                                }
                                resolve();
                            }),
                    )

                    // Then the report should be deleted
                    .then(
                        () =>
                            new Promise<void>((resolve) => {
                                const connection = Onyx.connect({
                                    key: ONYXKEYS.COLLECTION.REPORT,
                                    waitForCollectionCallback: true,
                                    callback: (allReports) => {
                                        Onyx.disconnect(connection);
                                        Object.values(allReports ?? {}).forEach((report) => expect(report).toBeFalsy());
                                        resolve();
                                    },
                                });
                            }),
                    )

                    // All reportActions should also be deleted
                    .then(
                        () =>
                            new Promise<void>((resolve) => {
                                const connection = Onyx.connect({
                                    key: ONYXKEYS.COLLECTION.REPORT_ACTIONS,
                                    waitForCollectionCallback: false,
                                    callback: (allReportActions) => {
                                        Onyx.disconnect(connection);
                                        Object.values(allReportActions ?? {}).forEach((reportAction) => expect(reportAction).toBeFalsy());
                                        resolve();
                                    },
                                });
                            }),
                    )

                    // All transactions should also be deleted
                    .then(
                        () =>
                            new Promise<void>((resolve) => {
                                const connection = Onyx.connect({
                                    key: ONYXKEYS.COLLECTION.TRANSACTION,
                                    waitForCollectionCallback: true,
                                    callback: (allTransactions) => {
                                        Onyx.disconnect(connection);
                                        Object.values(allTransactions ?? {}).forEach((transaction) => expect(transaction).toBeFalsy());
                                        resolve();
                                    },
                                });
                            }),
                    )

                    // Cleanup
                    .then(mockFetch?.succeed)
            );
        });
        it('does not trigger notifyNewAction when doing the money request in a money request report and has a canUseTableReportView permission', async () => {
            await Onyx.merge(ONYXKEYS.BETAS, [CONST.BETAS.TABLE_REPORT_VIEW]);
            requestMoney({
                report: {reportID: '123', type: CONST.REPORT.TYPE.EXPENSE},
                participantParams: {
                    payeeEmail: RORY_EMAIL,
                    payeeAccountID: RORY_ACCOUNT_ID,
                    participant: {login: CARLOS_EMAIL, accountID: CARLOS_ACCOUNT_ID},
                },
                transactionParams: {
                    amount: 1,
                    attendees: [],
                    currency: CONST.CURRENCY.USD,
                    created: '',
                    merchant: '',
                    comment: '',
                },
            });
            expect(notifyNewAction).toHaveBeenCalledTimes(0);
        });

        it('trigger notifyNewAction when doing the money request in a chat report', async () => {
            await Onyx.merge(ONYXKEYS.BETAS, [CONST.BETAS.TABLE_REPORT_VIEW]);
            requestMoney({
                report: {reportID: '123'},
                participantParams: {
                    payeeEmail: RORY_EMAIL,
                    payeeAccountID: RORY_ACCOUNT_ID,
                    participant: {login: CARLOS_EMAIL, accountID: CARLOS_ACCOUNT_ID},
                },
                transactionParams: {
                    amount: 1,
                    attendees: [],
                    currency: CONST.CURRENCY.USD,
                    created: '',
                    merchant: '',
                    comment: '',
                },
            });
            expect(notifyNewAction).toHaveBeenCalledTimes(1);
        });

        it('trigger notifyNewAction when doing the money request without canUseTableReportView permission', () => {
            requestMoney({
                report: {reportID: '123', type: CONST.REPORT.TYPE.EXPENSE},
                participantParams: {
                    payeeEmail: RORY_EMAIL,
                    payeeAccountID: RORY_ACCOUNT_ID,
                    participant: {login: CARLOS_EMAIL, accountID: CARLOS_ACCOUNT_ID},
                },
                transactionParams: {
                    amount: 1,
                    attendees: [],
                    currency: CONST.CURRENCY.USD,
                    created: '',
                    merchant: '',
                    comment: '',
                },
            });
            expect(notifyNewAction).toHaveBeenCalledTimes(1);
        });
    });

    describe('createDistanceRequest', () => {
        it('does not trigger notifyNewAction when doing the money request in a money request report and has a canUseTableReportView permission', async () => {
            await Onyx.merge(ONYXKEYS.BETAS, [CONST.BETAS.TABLE_REPORT_VIEW]);
            createDistanceRequest({
                report: {reportID: '123', type: CONST.REPORT.TYPE.EXPENSE},
                participants: [],
                transactionParams: {
                    amount: 1,
                    attendees: [],
                    currency: CONST.CURRENCY.USD,
                    created: '',
                    merchant: '',
                    comment: '',
                    validWaypoints: {},
                },
            });
            expect(notifyNewAction).toHaveBeenCalledTimes(0);
        });

        it('trigger notifyNewAction when doing the money request in a chat report', async () => {
            await Onyx.merge(ONYXKEYS.BETAS, [CONST.BETAS.TABLE_REPORT_VIEW]);
            createDistanceRequest({
                report: {reportID: '123'},
                participants: [],
                transactionParams: {
                    amount: 1,
                    attendees: [],
                    currency: CONST.CURRENCY.USD,
                    created: '',
                    merchant: '',
                    comment: '',
                    validWaypoints: {},
                },
            });
            expect(notifyNewAction).toHaveBeenCalledTimes(1);
        });

        it('trigger notifyNewAction when doing the money request without canUseTableReportView permission', () => {
            createDistanceRequest({
                report: {reportID: '123', type: CONST.REPORT.TYPE.EXPENSE},
                participants: [],
                transactionParams: {
                    amount: 1,
                    attendees: [],
                    currency: CONST.CURRENCY.USD,
                    created: '',
                    merchant: '',
                    comment: '',
                    validWaypoints: {},
                },
            });
            expect(notifyNewAction).toHaveBeenCalledTimes(1);
        });
    });

    describe('split expense', () => {
        it('creates and updates new chats and IOUs as needed', () => {
            jest.setTimeout(10 * 1000);
            /*
             * Given that:
             *   - Rory and Carlos have chatted before
             *   - Rory and Jules have chatted before and have an active IOU report
             *   - Rory and Vit have never chatted together before
             *   - There is no existing group chat with the four of them
             */
            const amount = 400;
            const comment = 'Yes, I am splitting a bill for $4 USD';
            const merchant = 'Yema Kitchen';
            let carlosChatReport: OnyxEntry<Report> = {
                reportID: rand64(),
                type: CONST.REPORT.TYPE.CHAT,
                participants: {[RORY_ACCOUNT_ID]: RORY_PARTICIPANT, [CARLOS_ACCOUNT_ID]: CARLOS_PARTICIPANT},
            };
            const carlosCreatedAction: OnyxEntry<ReportAction> = {
                reportActionID: rand64(),
                actionName: CONST.REPORT.ACTIONS.TYPE.CREATED,
                created: DateUtils.getDBTime(),
                reportID: carlosChatReport.reportID,
            };
            const julesIOUReportID = rand64();
            let julesChatReport: OnyxEntry<Report> = {
                reportID: rand64(),
                type: CONST.REPORT.TYPE.CHAT,
                iouReportID: julesIOUReportID,
                participants: {[RORY_ACCOUNT_ID]: RORY_PARTICIPANT, [JULES_ACCOUNT_ID]: JULES_PARTICIPANT},
            };
            const julesChatCreatedAction: OnyxEntry<ReportAction> = {
                reportActionID: rand64(),
                actionName: CONST.REPORT.ACTIONS.TYPE.CREATED,
                created: DateUtils.getDBTime(),
                reportID: julesChatReport.reportID,
            };
            const julesCreatedAction: OnyxEntry<ReportAction> = {
                reportActionID: rand64(),
                actionName: CONST.REPORT.ACTIONS.TYPE.CREATED,
                created: DateUtils.getDBTime(),
                reportID: julesIOUReportID,
            };
            jest.advanceTimersByTime(200);
            const julesExistingTransaction: OnyxEntry<Transaction> = {
                transactionID: rand64(),
                amount: 1000,
                comment: {
                    comment: 'This is an existing transaction',
                    attendees: [{email: 'text@expensify.com', displayName: 'Test User', avatarUrl: ''}],
                },
                created: DateUtils.getDBTime(),
                currency: '',
                merchant: '',
                reportID: '',
            };
            let julesIOUReport: OnyxEntry<Report> = {
                reportID: julesIOUReportID,
                chatReportID: julesChatReport.reportID,
                type: CONST.REPORT.TYPE.IOU,
                ownerAccountID: RORY_ACCOUNT_ID,
                managerID: JULES_ACCOUNT_ID,
                currency: CONST.CURRENCY.USD,
                total: julesExistingTransaction?.amount,
            };
            const julesExistingIOUAction: OnyxEntry<ReportAction> = {
                reportActionID: rand64(),
                actionName: CONST.REPORT.ACTIONS.TYPE.IOU,
                actorAccountID: RORY_ACCOUNT_ID,
                created: DateUtils.getDBTime(),
                originalMessage: {
                    IOUReportID: julesIOUReportID,
                    IOUTransactionID: julesExistingTransaction?.transactionID,
                    amount: julesExistingTransaction?.amount ?? 0,
                    currency: CONST.CURRENCY.USD,
                    type: CONST.IOU.REPORT_ACTION_TYPE.CREATE,
                    participantAccountIDs: [RORY_ACCOUNT_ID, JULES_ACCOUNT_ID],
                },
                reportID: julesIOUReportID,
            };

            let carlosIOUReport: OnyxEntry<Report>;
            let carlosIOUAction: OnyxEntry<ReportAction<typeof CONST.REPORT.ACTIONS.TYPE.IOU>>;
            let carlosIOUCreatedAction: OnyxEntry<ReportAction>;
            let carlosTransaction: OnyxEntry<Transaction>;

            let julesIOUAction: OnyxEntry<ReportAction<typeof CONST.REPORT.ACTIONS.TYPE.IOU>>;
            let julesIOUCreatedAction: OnyxEntry<ReportAction>;
            let julesTransaction: OnyxEntry<Transaction>;

            let vitChatReport: OnyxEntry<Report>;
            let vitIOUReport: OnyxEntry<Report>;
            let vitCreatedAction: OnyxEntry<ReportAction>;
            let vitIOUAction: OnyxEntry<ReportAction<typeof CONST.REPORT.ACTIONS.TYPE.IOU>>;
            let vitTransaction: OnyxEntry<Transaction>;

            let groupChat: OnyxEntry<Report>;
            let groupCreatedAction: OnyxEntry<ReportAction>;
            let groupIOUAction: OnyxEntry<ReportAction<typeof CONST.REPORT.ACTIONS.TYPE.IOU>>;
            let groupTransaction: OnyxEntry<Transaction>;

            const reportCollectionDataSet = toCollectionDataSet(ONYXKEYS.COLLECTION.REPORT, [carlosChatReport, julesChatReport, julesIOUReport], (item) => item.reportID);

            const carlosActionsCollectionDataSet = toCollectionDataSet(
                `${ONYXKEYS.COLLECTION.REPORT_ACTIONS}`,
                [
                    {
                        [carlosCreatedAction.reportActionID]: carlosCreatedAction,
                    },
                ],
                (item) => item[carlosCreatedAction.reportActionID].reportID,
            );

            const julesActionsCollectionDataSet = toCollectionDataSet(
                `${ONYXKEYS.COLLECTION.REPORT_ACTIONS}`,
                [
                    {
                        [julesCreatedAction.reportActionID]: julesCreatedAction,
                        [julesExistingIOUAction.reportActionID]: julesExistingIOUAction,
                    },
                ],
                (item) => item[julesCreatedAction.reportActionID].reportID,
            );

            const julesCreatedActionsCollectionDataSet = toCollectionDataSet(
                `${ONYXKEYS.COLLECTION.REPORT_ACTIONS}`,
                [
                    {
                        [julesChatCreatedAction.reportActionID]: julesChatCreatedAction,
                    },
                ],
                (item) => item[julesChatCreatedAction.reportActionID].reportID,
            );

            return Onyx.mergeCollection(ONYXKEYS.COLLECTION.REPORT, {
                ...reportCollectionDataSet,
            })
                .then(() =>
                    Onyx.mergeCollection(ONYXKEYS.COLLECTION.REPORT_ACTIONS, {
                        ...carlosActionsCollectionDataSet,
                        ...julesCreatedActionsCollectionDataSet,
                        ...julesActionsCollectionDataSet,
                    }),
                )
                .then(() => Onyx.set(`${ONYXKEYS.COLLECTION.TRANSACTION}${julesExistingTransaction?.transactionID}`, julesExistingTransaction))
                .then(() => {
                    // When we split a bill offline
                    mockFetch?.pause?.();
                    splitBill(
                        // TODO: Migrate after the backend accepts accountIDs
                        {
                            participants: [
                                [CARLOS_EMAIL, String(CARLOS_ACCOUNT_ID)],
                                [JULES_EMAIL, String(JULES_ACCOUNT_ID)],
                                [VIT_EMAIL, String(VIT_ACCOUNT_ID)],
                            ].map(([email, accountID]) => ({login: email, accountID: Number(accountID)})),
                            currentUserLogin: RORY_EMAIL,
                            currentUserAccountID: RORY_ACCOUNT_ID,
                            amount,
                            comment,
                            currency: CONST.CURRENCY.USD,
                            merchant,
                            created: '',
                            tag: '',
                            existingSplitChatReportID: '',
                        },
                    );
                    return waitForBatchedUpdates();
                })
                .then(
                    () =>
                        new Promise<void>((resolve) => {
                            const connection = Onyx.connect({
                                key: ONYXKEYS.COLLECTION.REPORT,
                                waitForCollectionCallback: true,
                                callback: (allReports) => {
                                    Onyx.disconnect(connection);

                                    // There should now be 10 reports
                                    expect(Object.values(allReports ?? {}).length).toBe(10);

                                    // 1. The chat report with Rory + Carlos
                                    carlosChatReport = Object.values(allReports ?? {}).find((report) => report?.reportID === carlosChatReport?.reportID);
                                    expect(isEmptyObject(carlosChatReport)).toBe(false);
                                    expect(carlosChatReport?.pendingFields).toBeFalsy();

                                    // 2. The IOU report with Rory + Carlos (new)
                                    carlosIOUReport = Object.values(allReports ?? {}).find((report) => report?.type === CONST.REPORT.TYPE.IOU && report.managerID === CARLOS_ACCOUNT_ID);
                                    expect(isEmptyObject(carlosIOUReport)).toBe(false);
                                    expect(carlosIOUReport?.total).toBe(amount / 4);

                                    // 3. The chat report with Rory + Jules
                                    julesChatReport = Object.values(allReports ?? {}).find((report) => report?.reportID === julesChatReport?.reportID);
                                    expect(isEmptyObject(julesChatReport)).toBe(false);
                                    expect(julesChatReport?.pendingFields).toBeFalsy();

                                    // 4. The IOU report with Rory + Jules
                                    julesIOUReport = Object.values(allReports ?? {}).find((report) => report?.reportID === julesIOUReport?.reportID);
                                    expect(isEmptyObject(julesIOUReport)).toBe(false);
                                    expect(julesChatReport?.pendingFields).toBeFalsy();
                                    expect(julesIOUReport?.total).toBe((julesExistingTransaction?.amount ?? 0) + amount / 4);

                                    // 5. The chat report with Rory + Vit (new)
                                    vitChatReport = Object.values(allReports ?? {}).find(
                                        (report) =>
                                            report?.type === CONST.REPORT.TYPE.CHAT && isEqual(report.participants, {[RORY_ACCOUNT_ID]: RORY_PARTICIPANT, [VIT_ACCOUNT_ID]: VIT_PARTICIPANT}),
                                    );
                                    expect(isEmptyObject(vitChatReport)).toBe(false);
                                    expect(vitChatReport?.pendingFields).toStrictEqual({createChat: CONST.RED_BRICK_ROAD_PENDING_ACTION.ADD});

                                    // 6. The IOU report with Rory + Vit (new)
                                    vitIOUReport = Object.values(allReports ?? {}).find((report) => report?.type === CONST.REPORT.TYPE.IOU && report.managerID === VIT_ACCOUNT_ID);
                                    expect(isEmptyObject(vitIOUReport)).toBe(false);
                                    expect(vitIOUReport?.total).toBe(amount / 4);

                                    // 7. The group chat with everyone
                                    groupChat = Object.values(allReports ?? {}).find(
                                        (report) =>
                                            report?.type === CONST.REPORT.TYPE.CHAT &&
                                            isEqual(report.participants, {
                                                [CARLOS_ACCOUNT_ID]: CARLOS_PARTICIPANT,
                                                [JULES_ACCOUNT_ID]: JULES_PARTICIPANT,
                                                [VIT_ACCOUNT_ID]: VIT_PARTICIPANT,
                                                [RORY_ACCOUNT_ID]: RORY_PARTICIPANT,
                                            }),
                                    );
                                    expect(isEmptyObject(groupChat)).toBe(false);
                                    expect(groupChat?.pendingFields).toStrictEqual({createChat: CONST.RED_BRICK_ROAD_PENDING_ACTION.ADD});

                                    // The 1:1 chat reports and the IOU reports should be linked together
                                    expect(carlosChatReport?.iouReportID).toBe(carlosIOUReport?.reportID);
                                    expect(carlosIOUReport?.chatReportID).toBe(carlosChatReport?.reportID);
                                    Object.values(carlosIOUReport?.participants ?? {}).forEach((participant) => {
                                        expect(participant.notificationPreference).toBe(CONST.REPORT.NOTIFICATION_PREFERENCE.HIDDEN);
                                    });

                                    expect(julesChatReport?.iouReportID).toBe(julesIOUReport?.reportID);
                                    expect(julesIOUReport?.chatReportID).toBe(julesChatReport?.reportID);

                                    expect(vitChatReport?.iouReportID).toBe(vitIOUReport?.reportID);
                                    expect(vitIOUReport?.chatReportID).toBe(vitChatReport?.reportID);

                                    resolve();
                                },
                            });
                        }),
                )
                .then(
                    () =>
                        new Promise<void>((resolve) => {
                            const connection = Onyx.connect({
                                key: ONYXKEYS.COLLECTION.REPORT_ACTIONS,
                                waitForCollectionCallback: true,
                                callback: (allReportActions) => {
                                    Onyx.disconnect(connection);

                                    // There should be reportActions on all 7 chat reports + 3 IOU reports in each 1:1 chat
                                    expect(Object.values(allReportActions ?? {}).length).toBe(10);

                                    const carlosReportActions = allReportActions?.[`${ONYXKEYS.COLLECTION.REPORT_ACTIONS}${carlosChatReport?.iouReportID}`];
                                    const julesReportActions = allReportActions?.[`${ONYXKEYS.COLLECTION.REPORT_ACTIONS}${julesChatReport?.iouReportID}`];
                                    const vitReportActions = allReportActions?.[`${ONYXKEYS.COLLECTION.REPORT_ACTIONS}${vitChatReport?.iouReportID}`];
                                    const groupReportActions = allReportActions?.[`${ONYXKEYS.COLLECTION.REPORT_ACTIONS}${groupChat?.reportID}`];

                                    // Carlos DM should have two reportActions – the existing CREATED action and a pending IOU action
                                    expect(Object.values(carlosReportActions ?? {}).length).toBe(2);
                                    carlosIOUCreatedAction = Object.values(carlosReportActions ?? {}).find(
                                        (reportAction): reportAction is ReportAction<typeof CONST.REPORT.ACTIONS.TYPE.IOU> => reportAction.actionName === CONST.REPORT.ACTIONS.TYPE.CREATED,
                                    );
                                    carlosIOUAction = Object.values(carlosReportActions ?? {}).find((reportAction): reportAction is ReportAction<typeof CONST.REPORT.ACTIONS.TYPE.IOU> =>
                                        isMoneyRequestAction(reportAction),
                                    );
                                    const carlosOriginalMessage = carlosIOUAction ? getOriginalMessage(carlosIOUAction) : undefined;

                                    expect(carlosIOUAction?.pendingAction).toBe(CONST.RED_BRICK_ROAD_PENDING_ACTION.ADD);
                                    expect(carlosOriginalMessage?.IOUReportID).toBe(carlosIOUReport?.reportID);
                                    expect(carlosOriginalMessage?.amount).toBe(amount / 4);
                                    expect(carlosOriginalMessage?.comment).toBe(comment);
                                    expect(carlosOriginalMessage?.type).toBe(CONST.IOU.REPORT_ACTION_TYPE.CREATE);
                                    expect(Date.parse(carlosIOUCreatedAction?.created ?? '')).toBeLessThan(Date.parse(carlosIOUAction?.created ?? ''));

                                    // Jules DM should have three reportActions, the existing CREATED action, the existing IOU action, and a new pending IOU action
                                    expect(Object.values(julesReportActions ?? {}).length).toBe(3);
                                    expect(julesReportActions?.[julesCreatedAction.reportActionID]).toStrictEqual(julesCreatedAction);
                                    julesIOUCreatedAction = Object.values(julesReportActions ?? {}).find(
                                        (reportAction): reportAction is ReportAction<typeof CONST.REPORT.ACTIONS.TYPE.IOU> => reportAction.actionName === CONST.REPORT.ACTIONS.TYPE.CREATED,
                                    );
                                    julesIOUAction = Object.values(julesReportActions ?? {}).find(
                                        (reportAction): reportAction is ReportAction<typeof CONST.REPORT.ACTIONS.TYPE.IOU> =>
                                            reportAction.reportActionID !== julesCreatedAction.reportActionID && reportAction.reportActionID !== julesExistingIOUAction.reportActionID,
                                    );
                                    const julesOriginalMessage = julesIOUAction ? getOriginalMessage(julesIOUAction) : undefined;

                                    expect(julesIOUAction?.pendingAction).toBe(CONST.RED_BRICK_ROAD_PENDING_ACTION.ADD);
                                    expect(julesOriginalMessage?.IOUReportID).toBe(julesIOUReport?.reportID);
                                    expect(julesOriginalMessage?.amount).toBe(amount / 4);
                                    expect(julesOriginalMessage?.comment).toBe(comment);
                                    expect(julesOriginalMessage?.type).toBe(CONST.IOU.REPORT_ACTION_TYPE.CREATE);
                                    expect(Date.parse(julesIOUCreatedAction?.created ?? '')).toBeLessThan(Date.parse(julesIOUAction?.created ?? ''));

                                    // Vit DM should have two reportActions – a pending CREATED action and a pending IOU action
                                    expect(Object.values(vitReportActions ?? {}).length).toBe(2);
                                    vitCreatedAction = Object.values(vitReportActions ?? {}).find(
                                        (reportAction): reportAction is ReportAction<typeof CONST.REPORT.ACTIONS.TYPE.IOU> => reportAction.actionName === CONST.REPORT.ACTIONS.TYPE.CREATED,
                                    );
                                    vitIOUAction = Object.values(vitReportActions ?? {}).find((reportAction): reportAction is ReportAction<typeof CONST.REPORT.ACTIONS.TYPE.IOU> =>
                                        isMoneyRequestAction(reportAction),
                                    );
                                    const vitOriginalMessage = vitIOUAction ? getOriginalMessage(vitIOUAction) : undefined;

                                    expect(vitCreatedAction?.pendingAction).toBe(CONST.RED_BRICK_ROAD_PENDING_ACTION.ADD);
                                    expect(vitIOUAction?.pendingAction).toBe(CONST.RED_BRICK_ROAD_PENDING_ACTION.ADD);
                                    expect(vitOriginalMessage?.IOUReportID).toBe(vitIOUReport?.reportID);
                                    expect(vitOriginalMessage?.amount).toBe(amount / 4);
                                    expect(vitOriginalMessage?.comment).toBe(comment);
                                    expect(vitOriginalMessage?.type).toBe(CONST.IOU.REPORT_ACTION_TYPE.CREATE);
                                    expect(Date.parse(vitCreatedAction?.created ?? '')).toBeLessThan(Date.parse(vitIOUAction?.created ?? ''));

                                    // Group chat should have two reportActions – a pending CREATED action and a pending IOU action w/ type SPLIT
                                    expect(Object.values(groupReportActions ?? {}).length).toBe(2);
                                    groupCreatedAction = Object.values(groupReportActions ?? {}).find((reportAction) => reportAction.actionName === CONST.REPORT.ACTIONS.TYPE.CREATED);
                                    groupIOUAction = Object.values(groupReportActions ?? {}).find((reportAction): reportAction is ReportAction<typeof CONST.REPORT.ACTIONS.TYPE.IOU> =>
                                        isMoneyRequestAction(reportAction),
                                    );
                                    const groupOriginalMessage = groupIOUAction ? getOriginalMessage(groupIOUAction) : undefined;

                                    expect(groupCreatedAction?.pendingAction).toBe(CONST.RED_BRICK_ROAD_PENDING_ACTION.ADD);
                                    expect(groupIOUAction?.pendingAction).toBe(CONST.RED_BRICK_ROAD_PENDING_ACTION.ADD);
                                    expect(groupOriginalMessage).not.toHaveProperty('IOUReportID');
                                    expect(groupOriginalMessage?.type).toBe(CONST.IOU.REPORT_ACTION_TYPE.SPLIT);
                                    expect(Date.parse(groupCreatedAction?.created ?? '')).toBeLessThanOrEqual(Date.parse(groupIOUAction?.created ?? ''));

                                    resolve();
                                },
                            });
                        }),
                )
                .then(
                    () =>
                        new Promise<void>((resolve) => {
                            const connection = Onyx.connect({
                                key: ONYXKEYS.COLLECTION.TRANSACTION,
                                waitForCollectionCallback: true,
                                callback: (allTransactions) => {
                                    Onyx.disconnect(connection);

                                    /* There should be 5 transactions
                                     *   – one existing one with Jules
                                     *   - one for each of the three IOU reports
                                     *   - one on the group chat w/ deleted report
                                     */
                                    expect(Object.values(allTransactions ?? {}).length).toBe(5);
                                    expect(allTransactions?.[`${ONYXKEYS.COLLECTION.TRANSACTION}${julesExistingTransaction?.transactionID}`]).toBeTruthy();

                                    carlosTransaction = Object.values(allTransactions ?? {}).find(
                                        (transaction) => carlosIOUAction && transaction?.transactionID === getOriginalMessage(carlosIOUAction)?.IOUTransactionID,
                                    );
                                    julesTransaction = Object.values(allTransactions ?? {}).find(
                                        (transaction) => julesIOUAction && transaction?.transactionID === getOriginalMessage(julesIOUAction)?.IOUTransactionID,
                                    );
                                    vitTransaction = Object.values(allTransactions ?? {}).find(
                                        (transaction) => vitIOUAction && transaction?.transactionID === getOriginalMessage(vitIOUAction)?.IOUTransactionID,
                                    );
                                    groupTransaction = Object.values(allTransactions ?? {}).find((transaction) => transaction?.reportID === CONST.REPORT.SPLIT_REPORT_ID);

                                    expect(carlosTransaction?.reportID).toBe(carlosIOUReport?.reportID);
                                    expect(julesTransaction?.reportID).toBe(julesIOUReport?.reportID);
                                    expect(vitTransaction?.reportID).toBe(vitIOUReport?.reportID);
                                    expect(groupTransaction).toBeTruthy();

                                    expect(carlosTransaction?.amount).toBe(amount / 4);
                                    expect(julesTransaction?.amount).toBe(amount / 4);
                                    expect(vitTransaction?.amount).toBe(amount / 4);
                                    expect(groupTransaction?.amount).toBe(amount);

                                    expect(carlosTransaction?.comment?.comment).toBe(comment);
                                    expect(julesTransaction?.comment?.comment).toBe(comment);
                                    expect(vitTransaction?.comment?.comment).toBe(comment);
                                    expect(groupTransaction?.comment?.comment).toBe(comment);

                                    expect(carlosTransaction?.merchant).toBe(merchant);
                                    expect(julesTransaction?.merchant).toBe(merchant);
                                    expect(vitTransaction?.merchant).toBe(merchant);
                                    expect(groupTransaction?.merchant).toBe(merchant);

                                    expect(carlosTransaction?.comment?.source).toBe(CONST.IOU.TYPE.SPLIT);
                                    expect(julesTransaction?.comment?.source).toBe(CONST.IOU.TYPE.SPLIT);
                                    expect(vitTransaction?.comment?.source).toBe(CONST.IOU.TYPE.SPLIT);

                                    expect(carlosTransaction?.comment?.originalTransactionID).toBe(groupTransaction?.transactionID);
                                    expect(julesTransaction?.comment?.originalTransactionID).toBe(groupTransaction?.transactionID);
                                    expect(vitTransaction?.comment?.originalTransactionID).toBe(groupTransaction?.transactionID);

                                    expect(carlosTransaction?.pendingAction).toBe(CONST.RED_BRICK_ROAD_PENDING_ACTION.ADD);
                                    expect(julesTransaction?.pendingAction).toBe(CONST.RED_BRICK_ROAD_PENDING_ACTION.ADD);
                                    expect(vitTransaction?.pendingAction).toBe(CONST.RED_BRICK_ROAD_PENDING_ACTION.ADD);
                                    expect(groupTransaction?.pendingAction).toBe(CONST.RED_BRICK_ROAD_PENDING_ACTION.ADD);

                                    resolve();
                                },
                            });
                        }),
                )
                .then(
                    () =>
                        new Promise<void>((resolve) => {
                            const connection = Onyx.connect({
                                key: ONYXKEYS.PERSONAL_DETAILS_LIST,
                                waitForCollectionCallback: false,
                                callback: (allPersonalDetails) => {
                                    Onyx.disconnect(connection);
                                    expect(allPersonalDetails).toMatchObject({
                                        [VIT_ACCOUNT_ID]: {
                                            accountID: VIT_ACCOUNT_ID,
                                            displayName: VIT_EMAIL,
                                            login: VIT_EMAIL,
                                        },
                                    });
                                    resolve();
                                },
                            });
                        }),
                )
                .then(mockFetch?.resume)
                .then(waitForNetworkPromises)
                .then(
                    () =>
                        new Promise<void>((resolve) => {
                            const connection = Onyx.connect({
                                key: ONYXKEYS.COLLECTION.REPORT,
                                waitForCollectionCallback: true,
                                callback: (allReports) => {
                                    Onyx.disconnect(connection);
                                    Object.values(allReports ?? {}).forEach((report) => {
                                        if (!report?.pendingFields) {
                                            return;
                                        }
                                        Object.values(report?.pendingFields).forEach((pendingField) => expect(pendingField).toBeFalsy());
                                    });
                                    resolve();
                                },
                            });
                        }),
                )
                .then(
                    () =>
                        new Promise<void>((resolve) => {
                            const connection = Onyx.connect({
                                key: ONYXKEYS.COLLECTION.REPORT_ACTIONS,
                                waitForCollectionCallback: true,
                                callback: (allReportActions) => {
                                    Onyx.disconnect(connection);
                                    Object.values(allReportActions ?? {}).forEach((reportAction) => expect(reportAction?.pendingAction).toBeFalsy());
                                    resolve();
                                },
                            });
                        }),
                )
                .then(
                    () =>
                        new Promise<void>((resolve) => {
                            const connection = Onyx.connect({
                                key: ONYXKEYS.COLLECTION.TRANSACTION,
                                waitForCollectionCallback: true,
                                callback: (allTransactions) => {
                                    Onyx.disconnect(connection);
                                    Object.values(allTransactions ?? {}).forEach((transaction) => expect(transaction?.pendingAction).toBeFalsy());
                                    resolve();
                                },
                            });
                        }),
                );
        });

        it('should update split chat report lastVisibleActionCreated to the report preview action', async () => {
            // Given a expense chat with no expenses
            const workspaceReportID = '1';
            await Onyx.merge(`${ONYXKEYS.COLLECTION.REPORT}${workspaceReportID}`, {reportID: workspaceReportID, isOwnPolicyExpenseChat: true});

            // When the user split bill on the workspace
            splitBill({
                participants: [{reportID: workspaceReportID}],
                currentUserLogin: RORY_EMAIL,
                currentUserAccountID: RORY_ACCOUNT_ID,
                comment: '',
                amount: 100,
                currency: CONST.CURRENCY.USD,
                merchant: 'test',
                created: '',
                existingSplitChatReportID: workspaceReportID,
            });

            await waitForBatchedUpdates();

            // Then the expense chat lastVisibleActionCreated should be updated to the report preview action created
            const reportPreviewAction = await new Promise<OnyxEntry<ReportAction>>((resolve) => {
                const connection = Onyx.connect({
                    key: `${ONYXKEYS.COLLECTION.REPORT_ACTIONS}${workspaceReportID}`,
                    callback: (reportActions) => {
                        Onyx.disconnect(connection);
                        resolve(Object.values(reportActions ?? {}).find((action) => action.actionName === CONST.REPORT.ACTIONS.TYPE.REPORT_PREVIEW));
                    },
                });
            });

            await new Promise<OnyxEntry<Report>>((resolve) => {
                const connection = Onyx.connect({
                    key: `${ONYXKEYS.COLLECTION.REPORT}${workspaceReportID}`,
                    callback: (report) => {
                        Onyx.disconnect(connection);
                        expect(report?.lastVisibleActionCreated).toBe(reportPreviewAction?.created);
                        resolve(report);
                    },
                });
            });
        });

        it('should update split chat report lastVisibleActionCreated to the latest IOU action when split bill in a DM', async () => {
            // Given a DM chat with no expenses
            const reportID = '1';
            await Onyx.merge(`${ONYXKEYS.COLLECTION.REPORT}${reportID}`, {
                reportID,
                type: CONST.REPORT.TYPE.CHAT,
                participants: {[RORY_ACCOUNT_ID]: RORY_PARTICIPANT, [CARLOS_ACCOUNT_ID]: CARLOS_PARTICIPANT},
            });

            // When the user split bill twice on the DM
            splitBill({
                participants: [{accountID: CARLOS_ACCOUNT_ID, login: CARLOS_EMAIL}],
                currentUserLogin: RORY_EMAIL,
                currentUserAccountID: RORY_ACCOUNT_ID,
                comment: '',
                amount: 100,
                currency: CONST.CURRENCY.USD,
                merchant: 'test',
                created: '',
                existingSplitChatReportID: reportID,
            });

            await waitForBatchedUpdates();

            splitBill({
                participants: [{accountID: CARLOS_ACCOUNT_ID, login: CARLOS_EMAIL}],
                currentUserLogin: RORY_EMAIL,
                currentUserAccountID: RORY_ACCOUNT_ID,
                comment: '',
                amount: 200,
                currency: CONST.CURRENCY.USD,
                merchant: 'test',
                created: '',
                existingSplitChatReportID: reportID,
            });

            await waitForBatchedUpdates();

            // Then the DM lastVisibleActionCreated should be updated to the second IOU action created
            const iouAction = await new Promise<OnyxEntry<ReportAction>>((resolve) => {
                const connection = Onyx.connect({
                    key: `${ONYXKEYS.COLLECTION.REPORT_ACTIONS}${reportID}`,
                    callback: (reportActions) => {
                        Onyx.disconnect(connection);
                        resolve(Object.values(reportActions ?? {}).find((action) => isActionOfType(action, CONST.REPORT.ACTIONS.TYPE.IOU) && getOriginalMessage(action)?.amount === 200));
                    },
                });
            });

            const report = await new Promise<OnyxEntry<Report>>((resolve) => {
                const connection = Onyx.connect({
                    key: `${ONYXKEYS.COLLECTION.REPORT}${reportID}`,
                    callback: (reportVal) => {
                        Onyx.disconnect(connection);
                        resolve(reportVal);
                    },
                });
            });
            expect(report?.lastVisibleActionCreated).toBe(iouAction?.created);
        });

        it('optimistic transaction should be merged with the draft transaction if it is a distance request', async () => {
            // Given a workspace expense chat and a draft split transaction
            const workspaceReportID = '1';
            const transactionAmount = 100;
            const draftTransaction = {
                amount: transactionAmount,
                currency: CONST.CURRENCY.USD,
                merchant: 'test',
                created: '',
                iouRequestType: CONST.IOU.REQUEST_TYPE.DISTANCE,
            };

            await Onyx.merge(`${ONYXKEYS.COLLECTION.REPORT}${workspaceReportID}`, {reportID: workspaceReportID, isOwnPolicyExpenseChat: true});
            await Onyx.merge(`${ONYXKEYS.COLLECTION.TRANSACTION_DRAFT}${CONST.IOU.OPTIMISTIC_TRANSACTION_ID}`, draftTransaction);

            // When doing a distance split expense
            splitBill({
                participants: [{reportID: workspaceReportID}],
                currentUserLogin: RORY_EMAIL,
                currentUserAccountID: RORY_ACCOUNT_ID,
                existingSplitChatReportID: workspaceReportID,
                ...draftTransaction,
                comment: '',
            });

            await waitForBatchedUpdates();

            const optimisticTransaction = await new Promise<OnyxEntry<Transaction>>((resolve) => {
                const connection = Onyx.connect({
                    key: ONYXKEYS.COLLECTION.TRANSACTION,
                    waitForCollectionCallback: true,
                    callback: (transactions) => {
                        Onyx.disconnect(connection);
                        resolve(Object.values(transactions ?? {}).find((transaction) => transaction?.amount === -(transactionAmount / 2)));
                    },
                });
            });

            // Then the data from the transaction draft should be merged into the optimistic transaction
            expect(optimisticTransaction?.iouRequestType).toBe(CONST.IOU.REQUEST_TYPE.DISTANCE);
        });

        it("should update the notification preference of the report to ALWAYS if it's previously hidden", async () => {
            // Given a group chat with hidden notification preference
            const reportID = '1';
            await Onyx.merge(`${ONYXKEYS.COLLECTION.REPORT}${reportID}`, {
                reportID,
                type: CONST.REPORT.TYPE.CHAT,
                chatType: CONST.REPORT.CHAT_TYPE.GROUP,
                participants: {
                    [RORY_ACCOUNT_ID]: {notificationPreference: CONST.REPORT.NOTIFICATION_PREFERENCE.HIDDEN},
                    [CARLOS_ACCOUNT_ID]: {notificationPreference: CONST.REPORT.NOTIFICATION_PREFERENCE.HIDDEN},
                },
            });

            // When the user split bill on the group chat
            splitBill({
                participants: [{accountID: CARLOS_ACCOUNT_ID, login: CARLOS_EMAIL}],
                currentUserLogin: RORY_EMAIL,
                currentUserAccountID: RORY_ACCOUNT_ID,
                comment: '',
                amount: 100,
                currency: CONST.CURRENCY.USD,
                merchant: 'test',
                created: '',
                existingSplitChatReportID: reportID,
            });

            await waitForBatchedUpdates();

            // Then the DM notification preference should be updated to ALWAYS
            const report = await new Promise<OnyxEntry<Report>>((resolve) => {
                const connection = Onyx.connect({
                    key: `${ONYXKEYS.COLLECTION.REPORT}${reportID}`,
                    callback: (reportVal) => {
                        Onyx.disconnect(connection);
                        resolve(reportVal);
                    },
                });
            });
            expect(report?.participants?.[RORY_ACCOUNT_ID].notificationPreference).toBe(CONST.REPORT.NOTIFICATION_PREFERENCE.ALWAYS);
        });
    });

    describe('payMoneyRequestElsewhere', () => {
        it('clears outstanding IOUReport', () => {
            const amount = 10000;
            const comment = 'Giv money plz';
            let chatReport: OnyxEntry<Report>;
            let iouReport: OnyxEntry<Report>;
            let createIOUAction: OnyxEntry<ReportAction<typeof CONST.REPORT.ACTIONS.TYPE.IOU>>;
            let payIOUAction: OnyxEntry<ReportAction>;
            let transaction: OnyxEntry<Transaction>;
            requestMoney({
                report: {reportID: ''},
                participantParams: {
                    payeeEmail: RORY_EMAIL,
                    payeeAccountID: RORY_ACCOUNT_ID,
                    participant: {login: CARLOS_EMAIL, accountID: CARLOS_ACCOUNT_ID},
                },
                transactionParams: {
                    amount,
                    attendees: [],
                    currency: CONST.CURRENCY.USD,
                    created: '',
                    merchant: '',
                    comment,
                },
            });
            return waitForBatchedUpdates()
                .then(
                    () =>
                        new Promise<void>((resolve) => {
                            const connection = Onyx.connect({
                                key: ONYXKEYS.COLLECTION.REPORT,
                                waitForCollectionCallback: true,
                                callback: (allReports) => {
                                    Onyx.disconnect(connection);

                                    expect(Object.values(allReports ?? {}).length).toBe(3);

                                    const chatReports = Object.values(allReports ?? {}).filter((report) => report?.type === CONST.REPORT.TYPE.CHAT);
                                    chatReport = chatReports.at(0);
                                    expect(chatReport).toBeTruthy();
                                    expect(chatReport).toHaveProperty('reportID');
                                    expect(chatReport).toHaveProperty('iouReportID');

                                    iouReport = Object.values(allReports ?? {}).find((report) => report?.type === CONST.REPORT.TYPE.IOU);
                                    expect(iouReport).toBeTruthy();
                                    expect(iouReport).toHaveProperty('reportID');
                                    expect(iouReport).toHaveProperty('chatReportID');

                                    expect(chatReport?.iouReportID).toBe(iouReport?.reportID);
                                    expect(iouReport?.chatReportID).toBe(chatReport?.reportID);

                                    expect(chatReport?.pendingFields).toBeFalsy();
                                    expect(iouReport?.pendingFields).toBeFalsy();

                                    resolve();
                                },
                            });
                        }),
                )
                .then(
                    () =>
                        new Promise<void>((resolve) => {
                            const connection = Onyx.connect({
                                key: ONYXKEYS.COLLECTION.REPORT_ACTIONS,
                                waitForCollectionCallback: true,
                                callback: (allReportActions) => {
                                    Onyx.disconnect(connection);

                                    const reportActionsForIOUReport = allReportActions?.[`${ONYXKEYS.COLLECTION.REPORT_ACTIONS}${chatReport?.iouReportID}`];

                                    createIOUAction = Object.values(reportActionsForIOUReport ?? {}).find(
                                        (reportAction): reportAction is ReportAction<typeof CONST.REPORT.ACTIONS.TYPE.IOU> => isMoneyRequestAction(reportAction),
                                    );
                                    expect(createIOUAction).toBeTruthy();
                                    expect(createIOUAction && getOriginalMessage(createIOUAction)?.IOUReportID).toBe(iouReport?.reportID);

                                    resolve();
                                },
                            });
                        }),
                )
                .then(
                    () =>
                        new Promise<void>((resolve) => {
                            const connection = Onyx.connect({
                                key: ONYXKEYS.COLLECTION.TRANSACTION,
                                waitForCollectionCallback: true,
                                callback: (allTransactions) => {
                                    Onyx.disconnect(connection);
                                    expect(Object.values(allTransactions ?? {}).length).toBe(1);
                                    transaction = Object.values(allTransactions ?? {}).find((t) => t);
                                    expect(transaction).toBeTruthy();
                                    expect(transaction?.amount).toBe(amount);
                                    expect(transaction?.reportID).toBe(iouReport?.reportID);
                                    expect(createIOUAction && getOriginalMessage(createIOUAction)?.IOUTransactionID).toBe(transaction?.transactionID);
                                    resolve();
                                },
                            });
                        }),
                )
                .then(() => {
                    mockFetch?.pause?.();
                    if (chatReport && iouReport) {
                        payMoneyRequest(CONST.IOU.PAYMENT_TYPE.ELSEWHERE, chatReport, iouReport);
                    }
                    return waitForBatchedUpdates();
                })
                .then(
                    () =>
                        new Promise<void>((resolve) => {
                            const connection = Onyx.connect({
                                key: ONYXKEYS.COLLECTION.REPORT,
                                waitForCollectionCallback: true,
                                callback: (allReports) => {
                                    Onyx.disconnect(connection);

                                    expect(Object.values(allReports ?? {}).length).toBe(3);

                                    chatReport = Object.values(allReports ?? {}).find((r) => r?.type === CONST.REPORT.TYPE.CHAT);
                                    iouReport = Object.values(allReports ?? {}).find((r) => r?.type === CONST.REPORT.TYPE.IOU);

                                    expect(chatReport?.iouReportID).toBeFalsy();

                                    // expect(iouReport.status).toBe(CONST.REPORT.STATUS_NUM.REIMBURSED);
                                    // expect(iouReport.stateNum).toBe(CONST.REPORT.STATE_NUM.APPROVED);

                                    resolve();
                                },
                            });
                        }),
                )
                .then(
                    () =>
                        new Promise<void>((resolve) => {
                            const connection = Onyx.connect({
                                key: ONYXKEYS.COLLECTION.REPORT_ACTIONS,
                                waitForCollectionCallback: true,
                                callback: (allReportActions) => {
                                    Onyx.disconnect(connection);

                                    const reportActionsForIOUReport = allReportActions?.[`${ONYXKEYS.COLLECTION.REPORT_ACTIONS}${iouReport?.reportID}`];
                                    expect(Object.values(reportActionsForIOUReport ?? {}).length).toBe(3);

                                    payIOUAction = Object.values(reportActionsForIOUReport ?? {}).find(
                                        (reportAction) => isMoneyRequestAction(reportAction) && getOriginalMessage(reportAction)?.type === CONST.IOU.REPORT_ACTION_TYPE.PAY,
                                    );
                                    expect(payIOUAction).toBeTruthy();
                                    expect(payIOUAction?.pendingAction).toBe(CONST.RED_BRICK_ROAD_PENDING_ACTION.ADD);

                                    resolve();
                                },
                            });
                        }),
                )
                .then(mockFetch?.resume)
                .then(
                    () =>
                        new Promise<void>((resolve) => {
                            const connection = Onyx.connect({
                                key: ONYXKEYS.COLLECTION.REPORT,
                                waitForCollectionCallback: true,
                                callback: (allReports) => {
                                    Onyx.disconnect(connection);

                                    expect(Object.values(allReports ?? {}).length).toBe(3);

                                    chatReport = Object.values(allReports ?? {}).find((r) => r?.type === CONST.REPORT.TYPE.CHAT);
                                    iouReport = Object.values(allReports ?? {}).find((r) => r?.type === CONST.REPORT.TYPE.IOU);

                                    expect(chatReport?.iouReportID).toBeFalsy();

                                    // expect(iouReport.status).toBe(CONST.REPORT.STATUS_NUM.REIMBURSED);
                                    // expect(iouReport.stateNum).toBe(CONST.REPORT.STATE_NUM.APPROVED);

                                    resolve();
                                },
                            });
                        }),
                )
                .then(
                    () =>
                        new Promise<void>((resolve) => {
                            const connection = Onyx.connect({
                                key: ONYXKEYS.COLLECTION.REPORT_ACTIONS,
                                waitForCollectionCallback: true,
                                callback: (allReportActions) => {
                                    Onyx.disconnect(connection);

                                    const reportActionsForIOUReport = allReportActions?.[`${ONYXKEYS.COLLECTION.REPORT_ACTIONS}${iouReport?.reportID}`];
                                    expect(Object.values(reportActionsForIOUReport ?? {}).length).toBe(3);

                                    payIOUAction = Object.values(reportActionsForIOUReport ?? {}).find(
                                        (reportAction) => isMoneyRequestAction(reportAction) && getOriginalMessage(reportAction)?.type === CONST.IOU.REPORT_ACTION_TYPE.PAY,
                                    );
                                    resolve();

                                    expect(payIOUAction).toBeTruthy();
                                    expect(payIOUAction?.pendingAction).toBeFalsy();
                                },
                            });
                        }),
                );
        });
    });

    describe('pay expense report via ACH', () => {
        const amount = 10000;
        const comment = '💸💸💸💸';
        const merchant = 'NASDAQ';

        afterEach(() => {
            mockFetch?.resume?.();
        });

        it('updates the expense request and expense report when paid while offline', () => {
            let expenseReport: OnyxEntry<Report>;
            let chatReport: OnyxEntry<Report>;

            mockFetch?.pause?.();
            Onyx.set(ONYXKEYS.SESSION, {email: CARLOS_EMAIL, accountID: CARLOS_ACCOUNT_ID});
            return waitForBatchedUpdates()
                .then(() => {
                    createWorkspace(CARLOS_EMAIL, true, "Carlos's Workspace");
                    return waitForBatchedUpdates();
                })
                .then(
                    () =>
                        new Promise<void>((resolve) => {
                            const connection = Onyx.connect({
                                key: ONYXKEYS.COLLECTION.REPORT,
                                waitForCollectionCallback: true,
                                callback: (allReports) => {
                                    Onyx.disconnect(connection);
                                    chatReport = Object.values(allReports ?? {}).find((report) => report?.chatType === CONST.REPORT.CHAT_TYPE.POLICY_EXPENSE_CHAT);

                                    resolve();
                                },
                            });
                        }),
                )
                .then(() => {
                    if (chatReport) {
                        requestMoney({
                            report: chatReport,
                            participantParams: {
                                payeeEmail: RORY_EMAIL,
                                payeeAccountID: RORY_ACCOUNT_ID,
                                participant: {login: CARLOS_EMAIL, accountID: CARLOS_ACCOUNT_ID},
                            },
                            transactionParams: {
                                amount,
                                attendees: [],
                                currency: CONST.CURRENCY.USD,
                                created: '',
                                merchant,
                                comment,
                            },
                        });
                    }
                    return waitForBatchedUpdates();
                })
                .then(
                    () =>
                        new Promise<void>((resolve) => {
                            const connection = Onyx.connect({
                                key: ONYXKEYS.COLLECTION.REPORT,
                                waitForCollectionCallback: true,
                                callback: (allReports) => {
                                    Onyx.disconnect(connection);
                                    expenseReport = Object.values(allReports ?? {}).find((report) => report?.type === CONST.REPORT.TYPE.IOU);

                                    resolve();
                                },
                            });
                        }),
                )
                .then(() => {
                    if (chatReport && expenseReport) {
                        payMoneyRequest(CONST.IOU.PAYMENT_TYPE.VBBA, chatReport, expenseReport);
                    }
                    return waitForBatchedUpdates();
                })
                .then(
                    () =>
                        new Promise<void>((resolve) => {
                            const connection = Onyx.connect({
                                key: `${ONYXKEYS.COLLECTION.REPORT_ACTIONS}${expenseReport?.reportID}`,
                                waitForCollectionCallback: false,
                                callback: (allActions) => {
                                    Onyx.disconnect(connection);
                                    expect(Object.values(allActions ?? {})).toEqual(
                                        expect.arrayContaining([
                                            expect.objectContaining({
                                                message: expect.arrayContaining([
                                                    expect.objectContaining({
                                                        html: `paid $${amount / 100}.00 with Expensify`,
                                                        text: `paid $${amount / 100}.00 with Expensify`,
                                                    }),
                                                ]),
                                                originalMessage: expect.objectContaining({
                                                    amount,
                                                    paymentType: CONST.IOU.PAYMENT_TYPE.VBBA,
                                                    type: 'pay',
                                                }),
                                            }),
                                        ]),
                                    );
                                    resolve();
                                },
                            });
                        }),
                )
                .then(
                    () =>
                        new Promise<void>((resolve) => {
                            const connection = Onyx.connect({
                                key: ONYXKEYS.COLLECTION.REPORT,
                                waitForCollectionCallback: true,
                                callback: (allReports) => {
                                    Onyx.disconnect(connection);
                                    const updatedIOUReport = Object.values(allReports ?? {}).find((report) => report?.type === CONST.REPORT.TYPE.IOU);
                                    const updatedChatReport = Object.values(allReports ?? {}).find((report) => report?.reportID === expenseReport?.chatReportID);
                                    expect(updatedIOUReport).toEqual(
                                        expect.objectContaining({
                                            lastMessageHtml: `paid $${amount / 100}.00 with Expensify`,
                                            lastMessageText: `paid $${amount / 100}.00 with Expensify`,
                                            statusNum: CONST.REPORT.STATUS_NUM.REIMBURSED,
                                            stateNum: CONST.REPORT.STATE_NUM.SUBMITTED,
                                        }),
                                    );
                                    expect(updatedChatReport).toEqual(
                                        expect.objectContaining({
                                            lastMessageHtml: `paid $${amount / 100}.00 with Expensify`,
                                            lastMessageText: `paid $${amount / 100}.00 with Expensify`,
                                        }),
                                    );
                                    resolve();
                                },
                            });
                        }),
                );
        });

        it('shows an error when paying results in an error', () => {
            let expenseReport: OnyxEntry<Report>;
            let chatReport: OnyxEntry<Report>;

            Onyx.set(ONYXKEYS.SESSION, {email: CARLOS_EMAIL, accountID: CARLOS_ACCOUNT_ID});
            return waitForBatchedUpdates()
                .then(() => {
                    createWorkspace(CARLOS_EMAIL, true, "Carlos's Workspace");
                    return waitForBatchedUpdates();
                })
                .then(
                    () =>
                        new Promise<void>((resolve) => {
                            const connection = Onyx.connect({
                                key: ONYXKEYS.COLLECTION.REPORT,
                                waitForCollectionCallback: true,
                                callback: (allReports) => {
                                    Onyx.disconnect(connection);
                                    chatReport = Object.values(allReports ?? {}).find((report) => report?.chatType === CONST.REPORT.CHAT_TYPE.POLICY_EXPENSE_CHAT);

                                    resolve();
                                },
                            });
                        }),
                )
                .then(() => {
                    if (chatReport) {
                        requestMoney({
                            report: chatReport,
                            participantParams: {
                                payeeEmail: RORY_EMAIL,
                                payeeAccountID: RORY_ACCOUNT_ID,
                                participant: {login: CARLOS_EMAIL, accountID: CARLOS_ACCOUNT_ID},
                            },
                            transactionParams: {
                                amount,
                                attendees: [],
                                currency: CONST.CURRENCY.USD,
                                created: '',
                                merchant,
                                comment,
                            },
                        });
                    }
                    return waitForBatchedUpdates();
                })
                .then(
                    () =>
                        new Promise<void>((resolve) => {
                            const connection = Onyx.connect({
                                key: ONYXKEYS.COLLECTION.REPORT,
                                waitForCollectionCallback: true,
                                callback: (allReports) => {
                                    Onyx.disconnect(connection);
                                    expenseReport = Object.values(allReports ?? {}).find((report) => report?.type === CONST.REPORT.TYPE.IOU);

                                    resolve();
                                },
                            });
                        }),
                )
                .then(() => {
                    mockFetch?.fail?.();
                    if (chatReport && expenseReport) {
                        payMoneyRequest('ACH', chatReport, expenseReport);
                    }
                    return waitForBatchedUpdates();
                })
                .then(
                    () =>
                        new Promise<void>((resolve) => {
                            const connection = Onyx.connect({
                                key: `${ONYXKEYS.COLLECTION.REPORT_ACTIONS}${expenseReport?.reportID}`,
                                waitForCollectionCallback: false,
                                callback: (allActions) => {
                                    Onyx.disconnect(connection);
                                    const erroredAction = Object.values(allActions ?? {}).find((action) => !isEmptyObject(action?.errors));
                                    expect(Object.values(erroredAction?.errors ?? {}).at(0)).toEqual(translateLocal('iou.error.other'));
                                    resolve();
                                },
                            });
                        }),
                );
        });
    });

    describe('payMoneyRequest', () => {
        it('should apply optimistic data correctly', async () => {
            // Given an outstanding IOU report
            const chatReport = {
                ...createRandomReport(0),
                lastReadTime: DateUtils.getDBTime(),
                lastVisibleActionCreated: DateUtils.getDBTime(),
            };
            const iouReport = {
                ...createRandomReport(1),
                chatType: undefined,
                type: CONST.REPORT.TYPE.IOU,
                total: 10,
            };
            mockFetch?.pause?.();

            jest.advanceTimersByTime(10);

            // When paying the IOU report
            payMoneyRequest(CONST.IOU.PAYMENT_TYPE.ELSEWHERE, chatReport, iouReport);

            await waitForBatchedUpdates();

            // Then the optimistic data should be applied correctly
            const payReportAction = await new Promise<ReportAction | undefined>((resolve) => {
                const connection = Onyx.connect({
                    key: `${ONYXKEYS.COLLECTION.REPORT_ACTIONS}${iouReport.reportID}`,
                    callback: (reportActions) => {
                        Onyx.disconnect(connection);
                        resolve(Object.values(reportActions ?? {}).pop());
                    },
                });
            });

            await new Promise<void>((resolve) => {
                const connection = Onyx.connect({
                    key: `${ONYXKEYS.COLLECTION.REPORT}${chatReport.reportID}`,
                    callback: (report) => {
                        Onyx.disconnect(connection);
                        expect(report?.lastVisibleActionCreated).toBe(chatReport.lastVisibleActionCreated);
                        expect(report?.hasOutstandingChildRequest).toBe(false);
                        expect(report?.iouReportID).toBeUndefined();
                        expect(new Date(report?.lastReadTime ?? '').getTime()).toBeGreaterThan(new Date(chatReport?.lastReadTime ?? '').getTime());
                        expect(report?.lastMessageText).toBe(getReportActionText(payReportAction));
                        expect(report?.lastMessageHtml).toBe(getReportActionHtml(payReportAction));
                        resolve();
                    },
                });
            });

            await new Promise<void>((resolve) => {
                const connection = Onyx.connect({
                    key: `${ONYXKEYS.COLLECTION.REPORT}${iouReport.reportID}`,
                    callback: (report) => {
                        Onyx.disconnect(connection);
                        expect(report?.hasOutstandingChildRequest).toBe(false);
                        expect(report?.statusNum).toBe(CONST.REPORT.STATUS_NUM.REIMBURSED);
                        expect(report?.lastVisibleActionCreated).toBe(payReportAction?.created);
                        expect(report?.lastMessageText).toBe(getReportActionText(payReportAction));
                        expect(report?.lastMessageHtml).toBe(getReportActionHtml(payReportAction));
                        expect(report?.pendingFields).toEqual({
                            preview: CONST.RED_BRICK_ROAD_PENDING_ACTION.UPDATE,
                            reimbursed: CONST.RED_BRICK_ROAD_PENDING_ACTION.UPDATE,
                        });
                        resolve();
                    },
                });
            });

            mockFetch?.resume?.();
        });

        it('calls notifyNewAction for the top most report', () => {
            // Given two expenses in an iou report where one of them held
            const iouReport = buildOptimisticIOUReport(1, 2, 100, '1', 'USD');
            const transaction1 = buildOptimisticTransaction({
                transactionParams: {
                    amount: 100,
                    currency: 'USD',
                    reportID: iouReport.reportID,
                },
            });
            const transaction2 = buildOptimisticTransaction({
                transactionParams: {
                    amount: 100,
                    currency: 'USD',
                    reportID: iouReport.reportID,
                },
            });
            const transactionCollectionDataSet: TransactionCollectionDataSet = {
                [`${ONYXKEYS.COLLECTION.TRANSACTION}${transaction1.transactionID}`]: transaction1,
                [`${ONYXKEYS.COLLECTION.TRANSACTION}${transaction2.transactionID}`]: transaction2,
            };
            const iouActions: ReportAction[] = [];
            [transaction1, transaction2].forEach((transaction) =>
                iouActions.push(
                    buildOptimisticIOUReportAction({
                        type: CONST.IOU.REPORT_ACTION_TYPE.CREATE,
                        amount: transaction.amount,
                        currency: transaction.currency,
                        comment: '',
                        participants: [],
                        transactionID: transaction.transactionID,
                    }),
                ),
            );
            const actions: OnyxInputValue<ReportActions> = {};
            iouActions.forEach((iouAction) => (actions[`${ONYXKEYS.COLLECTION.REPORT_ACTIONS}${iouAction.reportActionID}`] = iouAction));
            const actionCollectionDataSet: ReportActionsCollectionDataSet = {[`${ONYXKEYS.COLLECTION.REPORT_ACTIONS}${iouReport.reportID}`]: actions};

            return waitForBatchedUpdates()
                .then(() => Onyx.multiSet({...transactionCollectionDataSet, ...actionCollectionDataSet}))
                .then(() => {
                    putOnHold(transaction1.transactionID, 'comment', iouReport.reportID);
                    return waitForBatchedUpdates();
                })
                .then(() => {
                    // When partially paying  an iou report from the chat report via the report preview
                    payMoneyRequest(CONST.IOU.PAYMENT_TYPE.ELSEWHERE, {reportID: topMostReportID}, iouReport, false);
                    return waitForBatchedUpdates();
                })
                .then(() => {
                    // Then notifyNewAction should be called on the top most report.
                    expect(notifyNewAction).toHaveBeenCalledWith(topMostReportID, expect.anything());
                });
        });
    });

    describe('a expense chat with a cancelled payment', () => {
        const amount = 10000;
        const comment = '💸💸💸💸';
        const merchant = 'NASDAQ';

        afterEach(() => {
            mockFetch?.resume?.();
        });

        it("has an iouReportID of the cancelled payment's expense report", () => {
            let expenseReport: OnyxEntry<Report>;
            let chatReport: OnyxEntry<Report>;

            // Given a signed in account, which owns a workspace, and has a policy expense chat
            Onyx.set(ONYXKEYS.SESSION, {email: CARLOS_EMAIL, accountID: CARLOS_ACCOUNT_ID});
            return waitForBatchedUpdates()
                .then(() => {
                    // Which owns a workspace
                    createWorkspace(CARLOS_EMAIL, true, "Carlos's Workspace");
                    return waitForBatchedUpdates();
                })
                .then(() =>
                    getOnyxData({
                        key: ONYXKEYS.COLLECTION.REPORT,
                        waitForCollectionCallback: true,
                        callback: (allReports) => {
                            chatReport = Object.values(allReports ?? {}).find((report) => report?.chatType === CONST.REPORT.CHAT_TYPE.POLICY_EXPENSE_CHAT);
                        },
                    }),
                )
                .then(() => {
                    if (chatReport) {
                        // When an IOU expense is submitted to that policy expense chat
                        requestMoney({
                            report: chatReport,
                            participantParams: {
                                payeeEmail: RORY_EMAIL,
                                payeeAccountID: RORY_ACCOUNT_ID,
                                participant: {login: CARLOS_EMAIL, accountID: CARLOS_ACCOUNT_ID},
                            },
                            transactionParams: {
                                amount,
                                attendees: [],
                                currency: CONST.CURRENCY.USD,
                                created: '',
                                merchant,
                                comment,
                            },
                        });
                    }
                    return waitForBatchedUpdates();
                })
                .then(() =>
                    // And given an expense report has now been created which holds the IOU
                    getOnyxData({
                        key: ONYXKEYS.COLLECTION.REPORT,
                        waitForCollectionCallback: true,
                        callback: (allReports) => {
                            expenseReport = Object.values(allReports ?? {}).find((report) => report?.type === CONST.REPORT.TYPE.IOU);
                        },
                    }),
                )
                .then(() => {
                    // When the expense report is paid elsewhere (but really, any payment option would work)
                    if (chatReport && expenseReport) {
                        payMoneyRequest(CONST.IOU.PAYMENT_TYPE.ELSEWHERE, chatReport, expenseReport);
                    }
                    return waitForBatchedUpdates();
                })
                .then(() => {
                    if (chatReport && expenseReport) {
                        // And when the payment is cancelled
                        cancelPayment(expenseReport, chatReport);
                    }
                    return waitForBatchedUpdates();
                })
                .then(() =>
                    getOnyxData({
                        key: ONYXKEYS.COLLECTION.REPORT,
                        waitForCollectionCallback: true,
                        callback: (allReports) => {
                            const chatReportData = allReports?.[`${ONYXKEYS.COLLECTION.REPORT}${chatReport?.reportID}`];
                            // Then the policy expense chat report has the iouReportID of the IOU expense report
                            expect(chatReportData?.iouReportID).toBe(expenseReport?.reportID);
                        },
                    }),
                );
        });
    });

    describe('deleteMoneyRequest', () => {
        const amount = 10000;
        const comment = 'Send me money please';
        let chatReport: OnyxEntry<Report>;
        let iouReport: OnyxEntry<Report>;
        let createIOUAction: OnyxEntry<ReportAction<typeof CONST.REPORT.ACTIONS.TYPE.IOU>>;
        let transaction: OnyxEntry<Transaction>;
        let thread: OptimisticChatReport;
        const TEST_USER_ACCOUNT_ID = 1;
        const TEST_USER_LOGIN = 'test@test.com';
        let IOU_REPORT_ID: string | undefined;
        let reportActionID;
        const REPORT_ACTION: OnyxEntry<ReportAction> = {
            actionName: CONST.REPORT.ACTIONS.TYPE.ADD_COMMENT,
            actorAccountID: TEST_USER_ACCOUNT_ID,
            automatic: false,
            avatar: 'https://d2k5nsl2zxldvw.cloudfront.net/images/avatars/avatar_3.png',
            message: [{type: 'COMMENT', html: 'Testing a comment', text: 'Testing a comment', translationKey: ''}],
            person: [{type: 'TEXT', style: 'strong', text: 'Test User'}],
            shouldShow: true,
            created: DateUtils.getDBTime(),
            reportActionID: '1',
            originalMessage: {
                html: '',
                whisperedTo: [],
            },
        };

        let reportActions: OnyxCollection<ReportAction>;

        beforeEach(async () => {
            // Given mocks are cleared and helpers are set up
            jest.clearAllMocks();
            PusherHelper.setup();

            // Given a test user is signed in with Onyx setup and some initial data
            await signInWithTestUser(TEST_USER_ACCOUNT_ID, TEST_USER_LOGIN);
            subscribeToUserEvents();
            await waitForBatchedUpdates();
            await setPersonalDetails(TEST_USER_LOGIN, TEST_USER_ACCOUNT_ID);

            // When a submit IOU expense is made
            requestMoney({
                report: chatReport,
                participantParams: {
                    payeeEmail: TEST_USER_LOGIN,
                    payeeAccountID: TEST_USER_ACCOUNT_ID,
                    participant: {login: RORY_EMAIL, accountID: RORY_ACCOUNT_ID},
                },
                transactionParams: {
                    amount,
                    attendees: [],
                    currency: CONST.CURRENCY.USD,
                    created: '',
                    merchant: '',
                    comment,
                },
            });
            await waitForBatchedUpdates();

            // When fetching all reports from Onyx
            const allReports = await new Promise<OnyxCollection<Report>>((resolve) => {
                const connection = Onyx.connect({
                    key: ONYXKEYS.COLLECTION.REPORT,
                    waitForCollectionCallback: true,
                    callback: (reports) => {
                        Onyx.disconnect(connection);
                        resolve(reports);
                    },
                });
            });

            // Then we should have exactly 3 reports
            expect(Object.values(allReports ?? {}).length).toBe(3);

            // Then one of them should be a chat report with relevant properties
            chatReport = Object.values(allReports ?? {}).find((report) => report?.type === CONST.REPORT.TYPE.CHAT);
            expect(chatReport).toBeTruthy();
            expect(chatReport).toHaveProperty('reportID');
            expect(chatReport).toHaveProperty('iouReportID');

            // Then one of them should be an IOU report with relevant properties
            iouReport = Object.values(allReports ?? {}).find((report) => report?.type === CONST.REPORT.TYPE.IOU);
            expect(iouReport).toBeTruthy();
            expect(iouReport).toHaveProperty('reportID');
            expect(iouReport).toHaveProperty('chatReportID');

            // Then their IDs should reference each other
            expect(chatReport?.iouReportID).toBe(iouReport?.reportID);
            expect(iouReport?.chatReportID).toBe(chatReport?.reportID);

            // Storing IOU Report ID for further reference
            IOU_REPORT_ID = chatReport?.iouReportID;

            await waitForBatchedUpdates();

            // When fetching all report actions from Onyx
            const allReportActions = await new Promise<OnyxCollection<ReportActions>>((resolve) => {
                const connection = Onyx.connect({
                    key: ONYXKEYS.COLLECTION.REPORT_ACTIONS,
                    waitForCollectionCallback: true,
                    callback: (actions) => {
                        Onyx.disconnect(connection);
                        resolve(actions);
                    },
                });
            });

            // Then we should find an IOU action with specific properties
            const reportActionsForIOUReport = allReportActions?.[`${ONYXKEYS.COLLECTION.REPORT_ACTIONS}${chatReport?.iouReportID}`];
            createIOUAction = Object.values(reportActionsForIOUReport ?? {}).find((reportAction): reportAction is ReportAction<typeof CONST.REPORT.ACTIONS.TYPE.IOU> =>
                isMoneyRequestAction(reportAction),
            );
            expect(createIOUAction).toBeTruthy();
            expect(createIOUAction && getOriginalMessage(createIOUAction)?.IOUReportID).toBe(iouReport?.reportID);

            // When fetching all transactions from Onyx
            const allTransactions = await new Promise<OnyxCollection<Transaction>>((resolve) => {
                const connection = Onyx.connect({
                    key: ONYXKEYS.COLLECTION.TRANSACTION,
                    waitForCollectionCallback: true,
                    callback: (transactions) => {
                        Onyx.disconnect(connection);
                        resolve(transactions);
                    },
                });
            });

            // Then we should find a specific transaction with relevant properties
            transaction = Object.values(allTransactions ?? {}).find((t) => t);
            expect(transaction).toBeTruthy();
            expect(transaction?.amount).toBe(amount);
            expect(transaction?.reportID).toBe(iouReport?.reportID);
            expect(createIOUAction && getOriginalMessage(createIOUAction)?.IOUTransactionID).toBe(transaction?.transactionID);
        });

        afterEach(PusherHelper.teardown);

        it('delete an expense (IOU Action and transaction) successfully', async () => {
            // Given the fetch operations are paused and an expense is initiated
            mockFetch?.pause?.();

            if (transaction && createIOUAction) {
                // When the expense is deleted
                deleteMoneyRequest(transaction?.transactionID, createIOUAction, true);
            }
            await waitForBatchedUpdates();

            // Then we check if the IOU report action is removed from the report actions collection
            let reportActionsForReport = await new Promise<OnyxCollection<ReportAction>>((resolve) => {
                const connection = Onyx.connect({
                    key: `${ONYXKEYS.COLLECTION.REPORT_ACTIONS}${iouReport?.reportID}`,
                    waitForCollectionCallback: false,
                    callback: (actionsForReport) => {
                        Onyx.disconnect(connection);
                        resolve(actionsForReport);
                    },
                });
            });

            createIOUAction = Object.values(reportActionsForReport ?? {}).find((reportAction): reportAction is ReportAction<typeof CONST.REPORT.ACTIONS.TYPE.IOU> =>
                isMoneyRequestAction(reportAction),
            );
            // Then the IOU Action should be truthy for offline support.
            expect(createIOUAction).toBeTruthy();

            // Then we check if the transaction is removed from the transactions collection
            const t = await new Promise<OnyxEntry<Transaction>>((resolve) => {
                const connection = Onyx.connect({
                    key: `${ONYXKEYS.COLLECTION.TRANSACTION}${transaction?.transactionID}`,
                    waitForCollectionCallback: false,
                    callback: (transactionResult) => {
                        Onyx.disconnect(connection);
                        resolve(transactionResult);
                    },
                });
            });

            expect(t).toBeTruthy();
            expect(t?.pendingAction).toBe(CONST.RED_BRICK_ROAD_PENDING_ACTION.DELETE);

            // Given fetch operations are resumed
            mockFetch?.resume?.();
            await waitForBatchedUpdates();

            // Then we recheck the IOU report action from the report actions collection
            reportActionsForReport = await new Promise<OnyxCollection<ReportAction>>((resolve) => {
                const connection = Onyx.connect({
                    key: `${ONYXKEYS.COLLECTION.REPORT_ACTIONS}${iouReport?.reportID}`,
                    waitForCollectionCallback: false,
                    callback: (actionsForReport) => {
                        Onyx.disconnect(connection);
                        resolve(actionsForReport);
                    },
                });
            });

            createIOUAction = Object.values(reportActionsForReport ?? {}).find((reportAction): reportAction is ReportAction<typeof CONST.REPORT.ACTIONS.TYPE.IOU> =>
                isMoneyRequestAction(reportAction),
            );
            expect(createIOUAction).toBeFalsy();

            // Then we recheck the transaction from the transactions collection
            const tr = await new Promise<OnyxEntry<Transaction>>((resolve) => {
                const connection = Onyx.connect({
                    key: `${ONYXKEYS.COLLECTION.TRANSACTION}${transaction?.transactionID}`,
                    waitForCollectionCallback: false,
                    callback: (transactionResult) => {
                        Onyx.disconnect(connection);
                        resolve(transactionResult);
                    },
                });
            });

            expect(tr).toBeFalsy();
        });

        it('delete the IOU report when there are no expenses left in the IOU report', async () => {
            // Given an IOU report and a paused fetch state
            mockFetch?.pause?.();

            if (transaction && createIOUAction) {
                // When the IOU expense is deleted
                deleteMoneyRequest(transaction?.transactionID, createIOUAction, true);
            }
            await waitForBatchedUpdates();

            let report = await new Promise<OnyxEntry<Report>>((resolve) => {
                const connection = Onyx.connect({
                    key: `${ONYXKEYS.COLLECTION.REPORT}${iouReport?.reportID}`,
                    waitForCollectionCallback: false,
                    callback: (res) => {
                        Onyx.disconnect(connection);
                        resolve(res);
                    },
                });
            });

            // Then the report should be truthy for offline support
            expect(report).toBeTruthy();

            // Given the resumed fetch state
            mockFetch?.resume?.();
            await waitForBatchedUpdates();

            report = await new Promise<OnyxEntry<Report>>((resolve) => {
                const connection = Onyx.connect({
                    key: `${ONYXKEYS.COLLECTION.REPORT}${iouReport?.reportID}`,
                    waitForCollectionCallback: false,
                    callback: (res) => {
                        Onyx.disconnect(connection);
                        resolve(res);
                    },
                });
            });

            // Then the report should be falsy so that there is no trace of the expense.
            expect(report).toBeFalsy();
        });

        it('does not delete the IOU report when there are expenses left in the IOU report', async () => {
            // Given multiple expenses on an IOU report
            requestMoney({
                report: chatReport,
                participantParams: {
                    payeeEmail: TEST_USER_LOGIN,
                    payeeAccountID: TEST_USER_ACCOUNT_ID,
                    participant: {login: RORY_EMAIL, accountID: RORY_ACCOUNT_ID},
                },
                transactionParams: {
                    amount,
                    attendees: [],
                    currency: CONST.CURRENCY.USD,
                    created: '',
                    merchant: '',
                    comment,
                },
            });

            await waitForBatchedUpdates();

            // When we attempt to delete an expense from the IOU report
            mockFetch?.pause?.();
            if (transaction && createIOUAction) {
                deleteMoneyRequest(transaction?.transactionID, createIOUAction, false);
            }
            await waitForBatchedUpdates();

            // Then expect that the IOU report still exists
            let allReports = await new Promise<OnyxCollection<Report>>((resolve) => {
                const connection = Onyx.connect({
                    key: ONYXKEYS.COLLECTION.REPORT,
                    waitForCollectionCallback: true,
                    callback: (reports) => {
                        Onyx.disconnect(connection);
                        resolve(reports);
                    },
                });
            });

            await waitForBatchedUpdates();

            iouReport = Object.values(allReports ?? {}).find((report) => isIOUReport(report));
            expect(iouReport).toBeTruthy();
            expect(iouReport).toHaveProperty('reportID');
            expect(iouReport).toHaveProperty('chatReportID');

            // Given the resumed fetch state
            await mockFetch?.resume?.();

            allReports = await new Promise<OnyxCollection<Report>>((resolve) => {
                const connection = Onyx.connect({
                    key: ONYXKEYS.COLLECTION.REPORT,
                    waitForCollectionCallback: true,
                    callback: (reports) => {
                        Onyx.disconnect(connection);
                        resolve(reports);
                    },
                });
            });
            // Then expect that the IOU report still exists
            iouReport = Object.values(allReports ?? {}).find((report) => isIOUReport(report));
            expect(iouReport).toBeTruthy();
            expect(iouReport).toHaveProperty('reportID');
            expect(iouReport).toHaveProperty('chatReportID');
        });

        it('delete the transaction thread if there are no visible comments in the thread', async () => {
            // Given all promises are resolved
            await waitForBatchedUpdates();
            jest.advanceTimersByTime(10);

            // Given a transaction thread
            thread = buildTransactionThread(createIOUAction, iouReport);

            expect(thread.participants).toStrictEqual({[CARLOS_ACCOUNT_ID]: {notificationPreference: CONST.REPORT.NOTIFICATION_PREFERENCE.HIDDEN, role: CONST.REPORT.ROLE.ADMIN}});

            Onyx.connect({
                key: `${ONYXKEYS.COLLECTION.REPORT_ACTIONS}${thread.reportID}`,
                callback: (val) => (reportActions = val),
            });

            await waitForBatchedUpdates();

            jest.advanceTimersByTime(10);

            // Given User logins from the participant accounts
            const participantAccountIDs = Object.keys(thread.participants ?? {}).map(Number);
            const userLogins = getLoginsByAccountIDs(participantAccountIDs);

            // When Opening a thread report with the given details
            openReport(thread.reportID, '', userLogins, thread, createIOUAction?.reportActionID);
            await waitForBatchedUpdates();

            // Then The iou action has the transaction report id as a child report ID
            const allReportActions = await new Promise<OnyxCollection<ReportActions>>((resolve) => {
                const connection = Onyx.connect({
                    key: ONYXKEYS.COLLECTION.REPORT_ACTIONS,
                    waitForCollectionCallback: true,
                    callback: (actions) => {
                        Onyx.disconnect(connection);
                        resolve(actions);
                    },
                });
            });
            const reportActionsForIOUReport = allReportActions?.[`${ONYXKEYS.COLLECTION.REPORT_ACTIONS}${chatReport?.iouReportID}`];
            createIOUAction = Object.values(reportActionsForIOUReport ?? {}).find((reportAction): reportAction is ReportAction<typeof CONST.REPORT.ACTIONS.TYPE.IOU> =>
                isMoneyRequestAction(reportAction),
            );
            expect(createIOUAction?.childReportID).toBe(thread.reportID);

            await waitForBatchedUpdates();

            // Given Fetch is paused and timers have advanced
            mockFetch?.pause?.();
            jest.advanceTimersByTime(10);

            if (transaction && createIOUAction) {
                // When Deleting an expense
                deleteMoneyRequest(transaction?.transactionID, createIOUAction, false);
            }
            await waitForBatchedUpdates();

            // Then The report for the given thread ID does not exist
            let report = await new Promise<OnyxEntry<Report>>((resolve) => {
                const connection = Onyx.connect({
                    key: `${ONYXKEYS.COLLECTION.REPORT}${thread.reportID}`,
                    waitForCollectionCallback: false,
                    callback: (reportData) => {
                        Onyx.disconnect(connection);
                        resolve(reportData);
                    },
                });
            });

            expect(report?.reportID).toBeFalsy();
            mockFetch?.resume?.();

            // Then After resuming fetch, the report for the given thread ID still does not exist
            report = await new Promise<OnyxEntry<Report>>((resolve) => {
                const connection = Onyx.connect({
                    key: `${ONYXKEYS.COLLECTION.REPORT}${thread.reportID}`,
                    waitForCollectionCallback: false,
                    callback: (reportData) => {
                        Onyx.disconnect(connection);
                        resolve(reportData);
                    },
                });
            });

            expect(report?.reportID).toBeFalsy();
        });

        it('delete the transaction thread if there are only changelogs (i.e. MODIFIED_EXPENSE actions) in the thread', async () => {
            // Given all promises are resolved
            await waitForBatchedUpdates();
            jest.advanceTimersByTime(10);

            // Given a transaction thread
            thread = buildTransactionThread(createIOUAction, iouReport);

            Onyx.connect({
                key: `${ONYXKEYS.COLLECTION.REPORT_ACTIONS}${thread.reportID}`,
                callback: (val) => (reportActions = val),
            });

            await waitForBatchedUpdates();

            jest.advanceTimersByTime(10);

            // Given User logins from the participant accounts
            const participantAccountIDs = Object.keys(thread.participants ?? {}).map(Number);
            const userLogins = getLoginsByAccountIDs(participantAccountIDs);

            // When Opening a thread report with the given details
            openReport(thread.reportID, '', userLogins, thread, createIOUAction?.reportActionID);
            await waitForBatchedUpdates();

            // Then The iou action has the transaction report id as a child report ID
            const allReportActions = await new Promise<OnyxCollection<ReportActions>>((resolve) => {
                const connection = Onyx.connect({
                    key: ONYXKEYS.COLLECTION.REPORT_ACTIONS,
                    waitForCollectionCallback: true,
                    callback: (actions) => {
                        Onyx.disconnect(connection);
                        resolve(actions);
                    },
                });
            });
            const reportActionsForIOUReport = allReportActions?.[`${ONYXKEYS.COLLECTION.REPORT_ACTIONS}${chatReport?.iouReportID}`];
            createIOUAction = Object.values(reportActionsForIOUReport ?? {}).find((reportAction): reportAction is ReportAction<typeof CONST.REPORT.ACTIONS.TYPE.IOU> =>
                isMoneyRequestAction(reportAction),
            );
            expect(createIOUAction?.childReportID).toBe(thread.reportID);

            await waitForBatchedUpdates();

            jest.advanceTimersByTime(10);
            if (transaction && createIOUAction) {
                updateMoneyRequestAmountAndCurrency({
                    transactionID: transaction.transactionID,
                    transactionThreadReportID: thread.reportID,
                    amount: 20000,
                    currency: CONST.CURRENCY.USD,
                    taxAmount: 0,
                    taxCode: '',
                    policy: {
                        id: '123',
                        role: 'user',
                        type: CONST.POLICY.TYPE.TEAM,
                        name: '',
                        owner: '',
                        outputCurrency: '',
                        isPolicyExpenseChatEnabled: false,
                    },
                    policyTagList: {},
                    policyCategories: {},
                });
            }
            await waitForBatchedUpdates();

            // Verify there are two actions (created + changelog)
            expect(Object.values(reportActions ?? {}).length).toBe(2);

            // Fetch the updated IOU Action from Onyx
            await new Promise<void>((resolve) => {
                const connection = Onyx.connect({
                    key: `${ONYXKEYS.COLLECTION.REPORT_ACTIONS}${iouReport?.reportID}`,
                    waitForCollectionCallback: false,
                    callback: (reportActionsForReport) => {
                        Onyx.disconnect(connection);
                        createIOUAction = Object.values(reportActionsForReport ?? {}).find((reportAction): reportAction is ReportAction<typeof CONST.REPORT.ACTIONS.TYPE.IOU> =>
                            isMoneyRequestAction(reportAction),
                        );
                        resolve();
                    },
                });
            });

            if (transaction && createIOUAction) {
                // When Deleting an expense
                deleteMoneyRequest(transaction?.transactionID, createIOUAction, false);
            }
            await waitForBatchedUpdates();

            // Then, the report for the given thread ID does not exist
            const report = await new Promise<OnyxEntry<Report>>((resolve) => {
                const connection = Onyx.connect({
                    key: `${ONYXKEYS.COLLECTION.REPORT}${thread.reportID}`,
                    waitForCollectionCallback: false,
                    callback: (reportData) => {
                        Onyx.disconnect(connection);
                        resolve(reportData);
                    },
                });
            });

            expect(report?.reportID).toBeFalsy();
        });

        it('does not delete the transaction thread if there are visible comments in the thread', async () => {
            // Given initial environment is set up
            await waitForBatchedUpdates();

            // Given a transaction thread
            thread = buildTransactionThread(createIOUAction, iouReport);

            expect(thread.participants).toEqual({[CARLOS_ACCOUNT_ID]: {notificationPreference: CONST.REPORT.NOTIFICATION_PREFERENCE.HIDDEN, role: CONST.REPORT.ROLE.ADMIN}});

            const participantAccountIDs = Object.keys(thread.participants ?? {}).map(Number);
            const userLogins = getLoginsByAccountIDs(participantAccountIDs);
            jest.advanceTimersByTime(10);
            openReport(thread.reportID, '', userLogins, thread, createIOUAction?.reportActionID);
            await waitForBatchedUpdates();

            Onyx.connect({
                key: `${ONYXKEYS.COLLECTION.REPORT_ACTIONS}${thread.reportID}`,
                callback: (val) => (reportActions = val),
            });
            await waitForBatchedUpdates();

            await new Promise<void>((resolve) => {
                const connection = Onyx.connect({
                    key: `${ONYXKEYS.COLLECTION.REPORT}${thread.reportID}`,
                    callback: (report) => {
                        Onyx.disconnect(connection);
                        expect(report).toBeTruthy();
                        resolve();
                    },
                });
            });

            jest.advanceTimersByTime(10);

            // When a comment is added
            addComment(thread.reportID, 'Testing a comment');
            await waitForBatchedUpdates();

            // Then comment details should match the expected report action
            const resultAction = Object.values(reportActions ?? {}).find((reportAction) => reportAction?.actionName === CONST.REPORT.ACTIONS.TYPE.ADD_COMMENT);
            reportActionID = resultAction?.reportActionID;
            expect(resultAction?.message).toEqual(REPORT_ACTION.message);
            expect(resultAction?.person).toEqual(REPORT_ACTION.person);

            await waitForBatchedUpdates();

            // Then the report should have 2 actions
            expect(Object.values(reportActions ?? {}).length).toBe(2);
            const resultActionAfter = reportActionID ? reportActions?.[reportActionID] : undefined;
            expect(resultActionAfter?.pendingAction).toBeUndefined();

            mockFetch?.pause?.();

            if (transaction && createIOUAction) {
                // When deleting expense
                deleteMoneyRequest(transaction?.transactionID, createIOUAction, false);
            }
            await waitForBatchedUpdates();

            // Then the transaction thread report should still exist
            await new Promise<void>((resolve) => {
                const connection = Onyx.connect({
                    key: `${ONYXKEYS.COLLECTION.REPORT}${thread.reportID}`,
                    waitForCollectionCallback: false,
                    callback: (report) => {
                        Onyx.disconnect(connection);
                        expect(report).toBeTruthy();
                        resolve();
                    },
                });
            });

            // When fetch resumes
            // Then the transaction thread report should still exist
            mockFetch?.resume?.();
            await new Promise<void>((resolve) => {
                const connection = Onyx.connect({
                    key: `${ONYXKEYS.COLLECTION.REPORT}${thread.reportID}`,
                    callback: (report) => {
                        Onyx.disconnect(connection);
                        expect(report).toBeTruthy();
                        resolve();
                    },
                });
            });
        });

        it('update the moneyRequestPreview to show [Deleted expense] when appropriate', async () => {
            await waitForBatchedUpdates();

            // Given a thread report

            jest.advanceTimersByTime(10);
            thread = buildTransactionThread(createIOUAction, iouReport);

            expect(thread.participants).toStrictEqual({[CARLOS_ACCOUNT_ID]: {notificationPreference: CONST.REPORT.NOTIFICATION_PREFERENCE.HIDDEN, role: CONST.REPORT.ROLE.ADMIN}});

            Onyx.connect({
                key: `${ONYXKEYS.COLLECTION.REPORT_ACTIONS}${thread.reportID}`,
                callback: (val) => (reportActions = val),
            });
            await waitForBatchedUpdates();

            jest.advanceTimersByTime(10);
            const participantAccountIDs = Object.keys(thread.participants ?? {}).map(Number);
            const userLogins = getLoginsByAccountIDs(participantAccountIDs);
            openReport(thread.reportID, '', userLogins, thread, createIOUAction?.reportActionID);

            await waitForBatchedUpdates();

            const allReportActions = await new Promise<OnyxCollection<ReportActions>>((resolve) => {
                const connection = Onyx.connect({
                    key: ONYXKEYS.COLLECTION.REPORT_ACTIONS,
                    waitForCollectionCallback: true,
                    callback: (actions) => {
                        Onyx.disconnect(connection);
                        resolve(actions);
                    },
                });
            });

            const reportActionsForIOUReport = allReportActions?.[`${ONYXKEYS.COLLECTION.REPORT_ACTIONS}${chatReport?.iouReportID}`];
            createIOUAction = Object.values(reportActionsForIOUReport ?? {}).find((reportAction): reportAction is ReportAction<typeof CONST.REPORT.ACTIONS.TYPE.IOU> =>
                isMoneyRequestAction(reportAction),
            );
            expect(createIOUAction?.childReportID).toBe(thread.reportID);

            await waitForBatchedUpdates();

            // Given an added comment to the thread report

            jest.advanceTimersByTime(10);

            addComment(thread.reportID, 'Testing a comment');
            await waitForBatchedUpdates();

            // Fetch the updated IOU Action from Onyx due to addition of comment to transaction thread.
            // This needs to be fetched as `deleteMoneyRequest` depends on `childVisibleActionCount` in `createIOUAction`.
            await new Promise<void>((resolve) => {
                const connection = Onyx.connect({
                    key: `${ONYXKEYS.COLLECTION.REPORT_ACTIONS}${iouReport?.reportID}`,
                    waitForCollectionCallback: false,
                    callback: (reportActionsForReport) => {
                        Onyx.disconnect(connection);
                        createIOUAction = Object.values(reportActionsForReport ?? {}).find((reportAction): reportAction is ReportAction<typeof CONST.REPORT.ACTIONS.TYPE.IOU> =>
                            isMoneyRequestAction(reportAction),
                        );
                        resolve();
                    },
                });
            });

            let resultAction = Object.values(reportActions ?? {}).find((reportAction) => reportAction?.actionName === CONST.REPORT.ACTIONS.TYPE.ADD_COMMENT);
            reportActionID = resultAction?.reportActionID;

            expect(resultAction?.message).toEqual(REPORT_ACTION.message);
            expect(resultAction?.person).toEqual(REPORT_ACTION.person);
            expect(resultAction?.pendingAction).toBeUndefined();

            await waitForBatchedUpdates();

            // Verify there are three actions (created + addcomment) and our optimistic comment has been removed
            expect(Object.values(reportActions ?? {}).length).toBe(2);

            let resultActionAfterUpdate = reportActionID ? reportActions?.[reportActionID] : undefined;

            // Verify that our action is no longer in the loading state
            expect(resultActionAfterUpdate?.pendingAction).toBeUndefined();

            await waitForBatchedUpdates();

            // Given an added comment to the IOU report

            Onyx.connect({
                key: `${ONYXKEYS.COLLECTION.REPORT_ACTIONS}${IOU_REPORT_ID}`,
                callback: (val) => (reportActions = val),
            });
            await waitForBatchedUpdates();

            jest.advanceTimersByTime(10);

            if (IOU_REPORT_ID) {
                addComment(IOU_REPORT_ID, 'Testing a comment');
            }
            await waitForBatchedUpdates();

            resultAction = Object.values(reportActions ?? {}).find((reportAction) => reportAction?.actionName === CONST.REPORT.ACTIONS.TYPE.ADD_COMMENT);
            reportActionID = resultAction?.reportActionID;

            expect(resultAction?.message).toEqual(REPORT_ACTION.message);
            expect(resultAction?.person).toEqual(REPORT_ACTION.person);
            expect(resultAction?.pendingAction).toBeUndefined();

            await waitForBatchedUpdates();

            // Verify there are three actions (created + iou + addcomment) and our optimistic comment has been removed
            expect(Object.values(reportActions ?? {}).length).toBe(3);

            resultActionAfterUpdate = reportActionID ? reportActions?.[reportActionID] : undefined;

            // Verify that our action is no longer in the loading state
            expect(resultActionAfterUpdate?.pendingAction).toBeUndefined();

            mockFetch?.pause?.();
            if (transaction && createIOUAction) {
                // When we delete the expense
                deleteMoneyRequest(transaction.transactionID, createIOUAction, false);
            }
            await waitForBatchedUpdates();

            // Then we expect the moneyRequestPreview to show [Deleted expense]

            await new Promise<void>((resolve) => {
                const connection = Onyx.connect({
                    key: `${ONYXKEYS.COLLECTION.REPORT_ACTIONS}${iouReport?.reportID}`,
                    waitForCollectionCallback: false,
                    callback: (reportActionsForReport) => {
                        Onyx.disconnect(connection);
                        createIOUAction = Object.values(reportActionsForReport ?? {}).find((reportAction): reportAction is ReportAction<typeof CONST.REPORT.ACTIONS.TYPE.IOU> =>
                            isMoneyRequestAction(reportAction),
                        );
                        expect(getReportActionMessage(createIOUAction)?.isDeletedParentAction).toBeTruthy();
                        resolve();
                    },
                });
            });

            // When we resume fetch
            mockFetch?.resume?.();

            // Then we expect the moneyRequestPreview to show [Deleted expense]

            await new Promise<void>((resolve) => {
                const connection = Onyx.connect({
                    key: `${ONYXKEYS.COLLECTION.REPORT_ACTIONS}${iouReport?.reportID}`,
                    waitForCollectionCallback: false,
                    callback: (reportActionsForReport) => {
                        Onyx.disconnect(connection);
                        createIOUAction = Object.values(reportActionsForReport ?? {}).find((reportAction): reportAction is ReportAction<typeof CONST.REPORT.ACTIONS.TYPE.IOU> =>
                            isMoneyRequestAction(reportAction),
                        );
                        expect(getReportActionMessage(createIOUAction)?.isDeletedParentAction).toBeTruthy();
                        resolve();
                    },
                });
            });
        });

        it('update IOU report and reportPreview with new totals and messages if the IOU report is not deleted', async () => {
            await waitForBatchedUpdates();
            Onyx.connect({
                key: `${ONYXKEYS.COLLECTION.REPORT}${iouReport?.reportID}`,
                callback: (val) => (iouReport = val),
            });
            await waitForBatchedUpdates();

            // Given a second expense in addition to the first one

            jest.advanceTimersByTime(10);
            const amount2 = 20000;
            const comment2 = 'Send me money please 2';
            if (chatReport) {
                requestMoney({
                    report: chatReport,
                    participantParams: {
                        payeeEmail: TEST_USER_LOGIN,
                        payeeAccountID: TEST_USER_ACCOUNT_ID,
                        participant: {login: RORY_EMAIL, accountID: RORY_ACCOUNT_ID},
                    },
                    transactionParams: {
                        amount: amount2,
                        attendees: [],
                        currency: CONST.CURRENCY.USD,
                        created: '',
                        merchant: '',
                        comment: comment2,
                    },
                });
            }

            await waitForBatchedUpdates();

            // Then we expect the IOU report and reportPreview to update with new totals

            expect(iouReport).toBeTruthy();
            expect(iouReport).toHaveProperty('reportID');
            expect(iouReport).toHaveProperty('chatReportID');
            expect(iouReport?.total).toBe(30000);

            const iouPreview = chatReport?.reportID && iouReport?.reportID ? getReportPreviewAction(chatReport.reportID, iouReport.reportID) : undefined;
            expect(iouPreview).toBeTruthy();
            expect(getReportActionText(iouPreview)).toBe('rory@expensifail.com owes $300.00');

            // When we delete the first expense
            mockFetch?.pause?.();
            jest.advanceTimersByTime(10);
            if (transaction && createIOUAction) {
                deleteMoneyRequest(transaction.transactionID, createIOUAction, false);
            }
            await waitForBatchedUpdates();

            // Then we expect the IOU report and reportPreview to update with new totals

            expect(iouReport).toBeTruthy();
            expect(iouReport).toHaveProperty('reportID');
            expect(iouReport).toHaveProperty('chatReportID');
            expect(iouReport?.total).toBe(20000);

            // When we resume
            mockFetch?.resume?.();

            // Then we expect the IOU report and reportPreview to update with new totals
            expect(iouReport).toBeTruthy();
            expect(iouReport).toHaveProperty('reportID');
            expect(iouReport).toHaveProperty('chatReportID');
            expect(iouReport?.total).toBe(20000);
        });

        it('navigate the user correctly to the iou Report when appropriate', async () => {
            // Given multiple expenses on an IOU report
            requestMoney({
                report: chatReport,
                participantParams: {
                    payeeEmail: TEST_USER_LOGIN,
                    payeeAccountID: TEST_USER_ACCOUNT_ID,
                    participant: {login: RORY_EMAIL, accountID: RORY_ACCOUNT_ID},
                },
                transactionParams: {
                    amount,
                    attendees: [],
                    currency: CONST.CURRENCY.USD,
                    created: '',
                    merchant: '',
                    comment,
                },
            });
            await waitForBatchedUpdates();

            // Given a thread report
            jest.advanceTimersByTime(10);
            thread = buildTransactionThread(createIOUAction, iouReport);

            expect(thread.participants).toStrictEqual({[CARLOS_ACCOUNT_ID]: {notificationPreference: CONST.REPORT.NOTIFICATION_PREFERENCE.HIDDEN, role: CONST.REPORT.ROLE.ADMIN}});

            jest.advanceTimersByTime(10);
            const participantAccountIDs = Object.keys(thread.participants ?? {}).map(Number);
            const userLogins = getLoginsByAccountIDs(participantAccountIDs);
            openReport(thread.reportID, '', userLogins, thread, createIOUAction?.reportActionID);
            await waitForBatchedUpdates();

            const allReportActions = await new Promise<OnyxCollection<ReportActions>>((resolve) => {
                const connection = Onyx.connect({
                    key: ONYXKEYS.COLLECTION.REPORT_ACTIONS,
                    waitForCollectionCallback: true,
                    callback: (actions) => {
                        Onyx.disconnect(connection);
                        resolve(actions);
                    },
                });
            });

            const reportActionsForIOUReport = allReportActions?.[`${ONYXKEYS.COLLECTION.REPORT_ACTIONS}${chatReport?.iouReportID}`];
            createIOUAction = Object.values(reportActionsForIOUReport ?? {}).find((reportAction): reportAction is ReportAction<typeof CONST.REPORT.ACTIONS.TYPE.IOU> =>
                isMoneyRequestAction(reportAction),
            );
            expect(createIOUAction?.childReportID).toBe(thread.reportID);

            // When we delete the expense, we should not delete the IOU report
            mockFetch?.pause?.();

            let navigateToAfterDelete;
            if (transaction && createIOUAction) {
                navigateToAfterDelete = deleteMoneyRequest(transaction.transactionID, createIOUAction, true);
            }

            let allReports = await new Promise<OnyxCollection<Report>>((resolve) => {
                const connection = Onyx.connect({
                    key: ONYXKEYS.COLLECTION.REPORT,
                    waitForCollectionCallback: true,
                    callback: (reports) => {
                        Onyx.disconnect(connection);
                        resolve(reports);
                    },
                });
            });

            iouReport = Object.values(allReports ?? {}).find((report) => isIOUReport(report));
            expect(iouReport).toBeTruthy();
            expect(iouReport).toHaveProperty('reportID');
            expect(iouReport).toHaveProperty('chatReportID');

            await mockFetch?.resume?.();

            allReports = await new Promise<OnyxCollection<Report>>((resolve) => {
                const connection = Onyx.connect({
                    key: ONYXKEYS.COLLECTION.REPORT,
                    waitForCollectionCallback: true,
                    callback: (reports) => {
                        Onyx.disconnect(connection);
                        resolve(reports);
                    },
                });
            });

            iouReport = Object.values(allReports ?? {}).find((report) => isIOUReport(report));
            expect(iouReport).toBeTruthy();
            expect(iouReport).toHaveProperty('reportID');
            expect(iouReport).toHaveProperty('chatReportID');

            // Then we expect to navigate to the iou report
            expect(IOU_REPORT_ID).not.toBeUndefined();
            if (IOU_REPORT_ID) {
                expect(navigateToAfterDelete).toEqual(ROUTES.REPORT_WITH_ID.getRoute(IOU_REPORT_ID));
            }
        });

        it('navigate the user correctly to the chat Report when appropriate', () => {
            let navigateToAfterDelete;
            if (transaction && createIOUAction) {
                // When we delete the expense and we should delete the IOU report
                navigateToAfterDelete = deleteMoneyRequest(transaction.transactionID, createIOUAction, false);
            }
            // Then we expect to navigate to the chat report
            expect(chatReport?.reportID).not.toBeUndefined();

            if (chatReport?.reportID) {
                expect(navigateToAfterDelete).toEqual(ROUTES.REPORT_WITH_ID.getRoute(chatReport?.reportID));
            }
        });
    });

    describe('submitReport', () => {
        it('correctly submits a report', () => {
            const amount = 10000;
            const comment = '💸💸💸💸';
            const merchant = 'NASDAQ';
            let expenseReport: OnyxEntry<Report>;
            let chatReport: OnyxEntry<Report>;
            return waitForBatchedUpdates()
                .then(() => {
                    const policyID = generatePolicyID();
                    createWorkspace(CARLOS_EMAIL, true, "Carlos's Workspace", policyID);

                    // Change the approval mode for the policy since default is Submit and Close
                    setWorkspaceApprovalMode(policyID, CARLOS_EMAIL, CONST.POLICY.APPROVAL_MODE.BASIC);
                    return waitForBatchedUpdates();
                })
                .then(
                    () =>
                        new Promise<void>((resolve) => {
                            const connection = Onyx.connect({
                                key: ONYXKEYS.COLLECTION.REPORT,
                                waitForCollectionCallback: true,
                                callback: (allReports) => {
                                    Onyx.disconnect(connection);
                                    chatReport = Object.values(allReports ?? {}).find((report) => report?.chatType === CONST.REPORT.CHAT_TYPE.POLICY_EXPENSE_CHAT);

                                    resolve();
                                },
                            });
                        }),
                )
                .then(() => {
                    if (chatReport) {
                        requestMoney({
                            report: chatReport,
                            participantParams: {
                                payeeEmail: RORY_EMAIL,
                                payeeAccountID: RORY_ACCOUNT_ID,
                                participant: {login: CARLOS_EMAIL, accountID: CARLOS_ACCOUNT_ID, isPolicyExpenseChat: true, reportID: chatReport.reportID},
                            },
                            transactionParams: {
                                amount,
                                attendees: [],
                                currency: CONST.CURRENCY.USD,
                                created: '',
                                merchant,
                                comment,
                            },
                        });
                    }
                    return waitForBatchedUpdates();
                })
                .then(
                    () =>
                        new Promise<void>((resolve) => {
                            const connection = Onyx.connect({
                                key: ONYXKEYS.COLLECTION.REPORT,
                                waitForCollectionCallback: true,
                                callback: (allReports) => {
                                    Onyx.disconnect(connection);
                                    expenseReport = Object.values(allReports ?? {}).find((report) => report?.type === CONST.REPORT.TYPE.EXPENSE);
                                    Onyx.merge(`report_${expenseReport?.reportID}`, {
                                        statusNum: 0,
                                        stateNum: 0,
                                    });
                                    resolve();
                                },
                            });
                        }),
                )
                .then(
                    () =>
                        new Promise<void>((resolve) => {
                            const connection = Onyx.connect({
                                key: ONYXKEYS.COLLECTION.REPORT,
                                waitForCollectionCallback: true,
                                callback: (allReports) => {
                                    Onyx.disconnect(connection);
                                    expenseReport = Object.values(allReports ?? {}).find((report) => report?.type === CONST.REPORT.TYPE.EXPENSE);

                                    // Verify report is a draft
                                    expect(expenseReport?.stateNum).toBe(0);
                                    expect(expenseReport?.statusNum).toBe(0);
                                    resolve();
                                },
                            });
                        }),
                )
                .then(() => {
                    if (expenseReport) {
                        submitReport(expenseReport);
                    }
                    return waitForBatchedUpdates();
                })
                .then(
                    () =>
                        new Promise<void>((resolve) => {
                            const connection = Onyx.connect({
                                key: ONYXKEYS.COLLECTION.REPORT,
                                waitForCollectionCallback: true,
                                callback: (allReports) => {
                                    Onyx.disconnect(connection);
                                    expenseReport = Object.values(allReports ?? {}).find((report) => report?.type === CONST.REPORT.TYPE.EXPENSE);
                                    // Report was submitted correctly
                                    expect(expenseReport?.stateNum).toBe(1);
                                    expect(expenseReport?.statusNum).toBe(1);
                                    resolve();
                                },
                            });
                        }),
                );
        });
        it('correctly submits a report with Submit and Close approval mode', () => {
            const amount = 10000;
            const comment = '💸💸💸💸';
            const merchant = 'NASDAQ';
            let expenseReport: OnyxEntry<Report>;
            let chatReport: OnyxEntry<Report>;
            let policy: OnyxEntry<Policy>;
            // We set introSelected to TRACK_WORKSPACE to avoid workflows enabled by default on new workspaces created.
            Onyx.merge(`${ONYXKEYS.NVP_INTRO_SELECTED}`, {choice: CONST.ONBOARDING_CHOICES.TRACK_WORKSPACE});

            return waitForBatchedUpdates()
                .then(() => {
                    createWorkspace(CARLOS_EMAIL, true, "Carlos's Workspace");
                    return waitForBatchedUpdates();
                })
                .then(
                    () =>
                        new Promise<void>((resolve) => {
                            const connection = Onyx.connect({
                                key: ONYXKEYS.COLLECTION.REPORT,
                                waitForCollectionCallback: true,
                                callback: (allReports) => {
                                    Onyx.disconnect(connection);
                                    chatReport = Object.values(allReports ?? {}).find((report) => report?.chatType === CONST.REPORT.CHAT_TYPE.POLICY_EXPENSE_CHAT);
                                    resolve();
                                },
                            });
                        }),
                )
                .then(() => {
                    if (chatReport) {
                        requestMoney({
                            report: chatReport,
                            participantParams: {
                                payeeEmail: RORY_EMAIL,
                                payeeAccountID: RORY_ACCOUNT_ID,
                                participant: {login: CARLOS_EMAIL, accountID: CARLOS_ACCOUNT_ID, isPolicyExpenseChat: true, reportID: chatReport.reportID},
                            },
                            transactionParams: {
                                amount,
                                attendees: [],
                                currency: CONST.CURRENCY.USD,
                                created: '',
                                merchant,
                                comment,
                            },
                        });
                    }
                    return waitForBatchedUpdates();
                })
                .then(
                    () =>
                        new Promise<void>((resolve) => {
                            const connection = Onyx.connect({
                                key: ONYXKEYS.COLLECTION.POLICY,
                                waitForCollectionCallback: true,
                                callback: (allPolicies) => {
                                    Onyx.disconnect(connection);
                                    policy = Object.values(allPolicies ?? {}).find((p): p is OnyxEntry<Policy> => p?.name === "Carlos's Workspace");
                                    expect(policy).toBeTruthy();
                                    resolve();
                                },
                            });
                        }),
                )
                .then(
                    () =>
                        new Promise<void>((resolve) => {
                            const connection = Onyx.connect({
                                key: ONYXKEYS.COLLECTION.REPORT,
                                waitForCollectionCallback: true,
                                callback: (allReports) => {
                                    Onyx.disconnect(connection);
                                    expenseReport = Object.values(allReports ?? {}).find((report) => report?.type === CONST.REPORT.TYPE.EXPENSE);

                                    Onyx.merge(`report_${expenseReport?.reportID}`, {
                                        statusNum: 0,
                                        stateNum: 0,
                                    });
                                    resolve();

                                    expect(canIOUBePaid(expenseReport, chatReport, policy, [], true, undefined, undefined, true)).toBe(true);
                                    expect(canIOUBePaid(expenseReport, chatReport, policy, [], true, undefined, undefined, false)).toBe(true);
                                    expect(canIOUBePaid(expenseReport, chatReport, policy, [], false, undefined, undefined, true)).toBe(false);
                                    expect(canIOUBePaid(expenseReport, chatReport, policy, [], false, undefined, undefined, false)).toBe(false);
                                },
                            });
                        }),
                )
                .then(
                    () =>
                        new Promise<void>((resolve) => {
                            const connection = Onyx.connect({
                                key: ONYXKEYS.COLLECTION.REPORT,
                                waitForCollectionCallback: true,
                                callback: (allReports) => {
                                    Onyx.disconnect(connection);
                                    expenseReport = Object.values(allReports ?? {}).find((report) => report?.type === CONST.REPORT.TYPE.EXPENSE);

                                    resolve();
                                    // Verify report is a draft
                                    expect(expenseReport?.stateNum).toBe(0);
                                    expect(expenseReport?.statusNum).toBe(0);

                                    expect(canIOUBePaid(expenseReport, chatReport, policy, [], true, undefined, undefined, true)).toBe(false);
                                    expect(canIOUBePaid(expenseReport, chatReport, policy, [], true, undefined, undefined, false)).toBe(false);
                                    expect(canIOUBePaid(expenseReport, chatReport, policy, [], false, undefined, undefined, true)).toBe(false);
                                    expect(canIOUBePaid(expenseReport, chatReport, policy, [], false, undefined, undefined, false)).toBe(false);
                                },
                            });
                        }),
                )
                .then(() => {
                    if (expenseReport) {
                        submitReport(expenseReport);
                    }
                    return waitForBatchedUpdates();
                })
                .then(
                    () =>
                        new Promise<void>((resolve) => {
                            const connection = Onyx.connect({
                                key: ONYXKEYS.COLLECTION.REPORT,
                                waitForCollectionCallback: true,
                                callback: (allReports) => {
                                    Onyx.disconnect(connection);
                                    expenseReport = Object.values(allReports ?? {}).find((report) => report?.type === CONST.REPORT.TYPE.EXPENSE);

                                    resolve();
                                    // Report is closed since the default policy settings is Submit and Close
                                    expect(expenseReport?.stateNum).toBe(2);
                                    expect(expenseReport?.statusNum).toBe(2);

                                    expect(canIOUBePaid(expenseReport, chatReport, policy, [], true, undefined, undefined, true)).toBe(true);
                                    expect(canIOUBePaid(expenseReport, chatReport, policy, [], true, undefined, undefined, false)).toBe(true);
                                    expect(canIOUBePaid(expenseReport, chatReport, policy, [], false, undefined, undefined, true)).toBe(false);
                                    expect(canIOUBePaid(expenseReport, chatReport, policy, [], false, undefined, undefined, false)).toBe(false);
                                },
                            });
                        }),
                )
                .then(() => {
                    if (policy) {
                        deleteWorkspace(policy.id, policy.name);
                    }
                    return waitForBatchedUpdates();
                })
                .then(
                    () =>
                        new Promise<void>((resolve) => {
                            const connection = Onyx.connect({
                                key: ONYXKEYS.COLLECTION.REPORT,
                                waitForCollectionCallback: true,
                                callback: (allReports) => {
                                    Onyx.disconnect(connection);
                                    chatReport = Object.values(allReports ?? {}).find((report) => report?.chatType === CONST.REPORT.CHAT_TYPE.POLICY_EXPENSE_CHAT);

                                    expect(canIOUBePaid(expenseReport, chatReport, policy, [], true, undefined, undefined, true)).toBe(false);
                                    expect(canIOUBePaid(expenseReport, chatReport, policy, [], false, undefined, undefined, true)).toBe(false);
                                    expect(canIOUBePaid(expenseReport, chatReport, policy, [], true, undefined, undefined, false)).toBe(false);
                                    expect(canIOUBePaid(expenseReport, chatReport, policy, [], false, undefined, undefined, false)).toBe(false);
                                    resolve();
                                },
                            });
                        }),
                );
        });
        it('correctly implements error handling', () => {
            const amount = 10000;
            const comment = '💸💸💸💸';
            const merchant = 'NASDAQ';
            let expenseReport: OnyxEntry<Report>;
            let chatReport: OnyxEntry<Report>;
            let policy: OnyxEntry<Policy>;
            // We set introSelected to TRACK_WORKSPACE to avoid workflows enabled by default on new workspaces created.
            Onyx.merge(`${ONYXKEYS.NVP_INTRO_SELECTED}`, {choice: CONST.ONBOARDING_CHOICES.TRACK_WORKSPACE});

            return waitForBatchedUpdates()
                .then(() => {
                    createWorkspace(CARLOS_EMAIL, true, "Carlos's Workspace");
                    return waitForBatchedUpdates();
                })
                .then(
                    () =>
                        new Promise<void>((resolve) => {
                            const connection = Onyx.connect({
                                key: ONYXKEYS.COLLECTION.REPORT,
                                waitForCollectionCallback: true,
                                callback: (allReports) => {
                                    Onyx.disconnect(connection);
                                    chatReport = Object.values(allReports ?? {}).find((report) => report?.chatType === CONST.REPORT.CHAT_TYPE.POLICY_EXPENSE_CHAT);
                                    resolve();
                                },
                            });
                        }),
                )
                .then(() => {
                    if (chatReport) {
                        requestMoney({
                            report: chatReport,
                            participantParams: {
                                payeeEmail: RORY_EMAIL,
                                payeeAccountID: RORY_ACCOUNT_ID,
                                participant: {login: CARLOS_EMAIL, accountID: CARLOS_ACCOUNT_ID, isPolicyExpenseChat: true, reportID: chatReport.reportID},
                            },
                            transactionParams: {
                                amount,
                                attendees: [],
                                currency: CONST.CURRENCY.USD,
                                created: '',
                                merchant,
                                comment,
                            },
                        });
                    }
                    return waitForBatchedUpdates();
                })
                .then(
                    () =>
                        new Promise<void>((resolve) => {
                            const connection = Onyx.connect({
                                key: ONYXKEYS.COLLECTION.POLICY,
                                waitForCollectionCallback: true,
                                callback: (allPolicies) => {
                                    Onyx.disconnect(connection);
                                    policy = Object.values(allPolicies ?? {}).find((p): p is OnyxEntry<Policy> => p?.name === "Carlos's Workspace");
                                    expect(policy).toBeTruthy();
                                    resolve();
                                },
                            });
                        }),
                )
                .then(
                    () =>
                        new Promise<void>((resolve) => {
                            const connection = Onyx.connect({
                                key: ONYXKEYS.COLLECTION.REPORT,
                                waitForCollectionCallback: true,
                                callback: (allReports) => {
                                    Onyx.disconnect(connection);
                                    expenseReport = Object.values(allReports ?? {}).find((report) => report?.type === CONST.REPORT.TYPE.EXPENSE);

                                    Onyx.merge(`report_${expenseReport?.reportID}`, {
                                        statusNum: 0,
                                        stateNum: 0,
                                    });

                                    expect(canIOUBePaid(expenseReport, chatReport, policy, [], true, undefined, undefined, true)).toBe(true);
                                    expect(canIOUBePaid(expenseReport, chatReport, policy, [], true, undefined, undefined, false)).toBe(true);
                                    expect(canIOUBePaid(expenseReport, chatReport, policy, [], false, undefined, undefined, true)).toBe(false);
                                    expect(canIOUBePaid(expenseReport, chatReport, policy, [], false, undefined, undefined, false)).toBe(false);
                                    resolve();
                                },
                            });
                        }),
                )
                .then(
                    () =>
                        new Promise<void>((resolve) => {
                            const connection = Onyx.connect({
                                key: ONYXKEYS.COLLECTION.REPORT,
                                waitForCollectionCallback: true,
                                callback: (allReports) => {
                                    Onyx.disconnect(connection);
                                    expenseReport = Object.values(allReports ?? {}).find((report) => report?.type === CONST.REPORT.TYPE.EXPENSE);

                                    // Verify report is a draft
                                    expect(expenseReport?.stateNum).toBe(0);
                                    expect(expenseReport?.statusNum).toBe(0);
                                    resolve();
                                },
                            });
                        }),
                )
                .then(() => {
                    mockFetch?.fail?.();
                    if (expenseReport) {
                        submitReport(expenseReport);
                    }
                    return waitForBatchedUpdates();
                })
                .then(
                    () =>
                        new Promise<void>((resolve) => {
                            const connection = Onyx.connect({
                                key: ONYXKEYS.COLLECTION.REPORT,
                                waitForCollectionCallback: true,
                                callback: (allReports) => {
                                    Onyx.disconnect(connection);
                                    expenseReport = Object.values(allReports ?? {}).find((report) => report?.type === CONST.REPORT.TYPE.EXPENSE);

                                    // Report was submitted with some fail
                                    expect(expenseReport?.stateNum).toBe(0);
                                    expect(expenseReport?.statusNum).toBe(0);
                                    expect(canIOUBePaid(expenseReport, chatReport, policy, [], true, undefined, undefined, true)).toBe(false);
                                    expect(canIOUBePaid(expenseReport, chatReport, policy, [], true, undefined, undefined, false)).toBe(false);
                                    expect(canIOUBePaid(expenseReport, chatReport, policy, [], false, undefined, undefined, true)).toBe(false);
                                    expect(canIOUBePaid(expenseReport, chatReport, policy, [], false, undefined, undefined, false)).toBe(false);
                                    resolve();
                                },
                            });
                        }),
                );
        });
    });

    describe('resolveDuplicate', () => {
        test('Resolving duplicates of two transaction by keeping one of them should properly set the other one on hold even if the transaction thread reports do not exist in onyx', () => {
            // Given two duplicate transactions
            const iouReport = buildOptimisticIOUReport(1, 2, 100, '1', 'USD');
            const transaction1 = buildOptimisticTransaction({
                transactionParams: {
                    amount: 100,
                    currency: 'USD',
                    reportID: iouReport.reportID,
                },
            });
            const transaction2 = buildOptimisticTransaction({
                transactionParams: {
                    amount: 100,
                    currency: 'USD',
                    reportID: iouReport.reportID,
                },
            });
            const transactionCollectionDataSet: TransactionCollectionDataSet = {
                [`${ONYXKEYS.COLLECTION.TRANSACTION}${transaction1.transactionID}`]: transaction1,
                [`${ONYXKEYS.COLLECTION.TRANSACTION}${transaction2.transactionID}`]: transaction2,
            };
            const iouActions: ReportAction[] = [];
            [transaction1, transaction2].forEach((transaction) =>
                iouActions.push(
                    buildOptimisticIOUReportAction({
                        type: CONST.IOU.REPORT_ACTION_TYPE.CREATE,
                        amount: transaction.amount,
                        currency: transaction.currency,
                        comment: '',
                        participants: [],
                        transactionID: transaction.transactionID,
                    }),
                ),
            );
            const actions: OnyxInputValue<ReportActions> = {};
            iouActions.forEach((iouAction) => (actions[`${ONYXKEYS.COLLECTION.REPORT_ACTIONS}${iouAction.reportActionID}`] = iouAction));
            const actionCollectionDataSet: ReportActionsCollectionDataSet = {[`${ONYXKEYS.COLLECTION.REPORT_ACTIONS}${iouReport.reportID}`]: actions};

            return waitForBatchedUpdates()
                .then(() => Onyx.multiSet({...transactionCollectionDataSet, ...actionCollectionDataSet}))
                .then(() => {
                    // When resolving duplicates with transaction thread reports no existing in onyx
                    resolveDuplicates({
                        ...transaction1,
                        receiptID: 1,
                        category: '',
                        comment: '',
                        billable: false,
                        reimbursable: true,
                        tag: '',
                        transactionIDList: [transaction2.transactionID],
                    });
                    return waitForBatchedUpdates();
                })
                .then(() => {
                    return new Promise<void>((resolve) => {
                        const connection = Onyx.connect({
                            key: `${ONYXKEYS.COLLECTION.TRANSACTION}${transaction2.transactionID}`,
                            callback: (transaction) => {
                                Onyx.disconnect(connection);
                                // Then the duplicate transaction should correctly be set on hold.
                                expect(transaction?.comment?.hold).toBeDefined();
                                resolve();
                            },
                        });
                    });
                });
        });
    });

    describe('putOnHold', () => {
        test("should update the transaction thread report's lastVisibleActionCreated to the optimistically added hold comment report action created timestamp", () => {
            const iouReport = buildOptimisticIOUReport(1, 2, 100, '1', 'USD');
            const transaction = buildOptimisticTransaction({
                transactionParams: {
                    amount: 100,
                    currency: 'USD',
                    reportID: iouReport.reportID,
                },
            });

            const transactionCollectionDataSet: TransactionCollectionDataSet = {
                [`${ONYXKEYS.COLLECTION.TRANSACTION}${transaction.transactionID}`]: transaction,
            };
            const iouAction: ReportAction = buildOptimisticIOUReportAction({
                type: CONST.IOU.REPORT_ACTION_TYPE.CREATE,
                amount: transaction.amount,
                currency: transaction.currency,
                comment: '',
                participants: [],
                transactionID: transaction.transactionID,
            });
            const transactionThread = buildTransactionThread(iouAction, iouReport);

            const actions: OnyxInputValue<ReportActions> = {[`${ONYXKEYS.COLLECTION.REPORT_ACTIONS}${iouAction.reportActionID}`]: iouAction};
            const reportCollectionDataSet: ReportCollectionDataSet = {
                [`${ONYXKEYS.COLLECTION.REPORT}${transactionThread.reportID}`]: transactionThread,
                [`${ONYXKEYS.COLLECTION.REPORT}${iouReport.reportID}`]: iouReport,
            };
            const actionCollectionDataSet: ReportActionsCollectionDataSet = {[`${ONYXKEYS.COLLECTION.REPORT_ACTIONS}${iouReport.reportID}`]: actions};
            const comment = 'hold reason';

            return waitForBatchedUpdates()
                .then(() => Onyx.multiSet({...reportCollectionDataSet, ...transactionCollectionDataSet, ...actionCollectionDataSet}))
                .then(() => {
                    // When an expense is put on hold
                    putOnHold(transaction.transactionID, comment, transactionThread.reportID);
                    return waitForBatchedUpdates();
                })
                .then(() => {
                    return new Promise<void>((resolve) => {
                        const connection = Onyx.connect({
                            key: `${ONYXKEYS.COLLECTION.REPORT}${transactionThread.reportID}`,
                            callback: (report) => {
                                Onyx.disconnect(connection);
                                const lastVisibleActionCreated = report?.lastVisibleActionCreated;
                                const connection2 = Onyx.connect({
                                    key: `${ONYXKEYS.COLLECTION.REPORT_ACTIONS}${transactionThread.reportID}`,
                                    callback: (reportActions) => {
                                        Onyx.disconnect(connection2);
                                        resolve();
                                        const lastAction = getSortedReportActions(Object.values(reportActions ?? {}), true).at(0);
                                        const message = getReportActionMessage(lastAction);
                                        // Then the transaction thread report lastVisibleActionCreated should equal the hold comment action created timestamp.
                                        expect(message?.text).toBe(comment);
                                        expect(lastVisibleActionCreated).toBe(lastAction?.created);
                                    },
                                });
                            },
                        });
                    });
                });
        });
    });

    describe('unHoldRequest', () => {
        test("should update the transaction thread report's lastVisibleActionCreated to the optimistically added unhold report action created timestamp", () => {
            const iouReport = buildOptimisticIOUReport(1, 2, 100, '1', 'USD');
            const transaction = buildOptimisticTransaction({
                transactionParams: {
                    amount: 100,
                    currency: 'USD',
                    reportID: iouReport.reportID,
                },
            });

            const transactionCollectionDataSet: TransactionCollectionDataSet = {
                [`${ONYXKEYS.COLLECTION.TRANSACTION}${transaction.transactionID}`]: transaction,
            };
            const iouAction: ReportAction = buildOptimisticIOUReportAction({
                type: CONST.IOU.REPORT_ACTION_TYPE.CREATE,
                amount: transaction.amount,
                currency: transaction.currency,
                comment: '',
                participants: [],
                transactionID: transaction.transactionID,
            });
            const transactionThread = buildTransactionThread(iouAction, iouReport);

            const actions: OnyxInputValue<ReportActions> = {[`${ONYXKEYS.COLLECTION.REPORT_ACTIONS}${iouAction.reportActionID}`]: iouAction};
            const reportCollectionDataSet: ReportCollectionDataSet = {
                [`${ONYXKEYS.COLLECTION.REPORT}${transactionThread.reportID}`]: transactionThread,
                [`${ONYXKEYS.COLLECTION.REPORT}${iouReport.reportID}`]: iouReport,
            };
            const actionCollectionDataSet: ReportActionsCollectionDataSet = {[`${ONYXKEYS.COLLECTION.REPORT_ACTIONS}${iouReport.reportID}`]: actions};
            const comment = 'hold reason';

            return waitForBatchedUpdates()
                .then(() => Onyx.multiSet({...reportCollectionDataSet, ...transactionCollectionDataSet, ...actionCollectionDataSet}))
                .then(() => {
                    putOnHold(transaction.transactionID, comment, transactionThread.reportID);
                    return waitForBatchedUpdates();
                })
                .then(() => {
                    // When an expense is unhold
                    unholdRequest(transaction.transactionID, transactionThread.reportID);
                    return waitForBatchedUpdates();
                })
                .then(() => {
                    return new Promise<void>((resolve) => {
                        const connection = Onyx.connect({
                            key: `${ONYXKEYS.COLLECTION.REPORT}${transactionThread.reportID}`,
                            callback: (report) => {
                                Onyx.disconnect(connection);
                                const lastVisibleActionCreated = report?.lastVisibleActionCreated;
                                const connection2 = Onyx.connect({
                                    key: `${ONYXKEYS.COLLECTION.REPORT_ACTIONS}${transactionThread.reportID}`,
                                    callback: (reportActions) => {
                                        Onyx.disconnect(connection2);
                                        resolve();
                                        const lastAction = getSortedReportActions(Object.values(reportActions ?? {}), true).at(0);
                                        // Then the transaction thread report lastVisibleActionCreated should equal the unhold action created timestamp.
                                        expect(lastAction?.actionName).toBe(CONST.REPORT.ACTIONS.TYPE.UNHOLD);
                                        expect(lastVisibleActionCreated).toBe(lastAction?.created);
                                    },
                                });
                            },
                        });
                    });
                });
        });
    });

    describe('sendInvoice', () => {
        it('creates a new invoice chat when one has been converted from individual to business', async () => {
            // Mock API.write for this test
            const writeSpy = jest.spyOn(API, 'write').mockImplementation(jest.fn());

            // Given a convertedInvoiceReport is stored in Onyx
            const {policy, transaction, convertedInvoiceChat}: InvoiceTestData = InvoiceData;

            await Onyx.merge(`${ONYXKEYS.COLLECTION.REPORT}${convertedInvoiceChat?.reportID}`, convertedInvoiceChat ?? {});

            // And data for when a new invoice is sent to a user
            const currentUserAccountID = 32;
            const companyName = 'b1-53019';
            const companyWebsite = 'https://www.53019.com';

            // When the user sends a new invoice to an individual
            sendInvoice(currentUserAccountID, transaction, undefined, undefined, policy, undefined, undefined, companyName, companyWebsite);

            // Then a new invoice chat is created instead of incorrectly using the invoice chat which has been converted from individual to business
            expect(writeSpy).toHaveBeenCalledWith(
                expect.anything(),
                expect.objectContaining({
                    invoiceRoomReportID: expect.not.stringMatching(convertedInvoiceChat.reportID) as string,
                }),
                expect.anything(),
            );
            writeSpy.mockRestore();
        });

        it('should not clear transaction pending action when send invoice fails', async () => {
            // Given a send invoice request
            mockFetch?.pause?.();
            sendInvoice(1, createRandomTransaction(1));

            // When the request fails
            mockFetch?.fail?.();
            mockFetch?.resume?.();
            await waitForBatchedUpdates();

            // Then the pending action of the optimistic transaction shouldn't be cleared
            await new Promise<void>((resolve) => {
                const connection = Onyx.connect({
                    key: ONYXKEYS.COLLECTION.TRANSACTION,
                    waitForCollectionCallback: true,
                    callback: (allTransactions) => {
                        Onyx.disconnect(connection);
                        const transaction = Object.values(allTransactions).at(0);
                        expect(transaction?.errors).not.toBeUndefined();
                        expect(transaction?.pendingAction).toBe(CONST.RED_BRICK_ROAD_PENDING_ACTION.ADD);
                        resolve();
                    },
                });
            });
        });
    });

    describe('canIOUBePaid', () => {
        it('For invoices from archived workspaces', async () => {
            const {policy, convertedInvoiceChat: chatReport}: InvoiceTestData = InvoiceData;

            const chatReportRNVP: ReportNameValuePairs = {private_isArchived: DateUtils.getDBTime()};

            const invoiceReceiver = chatReport?.invoiceReceiver as unknown as {type: string; policyID: string; accountID: number};

            const iouReport = {...createRandomReport(1), type: CONST.REPORT.TYPE.INVOICE, statusNum: CONST.REPORT.STATUS_NUM.SUBMITTED};

            await Onyx.merge(`${ONYXKEYS.COLLECTION.POLICY}${invoiceReceiver.policyID}`, {id: invoiceReceiver.policyID, role: CONST.POLICY.ROLE.ADMIN});

            expect(canIOUBePaid(iouReport, chatReport, policy, [], true)).toBe(true);
            expect(canIOUBePaid(iouReport, chatReport, policy, [], false)).toBe(true);

            // When the invoice is archived
            expect(canIOUBePaid(iouReport, chatReport, policy, [], true, chatReportRNVP)).toBe(false);
            expect(canIOUBePaid(iouReport, chatReport, policy, [], false, chatReportRNVP)).toBe(false);
        });
    });

    describe('setMoneyRequestCategory', () => {
        it('should set the associated tax for the category based on the tax expense rules', async () => {
            // Given a policy with tax expense rules associated with category
            const transactionID = '1';
            const category = 'Advertising';
            const policyID = '2';
            const taxCode = 'id_TAX_EXEMPT';
            const ruleTaxCode = 'id_TAX_RATE_1';
            const fakePolicy: Policy = {
                ...createRandomPolicy(Number(policyID)),
                taxRates: CONST.DEFAULT_TAX,
                rules: {expenseRules: createCategoryTaxExpenseRules(category, ruleTaxCode)},
            };
            await Onyx.merge(`${ONYXKEYS.COLLECTION.TRANSACTION_DRAFT}${transactionID}`, {
                taxCode,
                taxAmount: 0,
                amount: 100,
            });
            await Onyx.merge(`${ONYXKEYS.COLLECTION.POLICY}${policyID}`, fakePolicy);

            // When setting the money request category
            setMoneyRequestCategory(transactionID, category, policyID);

            await waitForBatchedUpdates();

            // Then the transaction tax rate and amount should be updated based on the expense rules
            await new Promise<void>((resolve) => {
                const connection = Onyx.connect({
                    key: `${ONYXKEYS.COLLECTION.TRANSACTION_DRAFT}${transactionID}`,
                    callback: (transaction) => {
                        Onyx.disconnect(connection);
                        expect(transaction?.taxCode).toBe(ruleTaxCode);
                        expect(transaction?.taxAmount).toBe(5);
                        resolve();
                    },
                });
            });
        });

        describe('should not change the tax', () => {
            it('if the transaction type is distance', async () => {
                // Given a policy with tax expense rules associated with category and a distance transaction
                const transactionID = '1';
                const category = 'Advertising';
                const policyID = '2';
                const taxCode = 'id_TAX_EXEMPT';
                const ruleTaxCode = 'id_TAX_RATE_1';
                const taxAmount = 0;
                const fakePolicy: Policy = {
                    ...createRandomPolicy(Number(policyID)),
                    taxRates: CONST.DEFAULT_TAX,
                    rules: {expenseRules: createCategoryTaxExpenseRules(category, ruleTaxCode)},
                };
                await Onyx.merge(`${ONYXKEYS.COLLECTION.TRANSACTION_DRAFT}${transactionID}`, {
                    taxCode,
                    taxAmount,
                    amount: 100,
                    iouRequestType: CONST.IOU.REQUEST_TYPE.DISTANCE,
                });
                await Onyx.merge(`${ONYXKEYS.COLLECTION.POLICY}${policyID}`, fakePolicy);

                // When setting the money request category
                setMoneyRequestCategory(transactionID, category, policyID);

                await waitForBatchedUpdates();

                // Then the transaction tax rate and amount shouldn't be updated
                await new Promise<void>((resolve) => {
                    const connection = Onyx.connect({
                        key: `${ONYXKEYS.COLLECTION.TRANSACTION_DRAFT}${transactionID}`,
                        callback: (transaction) => {
                            Onyx.disconnect(connection);
                            expect(transaction?.taxCode).toBe(taxCode);
                            expect(transaction?.taxAmount).toBe(taxAmount);
                            resolve();
                        },
                    });
                });
            });

            it('if there are no tax expense rules', async () => {
                // Given a policy without tax expense rules
                const transactionID = '1';
                const category = 'Advertising';
                const policyID = '2';
                const taxCode = 'id_TAX_EXEMPT';
                const taxAmount = 0;
                const fakePolicy: Policy = {
                    ...createRandomPolicy(Number(policyID)),
                    taxRates: CONST.DEFAULT_TAX,
                    rules: {},
                };
                await Onyx.merge(`${ONYXKEYS.COLLECTION.TRANSACTION_DRAFT}${transactionID}`, {
                    taxCode,
                    taxAmount,
                    amount: 100,
                });
                await Onyx.merge(`${ONYXKEYS.COLLECTION.POLICY}${policyID}`, fakePolicy);

                // When setting the money request category
                setMoneyRequestCategory(transactionID, category, policyID);

                await waitForBatchedUpdates();

                // Then the transaction tax rate and amount shouldn't be updated
                await new Promise<void>((resolve) => {
                    const connection = Onyx.connect({
                        key: `${ONYXKEYS.COLLECTION.TRANSACTION_DRAFT}${transactionID}`,
                        callback: (transaction) => {
                            Onyx.disconnect(connection);
                            expect(transaction?.taxCode).toBe(taxCode);
                            expect(transaction?.taxAmount).toBe(taxAmount);
                            resolve();
                        },
                    });
                });
            });
        });

        it('should clear the tax when the policyID is empty', async () => {
            // Given a transaction with a tax
            const transactionID = '1';
            const taxCode = 'id_TAX_EXEMPT';
            const taxAmount = 0;
            await Onyx.merge(`${ONYXKEYS.COLLECTION.TRANSACTION_DRAFT}${transactionID}`, {
                taxCode,
                taxAmount,
                amount: 100,
            });

            // When setting the money request category without a policyID
            setMoneyRequestCategory(transactionID, '');
            await waitForBatchedUpdates();

            // Then the transaction tax should be cleared
            await new Promise<void>((resolve) => {
                const connection = Onyx.connect({
                    key: `${ONYXKEYS.COLLECTION.TRANSACTION_DRAFT}${transactionID}`,
                    callback: (transaction) => {
                        Onyx.disconnect(connection);
                        expect(transaction?.taxCode).toBe('');
                        expect(transaction?.taxAmount).toBeUndefined();
                        resolve();
                    },
                });
            });
        });
    });

    describe('updateMoneyRequestCategory', () => {
        it('should update the tax when there are tax expense rules', async () => {
            // Given a policy with tax expense rules associated with category
            const transactionID = '1';
            const policyID = '2';
            const transactionThreadReportID = '3';
            const category = 'Advertising';
            const taxCode = 'id_TAX_EXEMPT';
            const ruleTaxCode = 'id_TAX_RATE_1';
            const fakePolicy: Policy = {
                ...createRandomPolicy(Number(policyID)),
                taxRates: CONST.DEFAULT_TAX,
                rules: {expenseRules: createCategoryTaxExpenseRules(category, ruleTaxCode)},
            };
            await Onyx.merge(`${ONYXKEYS.COLLECTION.TRANSACTION}${transactionID}`, {
                taxCode,
                taxAmount: 0,
                amount: 100,
            });
            await Onyx.merge(`${ONYXKEYS.COLLECTION.POLICY}${policyID}`, fakePolicy);
            await Onyx.merge(`${ONYXKEYS.COLLECTION.REPORT}${transactionThreadReportID}`, {reportID: transactionThreadReportID});

            // When updating a money request category
            updateMoneyRequestCategory(transactionID, transactionThreadReportID, category, fakePolicy, undefined, undefined);

            await waitForBatchedUpdates();

            // Then the transaction tax rate and amount should be updated based on the expense rules
            await new Promise<void>((resolve) => {
                const connection = Onyx.connect({
                    key: `${ONYXKEYS.COLLECTION.TRANSACTION}${transactionID}`,
                    callback: (transaction) => {
                        Onyx.disconnect(connection);
                        expect(transaction?.taxCode).toBe(ruleTaxCode);
                        expect(transaction?.taxAmount).toBe(5);
                        resolve();
                    },
                });
            });

            // But the original message should only contains the old and new category data
            await new Promise<void>((resolve) => {
                const connection = Onyx.connect({
                    key: `${ONYXKEYS.COLLECTION.REPORT_ACTIONS}${transactionThreadReportID}`,
                    callback: (reportActions) => {
                        Onyx.disconnect(connection);
                        const reportAction = Object.values(reportActions ?? {}).at(0);
                        if (isActionOfType(reportAction, CONST.REPORT.ACTIONS.TYPE.MODIFIED_EXPENSE)) {
                            const originalMessage = getOriginalMessage(reportAction);
                            expect(originalMessage?.oldCategory).toBe('');
                            expect(originalMessage?.category).toBe(category);
                            expect(originalMessage?.oldTaxRate).toBeUndefined();
                            expect(originalMessage?.oldTaxAmount).toBeUndefined();
                            resolve();
                        }
                    },
                });
            });
        });

        describe('should not update the tax', () => {
            it('if the transaction type is distance', async () => {
                // Given a policy with tax expense rules associated with category and a distance transaction
                const transactionID = '1';
                const policyID = '2';
                const category = 'Advertising';
                const taxCode = 'id_TAX_EXEMPT';
                const taxAmount = 0;
                const ruleTaxCode = 'id_TAX_RATE_1';
                const fakePolicy: Policy = {
                    ...createRandomPolicy(Number(policyID)),
                    taxRates: CONST.DEFAULT_TAX,
                    rules: {expenseRules: createCategoryTaxExpenseRules(category, ruleTaxCode)},
                };
                await Onyx.merge(`${ONYXKEYS.COLLECTION.TRANSACTION}${transactionID}`, {
                    taxCode,
                    taxAmount,
                    amount: 100,
                    comment: {
                        type: CONST.TRANSACTION.TYPE.CUSTOM_UNIT,
                        customUnit: {
                            name: CONST.CUSTOM_UNITS.NAME_DISTANCE,
                        },
                    },
                });
                await Onyx.merge(`${ONYXKEYS.COLLECTION.POLICY}${policyID}`, fakePolicy);

                // When updating a money request category
                updateMoneyRequestCategory(transactionID, '3', category, fakePolicy, undefined, undefined);

                await waitForBatchedUpdates();

                // Then the transaction tax rate and amount shouldn't be updated
                await new Promise<void>((resolve) => {
                    const connection = Onyx.connect({
                        key: `${ONYXKEYS.COLLECTION.TRANSACTION}${transactionID}`,
                        callback: (transaction) => {
                            Onyx.disconnect(connection);
                            expect(transaction?.taxCode).toBe(taxCode);
                            expect(transaction?.taxAmount).toBe(taxAmount);
                            resolve();
                        },
                    });
                });
            });

            it('if there are no tax expense rules', async () => {
                // Given a policy without tax expense rules
                const transactionID = '1';
                const policyID = '2';
                const category = 'Advertising';
                const fakePolicy: Policy = {
                    ...createRandomPolicy(Number(policyID)),
                    taxRates: CONST.DEFAULT_TAX,
                    rules: {},
                };
                await Onyx.merge(`${ONYXKEYS.COLLECTION.TRANSACTION}${transactionID}`, {amount: 100});
                await Onyx.merge(`${ONYXKEYS.COLLECTION.POLICY}${policyID}`, fakePolicy);

                // When updating the money request category
                updateMoneyRequestCategory(transactionID, '3', category, fakePolicy, undefined, undefined);

                await waitForBatchedUpdates();

                // Then the transaction tax rate and amount shouldn't be updated
                await new Promise<void>((resolve) => {
                    const connection = Onyx.connect({
                        key: `${ONYXKEYS.COLLECTION.TRANSACTION}${transactionID}`,
                        callback: (transaction) => {
                            Onyx.disconnect(connection);
                            expect(transaction?.taxCode).toBeUndefined();
                            expect(transaction?.taxAmount).toBeUndefined();
                            resolve();
                        },
                    });
                });
            });
        });
    });

    describe('setDraftSplitTransaction', () => {
        it('should set the associated tax for the category based on the tax expense rules', async () => {
            // Given a policy with tax expense rules associated with category
            const transactionID = '1';
            const category = 'Advertising';
            const policyID = '2';
            const taxCode = 'id_TAX_EXEMPT';
            const ruleTaxCode = 'id_TAX_RATE_1';
            const fakePolicy: Policy = {
                ...createRandomPolicy(Number(policyID)),
                taxRates: CONST.DEFAULT_TAX,
                rules: {expenseRules: createCategoryTaxExpenseRules(category, ruleTaxCode)},
            };
            await Onyx.merge(`${ONYXKEYS.COLLECTION.SPLIT_TRANSACTION_DRAFT}${transactionID}`, {
                taxCode,
                taxAmount: 0,
                amount: 100,
            });
            await Onyx.merge(`${ONYXKEYS.COLLECTION.POLICY}${policyID}`, fakePolicy);

            // When setting a category of a draft split transaction
            setDraftSplitTransaction(transactionID, {category}, fakePolicy);

            await waitForBatchedUpdates();

            // Then the transaction tax rate and amount should be updated based on the expense rules
            await new Promise<void>((resolve) => {
                const connection = Onyx.connect({
                    key: `${ONYXKEYS.COLLECTION.SPLIT_TRANSACTION_DRAFT}${transactionID}`,
                    callback: (transaction) => {
                        Onyx.disconnect(connection);
                        expect(transaction?.taxCode).toBe(ruleTaxCode);
                        expect(transaction?.taxAmount).toBe(5);
                        resolve();
                    },
                });
            });
        });

        describe('should not change the tax', () => {
            it('if there are no tax expense rules', async () => {
                // Given a policy without tax expense rules
                const transactionID = '1';
                const category = 'Advertising';
                const policyID = '2';
                const taxCode = 'id_TAX_EXEMPT';
                const taxAmount = 0;
                const fakePolicy: Policy = {
                    ...createRandomPolicy(Number(policyID)),
                    taxRates: CONST.DEFAULT_TAX,
                    rules: {},
                };
                await Onyx.merge(`${ONYXKEYS.COLLECTION.SPLIT_TRANSACTION_DRAFT}${transactionID}`, {
                    taxCode,
                    taxAmount,
                    amount: 100,
                });
                await Onyx.merge(`${ONYXKEYS.COLLECTION.POLICY}${policyID}`, fakePolicy);

                // When setting a category of a draft split transaction
                setDraftSplitTransaction(transactionID, {category}, fakePolicy);

                await waitForBatchedUpdates();

                // Then the transaction tax rate and amount shouldn't be updated
                await new Promise<void>((resolve) => {
                    const connection = Onyx.connect({
                        key: `${ONYXKEYS.COLLECTION.SPLIT_TRANSACTION_DRAFT}${transactionID}`,
                        callback: (transaction) => {
                            Onyx.disconnect(connection);
                            expect(transaction?.taxCode).toBe(taxCode);
                            expect(transaction?.taxAmount).toBe(taxAmount);
                            resolve();
                        },
                    });
                });
            });

            it('if we are not updating category', async () => {
                // Given a policy with tax expense rules associated with category
                const transactionID = '1';
                const category = 'Advertising';
                const policyID = '2';
                const ruleTaxCode = 'id_TAX_RATE_1';
                const fakePolicy: Policy = {
                    ...createRandomPolicy(Number(policyID)),
                    taxRates: CONST.DEFAULT_TAX,
                    rules: {expenseRules: createCategoryTaxExpenseRules(category, ruleTaxCode)},
                };
                await Onyx.merge(`${ONYXKEYS.COLLECTION.SPLIT_TRANSACTION_DRAFT}${transactionID}`, {amount: 100});
                await Onyx.merge(`${ONYXKEYS.COLLECTION.POLICY}${policyID}`, fakePolicy);

                // When setting a draft split transaction without category update
                setDraftSplitTransaction(transactionID, {}, fakePolicy);

                await waitForBatchedUpdates();

                // Then the transaction tax rate and amount shouldn't be updated
                await new Promise<void>((resolve) => {
                    const connection = Onyx.connect({
                        key: `${ONYXKEYS.COLLECTION.SPLIT_TRANSACTION_DRAFT}${transactionID}`,
                        callback: (transaction) => {
                            Onyx.disconnect(connection);
                            expect(transaction?.taxCode).toBeUndefined();
                            expect(transaction?.taxAmount).toBeUndefined();
                            resolve();
                        },
                    });
                });
            });
        });
    });

    describe('should have valid parameters', () => {
        let writeSpy: jest.SpyInstance;
        const isValid = (value: unknown) => !value || typeof value !== 'object' || value instanceof Blob;

        beforeEach(() => {
            // eslint-disable-next-line rulesdir/no-multiple-api-calls
            writeSpy = jest.spyOn(API, 'write').mockImplementation(jest.fn());
        });

        afterEach(() => {
            writeSpy.mockRestore();
        });

        test.each([
            [WRITE_COMMANDS.REQUEST_MONEY, CONST.IOU.ACTION.CREATE],
            [WRITE_COMMANDS.CONVERT_TRACKED_EXPENSE_TO_REQUEST, CONST.IOU.ACTION.SUBMIT],
        ])('%s', async (expectedCommand: ApiCommand, action: IOUAction) => {
            // When an expense is created
            requestMoney({
                action,
                report: {reportID: ''},
                participantParams: {
                    payeeEmail: RORY_EMAIL,
                    payeeAccountID: RORY_ACCOUNT_ID,
                    participant: {login: CARLOS_EMAIL, accountID: CARLOS_ACCOUNT_ID},
                },
                transactionParams: {
                    amount: 10000,
                    attendees: [],
                    currency: CONST.CURRENCY.USD,
                    created: '',
                    merchant: 'KFC',
                    comment: '',
                    linkedTrackedExpenseReportAction: {
                        reportActionID: '',
                        actionName: CONST.REPORT.ACTIONS.TYPE.IOU,
                        created: '2024-10-30',
                    },
                    actionableWhisperReportActionID: '1',
                    linkedTrackedExpenseReportID: '1',
                },
            });

            await waitForBatchedUpdates();

            // Then the correct API request should be made
            expect(writeSpy).toHaveBeenCalledTimes(1);
            // eslint-disable-next-line @typescript-eslint/no-unsafe-assignment
            const [command, params] = writeSpy.mock.calls.at(0);
            expect(command).toBe(expectedCommand);

            // And the parameters should be supported by XMLHttpRequest
            Object.values(params as Record<string, unknown>).forEach((value) => {
                expect(Array.isArray(value) ? value.every(isValid) : isValid(value)).toBe(true);
            });
        });

        test.each([
            [WRITE_COMMANDS.TRACK_EXPENSE, CONST.IOU.ACTION.CREATE],
            [WRITE_COMMANDS.CATEGORIZE_TRACKED_EXPENSE, CONST.IOU.ACTION.CATEGORIZE],
            [WRITE_COMMANDS.SHARE_TRACKED_EXPENSE, CONST.IOU.ACTION.SHARE],
        ])('%s', async (expectedCommand: ApiCommand, action: IOUAction) => {
            // When a track expense is created
            trackExpense({
                report: {reportID: '123', policyID: 'A'},
                isDraftPolicy: false,
                action,
                participantParams: {
                    payeeEmail: RORY_EMAIL,
                    payeeAccountID: RORY_ACCOUNT_ID,
                    participant: {login: CARLOS_EMAIL, accountID: CARLOS_ACCOUNT_ID},
                },
                transactionParams: {
                    amount: 10000,
                    currency: CONST.CURRENCY.USD,
                    created: '2024-10-30',
                    merchant: 'KFC',
                    receipt: {},
                    actionableWhisperReportActionID: '1',
                    linkedTrackedExpenseReportAction: {
                        reportActionID: '',
                        actionName: CONST.REPORT.ACTIONS.TYPE.IOU,
                        created: '2024-10-30',
                    },
                    linkedTrackedExpenseReportID: '1',
                },
                accountantParams: action === CONST.IOU.ACTION.SHARE ? {accountant: {accountID: VIT_ACCOUNT_ID, login: VIT_EMAIL}} : undefined,
            });

            await waitForBatchedUpdates();

            // Then the correct API request should be made
            expect(writeSpy).toHaveBeenCalledTimes(1);
            // eslint-disable-next-line @typescript-eslint/no-unsafe-assignment
            const [command, params] = writeSpy.mock.calls.at(0);
            expect(command).toBe(expectedCommand);

            if (expectedCommand === WRITE_COMMANDS.SHARE_TRACKED_EXPENSE) {
                expect(params).toHaveProperty('policyName');
            }

            // And the parameters should be supported by XMLHttpRequest
            Object.values(params as Record<string, unknown>).forEach((value) => {
                expect(Array.isArray(value) ? value.every(isValid) : isValid(value)).toBe(true);
            });
        });
    });

    describe('canApproveIOU', () => {
        it('should return false if we have only pending card transactions', async () => {
            const policyID = '2';
            const reportID = '1';
            const fakePolicy: Policy = {
                ...createRandomPolicy(Number(policyID)),
                type: CONST.POLICY.TYPE.TEAM,
                approvalMode: CONST.POLICY.APPROVAL_MODE.BASIC,
            };
            const fakeReport: Report = {
                ...createRandomReport(Number(reportID)),
                type: CONST.REPORT.TYPE.EXPENSE,
                policyID,
            };
            const fakeTransaction1: Transaction = {
                ...createRandomTransaction(0),
                reportID,
                bank: CONST.EXPENSIFY_CARD.BANK,
                status: CONST.TRANSACTION.STATUS.PENDING,
            };
            const fakeTransaction2: Transaction = {
                ...createRandomTransaction(1),
                reportID,
                bank: CONST.EXPENSIFY_CARD.BANK,
                status: CONST.TRANSACTION.STATUS.PENDING,
            };

            await Onyx.set(`${ONYXKEYS.COLLECTION.REPORT}${fakeReport.reportID}`, fakeReport);
            await Onyx.set(`${ONYXKEYS.COLLECTION.TRANSACTION}${fakeTransaction1.transactionID}`, fakeTransaction1);
            await Onyx.set(`${ONYXKEYS.COLLECTION.TRANSACTION}${fakeTransaction2.transactionID}`, fakeTransaction2);

            await waitForBatchedUpdates();

            expect(canApproveIOU(fakeReport, fakePolicy)).toBeFalsy();
            // Then should return false when passing transactions directly as the third parameter instead of relying on Onyx data
            const {result} = renderHook(() => useReportWithTransactionsAndViolations(reportID));
            expect(canApproveIOU(result.current.at(0) as Report, fakePolicy, result.current.at(1) as Transaction[])).toBeFalsy();
        });
        it('should return false if we have only scan failure transactions', async () => {
            const policyID = '2';
            const reportID = '1';
            const fakePolicy: Policy = {
                ...createRandomPolicy(Number(policyID)),
                type: CONST.POLICY.TYPE.TEAM,
                approvalMode: CONST.POLICY.APPROVAL_MODE.BASIC,
            };
            const fakeReport: Report = {
                ...createRandomReport(Number(reportID)),
                type: CONST.REPORT.TYPE.EXPENSE,
                policyID,
                stateNum: CONST.REPORT.STATE_NUM.SUBMITTED,
                statusNum: CONST.REPORT.STATUS_NUM.SUBMITTED,
                managerID: RORY_ACCOUNT_ID,
            };
            const fakeTransaction1: Transaction = {
                ...createRandomTransaction(0),
                reportID,
                amount: 0,
                modifiedAmount: 0,
                receipt: {
                    source: 'test',
                    state: CONST.IOU.RECEIPT_STATE.SCAN_FAILED,
                },
                merchant: CONST.TRANSACTION.PARTIAL_TRANSACTION_MERCHANT,
                modifiedMerchant: undefined,
            };
            const fakeTransaction2: Transaction = {
                ...createRandomTransaction(1),
                reportID,
                amount: 0,
                modifiedAmount: 0,
                receipt: {
                    source: 'test',
                    state: CONST.IOU.RECEIPT_STATE.SCAN_FAILED,
                },
                merchant: 'test merchant',
                modifiedMerchant: undefined,
            };

            await Onyx.set(ONYXKEYS.COLLECTION.REPORT, {
                [`${ONYXKEYS.COLLECTION.REPORT}${fakeReport.reportID}`]: fakeReport,
            });
            await Onyx.set(`${ONYXKEYS.COLLECTION.REPORT}${fakeReport.reportID}`, fakeReport);
            await Onyx.set(`${ONYXKEYS.COLLECTION.TRANSACTION}${fakeTransaction1.transactionID}`, fakeTransaction1);
            await Onyx.set(`${ONYXKEYS.COLLECTION.TRANSACTION}${fakeTransaction2.transactionID}`, fakeTransaction2);

            await waitForBatchedUpdates();

            expect(canApproveIOU(fakeReport, fakePolicy)).toBeFalsy();
            // Then should return false when passing transactions directly as the third parameter instead of relying on Onyx data
            const {result} = renderHook(() => useReportWithTransactionsAndViolations(reportID));
            expect(canApproveIOU(result.current.at(0) as Report, fakePolicy, result.current.at(1) as Transaction[])).toBeFalsy();
        });
        it('should return false if all transactions are pending card or scan failure transaction', async () => {
            const policyID = '2';
            const reportID = '1';
            const fakePolicy: Policy = {
                ...createRandomPolicy(Number(policyID)),
                type: CONST.POLICY.TYPE.TEAM,
                approvalMode: CONST.POLICY.APPROVAL_MODE.BASIC,
            };
            const fakeReport: Report = {
                ...createRandomReport(Number(reportID)),
                type: CONST.REPORT.TYPE.EXPENSE,
                policyID,
                stateNum: CONST.REPORT.STATE_NUM.SUBMITTED,
                statusNum: CONST.REPORT.STATUS_NUM.SUBMITTED,
                managerID: RORY_ACCOUNT_ID,
            };
            const fakeTransaction1: Transaction = {
                ...createRandomTransaction(0),
                reportID,
                bank: CONST.EXPENSIFY_CARD.BANK,
                status: CONST.TRANSACTION.STATUS.PENDING,
            };
            const fakeTransaction2: Transaction = {
                ...createRandomTransaction(1),
                reportID,
                amount: 0,
                modifiedAmount: 0,
                receipt: {
                    source: 'test',
                    state: CONST.IOU.RECEIPT_STATE.SCAN_FAILED,
                },
                merchant: 'test merchant',
                modifiedMerchant: undefined,
            };

            await Onyx.set(`${ONYXKEYS.COLLECTION.REPORT}${fakeReport.reportID}`, fakeReport);
            await Onyx.set(`${ONYXKEYS.COLLECTION.TRANSACTION}${fakeTransaction1.transactionID}`, fakeTransaction1);
            await Onyx.set(`${ONYXKEYS.COLLECTION.TRANSACTION}${fakeTransaction2.transactionID}`, fakeTransaction2);

            await waitForBatchedUpdates();

            expect(canApproveIOU(fakeReport, fakePolicy)).toBeFalsy();
            // Then should return false when passing transactions directly as the third parameter instead of relying on Onyx data
            const {result} = renderHook(() => useReportWithTransactionsAndViolations(reportID));
            expect(canApproveIOU(result.current.at(0) as Report, fakePolicy, result.current.at(1) as Transaction[])).toBeFalsy();
        });
        it('should return true if at least one transactions is not pending card or scan failure transaction', async () => {
            const policyID = '2';
            const reportID = '1';
            const fakePolicy: Policy = {
                ...createRandomPolicy(Number(policyID)),
                type: CONST.POLICY.TYPE.TEAM,
                approvalMode: CONST.POLICY.APPROVAL_MODE.BASIC,
            };
            const fakeReport: Report = {
                ...createRandomReport(Number(reportID)),
                type: CONST.REPORT.TYPE.EXPENSE,
                policyID,
                stateNum: CONST.REPORT.STATE_NUM.SUBMITTED,
                statusNum: CONST.REPORT.STATUS_NUM.SUBMITTED,
                managerID: RORY_ACCOUNT_ID,
            };
            const fakeTransaction1: Transaction = {
                ...createRandomTransaction(0),
                reportID,
                bank: CONST.EXPENSIFY_CARD.BANK,
                status: CONST.TRANSACTION.STATUS.PENDING,
            };
            const fakeTransaction2: Transaction = {
                ...createRandomTransaction(1),
                reportID,
                amount: 0,
                receipt: {
                    source: 'test',
                    state: CONST.IOU.RECEIPT_STATE.SCAN_FAILED,
                },
                merchant: CONST.TRANSACTION.PARTIAL_TRANSACTION_MERCHANT,
                modifiedMerchant: undefined,
            };
            const fakeTransaction3: Transaction = {
                ...createRandomTransaction(2),
                reportID,
                amount: 100,
            };

            await Onyx.set(`${ONYXKEYS.COLLECTION.REPORT}${fakeReport.reportID}`, fakeReport);
            await Onyx.set(`${ONYXKEYS.COLLECTION.TRANSACTION}${fakeTransaction1.transactionID}`, fakeTransaction1);
            await Onyx.set(`${ONYXKEYS.COLLECTION.TRANSACTION}${fakeTransaction2.transactionID}`, fakeTransaction2);
            await Onyx.set(`${ONYXKEYS.COLLECTION.TRANSACTION}${fakeTransaction3.transactionID}`, fakeTransaction3);

            await waitForBatchedUpdates();

            expect(canApproveIOU(fakeReport, fakePolicy)).toBeTruthy();
            // Then should return true when passing transactions directly as the third parameter instead of relying on Onyx data
            const {result} = renderHook(() => useReportWithTransactionsAndViolations(reportID));
            expect(canApproveIOU(result.current.at(0) as Report, fakePolicy, result.current.at(1) as Transaction[])).toBeTruthy();
        });

        it('should return false if the report is closed', async () => {
            // Given a closed report, a policy, and a transaction
            const policyID = '2';
            const reportID = '1';
            const fakePolicy: Policy = {
                ...createRandomPolicy(Number(policyID)),
                type: CONST.POLICY.TYPE.TEAM,
                approvalMode: CONST.POLICY.APPROVAL_MODE.BASIC,
            };
            const fakeReport: Report = {
                ...createRandomReport(Number(reportID)),
                type: CONST.REPORT.TYPE.EXPENSE,
                policyID,
                stateNum: CONST.REPORT.STATE_NUM.APPROVED,
                statusNum: CONST.REPORT.STATUS_NUM.CLOSED,
                managerID: RORY_ACCOUNT_ID,
            };
            const fakeTransaction: Transaction = {
                ...createRandomTransaction(1),
            };
            Onyx.multiSet({
                [ONYXKEYS.COLLECTION.REPORT]: fakeReport,
                [ONYXKEYS.COLLECTION.TRANSACTION]: fakeTransaction,
            });
            await waitForBatchedUpdates();
            // Then, canApproveIOU should return false since the report is closed
            expect(canApproveIOU(fakeReport, fakePolicy)).toBeFalsy();
            // Then should return false when passing transactions directly as the third parameter instead of relying on Onyx data
            expect(canApproveIOU(fakeReport, fakePolicy, [fakeTransaction])).toBeFalsy();
        });
    });

    describe('canUnapproveIOU', () => {
        it('should return false if the report is waiting for a bank account', () => {
            const fakeReport: Report = {
                ...createRandomReport(1),
                type: CONST.REPORT.TYPE.EXPENSE,
                policyID: 'A',
                stateNum: CONST.REPORT.STATE_NUM.APPROVED,
                statusNum: CONST.REPORT.STATUS_NUM.APPROVED,
                isWaitingOnBankAccount: true,
                managerID: RORY_ACCOUNT_ID,
            };
            expect(canUnapproveIOU(fakeReport, undefined)).toBeFalsy();
        });
    });

    describe('canCancelPayment', () => {
        it('should return true if the report is waiting for a bank account', () => {
            const fakeReport: Report = {
                ...createRandomReport(1),
                type: CONST.REPORT.TYPE.EXPENSE,
                policyID: 'A',
                stateNum: CONST.REPORT.STATE_NUM.APPROVED,
                statusNum: CONST.REPORT.STATUS_NUM.APPROVED,
                isWaitingOnBankAccount: true,
                managerID: RORY_ACCOUNT_ID,
            };
            expect(canCancelPayment(fakeReport, {accountID: RORY_ACCOUNT_ID})).toBeTruthy();
        });
    });

    describe('canIOUBePaid', () => {
        it('should return false if the report has negative total', () => {
            const policyChat = createRandomReport(1);
            const fakePolicy: Policy = {
                ...createRandomPolicy(Number('AA')),
                type: CONST.POLICY.TYPE.TEAM,
                approvalMode: CONST.POLICY.APPROVAL_MODE.BASIC,
            };

            const fakeReport: Report = {
                ...createRandomReport(1),
                type: CONST.REPORT.TYPE.EXPENSE,
                policyID: 'AA',
                stateNum: CONST.REPORT.STATE_NUM.APPROVED,
                statusNum: CONST.REPORT.STATUS_NUM.APPROVED,
                managerID: RORY_ACCOUNT_ID,
                total: 100, // positive amount in the DB means negative amount in the UI
            };
            expect(canIOUBePaid(fakeReport, policyChat, fakePolicy)).toBeFalsy();
        });
    });

    describe('calculateDiffAmount', () => {
        it('should return 0 if iouReport is undefined', () => {
            const fakeTransaction: Transaction = {
                ...createRandomTransaction(1),
                reportID: '1',
                amount: 100,
                currency: 'USD',
            };

            expect(calculateDiffAmount(undefined, fakeTransaction, fakeTransaction)).toBe(0);
        });

        it('should return 0 when the currency and amount of the transactions are the same', () => {
            const fakeReport: Report = {
                ...createRandomReport(1),
                type: CONST.REPORT.TYPE.EXPENSE,
                policyID: '1',
                stateNum: CONST.REPORT.STATE_NUM.APPROVED,
                statusNum: CONST.REPORT.STATUS_NUM.APPROVED,
                managerID: RORY_ACCOUNT_ID,
            };
            const fakeTransaction: Transaction = {
                ...createRandomTransaction(1),
                reportID: fakeReport.reportID,
                amount: 100,
                currency: 'USD',
            };

            expect(calculateDiffAmount(fakeReport, fakeTransaction, fakeTransaction)).toBe(0);
        });

        it('should return the difference between the updated amount and the current amount when the currency of the updated and current transactions have the same currency', () => {
            const fakeReport: Report = {
                ...createRandomReport(1),
                type: CONST.REPORT.TYPE.EXPENSE,
                policyID: '1',
                stateNum: CONST.REPORT.STATE_NUM.APPROVED,
                statusNum: CONST.REPORT.STATUS_NUM.APPROVED,
                managerID: RORY_ACCOUNT_ID,
                currency: 'USD',
            };
            const fakeTransaction: Transaction = {
                ...createRandomTransaction(1),
                amount: 100,
                currency: 'USD',
            };
            const updatedTransaction = {
                ...fakeTransaction,
                amount: 200,
                currency: 'USD',
            };

            expect(calculateDiffAmount(fakeReport, updatedTransaction, fakeTransaction)).toBe(-100);
        });

        it('should return null when the currency of the updated and current transactions have different values', () => {
            const fakeReport: Report = {
                ...createRandomReport(1),
                type: CONST.REPORT.TYPE.EXPENSE,
                policyID: '1',
                stateNum: CONST.REPORT.STATE_NUM.APPROVED,
                statusNum: CONST.REPORT.STATUS_NUM.APPROVED,
                managerID: RORY_ACCOUNT_ID,
            };
            const fakeTransaction: Transaction = {
                ...createRandomTransaction(1),
                amount: 100,
                currency: 'USD',
            };
            const updatedTransaction = {
                ...fakeTransaction,
                amount: 200,
                currency: 'EUR',
            };

            expect(calculateDiffAmount(fakeReport, updatedTransaction, fakeTransaction)).toBeNull();
        });
    });

    describe('initMoneyRequest', () => {
        const fakeReport: Report = {
            ...createRandomReport(0),
            type: CONST.REPORT.TYPE.EXPENSE,
            policyID: '1',
            managerID: CARLOS_ACCOUNT_ID,
        };
        const fakePolicy: Policy = {
            ...createRandomPolicy(1),
            type: CONST.POLICY.TYPE.TEAM,
            outputCurrency: 'USD',
        };
        const fakePersonalPolicy: Policy = {
            ...createRandomPolicy(2),
            type: CONST.POLICY.TYPE.PERSONAL,
            outputCurrency: 'NZD',
        };
        const transactionResult: Transaction = {
            amount: 0,
            comment: {
                attendees: [
                    {
                        email: 'rory@expensifail.com',
                        login: 'rory@expensifail.com',
                        accountID: 3,
                        text: 'rory@expensifail.com',
                        selected: true,
                        reportID: '0',
                        avatarUrl: '',
                        displayName: '',
                    },
                ],
            },
            created: '2025-04-01',
            currency: 'USD',
            iouRequestType: 'manual',
            reportID: fakeReport.reportID,
            transactionID: CONST.IOU.OPTIMISTIC_TRANSACTION_ID,
            isFromGlobalCreate: true,
            merchant: '(none)',
            splitPayerAccountIDs: [3],
        };
        beforeEach(async () => {
            await Onyx.set(`${ONYXKEYS.COLLECTION.TRANSACTION_DRAFT}${CONST.IOU.OPTIMISTIC_TRANSACTION_ID}`, null);
            await Onyx.merge(`${ONYXKEYS.CURRENT_DATE}`, '2025-04-01');
            await Onyx.merge(`${ONYXKEYS.COLLECTION.REPORT}${fakeReport.reportID}`, fakeReport);
            await Onyx.merge(`${ONYXKEYS.COLLECTION.POLICY}${fakePolicy.id}`, fakePolicy);
            await Onyx.merge(`${ONYXKEYS.COLLECTION.POLICY}${fakePersonalPolicy.id}`, fakePersonalPolicy);
            return waitForBatchedUpdates();
        });

        it('should merge transaction draft onyx value', async () => {
            await waitForBatchedUpdates()
                .then(() => {
                    initMoneyRequest(fakeReport.reportID, fakePolicy, true, undefined, CONST.IOU.REQUEST_TYPE.MANUAL);
                })
                .then(async () => {
                    expect(await getOnyxValue(`${ONYXKEYS.COLLECTION.TRANSACTION_DRAFT}${CONST.IOU.OPTIMISTIC_TRANSACTION_ID}`)).toStrictEqual(transactionResult);
                });
        });

        it('should modify transaction draft when currentIouRequestType is different', async () => {
            await waitForBatchedUpdates()
                .then(() => {
                    return initMoneyRequest(fakeReport.reportID, fakePolicy, true, CONST.IOU.REQUEST_TYPE.MANUAL, CONST.IOU.REQUEST_TYPE.SCAN);
                })
                .then(async () => {
                    expect(await getOnyxValue(`${ONYXKEYS.COLLECTION.TRANSACTION_DRAFT}${CONST.IOU.OPTIMISTIC_TRANSACTION_ID}`)).toStrictEqual({
                        ...transactionResult,
                        iouRequestType: CONST.IOU.REQUEST_TYPE.SCAN,
                    });
                });
        });
        it('should return personal currency when policy is missing', async () => {
            await waitForBatchedUpdates()
                .then(() => {
                    return initMoneyRequest(fakeReport.reportID, undefined, true, undefined, CONST.IOU.REQUEST_TYPE.MANUAL);
                })
                .then(async () => {
                    expect(await getOnyxValue(`${ONYXKEYS.COLLECTION.TRANSACTION_DRAFT}${CONST.IOU.OPTIMISTIC_TRANSACTION_ID}`)).toStrictEqual({
                        ...transactionResult,
                        currency: fakePersonalPolicy.outputCurrency,
                    });
                });
        });
    });

    describe('updateMoneyRequestAmountAndCurrency', () => {
        it('update the amount of the money request successfully', async () => {
            const fakeReport: Report = {
                ...createRandomReport(1),
                type: CONST.REPORT.TYPE.EXPENSE,
                policyID: '1',
                stateNum: CONST.REPORT.STATE_NUM.APPROVED,
                statusNum: CONST.REPORT.STATUS_NUM.APPROVED,
                managerID: RORY_ACCOUNT_ID,
            };
            const fakeTransaction: Transaction = {
                ...createRandomTransaction(1),
                reportID: fakeReport.reportID,
                amount: 100,
                currency: 'USD',
            };

            await Onyx.set(`${ONYXKEYS.COLLECTION.TRANSACTION}${fakeTransaction.transactionID}`, fakeTransaction);

            mockFetch?.pause?.();

            updateMoneyRequestAmountAndCurrency({
                transactionID: fakeTransaction.transactionID,
                transactionThreadReportID: fakeReport.reportID,
                amount: 20000,
                currency: CONST.CURRENCY.USD,
                taxAmount: 0,
                taxCode: '',
                policy: {
                    id: '123',
                    role: 'user',
                    type: CONST.POLICY.TYPE.TEAM,
                    name: '',
                    owner: '',
                    outputCurrency: '',
                    isPolicyExpenseChatEnabled: false,
                },
                policyTagList: {},
                policyCategories: {},
            });

            await waitForBatchedUpdates();
            mockFetch?.succeed?.();
            await mockFetch?.resume?.();

            const updatedTransaction = await new Promise<OnyxEntry<Transaction>>((resolve) => {
                const connection = Onyx.connect({
                    key: ONYXKEYS.COLLECTION.TRANSACTION,
                    waitForCollectionCallback: true,
                    callback: (transactions) => {
                        Onyx.disconnect(connection);
                        const newTransaction = transactions[`${ONYXKEYS.COLLECTION.TRANSACTION}${fakeTransaction.transactionID}`];
                        resolve(newTransaction);
                    },
                });
            });
            expect(updatedTransaction?.modifiedAmount).toBe(20000);
        });

        it('update the amount of the money request failed', async () => {
            const fakeReport: Report = {
                ...createRandomReport(1),
                type: CONST.REPORT.TYPE.EXPENSE,
                policyID: '1',
                stateNum: CONST.REPORT.STATE_NUM.APPROVED,
                statusNum: CONST.REPORT.STATUS_NUM.APPROVED,
                managerID: RORY_ACCOUNT_ID,
            };
            const fakeTransaction: Transaction = {
                ...createRandomTransaction(1),
                reportID: fakeReport.reportID,
                amount: 100,
                currency: 'USD',
            };

            await Onyx.set(`${ONYXKEYS.COLLECTION.TRANSACTION}${fakeTransaction.transactionID}`, fakeTransaction);

            mockFetch?.pause?.();

            updateMoneyRequestAmountAndCurrency({
                transactionID: fakeTransaction.transactionID,
                transactionThreadReportID: fakeReport.reportID,
                amount: 20000,
                currency: CONST.CURRENCY.USD,
                taxAmount: 0,
                taxCode: '',
                policy: {
                    id: '123',
                    role: 'user',
                    type: CONST.POLICY.TYPE.TEAM,
                    name: '',
                    owner: '',
                    outputCurrency: '',
                    isPolicyExpenseChatEnabled: false,
                },
                policyTagList: {},
                policyCategories: {},
            });

            await waitForBatchedUpdates();
            mockFetch?.fail?.();
            await mockFetch?.resume?.();

            const updatedTransaction = await new Promise<OnyxEntry<Transaction>>((resolve) => {
                const connection = Onyx.connect({
                    key: ONYXKEYS.COLLECTION.TRANSACTION,
                    waitForCollectionCallback: true,
                    callback: (transactions) => {
                        Onyx.disconnect(connection);
                        const newTransaction = transactions[`${ONYXKEYS.COLLECTION.TRANSACTION}${fakeTransaction.transactionID}`];
                        resolve(newTransaction);
                    },
                });
            });
            expect(updatedTransaction?.modifiedAmount).toBe(0);
        });
    });

    describe('cancelPayment', () => {
        const amount = 10000;
        const comment = '💸💸💸💸';
        const merchant = 'NASDAQ';

        afterEach(() => {
            mockFetch?.resume?.();
        });

        it('pendingAction is not null after canceling the payment failed', async () => {
            let expenseReport: OnyxEntry<Report>;
            let chatReport: OnyxEntry<Report>;

            // Given a signed in account, which owns a workspace, and has a policy expense chat
            Onyx.set(ONYXKEYS.SESSION, {email: CARLOS_EMAIL, accountID: CARLOS_ACCOUNT_ID});
            // Which owns a workspace
            await waitForBatchedUpdates();
            createWorkspace(CARLOS_EMAIL, true, "Carlos's Workspace");
            await waitForBatchedUpdates();

            // Get the policy expense chat report
            await getOnyxData({
                key: ONYXKEYS.COLLECTION.REPORT,
                waitForCollectionCallback: true,
                callback: (allReports) => {
                    chatReport = Object.values(allReports ?? {}).find((report) => report?.chatType === CONST.REPORT.CHAT_TYPE.POLICY_EXPENSE_CHAT);
                },
            });

            if (chatReport) {
                // When an IOU expense is submitted to that policy expense chat
                requestMoney({
                    report: chatReport,
                    participantParams: {
                        payeeEmail: RORY_EMAIL,
                        payeeAccountID: RORY_ACCOUNT_ID,
                        participant: {login: CARLOS_EMAIL, accountID: CARLOS_ACCOUNT_ID},
                    },
                    transactionParams: {
                        amount,
                        attendees: [],
                        currency: CONST.CURRENCY.USD,
                        created: '',
                        merchant,
                        comment,
                    },
                });
            }
            await waitForBatchedUpdates();

            // And given an expense report has now been created which holds the IOU
            await getOnyxData({
                key: ONYXKEYS.COLLECTION.REPORT,
                waitForCollectionCallback: true,
                callback: (allReports) => {
                    expenseReport = Object.values(allReports ?? {}).find((report) => report?.type === CONST.REPORT.TYPE.IOU);
                },
            });

            if (chatReport && expenseReport) {
                mockFetch?.pause?.();
                // And when the payment is cancelled
                cancelPayment(expenseReport, chatReport);
            }
            await waitForBatchedUpdates();

            mockFetch?.fail?.();

            await mockFetch?.resume?.();

            await getOnyxData({
                key: `${ONYXKEYS.COLLECTION.REPORT_ACTIONS}${expenseReport?.reportID}`,
                callback: (allReportActions) => {
                    const action = Object.values(allReportActions ?? {}).find((a) => a?.actionName === CONST.REPORT.ACTIONS.TYPE.REIMBURSEMENT_DEQUEUED);
                    expect(action?.pendingAction).toBe(CONST.RED_BRICK_ROAD_PENDING_ACTION.ADD);
                },
            });
        });
    });

    describe('payMoneyRequest', () => {
        const amount = 10000;
        const comment = '💸💸💸💸';
        const merchant = 'NASDAQ';

        afterEach(() => {
            mockFetch?.resume?.();
        });

        it('pendingAction is not null after paying the money request', async () => {
            let expenseReport: OnyxEntry<Report>;
            let chatReport: OnyxEntry<Report>;

            // Given a signed in account, which owns a workspace, and has a policy expense chat
            Onyx.set(ONYXKEYS.SESSION, {email: CARLOS_EMAIL, accountID: CARLOS_ACCOUNT_ID});
            // Which owns a workspace
            await waitForBatchedUpdates();
            createWorkspace(CARLOS_EMAIL, true, "Carlos's Workspace");
            await waitForBatchedUpdates();

            // Get the policy expense chat report
            await getOnyxData({
                key: ONYXKEYS.COLLECTION.REPORT,
                waitForCollectionCallback: true,
                callback: (allReports) => {
                    chatReport = Object.values(allReports ?? {}).find((report) => report?.chatType === CONST.REPORT.CHAT_TYPE.POLICY_EXPENSE_CHAT);
                },
            });

            if (chatReport) {
                // When an IOU expense is submitted to that policy expense chat
                requestMoney({
                    report: chatReport,
                    participantParams: {
                        payeeEmail: RORY_EMAIL,
                        payeeAccountID: RORY_ACCOUNT_ID,
                        participant: {login: CARLOS_EMAIL, accountID: CARLOS_ACCOUNT_ID},
                    },
                    transactionParams: {
                        amount,
                        attendees: [],
                        currency: CONST.CURRENCY.USD,
                        created: '',
                        merchant,
                        comment,
                    },
                });
            }
            await waitForBatchedUpdates();

            // And given an expense report has now been created which holds the IOU
            await getOnyxData({
                key: ONYXKEYS.COLLECTION.REPORT,
                waitForCollectionCallback: true,
                callback: (allReports) => {
                    expenseReport = Object.values(allReports ?? {}).find((report) => report?.type === CONST.REPORT.TYPE.IOU);
                },
            });

            // When the expense report is paid elsewhere (but really, any payment option would work)
            if (chatReport && expenseReport) {
                mockFetch?.pause?.();
                payMoneyRequest(CONST.IOU.PAYMENT_TYPE.ELSEWHERE, chatReport, expenseReport);
            }
            await waitForBatchedUpdates();

            mockFetch?.fail?.();

            await mockFetch?.resume?.();

            await getOnyxData({
                key: `${ONYXKEYS.COLLECTION.REPORT_ACTIONS}${expenseReport?.reportID}`,
                callback: (allReportActions) => {
                    const action = Object.values(allReportActions ?? {}).find((a) => {
                        const originalMessage = isMoneyRequestAction(a) ? getOriginalMessage(a) : undefined;
                        return originalMessage?.type === 'pay';
                    });
                    expect(action?.pendingAction).toBe(CONST.RED_BRICK_ROAD_PENDING_ACTION.ADD);
                },
            });
        });
    });

<<<<<<< HEAD
    describe('initSplitExpense', () => {
        it('should initialize split expense with correct transaction details', async () => {
            const transaction: Transaction = {
                transactionID: '123',
                amount: 100,
                currency: 'USD',
                merchant: 'Test Merchant',
                comment: {
                    comment: 'Test comment',
                    splitExpenses: [],
                    attendees: [],
                    type: CONST.TRANSACTION.TYPE.CUSTOM_UNIT,
                },
                category: 'Food',
                tag: 'lunch',
                created: DateUtils.getDBTime(),
                reportID: '456',
            };

            const reportID = '456';

            initSplitExpense(transaction, reportID);
            await waitForBatchedUpdates();

            const draftTransaction = await getOnyxValue(`${ONYXKEYS.COLLECTION.SPLIT_TRANSACTION_DRAFT}${transaction.transactionID}`);

            expect(draftTransaction).toBeTruthy();

            const splitExpenses = draftTransaction?.comment?.splitExpenses;
            expect(splitExpenses).toHaveLength(2);
            expect(draftTransaction?.amount).toBe(100);
            expect(draftTransaction?.currency).toBe('USD');
            expect(draftTransaction?.merchant).toBe('Test Merchant');
            expect(draftTransaction?.reportID).toBe(reportID);

            expect(splitExpenses?.[0].amount).toBe(50);
            expect(splitExpenses?.[0].description).toBe('Test comment');
            expect(splitExpenses?.[0].category).toBe('Food');
            expect(splitExpenses?.[0].tags).toEqual(['lunch']);

            expect(splitExpenses?.[1].amount).toBe(50);
            expect(splitExpenses?.[1].description).toBe('Test comment');
            expect(splitExpenses?.[1].category).toBe('Food');
            expect(splitExpenses?.[1].tags).toEqual(['lunch']);
        });
        it('should not initialize split expense for null transaction', async () => {
            const transaction: Transaction | undefined = undefined;
            const reportID = '456';

            initSplitExpense(transaction, reportID);
            await waitForBatchedUpdates();

            expect(transaction).toBeFalsy();
        });
    });

    describe('addSplitExpenseField', () => {
        it('should add new split expense field to draft transaction', async () => {
            const transaction: Transaction = {
                transactionID: '123',
                amount: 100,
                currency: 'USD',
                merchant: 'Test Merchant',
                comment: {
                    comment: 'Test comment',
                    splitExpenses: [],
                    attendees: [],
                    type: CONST.TRANSACTION.TYPE.CUSTOM_UNIT,
                },
                category: 'Food',
                tag: 'lunch',
                created: DateUtils.getDBTime(),
                reportID: '456',
            };

            const draftTransaction: Transaction = {
                transactionID: '123',
                amount: 100,
                currency: 'USD',
                merchant: 'Test Merchant',
                comment: {
                    comment: 'Test comment',
                    splitExpenses: [
                        {
                            transactionID: '789',
                            amount: 50,
                            description: 'Test comment',
                            category: 'Food',
                            tags: ['lunch'],
                            created: DateUtils.getDBTime(),
                        },
                    ],
                    attendees: [],
                    type: CONST.TRANSACTION.TYPE.CUSTOM_UNIT,
                },
                category: 'Food',
                tag: 'lunch',
                created: DateUtils.getDBTime(),
                reportID: '456',
            };

            addSplitExpenseField(transaction, draftTransaction);
            await waitForBatchedUpdates();

            const updatedDraftTransaction = await getOnyxValue(`${ONYXKEYS.COLLECTION.SPLIT_TRANSACTION_DRAFT}${transaction.transactionID}`);
            expect(updatedDraftTransaction).toBeTruthy();

            const splitExpenses = updatedDraftTransaction?.comment?.splitExpenses;
            expect(splitExpenses).toHaveLength(2);
            expect(splitExpenses?.[1].amount).toBe(0);
            expect(splitExpenses?.[1].description).toBe('Test comment');
            expect(splitExpenses?.[1].category).toBe('Food');
            expect(splitExpenses?.[1].tags).toEqual(['lunch']);
        });
    });

    describe('updateSplitExpenseAmountField', () => {
        it('should update amount expense field to draft transaction', async () => {
            const originalTransactionID = '123';
            const currentTransactionID = '789';
            const draftTransaction: Transaction = {
                transactionID: '234',
                amount: 100,
                currency: 'USD',
                merchant: 'Test Merchant',
                comment: {
                    comment: 'Test comment',
                    originalTransactionID,
                    splitExpenses: [
                        {
                            transactionID: currentTransactionID,
                            amount: 50,
                            description: 'Test comment',
                            category: 'Food',
                            tags: ['lunch'],
                            created: DateUtils.getDBTime(),
                        },
                    ],
                    attendees: [],
                    type: CONST.TRANSACTION.TYPE.CUSTOM_UNIT,
                },
                category: 'Food',
                tag: 'lunch',
                created: DateUtils.getDBTime(),
                reportID: '456',
            };

            updateSplitExpenseAmountField(draftTransaction, currentTransactionID, 20);
            await waitForBatchedUpdates();

            const updatedDraftTransaction = await getOnyxValue(`${ONYXKEYS.COLLECTION.SPLIT_TRANSACTION_DRAFT}${originalTransactionID}`);
            expect(updatedDraftTransaction).toBeTruthy();

            const splitExpenses = updatedDraftTransaction?.comment?.splitExpenses;
            expect(splitExpenses?.[0].amount).toBe(20);
=======
    describe('replaceReceipt', () => {
        it('should replace the receipt of the transaction', async () => {
            const transactionID = '123';
            const file = new File([new Blob(['test'])], 'test.jpg', {type: 'image/jpeg'});
            file.source = 'test';
            const source = 'test';

            const transaction = {
                transactionID,
                receipt: {
                    source: 'test1',
                },
            };

            // Given a transaction with a receipt
            await Onyx.set(`${ONYXKEYS.COLLECTION.TRANSACTION}${transactionID}`, transaction);
            await waitForBatchedUpdates();
            const searchQueryJSON = {
                hash: 12345,
                query: 'test',
            };

            // Given a snapshot of the transaction
            await Onyx.set(`${ONYXKEYS.COLLECTION.SNAPSHOT}${searchQueryJSON.hash}`, {
                // @ts-expect-error: Allow partial record in snapshot update
                data: {
                    [`${ONYXKEYS.COLLECTION.TRANSACTION}${transactionID}`]: transaction,
                },
            });
            await waitForBatchedUpdates();

            // When the receipt is replaced
            replaceReceipt({transactionID, file, source});
            await waitForBatchedUpdates();

            // Then the transaction should have the new receipt source
            const updatedTransaction = await new Promise<OnyxEntry<Transaction>>((resolve) => {
                const connection = Onyx.connect({
                    key: ONYXKEYS.COLLECTION.TRANSACTION,
                    waitForCollectionCallback: true,
                    callback: (transactions) => {
                        Onyx.disconnect(connection);
                        const newTransaction = transactions[`${ONYXKEYS.COLLECTION.TRANSACTION}${transactionID}`];
                        resolve(newTransaction);
                    },
                });
            });
            expect(updatedTransaction?.receipt?.source).toBe(source);

            // Then the snapshot should have the new receipt source
            const updatedSnapshot = await new Promise<OnyxEntry<SearchResults>>((resolve) => {
                const connection = Onyx.connect({
                    key: ONYXKEYS.COLLECTION.SNAPSHOT,
                    waitForCollectionCallback: true,
                    callback: (snapshots) => {
                        Onyx.disconnect(connection);
                        const newSnapshot = snapshots[`${ONYXKEYS.COLLECTION.SNAPSHOT}${searchQueryJSON.hash}`];
                        resolve(newSnapshot);
                    },
                });
            });

            expect(updatedSnapshot?.data?.[`${ONYXKEYS.COLLECTION.TRANSACTION}${transactionID}`]?.receipt?.source).toBe(source);
        });

        it('should add receipt if it does not exist', async () => {
            const transactionID = '123';
            const file = new File([new Blob(['test'])], 'test.jpg', {type: 'image/jpeg'});
            file.source = 'test';
            const source = 'test';

            const transaction = {
                transactionID,
            };

            // Given a transaction without a receipt
            await Onyx.set(`${ONYXKEYS.COLLECTION.TRANSACTION}${transactionID}`, transaction);
            await waitForBatchedUpdates();

            const searchQueryJSON = {
                hash: 12345,
                query: 'test',
            };

            // Given a snapshot of the transaction
            await Onyx.set(`${ONYXKEYS.COLLECTION.SNAPSHOT}${searchQueryJSON.hash}`, {
                // @ts-expect-error: Allow partial record in snapshot update
                data: {
                    [`${ONYXKEYS.COLLECTION.TRANSACTION}${transactionID}`]: transaction,
                },
            });
            await waitForBatchedUpdates();

            // When the receipt is replaced
            replaceReceipt({transactionID, file, source});
            await waitForBatchedUpdates();

            // Then the transaction should have the new receipt source
            const updatedTransaction = await new Promise<OnyxEntry<Transaction>>((resolve) => {
                const connection = Onyx.connect({
                    key: ONYXKEYS.COLLECTION.TRANSACTION,
                    waitForCollectionCallback: true,
                    callback: (transactions) => {
                        Onyx.disconnect(connection);
                        const newTransaction = transactions[`${ONYXKEYS.COLLECTION.TRANSACTION}${transactionID}`];
                        resolve(newTransaction);
                    },
                });
            });
            expect(updatedTransaction?.receipt?.source).toBe(source);

            // Then the snapshot should have the new receipt source
            const updatedSnapshot = await new Promise<OnyxEntry<SearchResults>>((resolve) => {
                const connection = Onyx.connect({
                    key: ONYXKEYS.COLLECTION.SNAPSHOT,
                    waitForCollectionCallback: true,
                    callback: (snapshots) => {
                        Onyx.disconnect(connection);
                        const newSnapshot = snapshots[`${ONYXKEYS.COLLECTION.SNAPSHOT}${searchQueryJSON.hash}`];
                        resolve(newSnapshot);
                    },
                });
            });

            expect(updatedSnapshot?.data?.[`${ONYXKEYS.COLLECTION.TRANSACTION}${transactionID}`]?.receipt?.source).toBe(source);
>>>>>>> e65db2e9
        });
    });
});<|MERGE_RESOLUTION|>--- conflicted
+++ resolved
@@ -5859,7 +5859,6 @@
         });
     });
 
-<<<<<<< HEAD
     describe('initSplitExpense', () => {
         it('should initialize split expense with correct transaction details', async () => {
             const transaction: Transaction = {
@@ -6015,7 +6014,9 @@
 
             const splitExpenses = updatedDraftTransaction?.comment?.splitExpenses;
             expect(splitExpenses?.[0].amount).toBe(20);
-=======
+        });
+    });
+
     describe('replaceReceipt', () => {
         it('should replace the receipt of the transaction', async () => {
             const transactionID = '123';
@@ -6141,7 +6142,6 @@
             });
 
             expect(updatedSnapshot?.data?.[`${ONYXKEYS.COLLECTION.TRANSACTION}${transactionID}`]?.receipt?.source).toBe(source);
->>>>>>> e65db2e9
         });
     });
 });