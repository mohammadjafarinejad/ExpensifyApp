--- conflicted
+++ resolved
@@ -2709,7 +2709,6 @@
                     originalTransactionID: transaction.transactionID,
                 },
             };
-<<<<<<< HEAD
 
             let allTransactions: OnyxCollection<Transaction>;
             let allReports: OnyxCollection<Report>;
@@ -2740,10 +2739,8 @@
                 hash: 1,
                 policyCategories: undefined,
                 policy: undefined,
-            });
-=======
-            saveSplitTransactions(draftTransaction, 1, undefined, undefined, []);
->>>>>>> 45472c30
+                policyRecentlyUsedCategories: [],
+            });
 
             await waitForBatchedUpdates();
 
@@ -2803,7 +2800,6 @@
 
             // When splitting the expense
             const hash = 1;
-<<<<<<< HEAD
 
             let allTransactions: OnyxCollection<Transaction>;
             let allReports: OnyxCollection<Report>;
@@ -2834,10 +2830,8 @@
                 hash,
                 policyCategories: undefined,
                 policy: undefined,
-            });
-=======
-            saveSplitTransactions(draftTransaction, hash, undefined, undefined, []);
->>>>>>> 45472c30
+                policyRecentlyUsedCategories: [],
+            });
 
             await waitForBatchedUpdates();
 
@@ -2912,7 +2906,6 @@
 
             // When splitting the expense
             const hash = 1;
-<<<<<<< HEAD
 
             let allTransactions: OnyxCollection<Transaction>;
             let allReports: OnyxCollection<Report>;
@@ -2943,10 +2936,8 @@
                 hash,
                 policyCategories: undefined,
                 policy: undefined,
-            });
-=======
-            saveSplitTransactions(draftTransaction, hash, undefined, undefined, []);
->>>>>>> 45472c30
+                policyRecentlyUsedCategories: [],
+            });
 
             await waitForBatchedUpdates();
 
@@ -7361,7 +7352,6 @@
                     },
                 };
 
-<<<<<<< HEAD
                 let allTransactions: OnyxCollection<Transaction>;
                 let allReports: OnyxCollection<Report>;
                 await getOnyxData({
@@ -7391,10 +7381,8 @@
                     hash: -2,
                     policyCategories: undefined,
                     policy: undefined,
-                });
-=======
-                saveSplitTransactions(draftTransaction, -2, undefined, undefined, []);
->>>>>>> 45472c30
+                    policyRecentlyUsedCategories: [],
+                });
                 await waitForBatchedUpdates();
 
                 const split1 = await getOnyxValue(`${ONYXKEYS.COLLECTION.TRANSACTION}235`);
@@ -7494,7 +7482,6 @@
                     },
                 };
 
-<<<<<<< HEAD
                 let allTransactions: OnyxCollection<Transaction>;
                 let allReports: OnyxCollection<Report>;
                 await getOnyxData({
@@ -7524,10 +7511,8 @@
                     hash: -2,
                     policyCategories: undefined,
                     policy: undefined,
-                });
-=======
-                saveSplitTransactions(draftTransaction, -2, undefined, undefined, []);
->>>>>>> 45472c30
+                    policyRecentlyUsedCategories: [],
+                });
                 await waitForBatchedUpdates();
 
                 const split1 = await getOnyxValue(`${ONYXKEYS.COLLECTION.TRANSACTION}235`);
