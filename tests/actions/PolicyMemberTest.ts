--- conflicted
+++ resolved
@@ -392,13 +392,8 @@
 
             await waitForBatchedUpdates();
 
-<<<<<<< HEAD
-            // Then the member expense chat should be unarchive optimistically
-            const isArchived = await new Promise<boolean>((resolve) => {
-=======
-            // Then the member workspace expense chat and expense report should be unarchived optimistically
+            // Then the member workspace expense chat and expense report should be unarchive optimistically
             const isWorkspaceChatArchived = await new Promise<boolean>((resolve) => {
->>>>>>> 131b5fa7
                 const connection = Onyx.connect({
                     key: `${ONYXKEYS.COLLECTION.REPORT_NAME_VALUE_PAIRS}${workspaceReportID}`,
                     callback: (nvp) => {
