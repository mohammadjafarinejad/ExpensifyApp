--- conflicted
+++ resolved
@@ -1385,37 +1385,6 @@
         });
     });
 
-<<<<<<< HEAD
-    describe('SetPolicyTagsRequired', () => {
-        it('should set tag list as required when requiresTag is true', async () => {
-            // Given a policy with a tag list that is not required
-            const fakePolicy = createRandomPolicy(0);
-            const tagListName = 'Test Tag List';
-            const fakePolicyTags = createRandomPolicyTags(tagListName, 2);
-
-            fakePolicyTags[tagListName] = {
-                ...fakePolicyTags[tagListName],
-                required: false,
-                orderWeight: 0,
-            };
-
-            mockFetch.pause();
-
-            await Onyx.set(`${ONYXKEYS.COLLECTION.POLICY_TAGS}${fakePolicy.id}`, fakePolicyTags);
-
-            // When setPolicyTagsRequired is called with requiresTag = true
-            setPolicyTagsRequired({policyID: fakePolicy.id, requiresTag: true, tagListIndex: 0, policyTags: fakePolicyTags});
-            await waitForBatchedUpdates();
-
-            // Then the tag list should be marked as required with pending fields
-            let updatedPolicyTags = await OnyxUtils.get(`${ONYXKEYS.COLLECTION.POLICY_TAGS}${fakePolicy.id}`);
-
-            expect(updatedPolicyTags?.[tagListName]?.required).toBe(true);
-            // Check optimistic data - pendingFields should be set
-            if (updatedPolicyTags?.[tagListName]?.pendingFields?.required) {
-                expect(updatedPolicyTags[tagListName].pendingFields.required).toBe(CONST.RED_BRICK_ROAD_PENDING_ACTION.UPDATE);
-            }
-=======
     describe('EnablePolicyTags', () => {
         it('should enable tags and create default tag list if none exists', async () => {
             // Given a policy without tags
@@ -1441,12 +1410,160 @@
             expect(optimisticPolicyTags?.Tag?.orderWeight).toBe(0);
             expect(optimisticPolicyTags?.Tag?.required).toBe(false);
             expect(optimisticPolicyTags?.Tag?.tags).toEqual({});
->>>>>>> e86094ef
 
             mockFetch.resume();
             await waitForBatchedUpdates();
 
-<<<<<<< HEAD
+            // And after API success, pending fields should be cleared
+            const successPolicy = await OnyxUtils.get(`${ONYXKEYS.COLLECTION.POLICY}${fakePolicy.id}`);
+            expect(successPolicy?.pendingFields?.areTagsEnabled).toBeFalsy();
+        });
+
+        it('should disable tags and update existing tag list', async () => {
+            // Given a policy with enabled tags and existing tag list
+            const fakePolicy = createRandomPolicy(0);
+            fakePolicy.areTagsEnabled = true;
+
+            const tagListName = 'Tag';
+            const fakePolicyTags = createRandomPolicyTags(tagListName, 2);
+            const existingTags = fakePolicyTags[tagListName]?.tags ?? {};
+
+            mockFetch.pause();
+
+            await Onyx.set(`${ONYXKEYS.COLLECTION.POLICY}${fakePolicy.id}`, fakePolicy);
+            await Onyx.set(`${ONYXKEYS.COLLECTION.POLICY_TAGS}${fakePolicy.id}`, fakePolicyTags);
+
+            // When disabling tags
+            enablePolicyTags({policyID: fakePolicy.id, enabled: false, policyTags: fakePolicyTags});
+            await waitForBatchedUpdates();
+
+            // Then the policy should be updated optimistically
+            const optimisticPolicy = await OnyxUtils.get(`${ONYXKEYS.COLLECTION.POLICY}${fakePolicy.id}`);
+            expect(optimisticPolicy?.areTagsEnabled).toBe(false);
+            expect(optimisticPolicy?.requiresTag).toBe(false);
+            expect(optimisticPolicy?.pendingFields?.areTagsEnabled).toBe(CONST.RED_BRICK_ROAD_PENDING_ACTION.UPDATE);
+
+            // And all tags should be disabled
+            const optimisticPolicyTags = await OnyxUtils.get(`${ONYXKEYS.COLLECTION.POLICY_TAGS}${fakePolicy.id}`);
+            Object.keys(existingTags).forEach((tagName) => {
+                expect(optimisticPolicyTags?.[tagListName]?.tags[tagName]?.enabled).toBe(false);
+            });
+
+            mockFetch.resume();
+            await waitForBatchedUpdates();
+
+            // And after API success, pending fields should be cleared
+            const successPolicy = await OnyxUtils.get(`${ONYXKEYS.COLLECTION.POLICY}${fakePolicy.id}`);
+            expect(successPolicy?.pendingFields?.areTagsEnabled).toBeFalsy();
+        });
+
+        it('should reset changes when API returns error', async () => {
+            // Given a policy with disabled tags
+            const fakePolicy = createRandomPolicy(0);
+            fakePolicy.areTagsEnabled = false;
+
+            mockFetch.pause();
+
+            await Onyx.set(`${ONYXKEYS.COLLECTION.POLICY}${fakePolicy.id}`, fakePolicy);
+
+            mockFetch.fail();
+
+            // When enabling tags fails
+            enablePolicyTags({policyID: fakePolicy.id, enabled: true});
+            await waitForBatchedUpdates();
+
+            mockFetch.resume();
+            await waitForBatchedUpdates();
+
+            // Then the policy should be reset to original state
+            const failurePolicy = await OnyxUtils.get(`${ONYXKEYS.COLLECTION.POLICY}${fakePolicy.id}`);
+            expect(failurePolicy?.areTagsEnabled).toBe(false);
+            expect(failurePolicy?.pendingFields?.areTagsEnabled).toBeFalsy();
+
+            // And no tag list should be created
+            const failurePolicyTags = await OnyxUtils.get(`${ONYXKEYS.COLLECTION.POLICY_TAGS}${fakePolicy.id}`);
+            expect(failurePolicyTags).toBeFalsy();
+        });
+
+        it('should work with data from useOnyx hook', async () => {
+            // Given a policy data loaded via useOnyx
+            const fakePolicy = createRandomPolicy(0);
+            fakePolicy.areTagsEnabled = false;
+
+            mockFetch.pause();
+
+            await Onyx.set(`${ONYXKEYS.COLLECTION.POLICY}${fakePolicy.id}`, fakePolicy);
+
+            const {result} = renderHook(() => {
+                const [policy] = useOnyx(`${ONYXKEYS.COLLECTION.POLICY}${fakePolicy.id}`, {canBeMissing: true});
+                const [policyTags] = useOnyx(`${ONYXKEYS.COLLECTION.POLICY_TAGS}${fakePolicy.id}`, {canBeMissing: true});
+                return {policy, policyTags};
+            });
+
+            await waitFor(() => {
+                expect(result.current.policy).toBeDefined();
+            });
+
+            // When enabling tags with data from useOnyx
+            await act(async () => {
+                enablePolicyTags({policyID: fakePolicy.id, enabled: true, policyTags: result.current.policyTags});
+                await waitForBatchedUpdates();
+            });
+
+            // Then the policy should be updated optimistically
+            const optimisticPolicy = await OnyxUtils.get(`${ONYXKEYS.COLLECTION.POLICY}${fakePolicy.id}`);
+            expect(optimisticPolicy?.areTagsEnabled).toBe(true);
+
+            await act(async () => {
+                await mockFetch.resume();
+                await waitForBatchedUpdates();
+            });
+
+            // And after API success, policy should be enabled
+            await waitFor(() => {
+                expect(result.current.policy?.areTagsEnabled).toBe(true);
+            });
+
+            // And default tag list should be created
+            await waitFor(() => {
+                expect(result.current.policyTags?.Tag).toBeDefined();
+            });
+        });
+    });
+
+    describe('SetPolicyTagsRequired', () => {
+        it('should set tag list as required when requiresTag is true', async () => {
+            // Given a policy with a tag list that is not required
+            const fakePolicy = createRandomPolicy(0);
+            const tagListName = 'Test Tag List';
+            const fakePolicyTags = createRandomPolicyTags(tagListName, 2);
+
+            fakePolicyTags[tagListName] = {
+                ...fakePolicyTags[tagListName],
+                required: false,
+                orderWeight: 0,
+            };
+
+            mockFetch.pause();
+
+            await Onyx.set(`${ONYXKEYS.COLLECTION.POLICY_TAGS}${fakePolicy.id}`, fakePolicyTags);
+
+            // When setPolicyTagsRequired is called with requiresTag = true
+            setPolicyTagsRequired({policyID: fakePolicy.id, requiresTag: true, tagListIndex: 0, policyTags: fakePolicyTags});
+            await waitForBatchedUpdates();
+
+            // Then the tag list should be marked as required with pending fields
+            let updatedPolicyTags = await OnyxUtils.get(`${ONYXKEYS.COLLECTION.POLICY_TAGS}${fakePolicy.id}`);
+
+            expect(updatedPolicyTags?.[tagListName]?.required).toBe(true);
+            // Check optimistic data - pendingFields should be set
+            if (updatedPolicyTags?.[tagListName]?.pendingFields?.required) {
+                expect(updatedPolicyTags[tagListName].pendingFields.required).toBe(CONST.RED_BRICK_ROAD_PENDING_ACTION.UPDATE);
+            }
+
+            mockFetch.resume();
+            await waitForBatchedUpdates();
+
             // Then after API success, pending fields should be cleared
             updatedPolicyTags = await OnyxUtils.get(`${ONYXKEYS.COLLECTION.POLICY_TAGS}${fakePolicy.id}`);
 
@@ -1482,47 +1599,10 @@
             if (updatedPolicyTags?.[tagListName]?.pendingFields?.required) {
                 expect(updatedPolicyTags[tagListName].pendingFields.required).toBe(CONST.RED_BRICK_ROAD_PENDING_ACTION.UPDATE);
             }
-=======
-            // And after API success, pending fields should be cleared
-            const successPolicy = await OnyxUtils.get(`${ONYXKEYS.COLLECTION.POLICY}${fakePolicy.id}`);
-            expect(successPolicy?.pendingFields?.areTagsEnabled).toBeFalsy();
-        });
-
-        it('should disable tags and update existing tag list', async () => {
-            // Given a policy with enabled tags and existing tag list
-            const fakePolicy = createRandomPolicy(0);
-            fakePolicy.areTagsEnabled = true;
-
-            const tagListName = 'Tag';
-            const fakePolicyTags = createRandomPolicyTags(tagListName, 2);
-            const existingTags = fakePolicyTags[tagListName]?.tags ?? {};
-
-            mockFetch.pause();
-
-            await Onyx.set(`${ONYXKEYS.COLLECTION.POLICY}${fakePolicy.id}`, fakePolicy);
-            await Onyx.set(`${ONYXKEYS.COLLECTION.POLICY_TAGS}${fakePolicy.id}`, fakePolicyTags);
-
-            // When disabling tags
-            enablePolicyTags({policyID: fakePolicy.id, enabled: false, policyTags: fakePolicyTags});
-            await waitForBatchedUpdates();
-
-            // Then the policy should be updated optimistically
-            const optimisticPolicy = await OnyxUtils.get(`${ONYXKEYS.COLLECTION.POLICY}${fakePolicy.id}`);
-            expect(optimisticPolicy?.areTagsEnabled).toBe(false);
-            expect(optimisticPolicy?.requiresTag).toBe(false);
-            expect(optimisticPolicy?.pendingFields?.areTagsEnabled).toBe(CONST.RED_BRICK_ROAD_PENDING_ACTION.UPDATE);
-
-            // And all tags should be disabled
-            const optimisticPolicyTags = await OnyxUtils.get(`${ONYXKEYS.COLLECTION.POLICY_TAGS}${fakePolicy.id}`);
-            Object.keys(existingTags).forEach((tagName) => {
-                expect(optimisticPolicyTags?.[tagListName]?.tags[tagName]?.enabled).toBe(false);
-            });
->>>>>>> e86094ef
 
             mockFetch.resume();
             await waitForBatchedUpdates();
 
-<<<<<<< HEAD
             // Then after API success, pending fields should be cleared
             updatedPolicyTags = await OnyxUtils.get(`${ONYXKEYS.COLLECTION.POLICY_TAGS}${fakePolicy.id}`);
 
@@ -1549,32 +1629,11 @@
             // When setPolicyTagsRequired is called and API fails
             mockFetch.fail();
             setPolicyTagsRequired({policyID: fakePolicy.id, requiresTag: true, tagListIndex: 0, policyTags: fakePolicyTags});
-=======
-            // And after API success, pending fields should be cleared
-            const successPolicy = await OnyxUtils.get(`${ONYXKEYS.COLLECTION.POLICY}${fakePolicy.id}`);
-            expect(successPolicy?.pendingFields?.areTagsEnabled).toBeFalsy();
-        });
-
-        it('should reset changes when API returns error', async () => {
-            // Given a policy with disabled tags
-            const fakePolicy = createRandomPolicy(0);
-            fakePolicy.areTagsEnabled = false;
-
-            mockFetch.pause();
-
-            await Onyx.set(`${ONYXKEYS.COLLECTION.POLICY}${fakePolicy.id}`, fakePolicy);
-
-            mockFetch.fail();
-
-            // When enabling tags fails
-            enablePolicyTags({policyID: fakePolicy.id, enabled: true});
->>>>>>> e86094ef
             await waitForBatchedUpdates();
 
             mockFetch.resume();
             await waitForBatchedUpdates();
 
-<<<<<<< HEAD
             // Then the tag list should be restored to original state with error
             const updatedPolicyTags = await OnyxUtils.get(`${ONYXKEYS.COLLECTION.POLICY_TAGS}${fakePolicy.id}`);
 
@@ -1617,61 +1676,6 @@
             if (updatedPolicyTags?.[tagListName]?.pendingFields?.required) {
                 expect(updatedPolicyTags[tagListName].pendingFields.required).toBe(CONST.RED_BRICK_ROAD_PENDING_ACTION.UPDATE);
             }
-=======
-            // Then the policy should be reset to original state
-            const failurePolicy = await OnyxUtils.get(`${ONYXKEYS.COLLECTION.POLICY}${fakePolicy.id}`);
-            expect(failurePolicy?.areTagsEnabled).toBe(false);
-            expect(failurePolicy?.pendingFields?.areTagsEnabled).toBeFalsy();
-
-            // And no tag list should be created
-            const failurePolicyTags = await OnyxUtils.get(`${ONYXKEYS.COLLECTION.POLICY_TAGS}${fakePolicy.id}`);
-            expect(failurePolicyTags).toBeFalsy();
-        });
-
-        it('should work with data from useOnyx hook', async () => {
-            // Given a policy data loaded via useOnyx
-            const fakePolicy = createRandomPolicy(0);
-            fakePolicy.areTagsEnabled = false;
-
-            mockFetch.pause();
-
-            await Onyx.set(`${ONYXKEYS.COLLECTION.POLICY}${fakePolicy.id}`, fakePolicy);
-
-            const {result} = renderHook(() => {
-                const [policy] = useOnyx(`${ONYXKEYS.COLLECTION.POLICY}${fakePolicy.id}`, {canBeMissing: true});
-                const [policyTags] = useOnyx(`${ONYXKEYS.COLLECTION.POLICY_TAGS}${fakePolicy.id}`, {canBeMissing: true});
-                return {policy, policyTags};
-            });
-
-            await waitFor(() => {
-                expect(result.current.policy).toBeDefined();
-            });
-
-            // When enabling tags with data from useOnyx
-            await act(async () => {
-                enablePolicyTags({policyID: fakePolicy.id, enabled: true, policyTags: result.current.policyTags});
-                await waitForBatchedUpdates();
-            });
-
-            // Then the policy should be updated optimistically
-            const optimisticPolicy = await OnyxUtils.get(`${ONYXKEYS.COLLECTION.POLICY}${fakePolicy.id}`);
-            expect(optimisticPolicy?.areTagsEnabled).toBe(true);
-
-            await act(async () => {
-                await mockFetch.resume();
-                await waitForBatchedUpdates();
-            });
-
-            // And after API success, policy should be enabled
-            await waitFor(() => {
-                expect(result.current.policy?.areTagsEnabled).toBe(true);
-            });
-
-            // And default tag list should be created
-            await waitFor(() => {
-                expect(result.current.policyTags?.Tag).toBeDefined();
-            });
->>>>>>> e86094ef
         });
     });
 });