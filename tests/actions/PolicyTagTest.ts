--- conflicted
+++ resolved
@@ -2,9 +2,9 @@
 import Onyx from 'react-native-onyx';
 import useOnyx from '@hooks/useOnyx';
 import OnyxUpdateManager from '@libs/actions/OnyxUpdateManager';
-<<<<<<< HEAD
 import {
     buildOptimisticPolicyRecentlyUsedTags,
+    clearPolicyTagErrors,
     createPolicyTag,
     deletePolicyTags,
     renamePolicyTag,
@@ -12,9 +12,6 @@
     setPolicyRequiresTag,
     setWorkspaceTagEnabled,
 } from '@libs/actions/Policy/Tag';
-=======
-import {clearPolicyTagErrors, createPolicyTag, deletePolicyTags, renamePolicyTag, renamePolicyTagList, setPolicyRequiresTag, setWorkspaceTagEnabled} from '@libs/actions/Policy/Tag';
->>>>>>> 79858b1a
 import CONST from '@src/CONST';
 import ONYXKEYS from '@src/ONYXKEYS';
 import type {PolicyTagLists, PolicyTags, RecentlyUsedTags} from '@src/types/onyx';
