--- conflicted
+++ resolved
@@ -395,11 +395,7 @@
                     Onyx.set(`${ONYXKEYS.COLLECTION.POLICY_TAGS}${fakePolicy.id}`, fakePolicyTags);
                 })
                 .then(() => {
-<<<<<<< HEAD
-                    Policy.setWorkspaceTagEnabled(fakePolicy.id, tagsToUpdate, 0);
-=======
-                    Tag.setWorkspaceTagEnabled(fakePolicy.id, tagsToUpdate);
->>>>>>> ef6e012a
+                    Tag.setWorkspaceTagEnabled(fakePolicy.id, tagsToUpdate, 0);
                     return waitForBatchedUpdates();
                 })
                 .then(
@@ -472,11 +468,7 @@
                 .then(() => {
                     mockFetch?.fail?.();
 
-<<<<<<< HEAD
-                    Policy.setWorkspaceTagEnabled(fakePolicy.id, tagsToUpdate, 0);
-=======
-                    Tag.setWorkspaceTagEnabled(fakePolicy.id, tagsToUpdate);
->>>>>>> ef6e012a
+                    Tag.setWorkspaceTagEnabled(fakePolicy.id, tagsToUpdate, 0);
                     return waitForBatchedUpdates();
                 })
                 .then(mockFetch?.resume)
