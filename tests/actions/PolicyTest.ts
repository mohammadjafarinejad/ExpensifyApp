import Onyx from 'react-native-onyx';
import type {OnyxCollection, OnyxEntry} from 'react-native-onyx';
import CONST from '@src/CONST';
import OnyxUpdateManager from '@src/libs/actions/OnyxUpdateManager';
import * as Policy from '@src/libs/actions/Policy';
import ONYXKEYS from '@src/ONYXKEYS';
import type {Policy as PolicyType, Report, ReportAction, ReportActions} from '@src/types/onyx';
import * as TestHelper from '../utils/TestHelper';
import waitForBatchedUpdates from '../utils/waitForBatchedUpdates';

const ESH_EMAIL = 'eshgupta1217@gmail.com';
const ESH_ACCOUNT_ID = 1;
const WORKSPACE_NAME = "Esh's Workspace";

OnyxUpdateManager();
describe('actions/Policy', () => {
    beforeAll(() => {
        Onyx.init({
            keys: ONYXKEYS,
        });
    });

    beforeEach(() => {
        // @ts-expect-error TODO: Remove this once TestHelper (https://github.com/Expensify/App/issues/25318) is migrated to TypeScript.
        global.fetch = TestHelper.getGlobalFetchMock();
        return Onyx.clear().then(waitForBatchedUpdates);
    });

    describe('createWorkspace', () => {
        it('creates a new workspace', async () => {
            // @ts-expect-error TODO: Remove this once TestHelper (https://github.com/Expensify/App/issues/25318) is migrated to TypeScript.
            fetch.pause();
            Onyx.set(ONYXKEYS.SESSION, {email: ESH_EMAIL, accountID: ESH_ACCOUNT_ID});
            await waitForBatchedUpdates();

            let adminReportID;
            let announceReportID;
            let expenseReportID;
            const policyID = Policy.generatePolicyID();

            Policy.createWorkspace(ESH_EMAIL, true, WORKSPACE_NAME, policyID);
            await waitForBatchedUpdates();

            let policy: OnyxEntry<PolicyType> | OnyxCollection<PolicyType> = await new Promise((resolve) => {
                const connectionID = Onyx.connect({
                    key: `${ONYXKEYS.COLLECTION.POLICY}${policyID}`,
                    callback: (workspace) => {
                        Onyx.disconnect(connectionID);
                        resolve(workspace);
                    },
                });
            });

            // check if policy was created with correct values
            expect(policy?.id).toBe(policyID);
            expect(policy?.name).toBe(WORKSPACE_NAME);
            expect(policy?.type).toBe(CONST.POLICY.TYPE.TEAM);
            expect(policy?.role).toBe(CONST.POLICY.ROLE.ADMIN);
            expect(policy?.owner).toBe(ESH_EMAIL);
            expect(policy?.isPolicyExpenseChatEnabled).toBe(true);
            expect(policy?.pendingAction).toBe(CONST.RED_BRICK_ROAD_PENDING_ACTION.ADD);

<<<<<<< HEAD
=======
            const policyMembers: OnyxEntry<PolicyMembers> = await new Promise((resolve) => {
                const connectionID = Onyx.connect({
                    key: `${ONYXKEYS.COLLECTION.POLICY_MEMBERS}${policyID}`,
                    callback: (members) => {
                        Onyx.disconnect(connectionID);
                        resolve(members);
                    },
                });
            });

            // check if the user was added as an admin to the policy
            expect(policyMembers?.[ESH_ACCOUNT_ID]?.role).toBe(CONST.POLICY.ROLE.ADMIN);

>>>>>>> f1502291
            let allReports: OnyxCollection<Report> = await new Promise((resolve) => {
                const connectionID = Onyx.connect({
                    key: ONYXKEYS.COLLECTION.REPORT,
                    waitForCollectionCallback: true,
                    callback: (reports) => {
                        Onyx.disconnect(connectionID);
                        resolve(reports);
                    },
                });
            });

            // Three reports should be created: #announce, #admins and expense report
            const workspaceReports = Object.values(allReports ?? {}).filter((report) => report?.policyID === policyID);
            expect(workspaceReports.length).toBe(3);
            workspaceReports.forEach((report) => {
                expect(report?.pendingFields?.addWorkspaceRoom).toBe(CONST.RED_BRICK_ROAD_PENDING_ACTION.ADD);
                expect(report?.participantAccountIDs).toEqual([ESH_ACCOUNT_ID]);
                switch (report?.chatType) {
                    case CONST.REPORT.CHAT_TYPE.POLICY_ADMINS: {
                        adminReportID = report.reportID;
                        break;
                    }
                    case CONST.REPORT.CHAT_TYPE.POLICY_ANNOUNCE: {
                        announceReportID = report.reportID;
                        break;
                    }
                    case CONST.REPORT.CHAT_TYPE.POLICY_EXPENSE_CHAT: {
                        expenseReportID = report.reportID;
                        break;
                    }
                    default:
                        break;
                }
            });

            let reportActions: OnyxCollection<ReportActions> = await new Promise((resolve) => {
                const connectionID = Onyx.connect({
                    key: ONYXKEYS.COLLECTION.REPORT_ACTIONS,
                    waitForCollectionCallback: true,
                    callback: (actions) => {
                        Onyx.disconnect(connectionID);
                        resolve(actions);
                    },
                });
            });

            // Each of the three reports should have a a `CREATED` action.
            let adminReportActions: ReportAction[] = Object.values(reportActions?.[`${ONYXKEYS.COLLECTION.REPORT_ACTIONS}${adminReportID}`] ?? {});
            let announceReportActions: ReportAction[] = Object.values(reportActions?.[`${ONYXKEYS.COLLECTION.REPORT_ACTIONS}${announceReportID}`] ?? {});
            let expenseReportActions: ReportAction[] = Object.values(reportActions?.[`${ONYXKEYS.COLLECTION.REPORT_ACTIONS}${expenseReportID}`] ?? {});
            let workspaceReportActions: ReportAction[] = adminReportActions.concat(announceReportActions, expenseReportActions);
            [adminReportActions, announceReportActions, expenseReportActions].forEach((actions) => {
                expect(actions.length).toBe(1);
            });
            [...adminReportActions, ...announceReportActions, ...expenseReportActions].forEach((reportAction) => {
                expect(reportAction.actionName).toBe(CONST.REPORT.ACTIONS.TYPE.CREATED);
                expect(reportAction.pendingAction).toBe(CONST.RED_BRICK_ROAD_PENDING_ACTION.ADD);
                expect(reportAction.actorAccountID).toBe(ESH_ACCOUNT_ID);
            });

            // Check for success data
            // @ts-expect-error TODO: Remove this once TestHelper (https://github.com/Expensify/App/issues/25318) is migrated to TypeScript.
            fetch.resume();
            await waitForBatchedUpdates();

            policy = await new Promise((resolve) => {
                const connectionID = Onyx.connect({
                    key: ONYXKEYS.COLLECTION.POLICY,
                    waitForCollectionCallback: true,
                    callback: (workspace) => {
                        Onyx.disconnect(connectionID);
                        resolve(workspace);
                    },
                });
            });

            // Check if the policy pending action was cleared
            expect(policy?.pendingAction).toBeFalsy();

            allReports = await new Promise((resolve) => {
                const connectionID = Onyx.connect({
                    key: ONYXKEYS.COLLECTION.REPORT,
                    waitForCollectionCallback: true,
                    callback: (reports) => {
                        Onyx.disconnect(connectionID);
                        resolve(reports);
                    },
                });
            });

            // Check if the report pending action and fields were cleared
            Object.values(allReports ?? {}).forEach((report) => {
                expect(report?.pendingAction).toBeFalsy();
                expect(report?.pendingFields?.addWorkspaceRoom).toBeFalsy();
            });

            reportActions = await new Promise((resolve) => {
                const connectionID = Onyx.connect({
                    key: ONYXKEYS.COLLECTION.REPORT_ACTIONS,
                    waitForCollectionCallback: true,
                    callback: (actions) => {
                        Onyx.disconnect(connectionID);
                        resolve(actions);
                    },
                });
            });

            // Check if the report action pending action was cleared
            adminReportActions = Object.values(reportActions?.[`${ONYXKEYS.COLLECTION.REPORT_ACTIONS}${adminReportID}`] ?? {});
            announceReportActions = Object.values(reportActions?.[`${ONYXKEYS.COLLECTION.REPORT_ACTIONS}${announceReportID}`] ?? {});
            expenseReportActions = Object.values(reportActions?.[`${ONYXKEYS.COLLECTION.REPORT_ACTIONS}${expenseReportID}`] ?? {});
            workspaceReportActions = adminReportActions.concat(announceReportActions, expenseReportActions);
            workspaceReportActions.forEach((reportAction) => {
                expect(reportAction.pendingAction).toBeFalsy();
            });
        });
    });
});<|MERGE_RESOLUTION|>--- conflicted
+++ resolved
@@ -60,22 +60,6 @@
             expect(policy?.isPolicyExpenseChatEnabled).toBe(true);
             expect(policy?.pendingAction).toBe(CONST.RED_BRICK_ROAD_PENDING_ACTION.ADD);
 
-<<<<<<< HEAD
-=======
-            const policyMembers: OnyxEntry<PolicyMembers> = await new Promise((resolve) => {
-                const connectionID = Onyx.connect({
-                    key: `${ONYXKEYS.COLLECTION.POLICY_MEMBERS}${policyID}`,
-                    callback: (members) => {
-                        Onyx.disconnect(connectionID);
-                        resolve(members);
-                    },
-                });
-            });
-
-            // check if the user was added as an admin to the policy
-            expect(policyMembers?.[ESH_ACCOUNT_ID]?.role).toBe(CONST.POLICY.ROLE.ADMIN);
-
->>>>>>> f1502291
             let allReports: OnyxCollection<Report> = await new Promise((resolve) => {
                 const connectionID = Onyx.connect({
                     key: ONYXKEYS.COLLECTION.REPORT,
