import {renderHook} from '@testing-library/react-native';
import type {OnyxCollection} from 'react-native-onyx';
import Onyx from 'react-native-onyx';
import useReportIsArchived from '@hooks/useReportIsArchived';
// eslint-disable-next-line no-restricted-syntax
import type * as PolicyUtils from '@libs/PolicyUtils';
import {getReportPreviewAction} from '@libs/ReportPreviewActionUtils';
// eslint-disable-next-line no-restricted-syntax
import * as ReportUtils from '@libs/ReportUtils';
import CONST from '@src/CONST';
import ONYXKEYS from '@src/ONYXKEYS';
import type {Report, ReportViolations, Transaction, TransactionViolation} from '@src/types/onyx';
import type {Connections, NetSuiteConnection} from '@src/types/onyx/Policy';
import * as InvoiceData from '../data/Invoice';
import type {InvoiceTestData} from '../data/Invoice';
import createRandomPolicy from '../utils/collections/policies';
import {createRandomReport} from '../utils/collections/reports';
import waitForBatchedUpdatesWithAct from '../utils/waitForBatchedUpdatesWithAct';

const CURRENT_USER_ACCOUNT_ID = 1;
const CURRENT_USER_EMAIL = 'tester@mail.com';

const SESSION = {
    email: CURRENT_USER_EMAIL,
    accountID: CURRENT_USER_ACCOUNT_ID,
};

const PERSONAL_DETAILS = {
    accountID: CURRENT_USER_ACCOUNT_ID,
    login: CURRENT_USER_EMAIL,
};

const REPORT_ID = 1;
const TRANSACTION_ID = 1;
const VIOLATIONS: OnyxCollection<TransactionViolation[]> = {};

jest.mock('@libs/ReportUtils', () => ({
    ...jest.requireActual<typeof ReportUtils>('@libs/ReportUtils'),
    hasAnyViolations: jest.fn().mockReturnValue(false),
    getReportTransactions: jest.fn().mockReturnValue(['mockValue']),
}));
jest.mock('@libs/PolicyUtils', () => ({
    ...jest.requireActual<typeof PolicyUtils>('@libs/PolicyUtils'),
    isPreferredExporter: jest.fn().mockReturnValue(true),
    hasAccountingConnections: jest.fn().mockReturnValue(true),
}));
jest.mock('@src/libs/SearchUIUtils', () => ({
    getSuggestedSearches: jest.fn().mockReturnValue({}),
}));

describe('getReportPreviewAction', () => {
    beforeAll(() => {
        Onyx.init({
            keys: ONYXKEYS,
        });
    });

    beforeEach(async () => {
        Onyx.clear();
        await Onyx.merge(ONYXKEYS.SESSION, SESSION);
        await Onyx.set(ONYXKEYS.PERSONAL_DETAILS_LIST, {[CURRENT_USER_ACCOUNT_ID]: PERSONAL_DETAILS});
    });

    it('getReportPreviewAction should return ADD_EXPENSE action for report preview with no transactions', async () => {
        const report = {
            reportID: REPORT_ID,
            type: CONST.REPORT.TYPE.EXPENSE,
            ownerAccountID: CURRENT_USER_ACCOUNT_ID,
            stateNum: CONST.REPORT.STATE_NUM.OPEN,
            statusNum: CONST.REPORT.STATUS_NUM.OPEN,
            isWaitingOnBankAccount: false,
        } as unknown as Report;
        await Onyx.merge(`${ONYXKEYS.COLLECTION.REPORT}${REPORT_ID}`, report);

        expect(getReportPreviewAction(VIOLATIONS, false, report, undefined, [])).toBe(CONST.REPORT.REPORT_PREVIEW_ACTIONS.ADD_EXPENSE);
    });

    it('canSubmit should return true for expense preview report with manual submit', async () => {
        const report: Report = {
            ...createRandomReport(REPORT_ID),
            type: CONST.REPORT.TYPE.EXPENSE,
            ownerAccountID: CURRENT_USER_ACCOUNT_ID,
            stateNum: CONST.REPORT.STATE_NUM.OPEN,
            statusNum: CONST.REPORT.STATUS_NUM.OPEN,
            isWaitingOnBankAccount: false,
        };

        const policy = createRandomPolicy(0);
        policy.autoReportingFrequency = CONST.POLICY.AUTO_REPORTING_FREQUENCIES.IMMEDIATE;
        policy.type = CONST.POLICY.TYPE.CORPORATE;
        if (policy.harvesting) {
            policy.harvesting.enabled = false;
        }
        await Onyx.merge(`${ONYXKEYS.COLLECTION.REPORT}${REPORT_ID}`, report);
        const transaction = {
            reportID: `${REPORT_ID}`,
        } as unknown as Transaction;

        // Simulate how components use a hook to pass the isReportArchived parameter
        const {result: isReportArchived} = renderHook(() => useReportIsArchived(report?.parentReportID));

        await waitForBatchedUpdatesWithAct();

        expect(getReportPreviewAction(VIOLATIONS, isReportArchived.current, report, policy, [transaction])).toBe(CONST.REPORT.REPORT_PREVIEW_ACTIONS.SUBMIT);
    });

    it('canSubmit should return true for open report in instant submit policy with no approvers', async () => {
        const report: Report = {
            ...createRandomReport(REPORT_ID),
            type: CONST.REPORT.TYPE.EXPENSE,
            ownerAccountID: CURRENT_USER_ACCOUNT_ID,
            stateNum: CONST.REPORT.STATE_NUM.OPEN, // Report is OPEN
            statusNum: CONST.REPORT.STATUS_NUM.OPEN,
            isWaitingOnBankAccount: false,
        };

        const policy = createRandomPolicy(0);
        policy.approvalMode = CONST.POLICY.APPROVAL_MODE.OPTIONAL; // Submit & Close
        policy.autoReporting = true;
        policy.autoReportingFrequency = CONST.POLICY.AUTO_REPORTING_FREQUENCIES.INSTANT; // Instant submit
        policy.type = CONST.POLICY.TYPE.CORPORATE;
        if (policy.harvesting) {
            policy.harvesting.enabled = false;
        }

        await Onyx.merge(`${ONYXKEYS.COLLECTION.REPORT}${REPORT_ID}`, report);

        const transaction = {
            reportID: `${REPORT_ID}`,
        } as unknown as Transaction;

        // Simulate how components use a hook to pass the isReportArchived parameter
        const {result: isReportArchived} = renderHook(() => useReportIsArchived(report?.parentReportID));
        expect(getReportPreviewAction(VIOLATIONS, isReportArchived.current, report, policy, [transaction])).toBe(CONST.REPORT.REPORT_PREVIEW_ACTIONS.SUBMIT);
    });

    it('canSubmit should return false for expense preview report with only pending transactions', async () => {
        const report: Report = {
            ...createRandomReport(REPORT_ID),
            type: CONST.REPORT.TYPE.EXPENSE,
            ownerAccountID: CURRENT_USER_ACCOUNT_ID,
            stateNum: CONST.REPORT.STATE_NUM.OPEN,
            statusNum: CONST.REPORT.STATUS_NUM.OPEN,
            isWaitingOnBankAccount: false,
        };

        const policy = createRandomPolicy(0);
        policy.autoReportingFrequency = CONST.POLICY.AUTO_REPORTING_FREQUENCIES.IMMEDIATE;
        policy.type = CONST.POLICY.TYPE.CORPORATE;
        if (policy.harvesting) {
            policy.harvesting.enabled = false;
        }
        await Onyx.merge(`${ONYXKEYS.COLLECTION.REPORT}${REPORT_ID}`, report);
        const transaction = {
            reportID: `${REPORT_ID}`,
            status: CONST.TRANSACTION.STATUS.PENDING,
            amount: 10,
            merchant: 'Merchant',
            date: '2025-01-01',
        } as unknown as Transaction;

        // Simulate how components use a hook to pass the isReportArchived parameter
        const {result: isReportArchived} = renderHook(() => useReportIsArchived(report?.parentReportID));

        await waitForBatchedUpdatesWithAct();

        expect(getReportPreviewAction(VIOLATIONS, isReportArchived.current, report, policy, [transaction])).toBe(CONST.REPORT.REPORT_PREVIEW_ACTIONS.VIEW);
    });

    describe('canApprove', () => {
        it('should return true for report being processed', async () => {
            const report = {
                ...createRandomReport(REPORT_ID),
                type: CONST.REPORT.TYPE.EXPENSE,
                ownerAccountID: CURRENT_USER_ACCOUNT_ID,
                stateNum: CONST.REPORT.STATE_NUM.SUBMITTED,
                statusNum: CONST.REPORT.STATUS_NUM.SUBMITTED,
                managerID: CURRENT_USER_ACCOUNT_ID,
                isWaitingOnBankAccount: false,
            };

            const policy = createRandomPolicy(0);
            policy.type = CONST.POLICY.TYPE.CORPORATE;
            policy.approver = CURRENT_USER_EMAIL;
            policy.approvalMode = CONST.POLICY.APPROVAL_MODE.BASIC;
            policy.preventSelfApproval = false;

            await Onyx.merge(`${ONYXKEYS.COLLECTION.REPORT}${REPORT_ID}`, report);
            const transaction = {
                reportID: `${REPORT_ID}`,
            } as unknown as Transaction;

            const {result: isReportArchived} = renderHook(() => useReportIsArchived(report?.parentReportID));
            await waitForBatchedUpdatesWithAct();
            expect(getReportPreviewAction(VIOLATIONS, isReportArchived.current, report, policy, [transaction])).toBe(CONST.REPORT.REPORT_PREVIEW_ACTIONS.APPROVE);
        });

        it('should return false for report with scanning expenses', async () => {
            const report = {
                ...createRandomReport(REPORT_ID),
                type: CONST.REPORT.TYPE.EXPENSE,
                ownerAccountID: CURRENT_USER_ACCOUNT_ID,
                stateNum: CONST.REPORT.STATE_NUM.SUBMITTED,
                statusNum: CONST.REPORT.STATUS_NUM.SUBMITTED,
                managerID: CURRENT_USER_ACCOUNT_ID,
                isWaitingOnBankAccount: false,
            };

            const policy = createRandomPolicy(0);
            policy.type = CONST.POLICY.TYPE.CORPORATE;
            policy.approver = CURRENT_USER_EMAIL;
            policy.approvalMode = CONST.POLICY.APPROVAL_MODE.BASIC;
            policy.preventSelfApproval = false;

            await Onyx.merge(`${ONYXKEYS.COLLECTION.REPORT}${REPORT_ID}`, report);
            const transaction = {
                reportID: `${REPORT_ID}`,
                receipt: {
                    state: CONST.IOU.RECEIPT_STATE.SCANNING,
                },
            } as unknown as Transaction;

            expect(getReportPreviewAction(VIOLATIONS, false, report, policy, [transaction])).toBe(CONST.REPORT.REPORT_PREVIEW_ACTIONS.VIEW);
        });

        it('should return false for report with pending expenses', async () => {
            const report = {
                ...createRandomReport(REPORT_ID),
                type: CONST.REPORT.TYPE.EXPENSE,
                ownerAccountID: CURRENT_USER_ACCOUNT_ID,
                stateNum: CONST.REPORT.STATE_NUM.SUBMITTED,
                statusNum: CONST.REPORT.STATUS_NUM.SUBMITTED,
                managerID: CURRENT_USER_ACCOUNT_ID,
                isWaitingOnBankAccount: false,
            };

            const policy = createRandomPolicy(0);
            policy.type = CONST.POLICY.TYPE.CORPORATE;
            policy.approver = CURRENT_USER_EMAIL;
            policy.approvalMode = CONST.POLICY.APPROVAL_MODE.BASIC;
            policy.preventSelfApproval = false;

            await Onyx.merge(`${ONYXKEYS.COLLECTION.REPORT}${REPORT_ID}`, report);
            const transaction = {
                reportID: `${REPORT_ID}`,
                status: CONST.TRANSACTION.STATUS.PENDING,
                amount: 10,
                merchant: 'Merchant',
                date: '2025-01-01',
            } as unknown as Transaction;

            expect(getReportPreviewAction(VIOLATIONS, false, report, policy, [transaction])).toBe(CONST.REPORT.REPORT_PREVIEW_ACTIONS.VIEW);
        });
    });

    it("canApprove should return true for the current report manager regardless of whether they're in the current approval workflow", async () => {
        const report = {
            ...createRandomReport(REPORT_ID),
            type: CONST.REPORT.TYPE.EXPENSE,
            ownerAccountID: CURRENT_USER_ACCOUNT_ID,
            stateNum: CONST.REPORT.STATE_NUM.SUBMITTED,
            statusNum: CONST.REPORT.STATUS_NUM.SUBMITTED,
            managerID: CURRENT_USER_ACCOUNT_ID,
            isWaitingOnBankAccount: false,
        };

        const policy = createRandomPolicy(0);
        policy.type = CONST.POLICY.TYPE.CORPORATE;
        policy.approver = `another+${CURRENT_USER_EMAIL}`;
        policy.approvalMode = CONST.POLICY.APPROVAL_MODE.BASIC;
        policy.preventSelfApproval = false;

        await Onyx.merge(`${ONYXKEYS.COLLECTION.REPORT}${REPORT_ID}`, report);
        const transaction = {
            reportID: `${REPORT_ID}`,
        } as unknown as Transaction;

        const {result: isReportArchived} = renderHook(() => useReportIsArchived(report?.parentReportID));
        await waitForBatchedUpdatesWithAct();
        expect(getReportPreviewAction(VIOLATIONS, isReportArchived.current, report, policy, [transaction])).toBe(CONST.REPORT.REPORT_PREVIEW_ACTIONS.APPROVE);
    });

    it('canPay should return true for expense report with payments enabled', async () => {
        const report = {
            ...createRandomReport(REPORT_ID),
            type: CONST.REPORT.TYPE.EXPENSE,
            ownerAccountID: CURRENT_USER_ACCOUNT_ID,
            statusNum: CONST.REPORT.STATUS_NUM.CLOSED,
            total: -100,
            isWaitingOnBankAccount: false,
        };

        const policy = createRandomPolicy(0);
        policy.role = CONST.POLICY.ROLE.ADMIN;
        policy.type = CONST.POLICY.TYPE.CORPORATE;
        policy.reimbursementChoice = CONST.POLICY.REIMBURSEMENT_CHOICES.REIMBURSEMENT_YES;

        await Onyx.merge(`${ONYXKEYS.COLLECTION.REPORT}${REPORT_ID}`, report);
        const transaction = {
            reportID: `${REPORT_ID}`,
        } as unknown as Transaction;

        const {result: isReportArchived} = renderHook(() => useReportIsArchived(report?.parentReportID));
        await waitForBatchedUpdatesWithAct();
        expect(getReportPreviewAction(VIOLATIONS, isReportArchived.current, report, policy, [transaction])).toBe(CONST.REPORT.REPORT_PREVIEW_ACTIONS.PAY);
    });

    it('canPay should return true for submitted invoice', async () => {
        const report = {
            ...createRandomReport(REPORT_ID),
            type: CONST.REPORT.TYPE.INVOICE,
            ownerAccountID: CURRENT_USER_ACCOUNT_ID,
            statusNum: CONST.REPORT.STATUS_NUM.SUBMITTED,
            stateNum: CONST.REPORT.STATE_NUM.SUBMITTED,
            isWaitingOnBankAccount: false,
            total: 7,
        };

        const policy = createRandomPolicy(0);
        policy.role = CONST.POLICY.ROLE.ADMIN;
        policy.type = CONST.POLICY.TYPE.CORPORATE;
        policy.reimbursementChoice = CONST.POLICY.REIMBURSEMENT_CHOICES.REIMBURSEMENT_NO;

        const invoiceReceiverPolicy = createRandomPolicy(0);
        invoiceReceiverPolicy.role = CONST.POLICY.ROLE.ADMIN;

        await Onyx.merge(`${ONYXKEYS.COLLECTION.REPORT}${REPORT_ID}`, report);
        const transaction = {
            reportID: `${REPORT_ID}`,
        } as unknown as Transaction;

        const {result: isReportArchived} = renderHook(() => useReportIsArchived(report?.parentReportID));
        await waitForBatchedUpdatesWithAct();
        expect(getReportPreviewAction(VIOLATIONS, isReportArchived.current, report, policy, [transaction], invoiceReceiverPolicy)).toBe(CONST.REPORT.REPORT_PREVIEW_ACTIONS.PAY);
    });

    it('getReportPreviewAction should return VIEW action for zero value invoice', async () => {
        const PARENT_REPORT_ID = (REPORT_ID + 1).toString();
        const parentReport: Report = {
            ...createRandomReport(Number(PARENT_REPORT_ID)),
            type: CONST.REPORT.TYPE.INVOICE,
            invoiceReceiver: {
                type: CONST.REPORT.INVOICE_RECEIVER_TYPE.INDIVIDUAL,
                accountID: CURRENT_USER_ACCOUNT_ID,
            },
            policyID: '1',
        };

        const report: Report = {
            ...createRandomReport(REPORT_ID),
            type: CONST.REPORT.TYPE.INVOICE,
            parentReportID: PARENT_REPORT_ID,
            ownerAccountID: CURRENT_USER_ACCOUNT_ID + 1, // Different from current user
            statusNum: CONST.REPORT.STATUS_NUM.SUBMITTED,
            stateNum: CONST.REPORT.STATE_NUM.SUBMITTED,
            isWaitingOnBankAccount: false,
            total: 0,
            policyID: '1',
        };

        const policy = createRandomPolicy(0);
        policy.role = CONST.POLICY.ROLE.ADMIN;
        policy.type = CONST.POLICY.TYPE.CORPORATE;
        policy.reimbursementChoice = CONST.POLICY.REIMBURSEMENT_CHOICES.REIMBURSEMENT_NO;
        policy.id = '1';

        const invoiceReceiverPolicy = createRandomPolicy(0);
        invoiceReceiverPolicy.role = CONST.POLICY.ROLE.ADMIN;

        const transaction = {
            reportID: `${REPORT_ID}`,
        } as unknown as Transaction;

        await Onyx.merge(`${ONYXKEYS.COLLECTION.REPORT}${PARENT_REPORT_ID}`, parentReport);
        await Onyx.merge(`${ONYXKEYS.COLLECTION.REPORT}${REPORT_ID}`, report);

        const {result: isReportArchived} = renderHook(() => useReportIsArchived(report.parentReportID));
        await waitForBatchedUpdatesWithAct();
        expect(getReportPreviewAction(VIOLATIONS, isReportArchived.current, report, policy, [transaction], invoiceReceiverPolicy)).toBe(CONST.REPORT.REPORT_PREVIEW_ACTIONS.VIEW);
    });

    it('canPay should return false for archived invoice', async () => {
        const report = {
            ...createRandomReport(REPORT_ID),
            type: CONST.REPORT.TYPE.INVOICE,
            ownerAccountID: CURRENT_USER_ACCOUNT_ID,
            statusNum: CONST.REPORT.STATUS_NUM.SUBMITTED,
            stateNum: CONST.REPORT.STATE_NUM.SUBMITTED,
            isWaitingOnBankAccount: false,
            total: 7,
        };

        const policy = createRandomPolicy(0);
        policy.role = CONST.POLICY.ROLE.ADMIN;
        policy.type = CONST.POLICY.TYPE.CORPORATE;
        policy.reimbursementChoice = CONST.POLICY.REIMBURSEMENT_CHOICES.REIMBURSEMENT_NO;

        const invoiceReceiverPolicy = createRandomPolicy(0);
        invoiceReceiverPolicy.role = CONST.POLICY.ROLE.ADMIN;

        await Onyx.merge(`${ONYXKEYS.COLLECTION.REPORT}${REPORT_ID}`, report);

        // This is what indicates that a report is archived (see ReportUtils.isArchivedReport())
        await Onyx.set(`${ONYXKEYS.COLLECTION.REPORT_NAME_VALUE_PAIRS}${report.reportID}`, {
            private_isArchived: new Date().toString(),
        });
        const transaction = {
            reportID: `${REPORT_ID}`,
        } as unknown as Transaction;
        const {result: isReportArchived} = renderHook(() => useReportIsArchived(report?.parentReportID));
        await waitForBatchedUpdatesWithAct();
        expect(getReportPreviewAction(VIOLATIONS, isReportArchived.current, report, policy, [transaction], invoiceReceiverPolicy)).toBe(CONST.REPORT.REPORT_PREVIEW_ACTIONS.PAY);
    });

    it('getReportPreviewAction should return VIEW action for invoice when the chat report is archived', async () => {
        // Given the invoice data
        const {policy, convertedInvoiceChat: chatReport}: InvoiceTestData = InvoiceData;
        const report = {
            ...createRandomReport(REPORT_ID),
            type: CONST.REPORT.TYPE.INVOICE,
            ownerAccountID: CURRENT_USER_ACCOUNT_ID,
            statusNum: CONST.REPORT.STATUS_NUM.SUBMITTED,
            stateNum: CONST.REPORT.STATE_NUM.SUBMITTED,
            chatReportID: chatReport.chatReportID,
        };
        await Onyx.merge(`${ONYXKEYS.COLLECTION.REPORT}${REPORT_ID}`, report);

        // This is what indicates that a report is archived (see ReportUtils.isArchivedReport())
        await Onyx.set(`${ONYXKEYS.COLLECTION.REPORT_NAME_VALUE_PAIRS}${report.chatReportID}`, {
            private_isArchived: new Date().toString(),
        });
        const transaction = {
            reportID: `${REPORT_ID}`,
        } as unknown as Transaction;

        // Simulate how components determined if a chat report is archived by using this hook
        const {result: isChatReportArchived} = renderHook(() => useReportIsArchived(report?.chatReportID));
        await waitForBatchedUpdatesWithAct();
        // Then the getReportPreviewAction should return the View action
        expect(getReportPreviewAction(VIOLATIONS, isChatReportArchived.current, report, policy, [transaction], undefined)).toBe(CONST.REPORT.REPORT_PREVIEW_ACTIONS.VIEW);
    });

    it('canExport should return true for finished reports', async () => {
        const report = {
            ...createRandomReport(REPORT_ID),
            type: CONST.REPORT.TYPE.EXPENSE,
            ownerAccountID: CURRENT_USER_ACCOUNT_ID,
            statusNum: CONST.REPORT.STATUS_NUM.CLOSED,
            isWaitingOnBankAccount: false,
        };

        const policy = createRandomPolicy(0);
        policy.type = CONST.POLICY.TYPE.CORPORATE;
        policy.connections = {[CONST.POLICY.CONNECTIONS.NAME.NETSUITE]: {} as NetSuiteConnection} as Connections;
        policy.reimbursementChoice = CONST.POLICY.REIMBURSEMENT_CHOICES.REIMBURSEMENT_NO;
        await Onyx.merge(`${ONYXKEYS.COLLECTION.REPORT}${REPORT_ID}`, report);
        const transaction = {
            reportID: `${REPORT_ID}`,
        } as unknown as Transaction;

        const {result: isReportArchived} = renderHook(() => useReportIsArchived(report?.parentReportID));
        await waitForBatchedUpdatesWithAct();
        expect(getReportPreviewAction(VIOLATIONS, isReportArchived.current, report, policy, [transaction])).toBe(CONST.REPORT.REPORT_PREVIEW_ACTIONS.EXPORT_TO_ACCOUNTING);
    });

    it('canReview should return true for reports where there are violations, user is submitter or approver and Workflows are enabled', async () => {
        (ReportUtils.hasAnyViolations as jest.Mock).mockReturnValue(true);
        const report: Report = {
            ...createRandomReport(REPORT_ID),
            statusNum: 0,
            stateNum: 0,
            type: CONST.REPORT.TYPE.EXPENSE,
            ownerAccountID: CURRENT_USER_ACCOUNT_ID,
            isWaitingOnBankAccount: false,
        };

        const policy = createRandomPolicy(0);
        policy.areWorkflowsEnabled = true;
        policy.type = CONST.POLICY.TYPE.CORPORATE;

        await Onyx.merge(`${ONYXKEYS.COLLECTION.REPORT}${REPORT_ID}`, report);
        const REPORT_VIOLATION = {
            FIELD_REQUIRED: 'fieldRequired',
        } as unknown as ReportViolations;
        await Onyx.set(`${ONYXKEYS.COLLECTION.REPORT_VIOLATIONS}${REPORT_ID}`, REPORT_VIOLATION);

        await Onyx.set(`${ONYXKEYS.COLLECTION.TRANSACTION_VIOLATIONS}${TRANSACTION_ID}`, [
            {
                name: CONST.VIOLATIONS.OVER_LIMIT,
            } as TransactionViolation,
        ]);
        const violations: OnyxCollection<TransactionViolation[]> = {
            [`${ONYXKEYS.COLLECTION.TRANSACTION_VIOLATIONS}${TRANSACTION_ID}`]: [
                {
                    name: CONST.VIOLATIONS.OVER_LIMIT,
                    type: CONST.VIOLATION_TYPES.VIOLATION,
                } as TransactionViolation,
            ],
        };

        const transaction = {
            transactionID: `${TRANSACTION_ID}`,
            reportID: `${REPORT_ID}`,
        } as unknown as Transaction;

        const {result: isReportArchived} = renderHook(() => useReportIsArchived(report?.parentReportID));
<<<<<<< HEAD

        expect(getReportPreviewAction(violations, isReportArchived.current, report, policy, [transaction])).toBe(CONST.REPORT.REPORT_PREVIEW_ACTIONS.REVIEW);
=======
        await waitForBatchedUpdatesWithAct();
        expect(getReportPreviewAction(VIOLATIONS, isReportArchived.current, report, policy, [transaction])).toBe(CONST.REPORT.REPORT_PREVIEW_ACTIONS.REVIEW);
>>>>>>> 473eb32b
    });

    it('canReview should return true for reports with RTER violations regardless of workspace workflow configuration', async () => {
        (ReportUtils.hasAnyViolations as jest.Mock).mockReturnValue(true);
        const report: Report = {
            ...createRandomReport(REPORT_ID),
            statusNum: 0,
            stateNum: 0,
            type: CONST.REPORT.TYPE.EXPENSE,
            ownerAccountID: CURRENT_USER_ACCOUNT_ID,
            isWaitingOnBankAccount: false,
        };

        const policy = createRandomPolicy(0);
        policy.areWorkflowsEnabled = true;
        policy.type = CONST.POLICY.TYPE.CORPORATE;

        await Onyx.merge(`${ONYXKEYS.COLLECTION.REPORT}${REPORT_ID}`, report);
        const REPORT_VIOLATION = {
            FIELD_REQUIRED: 'fieldRequired',
        } as unknown as ReportViolations;
        await Onyx.set(`${ONYXKEYS.COLLECTION.REPORT_VIOLATIONS}${REPORT_ID}`, REPORT_VIOLATION);

        const violations: OnyxCollection<TransactionViolation[]> = {
            [`${ONYXKEYS.COLLECTION.TRANSACTION_VIOLATIONS}${TRANSACTION_ID}`]: [
                {
                    name: CONST.VIOLATIONS.RTER,
                    type: CONST.VIOLATION_TYPES.VIOLATION,
                    data: {
                        pendingPattern: true,
                        rterType: CONST.RTER_VIOLATION_TYPES.SEVEN_DAY_HOLD,
                    },
                } as TransactionViolation,
            ],
        };

        const transaction = {
            transactionID: `${TRANSACTION_ID}`,
            reportID: `${REPORT_ID}`,
        } as unknown as Transaction;

        expect(getReportPreviewAction(violations, false, report, policy, [transaction])).toBe(CONST.REPORT.REPORT_PREVIEW_ACTIONS.REVIEW);
    });

    it('canView should return true for reports in which we are waiting for user to add a bank account', async () => {
        const report = {
            ...createRandomReport(REPORT_ID),
            type: CONST.REPORT.TYPE.EXPENSE,
            ownerAccountID: CURRENT_USER_ACCOUNT_ID,
            statusNum: CONST.REPORT.STATUS_NUM.CLOSED,
            isWaitingOnBankAccount: true,
        };

        const policy = createRandomPolicy(0);
        policy.type = CONST.POLICY.TYPE.CORPORATE;
        policy.connections = {[CONST.POLICY.CONNECTIONS.NAME.NETSUITE]: {} as NetSuiteConnection} as Connections;
        policy.reimbursementChoice = CONST.POLICY.REIMBURSEMENT_CHOICES.REIMBURSEMENT_NO;
        await Onyx.merge(`${ONYXKEYS.COLLECTION.REPORT}${REPORT_ID}`, report);
        const transaction = {
            reportID: `${REPORT_ID}`,
        } as unknown as Transaction;

        const {result: isReportArchived} = renderHook(() => useReportIsArchived(report?.parentReportID));
        await waitForBatchedUpdatesWithAct();
        expect(getReportPreviewAction(VIOLATIONS, isReportArchived.current, report, policy, [transaction])).toBe(CONST.REPORT.REPORT_PREVIEW_ACTIONS.VIEW);
    });

    it('canReview should return false for submitters when RECEIPT_NOT_SMART_SCANNED violation exists but is hidden from submitter', async () => {
        (ReportUtils.hasAnyViolations as jest.Mock).mockReturnValue(true);
        const report: Report = {
            ...createRandomReport(REPORT_ID),
            statusNum: 0,
            stateNum: 0,
            type: CONST.REPORT.TYPE.EXPENSE,
            ownerAccountID: CURRENT_USER_ACCOUNT_ID,
            isWaitingOnBankAccount: false,
        };

        const policy = createRandomPolicy(0);
        policy.areWorkflowsEnabled = true;
        policy.type = CONST.POLICY.TYPE.CORPORATE;

        await Onyx.merge(`${ONYXKEYS.COLLECTION.REPORT}${REPORT_ID}`, report);

        // Create a RECEIPT_NOT_SMART_SCANNED violation that should be hidden from submitter
        const violations: OnyxCollection<TransactionViolation[]> = {
            [`${ONYXKEYS.COLLECTION.TRANSACTION_VIOLATIONS}${TRANSACTION_ID}`]: [
                {
                    name: CONST.VIOLATIONS.RECEIPT_NOT_SMART_SCANNED,
                    type: CONST.VIOLATION_TYPES.VIOLATION,
                } as TransactionViolation,
            ],
        };

        const transaction = {
            transactionID: `${TRANSACTION_ID}`,
            reportID: `${REPORT_ID}`,
        } as unknown as Transaction;

        const {result: isReportArchived} = renderHook(() => useReportIsArchived(report?.parentReportID));
        // Should return VIEW instead of REVIEW because the violation is hidden from submitter
        expect(getReportPreviewAction(violations, isReportArchived.current, report, policy, [transaction])).toBe(CONST.REPORT.REPORT_PREVIEW_ACTIONS.VIEW);
    });
});<|MERGE_RESOLUTION|>--- conflicted
+++ resolved
@@ -504,13 +504,8 @@
         } as unknown as Transaction;
 
         const {result: isReportArchived} = renderHook(() => useReportIsArchived(report?.parentReportID));
-<<<<<<< HEAD
-
+        await waitForBatchedUpdatesWithAct();
         expect(getReportPreviewAction(violations, isReportArchived.current, report, policy, [transaction])).toBe(CONST.REPORT.REPORT_PREVIEW_ACTIONS.REVIEW);
-=======
-        await waitForBatchedUpdatesWithAct();
-        expect(getReportPreviewAction(VIOLATIONS, isReportArchived.current, report, policy, [transaction])).toBe(CONST.REPORT.REPORT_PREVIEW_ACTIONS.REVIEW);
->>>>>>> 473eb32b
     });
 
     it('canReview should return true for reports with RTER violations regardless of workspace workflow configuration', async () => {
