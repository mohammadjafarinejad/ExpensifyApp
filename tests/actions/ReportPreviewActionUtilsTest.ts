--- conflicted
+++ resolved
@@ -167,11 +167,7 @@
         } as unknown as Transaction;
 
         const {result: isReportArchived} = renderHook(() => useReportIsArchived(report?.parentReportID));
-<<<<<<< HEAD
-        expect(getReportPreviewAction(VIOLATIONS, report, policy, undefined, isReportArchived.current, undefined, invoiceReceiverPolicy)).toBe(CONST.REPORT.REPORT_PREVIEW_ACTIONS.PAY);
-=======
-        expect(getReportPreviewAction(VIOLATIONS, report, policy, [transaction], isReportArchived.current)).toBe(CONST.REPORT.REPORT_PREVIEW_ACTIONS.PAY);
->>>>>>> 051e86d4
+        expect(getReportPreviewAction(VIOLATIONS, report, policy, [transaction], isReportArchived.current, undefined, invoiceReceiverPolicy)).toBe(CONST.REPORT.REPORT_PREVIEW_ACTIONS.PAY);
     });
 
     it('canPay should return false for archived invoice', async () => {
@@ -197,17 +193,11 @@
         await Onyx.set(`${ONYXKEYS.COLLECTION.REPORT_NAME_VALUE_PAIRS}${report.reportID}`, {
             private_isArchived: new Date().toString(),
         });
-<<<<<<< HEAD
-        const {result: isReportArchived} = renderHook(() => useReportIsArchived(report?.parentReportID));
-        expect(getReportPreviewAction(VIOLATIONS, report, policy, undefined, isReportArchived.current, undefined, invoiceReceiverPolicy)).toBe(CONST.REPORT.REPORT_PREVIEW_ACTIONS.PAY);
-=======
-        const transaction = {
-            reportID: `${REPORT_ID}`,
-        } as unknown as Transaction;
-
-        const {result: isReportArchived} = renderHook(() => useReportIsArchived(report?.parentReportID));
-        expect(getReportPreviewAction(VIOLATIONS, report, policy, [transaction], isReportArchived.current)).toBe(CONST.REPORT.REPORT_PREVIEW_ACTIONS.PAY);
->>>>>>> 051e86d4
+        const transaction = {
+            reportID: `${REPORT_ID}`,
+        } as unknown as Transaction;
+        const {result: isReportArchived} = renderHook(() => useReportIsArchived(report?.parentReportID));
+        expect(getReportPreviewAction(VIOLATIONS, report, policy, [transaction], isReportArchived.current, undefined, invoiceReceiverPolicy)).toBe(CONST.REPORT.REPORT_PREVIEW_ACTIONS.PAY);
     });
 
     it('canExport should return true for finished reports', async () => {
