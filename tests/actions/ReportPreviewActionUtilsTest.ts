import {renderHook} from '@testing-library/react-native';
import type {OnyxCollection} from 'react-native-onyx';
import Onyx from 'react-native-onyx';
import useReportIsArchived from '@hooks/useReportIsArchived';
// eslint-disable-next-line no-restricted-syntax
import type * as PolicyUtils from '@libs/PolicyUtils';
import {getReportPreviewAction} from '@libs/ReportPreviewActionUtils';
// eslint-disable-next-line no-restricted-syntax
import * as ReportUtils from '@libs/ReportUtils';
import CONST from '@src/CONST';
import ONYXKEYS from '@src/ONYXKEYS';
import type {Report, ReportViolations, Transaction, TransactionViolation} from '@src/types/onyx';
import type {Connections, NetSuiteConnection} from '@src/types/onyx/Policy';
import * as InvoiceData from '../data/Invoice';
import type {InvoiceTestData} from '../data/Invoice';
import createRandomPolicy from '../utils/collections/policies';
import {createRandomReport} from '../utils/collections/reports';

const CURRENT_USER_ACCOUNT_ID = 1;
const CURRENT_USER_EMAIL = 'tester@mail.com';

const SESSION = {
    email: CURRENT_USER_EMAIL,
    accountID: CURRENT_USER_ACCOUNT_ID,
};

const PERSONAL_DETAILS = {
    accountID: CURRENT_USER_ACCOUNT_ID,
    login: CURRENT_USER_EMAIL,
};

const REPORT_ID = 1;
const TRANSACTION_ID = 1;
const VIOLATIONS: OnyxCollection<TransactionViolation[]> = {};

jest.mock('@libs/ReportUtils', () => ({
    ...jest.requireActual<typeof ReportUtils>('@libs/ReportUtils'),
    hasViolations: jest.fn().mockReturnValue(false),
    getReportTransactions: jest.fn().mockReturnValue(['mockValue']),
}));
jest.mock('@libs/PolicyUtils', () => ({
    ...jest.requireActual<typeof PolicyUtils>('@libs/PolicyUtils'),
    isPreferredExporter: jest.fn().mockReturnValue(true),
    hasAccountingConnections: jest.fn().mockReturnValue(true),
}));

describe('getReportPreviewAction', () => {
    beforeAll(() => {
        Onyx.init({
            keys: ONYXKEYS,
        });
    });

    beforeEach(async () => {
        Onyx.clear();
        await Onyx.merge(ONYXKEYS.SESSION, SESSION);
        await Onyx.set(ONYXKEYS.PERSONAL_DETAILS_LIST, {[CURRENT_USER_ACCOUNT_ID]: PERSONAL_DETAILS});
    });

    it('getReportPreviewAction should return ADD_EXPENSE action for report preview with no transactions', async () => {
        const report = {
            reportID: REPORT_ID,
            type: CONST.REPORT.TYPE.EXPENSE,
            ownerAccountID: CURRENT_USER_ACCOUNT_ID,
            stateNum: CONST.REPORT.STATE_NUM.OPEN,
            statusNum: CONST.REPORT.STATUS_NUM.OPEN,
            isWaitingOnBankAccount: false,
        } as unknown as Report;
        await Onyx.merge(`${ONYXKEYS.COLLECTION.REPORT}${REPORT_ID}`, report);

        expect(getReportPreviewAction(VIOLATIONS, false, report, undefined, [])).toBe(CONST.REPORT.REPORT_PREVIEW_ACTIONS.ADD_EXPENSE);
    });

    it('canSubmit should return true for expense preview report with manual submit', async () => {
        const report: Report = {
            ...createRandomReport(REPORT_ID),
            type: CONST.REPORT.TYPE.EXPENSE,
            ownerAccountID: CURRENT_USER_ACCOUNT_ID,
            stateNum: CONST.REPORT.STATE_NUM.OPEN,
            statusNum: CONST.REPORT.STATUS_NUM.OPEN,
            isWaitingOnBankAccount: false,
        };

        const policy = createRandomPolicy(0);
        policy.autoReportingFrequency = CONST.POLICY.AUTO_REPORTING_FREQUENCIES.IMMEDIATE;
        policy.type = CONST.POLICY.TYPE.CORPORATE;
        if (policy.harvesting) {
            policy.harvesting.enabled = false;
        }
        await Onyx.merge(`${ONYXKEYS.COLLECTION.REPORT}${REPORT_ID}`, report);
        const transaction = {
            reportID: `${REPORT_ID}`,
        } as unknown as Transaction;

        // Simulate how components use a hook to pass the isReportArchived parameter
        const {result: isReportArchived} = renderHook(() => useReportIsArchived(report?.parentReportID));
        expect(getReportPreviewAction(VIOLATIONS, isReportArchived.current, report, policy, [transaction])).toBe(CONST.REPORT.REPORT_PREVIEW_ACTIONS.SUBMIT);
    });

    it('canSubmit should return false for expense preview report with only pending transactions', async () => {
        const report: Report = {
            ...createRandomReport(REPORT_ID),
            type: CONST.REPORT.TYPE.EXPENSE,
            ownerAccountID: CURRENT_USER_ACCOUNT_ID,
            stateNum: CONST.REPORT.STATE_NUM.OPEN,
            statusNum: CONST.REPORT.STATUS_NUM.OPEN,
            isWaitingOnBankAccount: false,
        };

        const policy = createRandomPolicy(0);
        policy.autoReportingFrequency = CONST.POLICY.AUTO_REPORTING_FREQUENCIES.IMMEDIATE;
        policy.type = CONST.POLICY.TYPE.CORPORATE;
        if (policy.harvesting) {
            policy.harvesting.enabled = false;
        }
        await Onyx.merge(`${ONYXKEYS.COLLECTION.REPORT}${REPORT_ID}`, report);
        const transaction = {
            reportID: `${REPORT_ID}`,
            status: CONST.TRANSACTION.STATUS.PENDING,
            amount: 10,
            merchant: 'Merchant',
            date: '2025-01-01',
        } as unknown as Transaction;

        // Simulate how components use a hook to pass the isReportArchived parameter
        const {result: isReportArchived} = renderHook(() => useReportIsArchived(report?.parentReportID));
        expect(getReportPreviewAction(VIOLATIONS, isReportArchived.current, report, policy, [transaction])).toBe(CONST.REPORT.REPORT_PREVIEW_ACTIONS.VIEW);
    });

    describe('canApprove', () => {
        it('should return true for report being processed', async () => {
            const report = {
                ...createRandomReport(REPORT_ID),
                type: CONST.REPORT.TYPE.EXPENSE,
                ownerAccountID: CURRENT_USER_ACCOUNT_ID,
                stateNum: CONST.REPORT.STATE_NUM.SUBMITTED,
                statusNum: CONST.REPORT.STATUS_NUM.SUBMITTED,
                managerID: CURRENT_USER_ACCOUNT_ID,
                isWaitingOnBankAccount: false,
            };

            const policy = createRandomPolicy(0);
            policy.type = CONST.POLICY.TYPE.CORPORATE;
            policy.approver = CURRENT_USER_EMAIL;
            policy.approvalMode = CONST.POLICY.APPROVAL_MODE.BASIC;
            policy.preventSelfApproval = false;

            await Onyx.merge(`${ONYXKEYS.COLLECTION.REPORT}${REPORT_ID}`, report);
            const transaction = {
                reportID: `${REPORT_ID}`,
            } as unknown as Transaction;

            const {result: isReportArchived} = renderHook(() => useReportIsArchived(report?.parentReportID));
            expect(getReportPreviewAction(VIOLATIONS, isReportArchived.current, report, policy, [transaction])).toBe(CONST.REPORT.REPORT_PREVIEW_ACTIONS.APPROVE);
        });

        it('should return false for report with scanning expenses', async () => {
            const report = {
                ...createRandomReport(REPORT_ID),
                type: CONST.REPORT.TYPE.EXPENSE,
                ownerAccountID: CURRENT_USER_ACCOUNT_ID,
                stateNum: CONST.REPORT.STATE_NUM.SUBMITTED,
                statusNum: CONST.REPORT.STATUS_NUM.SUBMITTED,
                managerID: CURRENT_USER_ACCOUNT_ID,
                isWaitingOnBankAccount: false,
            };

            const policy = createRandomPolicy(0);
            policy.type = CONST.POLICY.TYPE.CORPORATE;
            policy.approver = CURRENT_USER_EMAIL;
            policy.approvalMode = CONST.POLICY.APPROVAL_MODE.BASIC;
            policy.preventSelfApproval = false;

            await Onyx.merge(`${ONYXKEYS.COLLECTION.REPORT}${REPORT_ID}`, report);
            const transaction = {
                reportID: `${REPORT_ID}`,
                receipt: {
                    state: CONST.IOU.RECEIPT_STATE.SCANNING,
                },
            } as unknown as Transaction;

            expect(getReportPreviewAction(VIOLATIONS, false, report, policy, [transaction])).toBe(CONST.REPORT.REPORT_PREVIEW_ACTIONS.VIEW);
        });

        it('should return false for report with pending expenses', async () => {
            const report = {
                ...createRandomReport(REPORT_ID),
                type: CONST.REPORT.TYPE.EXPENSE,
                ownerAccountID: CURRENT_USER_ACCOUNT_ID,
                stateNum: CONST.REPORT.STATE_NUM.SUBMITTED,
                statusNum: CONST.REPORT.STATUS_NUM.SUBMITTED,
                managerID: CURRENT_USER_ACCOUNT_ID,
                isWaitingOnBankAccount: false,
            };

            const policy = createRandomPolicy(0);
            policy.type = CONST.POLICY.TYPE.CORPORATE;
            policy.approver = CURRENT_USER_EMAIL;
            policy.approvalMode = CONST.POLICY.APPROVAL_MODE.BASIC;
            policy.preventSelfApproval = false;

            await Onyx.merge(`${ONYXKEYS.COLLECTION.REPORT}${REPORT_ID}`, report);
            const transaction = {
                reportID: `${REPORT_ID}`,
                status: CONST.TRANSACTION.STATUS.PENDING,
                amount: 10,
                merchant: 'Merchant',
                date: '2025-01-01',
            } as unknown as Transaction;

            expect(getReportPreviewAction(VIOLATIONS, false, report, policy, [transaction])).toBe(CONST.REPORT.REPORT_PREVIEW_ACTIONS.VIEW);
        });
    });

    it("canApprove should return true for the current report manager regardless of whether they're in the current approval workflow", async () => {
        const report = {
            ...createRandomReport(REPORT_ID),
            type: CONST.REPORT.TYPE.EXPENSE,
            ownerAccountID: CURRENT_USER_ACCOUNT_ID,
            stateNum: CONST.REPORT.STATE_NUM.SUBMITTED,
            statusNum: CONST.REPORT.STATUS_NUM.SUBMITTED,
            managerID: CURRENT_USER_ACCOUNT_ID,
            isWaitingOnBankAccount: false,
        };

        const policy = createRandomPolicy(0);
        policy.type = CONST.POLICY.TYPE.CORPORATE;
        policy.approver = `another+${CURRENT_USER_EMAIL}`;
        policy.approvalMode = CONST.POLICY.APPROVAL_MODE.BASIC;
        policy.preventSelfApproval = false;

        await Onyx.merge(`${ONYXKEYS.COLLECTION.REPORT}${REPORT_ID}`, report);
        const transaction = {
            reportID: `${REPORT_ID}`,
        } as unknown as Transaction;

        const {result: isReportArchived} = renderHook(() => useReportIsArchived(report?.parentReportID));
        expect(getReportPreviewAction(VIOLATIONS, isReportArchived.current, report, policy, [transaction])).toBe(CONST.REPORT.REPORT_PREVIEW_ACTIONS.APPROVE);
    });

    it('canPay should return true for expense report with payments enabled', async () => {
        const report = {
            ...createRandomReport(REPORT_ID),
            type: CONST.REPORT.TYPE.EXPENSE,
            ownerAccountID: CURRENT_USER_ACCOUNT_ID,
            statusNum: CONST.REPORT.STATUS_NUM.CLOSED,
            total: -100,
            isWaitingOnBankAccount: false,
        };

        const policy = createRandomPolicy(0);
        policy.role = CONST.POLICY.ROLE.ADMIN;
        policy.type = CONST.POLICY.TYPE.CORPORATE;
        policy.reimbursementChoice = CONST.POLICY.REIMBURSEMENT_CHOICES.REIMBURSEMENT_YES;

        await Onyx.merge(`${ONYXKEYS.COLLECTION.REPORT}${REPORT_ID}`, report);
        const transaction = {
            reportID: `${REPORT_ID}`,
        } as unknown as Transaction;

        const {result: isReportArchived} = renderHook(() => useReportIsArchived(report?.parentReportID));
        expect(getReportPreviewAction(VIOLATIONS, isReportArchived.current, report, policy, [transaction])).toBe(CONST.REPORT.REPORT_PREVIEW_ACTIONS.PAY);
    });

    it('canPay should return true for submitted invoice', async () => {
        const report = {
            ...createRandomReport(REPORT_ID),
            type: CONST.REPORT.TYPE.INVOICE,
            ownerAccountID: CURRENT_USER_ACCOUNT_ID,
            statusNum: CONST.REPORT.STATUS_NUM.SUBMITTED,
            stateNum: CONST.REPORT.STATE_NUM.SUBMITTED,
            isWaitingOnBankAccount: false,
            total: 7,
        };

        const policy = createRandomPolicy(0);
        policy.role = CONST.POLICY.ROLE.ADMIN;
        policy.type = CONST.POLICY.TYPE.CORPORATE;
        policy.reimbursementChoice = CONST.POLICY.REIMBURSEMENT_CHOICES.REIMBURSEMENT_NO;

        const invoiceReceiverPolicy = createRandomPolicy(0);
        invoiceReceiverPolicy.role = CONST.POLICY.ROLE.ADMIN;

        await Onyx.merge(`${ONYXKEYS.COLLECTION.REPORT}${REPORT_ID}`, report);
        const transaction = {
            reportID: `${REPORT_ID}`,
        } as unknown as Transaction;

        const {result: isReportArchived} = renderHook(() => useReportIsArchived(report?.parentReportID));
<<<<<<< HEAD
        expect(getReportPreviewAction(VIOLATIONS, report, policy, [transaction], isReportArchived.current, invoiceReceiverPolicy)).toBe(CONST.REPORT.REPORT_PREVIEW_ACTIONS.PAY);
=======
        expect(getReportPreviewAction(VIOLATIONS, isReportArchived.current, report, policy, [transaction], undefined, invoiceReceiverPolicy)).toBe(CONST.REPORT.REPORT_PREVIEW_ACTIONS.PAY);
>>>>>>> 62015852
    });

    it('getReportPreviewAction should return VIEW action for zero value invoice', async () => {
        const PARENT_REPORT_ID = (REPORT_ID + 1).toString();
        const parentReport: Report = {
            ...createRandomReport(Number(PARENT_REPORT_ID)),
            type: CONST.REPORT.TYPE.INVOICE,
            invoiceReceiver: {
                type: CONST.REPORT.INVOICE_RECEIVER_TYPE.INDIVIDUAL,
                accountID: CURRENT_USER_ACCOUNT_ID,
            },
            policyID: '1',
        };

        const report: Report = {
            ...createRandomReport(REPORT_ID),
            type: CONST.REPORT.TYPE.INVOICE,
            parentReportID: PARENT_REPORT_ID,
            ownerAccountID: CURRENT_USER_ACCOUNT_ID + 1, // Different from current user
            statusNum: CONST.REPORT.STATUS_NUM.SUBMITTED,
            stateNum: CONST.REPORT.STATE_NUM.SUBMITTED,
            isWaitingOnBankAccount: false,
            total: 0,
            policyID: '1',
        };

        const policy = createRandomPolicy(0);
        policy.role = CONST.POLICY.ROLE.ADMIN;
        policy.type = CONST.POLICY.TYPE.CORPORATE;
        policy.reimbursementChoice = CONST.POLICY.REIMBURSEMENT_CHOICES.REIMBURSEMENT_NO;
        policy.id = '1';

        const invoiceReceiverPolicy = createRandomPolicy(0);
        invoiceReceiverPolicy.role = CONST.POLICY.ROLE.ADMIN;

        const transaction = {
            reportID: `${REPORT_ID}`,
        } as unknown as Transaction;

        await Onyx.merge(`${ONYXKEYS.COLLECTION.REPORT}${PARENT_REPORT_ID}`, parentReport);
        await Onyx.merge(`${ONYXKEYS.COLLECTION.REPORT}${REPORT_ID}`, report);

        const {result: isReportArchived} = renderHook(() => useReportIsArchived(report.parentReportID));

<<<<<<< HEAD
        expect(getReportPreviewAction(VIOLATIONS, report, policy, [transaction], isReportArchived.current, invoiceReceiverPolicy)).toBe(CONST.REPORT.REPORT_PREVIEW_ACTIONS.VIEW);
=======
        expect(getReportPreviewAction(VIOLATIONS, isReportArchived.current, report, policy, [transaction], undefined, invoiceReceiverPolicy)).toBe(CONST.REPORT.REPORT_PREVIEW_ACTIONS.VIEW);
>>>>>>> 62015852
    });

    it('canPay should return false for archived invoice', async () => {
        const report = {
            ...createRandomReport(REPORT_ID),
            type: CONST.REPORT.TYPE.INVOICE,
            ownerAccountID: CURRENT_USER_ACCOUNT_ID,
            statusNum: CONST.REPORT.STATUS_NUM.SUBMITTED,
            stateNum: CONST.REPORT.STATE_NUM.SUBMITTED,
            isWaitingOnBankAccount: false,
            total: 7,
        };

        const policy = createRandomPolicy(0);
        policy.role = CONST.POLICY.ROLE.ADMIN;
        policy.type = CONST.POLICY.TYPE.CORPORATE;
        policy.reimbursementChoice = CONST.POLICY.REIMBURSEMENT_CHOICES.REIMBURSEMENT_NO;

        const invoiceReceiverPolicy = createRandomPolicy(0);
        invoiceReceiverPolicy.role = CONST.POLICY.ROLE.ADMIN;

        await Onyx.merge(`${ONYXKEYS.COLLECTION.REPORT}${REPORT_ID}`, report);

        // This is what indicates that a report is archived (see ReportUtils.isArchivedReport())
        await Onyx.set(`${ONYXKEYS.COLLECTION.REPORT_NAME_VALUE_PAIRS}${report.reportID}`, {
            private_isArchived: new Date().toString(),
        });
        const transaction = {
            reportID: `${REPORT_ID}`,
        } as unknown as Transaction;
        const {result: isReportArchived} = renderHook(() => useReportIsArchived(report?.parentReportID));
<<<<<<< HEAD
        expect(getReportPreviewAction(VIOLATIONS, report, policy, [transaction], isReportArchived.current, invoiceReceiverPolicy)).toBe(CONST.REPORT.REPORT_PREVIEW_ACTIONS.PAY);
=======
        expect(getReportPreviewAction(VIOLATIONS, isReportArchived.current, report, policy, [transaction], undefined, invoiceReceiverPolicy)).toBe(CONST.REPORT.REPORT_PREVIEW_ACTIONS.PAY);
>>>>>>> 62015852
    });

    it('getReportPreviewAction should return VIEW action for invoice when the chat report is archived', async () => {
        // Given the invoice data
        const {policy, convertedInvoiceChat: chatReport}: InvoiceTestData = InvoiceData;
        const report = {
            ...createRandomReport(REPORT_ID),
            type: CONST.REPORT.TYPE.INVOICE,
            ownerAccountID: CURRENT_USER_ACCOUNT_ID,
            statusNum: CONST.REPORT.STATUS_NUM.SUBMITTED,
            stateNum: CONST.REPORT.STATE_NUM.SUBMITTED,
            chatReportID: chatReport.chatReportID,
        };
        await Onyx.merge(`${ONYXKEYS.COLLECTION.REPORT}${REPORT_ID}`, report);

        // This is what indicates that a report is archived (see ReportUtils.isArchivedReport())
        await Onyx.set(`${ONYXKEYS.COLLECTION.REPORT_NAME_VALUE_PAIRS}${report.chatReportID}`, {
            private_isArchived: new Date().toString(),
        });
        const transaction = {
            reportID: `${REPORT_ID}`,
        } as unknown as Transaction;

        // Simulate how components determined if a chat report is archived by using this hook
        const {result: isChatReportArchived} = renderHook(() => useReportIsArchived(report?.chatReportID));

        // Then the getReportPreviewAction should return the View action
        expect(getReportPreviewAction(VIOLATIONS, isChatReportArchived.current, report, policy, [transaction], undefined)).toBe(CONST.REPORT.REPORT_PREVIEW_ACTIONS.VIEW);
    });

    it('canExport should return true for finished reports', async () => {
        const report = {
            ...createRandomReport(REPORT_ID),
            type: CONST.REPORT.TYPE.EXPENSE,
            ownerAccountID: CURRENT_USER_ACCOUNT_ID,
            statusNum: CONST.REPORT.STATUS_NUM.CLOSED,
            isWaitingOnBankAccount: false,
        };

        const policy = createRandomPolicy(0);
        policy.type = CONST.POLICY.TYPE.CORPORATE;
        policy.connections = {[CONST.POLICY.CONNECTIONS.NAME.NETSUITE]: {} as NetSuiteConnection} as Connections;
        policy.reimbursementChoice = CONST.POLICY.REIMBURSEMENT_CHOICES.REIMBURSEMENT_NO;
        await Onyx.merge(`${ONYXKEYS.COLLECTION.REPORT}${REPORT_ID}`, report);
        const transaction = {
            reportID: `${REPORT_ID}`,
        } as unknown as Transaction;

        const {result: isReportArchived} = renderHook(() => useReportIsArchived(report?.parentReportID));
        expect(getReportPreviewAction(VIOLATIONS, isReportArchived.current, report, policy, [transaction])).toBe(CONST.REPORT.REPORT_PREVIEW_ACTIONS.EXPORT_TO_ACCOUNTING);
    });

    it('canReview should return true for reports where there are violations, user is submitter or approver and Workflows are enabled', async () => {
        (ReportUtils.hasViolations as jest.Mock).mockReturnValue(true);
        const report: Report = {
            ...createRandomReport(REPORT_ID),
            statusNum: 0,
            stateNum: 0,
            type: CONST.REPORT.TYPE.EXPENSE,
            ownerAccountID: CURRENT_USER_ACCOUNT_ID,
            isWaitingOnBankAccount: false,
        };

        const policy = createRandomPolicy(0);
        policy.areWorkflowsEnabled = true;
        policy.type = CONST.POLICY.TYPE.CORPORATE;

        await Onyx.merge(`${ONYXKEYS.COLLECTION.REPORT}${REPORT_ID}`, report);
        const REPORT_VIOLATION = {
            FIELD_REQUIRED: 'fieldRequired',
        } as unknown as ReportViolations;
        await Onyx.set(`${ONYXKEYS.COLLECTION.REPORT_VIOLATIONS}${REPORT_ID}`, REPORT_VIOLATION);

        await Onyx.set(`${ONYXKEYS.COLLECTION.TRANSACTION_VIOLATIONS}${TRANSACTION_ID}`, [
            {
                name: CONST.VIOLATIONS.OVER_LIMIT,
            } as TransactionViolation,
        ]);
        const transaction = {
            reportID: `${REPORT_ID}`,
        } as unknown as Transaction;

        const {result: isReportArchived} = renderHook(() => useReportIsArchived(report?.parentReportID));
        expect(getReportPreviewAction(VIOLATIONS, isReportArchived.current, report, policy, [transaction])).toBe(CONST.REPORT.REPORT_PREVIEW_ACTIONS.REVIEW);
    });

    it('canReview should return true for reports with RTER violations regardless of workspace workflow configuration', async () => {
        (ReportUtils.hasViolations as jest.Mock).mockReturnValue(true);
        const report: Report = {
            ...createRandomReport(REPORT_ID),
            statusNum: 0,
            stateNum: 0,
            type: CONST.REPORT.TYPE.EXPENSE,
            ownerAccountID: CURRENT_USER_ACCOUNT_ID,
            isWaitingOnBankAccount: false,
        };

        const policy = createRandomPolicy(0);
        policy.areWorkflowsEnabled = true;
        policy.type = CONST.POLICY.TYPE.CORPORATE;

        await Onyx.merge(`${ONYXKEYS.COLLECTION.REPORT}${REPORT_ID}`, report);
        const REPORT_VIOLATION = {
            FIELD_REQUIRED: 'fieldRequired',
        } as unknown as ReportViolations;
        await Onyx.set(`${ONYXKEYS.COLLECTION.REPORT_VIOLATIONS}${REPORT_ID}`, REPORT_VIOLATION);

        await Onyx.set(`${ONYXKEYS.COLLECTION.TRANSACTION_VIOLATIONS}${TRANSACTION_ID}`, [
            {
                name: CONST.VIOLATIONS.RTER,
                data: {
                    pendingPattern: true,
                    rterType: CONST.RTER_VIOLATION_TYPES.SEVEN_DAY_HOLD,
                },
            } as TransactionViolation,
        ]);
        const transaction = {
            reportID: `${REPORT_ID}`,
        } as unknown as Transaction;

        expect(getReportPreviewAction(VIOLATIONS, false, report, policy, [transaction])).toBe(CONST.REPORT.REPORT_PREVIEW_ACTIONS.REVIEW);
    });

    it('canView should return true for reports in which we are waiting for user to add a bank account', async () => {
        const report = {
            ...createRandomReport(REPORT_ID),
            type: CONST.REPORT.TYPE.EXPENSE,
            ownerAccountID: CURRENT_USER_ACCOUNT_ID,
            statusNum: CONST.REPORT.STATUS_NUM.CLOSED,
            isWaitingOnBankAccount: true,
        };

        const policy = createRandomPolicy(0);
        policy.type = CONST.POLICY.TYPE.CORPORATE;
        policy.connections = {[CONST.POLICY.CONNECTIONS.NAME.NETSUITE]: {} as NetSuiteConnection} as Connections;
        policy.reimbursementChoice = CONST.POLICY.REIMBURSEMENT_CHOICES.REIMBURSEMENT_NO;
        await Onyx.merge(`${ONYXKEYS.COLLECTION.REPORT}${REPORT_ID}`, report);
        const transaction = {
            reportID: `${REPORT_ID}`,
        } as unknown as Transaction;

        const {result: isReportArchived} = renderHook(() => useReportIsArchived(report?.parentReportID));
        expect(getReportPreviewAction(VIOLATIONS, isReportArchived.current, report, policy, [transaction])).toBe(CONST.REPORT.REPORT_PREVIEW_ACTIONS.VIEW);
    });
});<|MERGE_RESOLUTION|>--- conflicted
+++ resolved
@@ -287,11 +287,7 @@
         } as unknown as Transaction;
 
         const {result: isReportArchived} = renderHook(() => useReportIsArchived(report?.parentReportID));
-<<<<<<< HEAD
-        expect(getReportPreviewAction(VIOLATIONS, report, policy, [transaction], isReportArchived.current, invoiceReceiverPolicy)).toBe(CONST.REPORT.REPORT_PREVIEW_ACTIONS.PAY);
-=======
-        expect(getReportPreviewAction(VIOLATIONS, isReportArchived.current, report, policy, [transaction], undefined, invoiceReceiverPolicy)).toBe(CONST.REPORT.REPORT_PREVIEW_ACTIONS.PAY);
->>>>>>> 62015852
+        expect(getReportPreviewAction(VIOLATIONS, isReportArchived.current, report, policy, [transaction], invoiceReceiverPolicy)).toBe(CONST.REPORT.REPORT_PREVIEW_ACTIONS.PAY);
     });
 
     it('getReportPreviewAction should return VIEW action for zero value invoice', async () => {
@@ -336,11 +332,7 @@
 
         const {result: isReportArchived} = renderHook(() => useReportIsArchived(report.parentReportID));
 
-<<<<<<< HEAD
-        expect(getReportPreviewAction(VIOLATIONS, report, policy, [transaction], isReportArchived.current, invoiceReceiverPolicy)).toBe(CONST.REPORT.REPORT_PREVIEW_ACTIONS.VIEW);
-=======
-        expect(getReportPreviewAction(VIOLATIONS, isReportArchived.current, report, policy, [transaction], undefined, invoiceReceiverPolicy)).toBe(CONST.REPORT.REPORT_PREVIEW_ACTIONS.VIEW);
->>>>>>> 62015852
+        expect(getReportPreviewAction(VIOLATIONS, isReportArchived.current, report, policy, [transaction], invoiceReceiverPolicy)).toBe(CONST.REPORT.REPORT_PREVIEW_ACTIONS.VIEW);
     });
 
     it('canPay should return false for archived invoice', async () => {
@@ -372,11 +364,7 @@
             reportID: `${REPORT_ID}`,
         } as unknown as Transaction;
         const {result: isReportArchived} = renderHook(() => useReportIsArchived(report?.parentReportID));
-<<<<<<< HEAD
-        expect(getReportPreviewAction(VIOLATIONS, report, policy, [transaction], isReportArchived.current, invoiceReceiverPolicy)).toBe(CONST.REPORT.REPORT_PREVIEW_ACTIONS.PAY);
-=======
-        expect(getReportPreviewAction(VIOLATIONS, isReportArchived.current, report, policy, [transaction], undefined, invoiceReceiverPolicy)).toBe(CONST.REPORT.REPORT_PREVIEW_ACTIONS.PAY);
->>>>>>> 62015852
+        expect(getReportPreviewAction(VIOLATIONS, isReportArchived.current, report, policy, [transaction], invoiceReceiverPolicy)).toBe(CONST.REPORT.REPORT_PREVIEW_ACTIONS.PAY);
     });
 
     it('getReportPreviewAction should return VIEW action for invoice when the chat report is archived', async () => {
