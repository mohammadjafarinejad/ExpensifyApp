import _ from 'underscore';
import Onyx from 'react-native-onyx';
import lodashGet from 'lodash/get';
import {
    beforeEach, beforeAll, afterEach, jest, describe, it, expect,
} from '@jest/globals';
import ONYXKEYS from '../../src/ONYXKEYS';
import * as Pusher from '../../src/libs/Pusher/pusher';
import PusherConnectionManager from '../../src/libs/PusherConnectionManager';
import CONFIG from '../../src/CONFIG';
import CONST from '../../src/CONST';
import * as Report from '../../src/libs/actions/Report';
import waitForPromisesToResolve from '../utils/waitForPromisesToResolve';
import * as TestHelper from '../utils/TestHelper';
import Log from '../../src/libs/Log';
import * as PersistedRequests from '../../src/libs/actions/PersistedRequests';
import * as User from '../../src/libs/actions/User';

describe('actions/Report', () => {
    beforeAll(() => {
        // When using the Pusher mock the act of calling Pusher.isSubscribed will create a
        // channel already in a subscribed state. These methods are normally used to prevent
        // duplicated subscriptions, but we don't need them for this test so forcing them to
        // return false will make the testing less complex.
        Pusher.isSubscribed = jest.fn().mockReturnValue(false);
        Pusher.isAlreadySubscribing = jest.fn().mockReturnValue(false);

        // Connect to Pusher
        PusherConnectionManager.init();
        Pusher.init({
            appKey: CONFIG.PUSHER.APP_KEY,
            cluster: CONFIG.PUSHER.CLUSTER,
            authEndpoint: `${CONFIG.EXPENSIFY.URL_API_ROOT}api?command=Push_Authenticate`,
        });

        Onyx.init({
            keys: ONYXKEYS,
            registerStorageEventListener: () => {},
        });
    });

    beforeEach(() => Onyx.clear().then(waitForPromisesToResolve));

    afterEach(() => {
        // Unsubscribe from account channel after each test since we subscribe in the function
        // subscribeToUserEvents and we don't want duplicate event subscriptions.
        Pusher.unsubscribe(`${CONST.PUSHER.PRIVATE_USER_CHANNEL_PREFIX}1${CONFIG.PUSHER.SUFFIX}`);
    });

    it('should store a new report action in Onyx when reportComment event is handled via Pusher', () => {
        global.fetch = TestHelper.getGlobalFetchMock();

        const TEST_USER_ACCOUNT_ID = 1;
        const TEST_USER_LOGIN = 'test@test.com';
        const REPORT_ID = 1;
        const ACTION_ID = 1;
        const REPORT_ACTION = {
            actionName: CONST.REPORT.ACTIONS.TYPE.ADDCOMMENT,
            actorAccountID: TEST_USER_ACCOUNT_ID,
            actorEmail: TEST_USER_LOGIN,
            automatic: false,
            avatar: 'https://d2k5nsl2zxldvw.cloudfront.net/images/avatars/avatar_3.png',
            message: [{type: 'COMMENT', html: 'Testing a comment', text: 'Testing a comment'}],
            person: [{type: 'TEXT', style: 'strong', text: 'Test User'}],
            sequenceNumber: ACTION_ID,
            shouldShow: true,
        };

        let reportActions;
        Onyx.connect({
            key: `${ONYXKEYS.COLLECTION.REPORT_ACTIONS}${REPORT_ID}`,
            callback: val => reportActions = val,
        });

        let clientID;

        // Set up Onyx with some test user data
        return TestHelper.signInWithTestUser(TEST_USER_ACCOUNT_ID, TEST_USER_LOGIN)
            .then(() => {
                User.subscribeToUserEvents();
                return waitForPromisesToResolve();
            })
            .then(() => TestHelper.fetchPersonalDetailsForTestUser(TEST_USER_ACCOUNT_ID, TEST_USER_LOGIN, {
                [TEST_USER_LOGIN]: {
                    accountID: TEST_USER_ACCOUNT_ID,
                    email: TEST_USER_LOGIN,
                    firstName: 'Test',
                    lastName: 'User',
                },
            }))
            .then(() => {
                // This is a fire and forget response, but once it completes we should be able to verify that we
                // have an "optimistic" report action in Onyx.
                Report.createComment(REPORT_ID, 'Testing a comment');
                return waitForPromisesToResolve();
            })
            .then(() => {
                const resultAction = _.first(_.values(reportActions));

                // Store the generated clientID so that we can send it with our mock Pusher update
                clientID = resultAction.sequenceNumber;
                expect(resultAction.message).toEqual(REPORT_ACTION.message);
                expect(resultAction.person).toEqual(REPORT_ACTION.person);
                expect(resultAction.isPending).toEqual(true);

                // We subscribed to the Pusher channel above and now we need to simulate a reportComment action
                // Pusher event so we can verify that action was handled correctly and merged into the reportActions.
<<<<<<< HEAD
                const channel = Pusher.getChannel(`private-encrypted-user-accountID-1${CONFIG.PUSHER.SUFFIX}`);
                channel.emit(Pusher.TYPE.ONYX_API_UPDATE, [
                    {
                        onyxMethod: 'merge',
                        key: `${ONYXKEYS.COLLECTION.REPORT}${REPORT_ID}`,
                        value: {
                            reportID: REPORT_ID,
                            maxSequenceNumber: 1,
                            notificationPreference: 'always',
                            lastMessageTimestamp: 0,
                            lastMessageText: 'Testing a comment',
                            lastActorEmail: TEST_USER_LOGIN,
                        },
                    },
                    {
                        onyxMethod: 'merge',
                        key: `${ONYXKEYS.COLLECTION.REPORT_ACTIONS}${REPORT_ID}`,
                        value: {
                            [clientID]: null,
                            [ACTION_ID]: _.without(resultAction, 'loading'),
                        },
                    },
                ]);
=======
                const channel = Pusher.getChannel(`${CONST.PUSHER.PRIVATE_USER_CHANNEL_PREFIX}1${CONFIG.PUSHER.SUFFIX}`);
                channel.emit(Pusher.TYPE.REPORT_COMMENT, {
                    reportID: REPORT_ID,
                    reportAction: {...REPORT_ACTION, clientID},
                });
>>>>>>> 07fabcf6

                // Once a reportComment event is emitted to the Pusher channel we should see the comment get processed
                // by the Pusher callback and added to the storage so we must wait for promises to resolve again and
                // then verify the data is in Onyx.
                return waitForPromisesToResolve();
            })
            .then(() => {
                // Verify there is only one action and our optimistic comment has been removed
                expect(_.size(reportActions)).toBe(1);

                const resultAction = reportActions[ACTION_ID];

                // Verify that our action is no longer in the loading state
                expect(resultAction.isPending).not.toBeDefined();
            });
    });

    it('should update pins in Onyx when togglePinned is called', () => {
        const TEST_USER_ACCOUNT_ID = 1;
        const TEST_USER_LOGIN = 'test@test.com';
        const REPORT_ID = 1;
        const REPORT = {
            reportID: REPORT_ID,
            isPinned: false,
        };

        let reportIsPinned;
        Onyx.connect({
            key: `${ONYXKEYS.COLLECTION.REPORT}${REPORT_ID}`,
            callback: val => reportIsPinned = lodashGet(val, 'isPinned'),
        });

        // Set up Onyx with some test user data
        return TestHelper.signInWithTestUser(TEST_USER_ACCOUNT_ID, TEST_USER_LOGIN)
            .then(() => {
                Report.togglePinnedState(REPORT);
                return waitForPromisesToResolve();
            })
            .then(() => {
                // Test that Onyx immediately updated the report pin state.
                expect(reportIsPinned).toEqual(true);
            });
    });

    it('Should not leave duplicate comments when logger sends packet because of calling process queue while processing the queue', () => {
        const TEST_USER_ACCOUNT_ID = 1;
        const TEST_USER_LOGIN = 'test@test.com';
        const REPORT_ID = 1;
        const LOGGER_MAX_LOG_LINES = 50;

        // GIVEN a test user with initial data
        return TestHelper.signInWithTestUser(TEST_USER_ACCOUNT_ID, TEST_USER_LOGIN)
            .then(() => TestHelper.fetchPersonalDetailsForTestUser(TEST_USER_ACCOUNT_ID, TEST_USER_LOGIN, {
                [TEST_USER_LOGIN]: {
                    accountID: TEST_USER_ACCOUNT_ID,
                    email: TEST_USER_LOGIN,
                    firstName: 'Test',
                    lastName: 'User',
                },
            }))
            .then(() => {
                global.fetch = TestHelper.getGlobalFetchMock();

                // WHEN we add enough logs to send a packet
                for (let i = 0; i <= LOGGER_MAX_LOG_LINES; i++) {
                    Log.info('Test log info');
                }

                // And leave a comment on a report
                Report.createComment(REPORT_ID, 'Testing a comment');

                // Then we should expect that there is on persisted request
                expect(PersistedRequests.getAll().length).toBe(1);

                // When we wait for the queue to run
                return waitForPromisesToResolve();
            })
            .then(() => {
                // THEN only ONE call to AddComment will happen
                const URL_ARGUMENT_INDEX = 0;
                const createCommentCalls = _.filter(global.fetch.mock.calls, callArguments => callArguments[URL_ARGUMENT_INDEX].includes('CreateComment'));
                expect(createCommentCalls.length).toBe(1);
            });
    });
});<|MERGE_RESOLUTION|>--- conflicted
+++ resolved
@@ -105,8 +105,7 @@
 
                 // We subscribed to the Pusher channel above and now we need to simulate a reportComment action
                 // Pusher event so we can verify that action was handled correctly and merged into the reportActions.
-<<<<<<< HEAD
-                const channel = Pusher.getChannel(`private-encrypted-user-accountID-1${CONFIG.PUSHER.SUFFIX}`);
+                const channel = Pusher.getChannel(`${CONST.PUSHER.PRIVATE_USER_CHANNEL_PREFIX}1${CONFIG.PUSHER.SUFFIX}`);
                 channel.emit(Pusher.TYPE.ONYX_API_UPDATE, [
                     {
                         onyxMethod: 'merge',
@@ -129,13 +128,6 @@
                         },
                     },
                 ]);
-=======
-                const channel = Pusher.getChannel(`${CONST.PUSHER.PRIVATE_USER_CHANNEL_PREFIX}1${CONFIG.PUSHER.SUFFIX}`);
-                channel.emit(Pusher.TYPE.REPORT_COMMENT, {
-                    reportID: REPORT_ID,
-                    reportAction: {...REPORT_ACTION, clientID},
-                });
->>>>>>> 07fabcf6
 
                 // Once a reportComment event is emitted to the Pusher channel we should see the comment get processed
                 // by the Pusher callback and added to the storage so we must wait for promises to resolve again and
