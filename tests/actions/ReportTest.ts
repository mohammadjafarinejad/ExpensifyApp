/* eslint-disable @typescript-eslint/naming-convention */
import {afterEach, beforeAll, beforeEach, describe, expect, it} from '@jest/globals';
import {addSeconds, format, subMinutes} from 'date-fns';
import {toZonedTime} from 'date-fns-tz';
import type {Mock} from 'jest-mock';
import Onyx from 'react-native-onyx';
import type {OnyxCollection, OnyxEntry, OnyxUpdate} from 'react-native-onyx';
import {getOnboardingMessages} from '@libs/actions/Welcome/OnboardingFlow';
import {WRITE_COMMANDS} from '@libs/API/types';
import HttpUtils from '@libs/HttpUtils';
import {buildNextStepNew} from '@libs/NextStepUtils';
import {getOriginalMessage} from '@libs/ReportActionsUtils';
import playSound, {SOUNDS} from '@libs/Sound';
import CONST from '@src/CONST';
import OnyxUpdateManager from '@src/libs/actions/OnyxUpdateManager';
import * as PersistedRequests from '@src/libs/actions/PersistedRequests';
import * as Report from '@src/libs/actions/Report';
import * as User from '@src/libs/actions/User';
import DateUtils from '@src/libs/DateUtils';
import {translateLocal} from '@src/libs/Localize';
import Log from '@src/libs/Log';
import * as SequentialQueue from '@src/libs/Network/SequentialQueue';
import * as ReportUtils from '@src/libs/ReportUtils';
import ONYXKEYS from '@src/ONYXKEYS';
import type * as OnyxTypes from '@src/types/onyx';
import createCollection from '../utils/collections/createCollection';
import createRandomPolicy from '../utils/collections/policies';
import createRandomReportAction from '../utils/collections/reportActions';
import {createRandomReport} from '../utils/collections/reports';
import createRandomTransaction from '../utils/collections/transaction';
import getIsUsingFakeTimers from '../utils/getIsUsingFakeTimers';
import getOnyxValue from '../utils/getOnyxValue';
import PusherHelper from '../utils/PusherHelper';
import * as TestHelper from '../utils/TestHelper';
import type {MockFetch} from '../utils/TestHelper';
import waitForBatchedUpdates from '../utils/waitForBatchedUpdates';
import waitForNetworkPromises from '../utils/waitForNetworkPromises';

jest.mock('@libs/NextStepUtils', () => ({
    buildNextStepNew: jest.fn(),
}));

const MOCKED_POLICY_EXPENSE_CHAT_REPORT_ID = '1234';
jest.mock('@libs/ReportUtils', () => {
    const originalModule = jest.requireActual<Report>('@libs/ReportUtils');
    return {
        ...originalModule,
        getPolicyExpenseChat: jest.fn().mockImplementation(() => ({reportID: MOCKED_POLICY_EXPENSE_CHAT_REPORT_ID, hasOutstandingChildRequest: false})),
    };
});

const currentHash = 12345;
jest.mock('@src/libs/SearchQueryUtils', () => ({
    getCurrentSearchQueryJSON: jest.fn().mockImplementation(() => ({
        hash: currentHash,
        query: 'test',
        type: 'expense',
        status: '',
        flatFilters: [],
    })),
}));

const UTC = 'UTC';
jest.mock('@src/libs/actions/Report', () => {
    const originalModule = jest.requireActual<Report>('@src/libs/actions/Report');

    return {
        ...originalModule,
        showReportActionNotification: jest.fn(),
    };
});

jest.mock('@hooks/useScreenWrapperTransitionStatus', () => ({
    default: () => ({
        didScreenTransitionEnd: true,
    }),
}));

jest.mock('@libs/Sound', () => ({
    __esModule: true,
    default: jest.fn(),
    SOUNDS: {DONE: 'DONE'},
}));

const originalXHR = HttpUtils.xhr;
OnyxUpdateManager();
describe('actions/Report', () => {
    beforeAll(() => {
        PusherHelper.setup();
        Onyx.init({
            keys: ONYXKEYS,
        });
    });

    beforeEach(() => {
        HttpUtils.xhr = originalXHR;
        const promise = Onyx.clear().then(() => {
            jest.useRealTimers();
            waitForBatchedUpdates();
        });

        if (getIsUsingFakeTimers()) {
            // flushing pending timers
            // Onyx.clear() promise is resolved in batch which happens after the current microtasks cycle
            setImmediate(jest.runOnlyPendingTimers);
        }
        global.fetch = TestHelper.getGlobalFetchMock();

        // Clear the queue before each test to avoid test pollution
        SequentialQueue.resetQueue();

        return promise;
    });

    afterEach(() => {
        jest.clearAllMocks();
        PusherHelper.teardown();
    });

    it('should store a new report action in Onyx when onyxApiUpdate event is handled via Pusher', () => {
        global.fetch = TestHelper.getGlobalFetchMock();

        const TEST_USER_ACCOUNT_ID = 1;
        const TEST_USER_LOGIN = 'test@test.com';
        const REPORT_ID = '1';
        let reportActionID: string | undefined;
        const REPORT_ACTION = {
            actionName: CONST.REPORT.ACTIONS.TYPE.ADD_COMMENT,
            actorAccountID: TEST_USER_ACCOUNT_ID,
            automatic: false,
            avatar: 'https://d2k5nsl2zxldvw.cloudfront.net/images/avatars/avatar_3.png',
            message: [{type: 'COMMENT', html: 'Testing a comment', text: 'Testing a comment', translationKey: ''}],
            person: [{type: 'TEXT', style: 'strong', text: 'Test User'}],
            shouldShow: true,
        };

        let reportActions: OnyxEntry<OnyxTypes.ReportActions>;
        Onyx.connect({
            key: `${ONYXKEYS.COLLECTION.REPORT_ACTIONS}${REPORT_ID}`,
            callback: (val) => (reportActions = val),
        });

        // Set up Onyx with some test user data
        return TestHelper.signInWithTestUser(TEST_USER_ACCOUNT_ID, TEST_USER_LOGIN)
            .then(() => {
                User.subscribeToUserEvents();
                return waitForBatchedUpdates();
            })
            .then(() => TestHelper.setPersonalDetails(TEST_USER_LOGIN, TEST_USER_ACCOUNT_ID))
            .then(() => {
                // This is a fire and forget response, but once it completes we should be able to verify that we
                // have an "optimistic" report action in Onyx.
                Report.addComment(REPORT_ID, REPORT_ID, 'Testing a comment', CONST.DEFAULT_TIME_ZONE);
                return waitForBatchedUpdates();
            })
            .then(() => {
                const resultAction: OnyxEntry<OnyxTypes.ReportAction> = Object.values(reportActions ?? {}).at(0);
                reportActionID = resultAction?.reportActionID;

                expect(reportActionID).not.toBeUndefined();
                expect(resultAction?.message).toEqual(REPORT_ACTION.message);
                expect(resultAction?.person).toEqual(REPORT_ACTION.person);
                expect(resultAction?.pendingAction).toBeUndefined();

                if (!reportActionID) {
                    return;
                }

                // We subscribed to the Pusher channel above and now we need to simulate a reportComment action
                // Pusher event so we can verify that action was handled correctly and merged into the reportActions.
                PusherHelper.emitOnyxUpdate([
                    {
                        onyxMethod: Onyx.METHOD.MERGE,
                        key: `${ONYXKEYS.COLLECTION.REPORT}${REPORT_ID}`,
                        value: {
                            reportID: REPORT_ID,
                            participants: {
                                [TEST_USER_ACCOUNT_ID]: {
                                    notificationPreference: 'always',
                                },
                            },
                            lastVisibleActionCreated: '2022-11-22 03:48:27.267',
                            lastMessageText: 'Testing a comment',
                            lastActorAccountID: TEST_USER_ACCOUNT_ID,
                        },
                    },
                    {
                        onyxMethod: Onyx.METHOD.MERGE,
                        key: `${ONYXKEYS.COLLECTION.REPORT_ACTIONS}${REPORT_ID}`,
                        value: {
                            [reportActionID]: {pendingAction: null},
                        },
                    },
                ]);

                // Once a reportComment event is emitted to the Pusher channel we should see the comment get processed
                // by the Pusher callback and added to the storage so we must wait for promises to resolve again and
                // then verify the data is in Onyx.
                return waitForBatchedUpdates();
            })
            .then(() => {
                // Verify there is only one action and our optimistic comment has been removed
                expect(Object.keys(reportActions ?? {}).length).toBe(1);

                const resultAction = reportActionID ? reportActions?.[reportActionID] : undefined;

                // Verify that our action is no longer in the loading state
                expect(resultAction?.pendingAction).toBeUndefined();
            });
    });

    it('clearCreateChatError should not delete the report if it is not optimistic report', () => {
        const REPORT: OnyxTypes.Report = {...createRandomReport(1), errorFields: {createChat: {error: 'error'}}};
        const REPORT_METADATA: OnyxTypes.ReportMetadata = {isOptimisticReport: false};

        Onyx.set(`${ONYXKEYS.COLLECTION.REPORT}${REPORT.reportID}`, REPORT);
        Onyx.set(`${ONYXKEYS.COLLECTION.REPORT_METADATA}${REPORT.reportID}`, REPORT_METADATA);

        return waitForBatchedUpdates()
            .then(() => {
                Report.clearCreateChatError(REPORT);
                return waitForBatchedUpdates();
            })
            .then(
                () =>
                    new Promise<void>((resolve) => {
                        const connection = Onyx.connect({
                            key: `${ONYXKEYS.COLLECTION.REPORT}${REPORT.reportID}`,
                            callback: (report) => {
                                Onyx.disconnect(connection);
                                resolve();

                                // The report should exist but the create chat error field should be cleared.
                                expect(report?.reportID).toBeDefined();
                                expect(report?.errorFields?.createChat).toBeUndefined();
                            },
                        });
                    }),
            );
    });

    it('should update pins in Onyx when togglePinned is called', () => {
        const TEST_USER_ACCOUNT_ID = 1;
        const TEST_USER_LOGIN = 'test@test.com';
        const REPORT_ID = '1';

        let reportIsPinned: boolean;
        Onyx.connect({
            key: `${ONYXKEYS.COLLECTION.REPORT}${REPORT_ID}`,
            callback: (val) => (reportIsPinned = val?.isPinned ?? false),
        });

        // Set up Onyx with some test user data
        return TestHelper.signInWithTestUser(TEST_USER_ACCOUNT_ID, TEST_USER_LOGIN)
            .then(() => {
                Report.togglePinnedState(REPORT_ID, false);
                return waitForBatchedUpdates();
            })
            .then(() => {
                // Test that Onyx immediately updated the report pin state.
                expect(reportIsPinned).toEqual(true);
            });
    });

    it('Should not leave duplicate comments when logger sends packet because of calling process queue while processing the queue', () => {
        const TEST_USER_ACCOUNT_ID = 1;
        const TEST_USER_LOGIN = 'test@test.com';
        const REPORT_ID = '1';
        const LOGGER_MAX_LOG_LINES = 50;

        // GIVEN a test user with initial data
        return TestHelper.signInWithTestUser(TEST_USER_ACCOUNT_ID, TEST_USER_LOGIN)
            .then(() => TestHelper.setPersonalDetails(TEST_USER_LOGIN, TEST_USER_ACCOUNT_ID))
            .then(() => {
                global.fetch = TestHelper.getGlobalFetchMock();

                // WHEN we add enough logs to send a packet
                for (let i = 0; i <= LOGGER_MAX_LOG_LINES; i++) {
                    Log.info('Test log info');
                }

                // And leave a comment on a report
                Report.addComment(REPORT_ID, REPORT_ID, 'Testing a comment', CONST.DEFAULT_TIME_ZONE);

                // Then we should expect that there is on persisted request
                expect(PersistedRequests.getAll().length).toBe(1);

                // When we wait for the queue to run
                return waitForBatchedUpdates();
            })
            .then(() => {
                // THEN only ONE call to AddComment will happen
                const URL_ARGUMENT_INDEX = 0;
                const addCommentCalls = (global.fetch as jest.Mock).mock.calls.filter((callArguments: string[]) => callArguments.at(URL_ARGUMENT_INDEX)?.includes('AddComment'));
                expect(addCommentCalls.length).toBe(1);
            });
    });

    it('should be updated correctly when new comments are added, deleted or marked as unread', () => {
        global.fetch = TestHelper.getGlobalFetchMock();
        const REPORT_ID = '1';
        let report: OnyxEntry<OnyxTypes.Report>;
        let reportActionCreatedDate: string;
        let currentTime: string;
        Onyx.connect({
            key: `${ONYXKEYS.COLLECTION.REPORT}${REPORT_ID}`,
            callback: (val) => (report = val),
        });

        let reportActions: OnyxTypes.ReportActions;
        Onyx.connect({
            key: `${ONYXKEYS.COLLECTION.REPORT_ACTIONS}${REPORT_ID}`,
            callback: (val) => (reportActions = val ?? {}),
        });

        const USER_1_LOGIN = 'user@test.com';
        const USER_1_ACCOUNT_ID = 1;
        const USER_2_ACCOUNT_ID = 2;
        const setPromise = Onyx.set(`${ONYXKEYS.COLLECTION.REPORT}${REPORT_ID}`, {reportName: 'Test', reportID: REPORT_ID})
            .then(() => TestHelper.signInWithTestUser(USER_1_ACCOUNT_ID, USER_1_LOGIN))
            .then(waitForNetworkPromises)
            .then(() => {
                // Given a test user that is subscribed to Pusher events
                User.subscribeToUserEvents();
                return waitForBatchedUpdates();
            })
            .then(() => TestHelper.setPersonalDetails(USER_1_LOGIN, USER_1_ACCOUNT_ID))
            .then(() => {
                // When a Pusher event is handled for a new report comment that includes a mention of the current user
                reportActionCreatedDate = DateUtils.getDBTime();
                PusherHelper.emitOnyxUpdate([
                    {
                        onyxMethod: Onyx.METHOD.MERGE,
                        key: `${ONYXKEYS.COLLECTION.REPORT}${REPORT_ID}`,
                        value: {
                            reportID: REPORT_ID,
                            participants: {
                                [USER_1_ACCOUNT_ID]: {
                                    notificationPreference: 'always',
                                },
                            },
                            lastMessageText: 'Comment 1',
                            lastActorAccountID: USER_2_ACCOUNT_ID,
                            lastVisibleActionCreated: reportActionCreatedDate,
                            lastMentionedTime: reportActionCreatedDate,
                            lastReadTime: DateUtils.subtractMillisecondsFromDateTime(reportActionCreatedDate, 1),
                        },
                    },
                    {
                        onyxMethod: Onyx.METHOD.MERGE,
                        key: `${ONYXKEYS.COLLECTION.REPORT_ACTIONS}${REPORT_ID}`,
                        value: {
                            1: {
                                actionName: CONST.REPORT.ACTIONS.TYPE.ADD_COMMENT,
                                actorAccountID: USER_2_ACCOUNT_ID,
                                automatic: false,
                                avatar: 'https://d2k5nsl2zxldvw.cloudfront.net/images/avatars/avatar_3.png',
                                message: [{type: 'COMMENT', html: 'Comment 1', text: 'Comment 1'}],
                                person: [{type: 'TEXT', style: 'strong', text: 'Test User'}],
                                shouldShow: true,
                                created: reportActionCreatedDate,
                                reportActionID: '1',
                            },
                        },
                    },
                ]);
                return waitForNetworkPromises();
            })
            .then(() => {
                // Then the report will be unread
                expect(ReportUtils.isUnread(report, undefined)).toBe(true);

                // And show a green dot for unread mentions in the LHN
                expect(ReportUtils.isUnreadWithMention(report)).toBe(true);

                // When the user visits the report
                currentTime = DateUtils.getDBTime();
                Report.openReport(REPORT_ID);
                Report.readNewestAction(REPORT_ID);
                waitForBatchedUpdates();
                return waitForBatchedUpdates();
            })
            .then(() => {
                // The report will be read
                expect(ReportUtils.isUnread(report, undefined)).toBe(false);
                expect(toZonedTime(report?.lastReadTime ?? '', UTC).getTime()).toBeGreaterThanOrEqual(toZonedTime(currentTime, UTC).getTime());

                // And no longer show the green dot for unread mentions in the LHN
                expect(ReportUtils.isUnreadWithMention(report)).toBe(false);

                // When the user manually marks a message as "unread"
                Report.markCommentAsUnread(REPORT_ID, reportActions['1']);
                return waitForBatchedUpdates();
            })
            .then(() => {
                // Then the report will be unread and show the green dot for unread mentions in LHN
                expect(ReportUtils.isUnread(report, undefined)).toBe(true);
                expect(ReportUtils.isUnreadWithMention(report)).toBe(true);
                expect(report?.lastReadTime).toBe(DateUtils.subtractMillisecondsFromDateTime(reportActionCreatedDate, 1));

                // When a new comment is added by the current user

                currentTime = DateUtils.getDBTime();
                Report.addComment(REPORT_ID, REPORT_ID, 'Current User Comment 1', CONST.DEFAULT_TIME_ZONE);
                return waitForBatchedUpdates();
            })
            .then(() => {
                // The report will be read, the green dot for unread mentions will go away, and the lastReadTime updated
                expect(ReportUtils.isUnread(report, undefined)).toBe(false);
                expect(ReportUtils.isUnreadWithMention(report)).toBe(false);
                expect(toZonedTime(report?.lastReadTime ?? '', UTC).getTime()).toBeGreaterThanOrEqual(toZonedTime(currentTime, UTC).getTime());
                expect(report?.lastMessageText).toBe('Current User Comment 1');

                // When another comment is added by the current user
                currentTime = DateUtils.getDBTime();
                Report.addComment(REPORT_ID, REPORT_ID, 'Current User Comment 2', CONST.DEFAULT_TIME_ZONE);
                return waitForBatchedUpdates();
            })
            .then(() => {
                // The report will be read and the lastReadTime updated
                expect(ReportUtils.isUnread(report, undefined)).toBe(false);
                expect(toZonedTime(report?.lastReadTime ?? '', UTC).getTime()).toBeGreaterThanOrEqual(toZonedTime(currentTime, UTC).getTime());
                expect(report?.lastMessageText).toBe('Current User Comment 2');

                // When another comment is added by the current user
                currentTime = DateUtils.getDBTime();
                Report.addComment(REPORT_ID, REPORT_ID, 'Current User Comment 3', CONST.DEFAULT_TIME_ZONE);
                return waitForBatchedUpdates();
            })
            .then(() => {
                // The report will be read and the lastReadTime updated
                expect(ReportUtils.isUnread(report, undefined)).toBe(false);
                expect(toZonedTime(report?.lastReadTime ?? '', UTC).getTime()).toBeGreaterThanOrEqual(toZonedTime(currentTime, UTC).getTime());
                expect(report?.lastMessageText).toBe('Current User Comment 3');

                const USER_1_BASE_ACTION = {
                    actionName: CONST.REPORT.ACTIONS.TYPE.ADD_COMMENT,
                    actorAccountID: USER_1_ACCOUNT_ID,
                    automatic: false,
                    avatar: 'https://d2k5nsl2zxldvw.cloudfront.net/images/avatars/avatar_3.png',
                    person: [{type: 'TEXT', style: 'strong', text: 'Test User'}],
                    shouldShow: true,
                    created: DateUtils.getDBTime(Date.now() - 3),
                };

                const optimisticReportActions: OnyxUpdate = {
                    onyxMethod: Onyx.METHOD.MERGE,
                    key: `${ONYXKEYS.COLLECTION.REPORT_ACTIONS}${REPORT_ID}`,
                    value: {
                        200: {
                            ...USER_1_BASE_ACTION,
                            message: [{type: 'COMMENT', html: 'Current User Comment 1', text: 'Current User Comment 1'}],
                            created: DateUtils.getDBTime(Date.now() - 2),
                            reportActionID: '200',
                        },

                        300: {
                            ...USER_1_BASE_ACTION,
                            message: [{type: 'COMMENT', html: 'Current User Comment 2', text: 'Current User Comment 2'}],
                            created: DateUtils.getDBTime(Date.now() - 1),
                            reportActionID: '300',
                        },

                        400: {
                            ...USER_1_BASE_ACTION,
                            message: [{type: 'COMMENT', html: 'Current User Comment 3', text: 'Current User Comment 3'}],
                            created: DateUtils.getDBTime(),
                            reportActionID: '400',
                        },
                    },
                };

                reportActionCreatedDate = DateUtils.getDBTime();

                const optimisticReportActionsValue = optimisticReportActions.value as Record<string, OnyxTypes.ReportAction>;

                if (optimisticReportActionsValue?.[400]) {
                    optimisticReportActionsValue[400].created = reportActionCreatedDate;
                }

                // When we emit the events for these pending created actions to update them to not pending
                PusherHelper.emitOnyxUpdate([
                    {
                        onyxMethod: Onyx.METHOD.MERGE,
                        key: `${ONYXKEYS.COLLECTION.REPORT}${REPORT_ID}`,
                        value: {
                            reportID: REPORT_ID,
                            participants: {
                                [USER_1_ACCOUNT_ID]: {
                                    notificationPreference: 'always',
                                },
                            },
                            lastMessageText: 'Current User Comment 3',
                            lastActorAccountID: 1,
                            lastVisibleActionCreated: reportActionCreatedDate,
                            lastReadTime: reportActionCreatedDate,
                        },
                    },
                    optimisticReportActions,
                ]);

                return waitForNetworkPromises();
            })
            .then(() => {
                // If the user deletes a comment that is before the last read
                Report.deleteReportComment(REPORT_ID, {...reportActions[200]});
                return waitForBatchedUpdates();
            })
            .then(() => {
                // Then no change will occur
                expect(report?.lastReadTime).toBe(reportActionCreatedDate);
                expect(ReportUtils.isUnread(report, undefined)).toBe(false);

                // When the user manually marks a message as "unread"
                Report.markCommentAsUnread(REPORT_ID, reportActions[400]);
                return waitForBatchedUpdates();
            })
            .then(() => {
                // Then we should expect the report to be to be unread
                expect(ReportUtils.isUnread(report, undefined)).toBe(true);
                expect(report?.lastReadTime).toBe(DateUtils.subtractMillisecondsFromDateTime(reportActions[400].created, 1));

                // If the user deletes the last comment after the lastReadTime the lastMessageText will reflect the new last comment
                Report.deleteReportComment(REPORT_ID, {...reportActions[400]});
                return waitForBatchedUpdates();
            })
            .then(() => {
                expect(ReportUtils.isUnread(report, undefined)).toBe(false);
                expect(report?.lastMessageText).toBe('Current User Comment 2');
            });
        waitForBatchedUpdates(); // flushing onyx.set as it will be batched
        return setPromise;
    });

    it('Should properly update comment with links', () => {
        /* This tests a variety of scenarios when a user edits a comment.
         * We should generate a link when editing a message unless the link was
         * already in the comment and the user deleted it on purpose.
         */

        global.fetch = TestHelper.getGlobalFetchMock();

        // User edits comment to add link
        // We should generate link
        let originalCommentMarkdown = 'Original Comment';
        let afterEditCommentText = 'Original Comment www.google.com';
        let newCommentHTML = Report.handleUserDeletedLinksInHtml(afterEditCommentText, originalCommentMarkdown);
        let expectedOutput = 'Original Comment <a href="https://www.google.com" target="_blank" rel="noreferrer noopener">www.google.com</a>';
        expect(newCommentHTML).toBe(expectedOutput);

        // User deletes www.google.com link from comment but keeps link text
        // We should not generate link
        originalCommentMarkdown = 'Comment [www.google.com](https://www.google.com)';
        afterEditCommentText = 'Comment www.google.com';
        newCommentHTML = Report.handleUserDeletedLinksInHtml(afterEditCommentText, originalCommentMarkdown);
        expectedOutput = 'Comment www.google.com';
        expect(newCommentHTML).toBe(expectedOutput);

        // User Delete only () part of link but leaves the []
        // We should not generate link
        originalCommentMarkdown = 'Comment [www.google.com](https://www.google.com)';
        afterEditCommentText = 'Comment [www.google.com]';
        newCommentHTML = Report.handleUserDeletedLinksInHtml(afterEditCommentText, originalCommentMarkdown);
        expectedOutput = 'Comment [www.google.com]';
        expect(newCommentHTML).toBe(expectedOutput);

        // User Generates multiple links in one edit
        // We should generate both links
        originalCommentMarkdown = 'Comment';
        afterEditCommentText = 'Comment www.google.com www.facebook.com';
        newCommentHTML = Report.handleUserDeletedLinksInHtml(afterEditCommentText, originalCommentMarkdown);
        expectedOutput =
            'Comment <a href="https://www.google.com" target="_blank" rel="noreferrer noopener">www.google.com</a> ' +
            '<a href="https://www.facebook.com" target="_blank" rel="noreferrer noopener">www.facebook.com</a>';
        expect(newCommentHTML).toBe(expectedOutput);

        // Comment has two links but user deletes only one of them
        // Should not generate link again for the deleted one
        originalCommentMarkdown = 'Comment [www.google.com](https://www.google.com)  [www.facebook.com](https://www.facebook.com)';
        afterEditCommentText = 'Comment www.google.com  [www.facebook.com](https://www.facebook.com)';
        newCommentHTML = Report.handleUserDeletedLinksInHtml(afterEditCommentText, originalCommentMarkdown);
        expectedOutput = 'Comment www.google.com  <a href="https://www.facebook.com" target="_blank" rel="noreferrer noopener">www.facebook.com</a>';
        expect(newCommentHTML).toBe(expectedOutput);

        // User edits and replaces comment with a link containing underscores
        // We should generate link
        originalCommentMarkdown = 'Comment';
        afterEditCommentText = 'https://www.facebook.com/hashtag/__main/?__eep__=6';
        newCommentHTML = Report.handleUserDeletedLinksInHtml(afterEditCommentText, originalCommentMarkdown);
        expectedOutput = '<a href="https://www.facebook.com/hashtag/__main/?__eep__=6" target="_blank" rel="noreferrer noopener">https://www.facebook.com/hashtag/__main/?__eep__=6</a>';
        expect(newCommentHTML).toBe(expectedOutput);

        // User edits and deletes the link containing underscores
        // We should not generate link
        originalCommentMarkdown = '[https://www.facebook.com/hashtag/__main/?__eep__=6](https://www.facebook.com/hashtag/__main/?__eep__=6)';
        afterEditCommentText = 'https://www.facebook.com/hashtag/__main/?__eep__=6';
        newCommentHTML = Report.handleUserDeletedLinksInHtml(afterEditCommentText, originalCommentMarkdown);
        expectedOutput = 'https://www.facebook.com/hashtag/__main/?__eep__=6';
        expect(newCommentHTML).toBe(expectedOutput);

        // User edits and replaces comment with a link containing asterisks
        // We should generate link
        originalCommentMarkdown = 'Comment';
        afterEditCommentText = 'http://example.com/foo/*/bar/*/test.txt';
        newCommentHTML = Report.handleUserDeletedLinksInHtml(afterEditCommentText, originalCommentMarkdown);
        expectedOutput = '<a href="http://example.com/foo/*/bar/*/test.txt" target="_blank" rel="noreferrer noopener">http://example.com/foo/*/bar/*/test.txt</a>';
        expect(newCommentHTML).toBe(expectedOutput);

        // User edits and deletes the link containing asterisks
        // We should not generate link
        originalCommentMarkdown = '[http://example.com/foo/*/bar/*/test.txt](http://example.com/foo/*/bar/*/test.txt)';
        afterEditCommentText = 'http://example.com/foo/*/bar/*/test.txt';
        newCommentHTML = Report.handleUserDeletedLinksInHtml(afterEditCommentText, originalCommentMarkdown);
        expectedOutput = 'http://example.com/foo/*/bar/*/test.txt';
        expect(newCommentHTML).toBe(expectedOutput);
    });

    it('should show a notification for report action updates with shouldNotify', () => {
        const TEST_USER_ACCOUNT_ID = 1;
        const REPORT_ID = '1';
        const REPORT_ACTION = {
            actionName: CONST.REPORT.ACTIONS.TYPE.ADD_COMMENT,
        };

        // Setup user and pusher listeners
        return TestHelper.signInWithTestUser(TEST_USER_ACCOUNT_ID)
            .then(waitForBatchedUpdates)
            .then(() => {
                User.subscribeToUserEvents();
                return waitForBatchedUpdates();
            })
            .then(() => {
                // Simulate a Pusher Onyx update with a report action with shouldNotify
                PusherHelper.emitOnyxUpdate([
                    {
                        onyxMethod: Onyx.METHOD.MERGE,
                        key: `${ONYXKEYS.COLLECTION.REPORT_ACTIONS}${REPORT_ID}`,
                        value: {
                            1: REPORT_ACTION,
                        },
                        shouldNotify: true,
                    },
                ]);
                return SequentialQueue.getCurrentRequest().then(waitForBatchedUpdates);
            })
            .then(() => {
                // Ensure we show a notification for this new report action
                expect(Report.showReportActionNotification).toBeCalledWith(REPORT_ID, REPORT_ACTION);
            });
    });

    it('should properly toggle reactions on a message', () => {
        global.fetch = TestHelper.getGlobalFetchMock();

        const TEST_USER_ACCOUNT_ID = 1;
        const TEST_USER_LOGIN = 'test@test.com';
        const REPORT_ID = '1';
        const EMOJI_CODE = '👍';
        const EMOJI_SKIN_TONE = 2;
        const EMOJI_NAME = '+1';
        const EMOJI = {
            code: EMOJI_CODE,
            name: EMOJI_NAME,
            types: ['👍🏿', '👍🏾', '👍🏽', '👍🏼', '👍🏻'],
        };

        let reportActions: OnyxTypes.ReportActions;
        Onyx.connect({
            key: `${ONYXKEYS.COLLECTION.REPORT_ACTIONS}${REPORT_ID}`,
            callback: (val) => (reportActions = val ?? {}),
        });
        const reportActionsReactions: OnyxCollection<OnyxTypes.ReportActionReactions> = {};
        Onyx.connect({
            key: ONYXKEYS.COLLECTION.REPORT_ACTIONS_REACTIONS,
            callback: (val, key) => {
                reportActionsReactions[key] = val ?? {};
            },
        });
        let reportAction: OnyxTypes.ReportAction | undefined;
        let reportActionID: string | undefined;

        // Set up Onyx with some test user data
        return TestHelper.signInWithTestUser(TEST_USER_ACCOUNT_ID, TEST_USER_LOGIN)
            .then(() => {
                User.subscribeToUserEvents();
                return waitForBatchedUpdates();
            })
            .then(() => TestHelper.setPersonalDetails(TEST_USER_LOGIN, TEST_USER_ACCOUNT_ID))
            .then(() => {
                // This is a fire and forget response, but once it completes we should be able to verify that we
                // have an "optimistic" report action in Onyx.
                Report.addComment(REPORT_ID, REPORT_ID, 'Testing a comment', CONST.DEFAULT_TIME_ZONE);
                return waitForBatchedUpdates();
            })
            .then(() => {
                reportAction = Object.values(reportActions).at(0);
                reportActionID = reportAction?.reportActionID;

                if (reportAction) {
                    // Add a reaction to the comment
                    Report.toggleEmojiReaction(REPORT_ID, reportAction, EMOJI, reportActionsReactions[0]);
                }
                return waitForBatchedUpdates();
            })
            .then(() => {
                reportAction = Object.values(reportActions).at(0);

                // Expect the reaction to exist in the reportActionsReactions collection
                expect(reportActionsReactions).toHaveProperty(`${ONYXKEYS.COLLECTION.REPORT_ACTIONS_REACTIONS}${reportActionID}`);

                // Expect the reaction to have the emoji on it
                const reportActionReaction = reportActionsReactions[`${ONYXKEYS.COLLECTION.REPORT_ACTIONS_REACTIONS}${reportActionID}`];
                expect(reportActionReaction).toHaveProperty(EMOJI.name);

                // Expect the emoji to have the user accountID
                const reportActionReactionEmoji = reportActionReaction?.[EMOJI.name];
                expect(reportActionReactionEmoji?.users).toHaveProperty(`${TEST_USER_ACCOUNT_ID}`);

                if (reportAction) {
                    // Now we remove the reaction
                    Report.toggleEmojiReaction(REPORT_ID, reportAction, EMOJI, reportActionReaction);
                }
                return waitForBatchedUpdates();
            })
            .then(() => {
                // Expect the reaction to have null where the users reaction used to be
                expect(reportActionsReactions).toHaveProperty(`${ONYXKEYS.COLLECTION.REPORT_ACTIONS_REACTIONS}${reportActionID}`);
                const reportActionReaction = reportActionsReactions[`${ONYXKEYS.COLLECTION.REPORT_ACTIONS_REACTIONS}${reportActionID}`];
                expect(reportActionReaction?.[EMOJI.name].users[TEST_USER_ACCOUNT_ID]).toBeUndefined();
            })
            .then(() => {
                reportAction = Object.values(reportActions).at(0);

                if (reportAction) {
                    // Add the same reaction to the same report action with a different skin tone
                    Report.toggleEmojiReaction(REPORT_ID, reportAction, EMOJI, reportActionsReactions[0]);
                }
                return waitForBatchedUpdates()
                    .then(() => {
                        reportAction = Object.values(reportActions).at(0);

                        const reportActionReaction = reportActionsReactions[`${ONYXKEYS.COLLECTION.REPORT_ACTIONS_REACTIONS}${reportActionID}`];
                        if (reportAction) {
                            Report.toggleEmojiReaction(REPORT_ID, reportAction, EMOJI, reportActionReaction, EMOJI_SKIN_TONE);
                        }
                        return waitForBatchedUpdates();
                    })
                    .then(() => {
                        reportAction = Object.values(reportActions).at(0);

                        // Expect the reaction to exist in the reportActionsReactions collection
                        expect(reportActionsReactions).toHaveProperty(`${ONYXKEYS.COLLECTION.REPORT_ACTIONS_REACTIONS}${reportActionID}`);

                        // Expect the reaction to have the emoji on it
                        const reportActionReaction = reportActionsReactions[`${ONYXKEYS.COLLECTION.REPORT_ACTIONS_REACTIONS}${reportActionID}`];
                        expect(reportActionReaction).toHaveProperty(EMOJI.name);

                        // Expect the emoji to have the user accountID
                        const reportActionReactionEmoji = reportActionReaction?.[EMOJI.name];
                        expect(reportActionReactionEmoji?.users).toHaveProperty(`${TEST_USER_ACCOUNT_ID}`);

                        // Expect two different skin tone reactions
                        const reportActionReactionEmojiUserSkinTones = reportActionReactionEmoji?.users[TEST_USER_ACCOUNT_ID].skinTones;
                        expect(reportActionReactionEmojiUserSkinTones).toHaveProperty('-1');
                        expect(reportActionReactionEmojiUserSkinTones).toHaveProperty('2');

                        if (reportAction) {
                            // Now we remove the reaction, and expect that both variations are removed
                            Report.toggleEmojiReaction(REPORT_ID, reportAction, EMOJI, reportActionReaction);
                        }
                        return waitForBatchedUpdates();
                    })
                    .then(() => {
                        // Expect the reaction to have null where the users reaction used to be
                        expect(reportActionsReactions).toHaveProperty(`${ONYXKEYS.COLLECTION.REPORT_ACTIONS_REACTIONS}${reportActionID}`);
                        const reportActionReaction = reportActionsReactions[`${ONYXKEYS.COLLECTION.REPORT_ACTIONS_REACTIONS}${reportActionID}`];
                        expect(reportActionReaction?.[EMOJI.name].users[TEST_USER_ACCOUNT_ID]).toBeUndefined();
                    });
            });
    });

    it("shouldn't add the same reaction twice when changing preferred skin color and reaction doesn't support skin colors", () => {
        global.fetch = TestHelper.getGlobalFetchMock();

        const TEST_USER_ACCOUNT_ID = 1;
        const TEST_USER_LOGIN = 'test@test.com';
        const REPORT_ID = '1';
        const EMOJI_CODE = '😄';
        const EMOJI_NAME = 'smile';
        const EMOJI = {
            code: EMOJI_CODE,
            name: EMOJI_NAME,
        };

        let reportActions: OnyxTypes.ReportActions = {};
        Onyx.connect({
            key: `${ONYXKEYS.COLLECTION.REPORT_ACTIONS}${REPORT_ID}`,
            callback: (val) => (reportActions = val ?? {}),
        });
        const reportActionsReactions: OnyxCollection<OnyxTypes.ReportActionReactions> = {};
        Onyx.connect({
            key: ONYXKEYS.COLLECTION.REPORT_ACTIONS_REACTIONS,
            callback: (val, key) => {
                reportActionsReactions[key] = val ?? {};
            },
        });

        let resultAction: OnyxTypes.ReportAction | undefined;

        // Set up Onyx with some test user data
        return TestHelper.signInWithTestUser(TEST_USER_ACCOUNT_ID, TEST_USER_LOGIN)
            .then(() => {
                User.subscribeToUserEvents();
                return waitForBatchedUpdates();
            })
            .then(() => TestHelper.setPersonalDetails(TEST_USER_LOGIN, TEST_USER_ACCOUNT_ID))
            .then(() => {
                // This is a fire and forget response, but once it completes we should be able to verify that we
                // have an "optimistic" report action in Onyx.
                Report.addComment(REPORT_ID, REPORT_ID, 'Testing a comment', CONST.DEFAULT_TIME_ZONE);
                return waitForBatchedUpdates();
            })
            .then(() => {
                resultAction = Object.values(reportActions).at(0);

                if (resultAction) {
                    // Add a reaction to the comment
                    Report.toggleEmojiReaction(REPORT_ID, resultAction, EMOJI, {});
                }
                return waitForBatchedUpdates();
            })
            .then(() => {
                resultAction = Object.values(reportActions).at(0);

                // Now we toggle the reaction while the skin tone has changed.
                // As the emoji doesn't support skin tones, the emoji
                // should get removed instead of added again.
                const reportActionReaction = reportActionsReactions[`${ONYXKEYS.COLLECTION.REPORT_ACTIONS_REACTIONS}${resultAction?.reportActionID}`];
                if (resultAction) {
                    Report.toggleEmojiReaction(REPORT_ID, resultAction, EMOJI, reportActionReaction, 2);
                }
                return waitForBatchedUpdates();
            })
            .then(() => {
                // Expect the reaction to have null where the users reaction used to be
                expect(reportActionsReactions).toHaveProperty(`${ONYXKEYS.COLLECTION.REPORT_ACTIONS_REACTIONS}${resultAction?.reportActionID}`);
                const reportActionReaction = reportActionsReactions[`${ONYXKEYS.COLLECTION.REPORT_ACTIONS_REACTIONS}${resultAction?.reportActionID}`];
                expect(reportActionReaction?.[EMOJI.name].users[TEST_USER_ACCOUNT_ID]).toBeUndefined();
            });
    });

    it('should send only one OpenReport, replacing any extra ones with same reportIDs', async () => {
        global.fetch = TestHelper.getGlobalFetchMock();

        const REPORT_ID = '1';

        await Onyx.set(ONYXKEYS.NETWORK, {isOffline: true});
        await waitForBatchedUpdates();

        for (let i = 0; i < 5; i++) {
            Report.openReport(REPORT_ID, undefined, ['test@user.com'], {
                reportID: REPORT_ID,
            });
        }

        expect(PersistedRequests.getAll().length).toBe(1);

        await Onyx.set(ONYXKEYS.NETWORK, {isOffline: false});
        await waitForBatchedUpdates();

        TestHelper.expectAPICommandToHaveBeenCalled(WRITE_COMMANDS.OPEN_REPORT, 1);
    });

    it('should replace duplicate OpenReport commands with the same reportID', async () => {
        global.fetch = TestHelper.getGlobalFetchMock();

        const REPORT_ID = '1';

        await Onyx.set(ONYXKEYS.NETWORK, {isOffline: true});
        await waitForBatchedUpdates();

        for (let i = 0; i < 8; i++) {
            let reportID = REPORT_ID;
            if (i > 4) {
                reportID = `${i}`;
            }
            Report.openReport(reportID, undefined, ['test@user.com'], {
                reportID: REPORT_ID,
            });
        }

        expect(PersistedRequests.getAll().length).toBe(4);

        await Onyx.set(ONYXKEYS.NETWORK, {isOffline: false});
        await waitForBatchedUpdates();

        TestHelper.expectAPICommandToHaveBeenCalled(WRITE_COMMANDS.OPEN_REPORT, 4);
    });

    it('should remove AddComment and UpdateComment without sending any request when DeleteComment is set', async () => {
        global.fetch = TestHelper.getGlobalFetchMock();

        const TEST_USER_ACCOUNT_ID = 1;
        const REPORT_ID = '1';
        const TEN_MINUTES_AGO = subMinutes(new Date(), 10);
        const created = format(addSeconds(TEN_MINUTES_AGO, 10), CONST.DATE.FNS_DB_FORMAT_STRING);

        Onyx.set(ONYXKEYS.NETWORK, {isOffline: true});

        Report.addComment(REPORT_ID, REPORT_ID, 'Testing a comment', CONST.DEFAULT_TIME_ZONE);

        // Need the reportActionID to delete the comments
        const newComment = PersistedRequests.getAll().at(0);
        const reportActionID = newComment?.data?.reportActionID as string | undefined;
        const newReportAction = TestHelper.buildTestReportComment(created, TEST_USER_ACCOUNT_ID, reportActionID);
        const originalReport = {
            reportID: REPORT_ID,
        };
        Report.editReportComment(originalReport, newReportAction, 'Testing an edited comment');

        await waitForBatchedUpdates();

        await new Promise<void>((resolve) => {
            const connection = Onyx.connect({
                key: ONYXKEYS.PERSISTED_REQUESTS,
                callback: (persistedRequests) => {
                    Onyx.disconnect(connection);

                    expect(persistedRequests?.at(0)?.command).toBe(WRITE_COMMANDS.ADD_COMMENT);
                    expect(persistedRequests?.at(1)?.command).toBeUndefined();

                    resolve();
                },
            });
        });

        // Checking the Report Action exists before deleting it
        await new Promise<void>((resolve) => {
            const connection = Onyx.connect({
                key: `${ONYXKEYS.COLLECTION.REPORT_ACTIONS}${REPORT_ID}`,
                callback: (reportActions) => {
                    Onyx.disconnect(connection);

                    const reportAction = reportActionID ? reportActions?.[reportActionID] : null;
                    expect(reportAction).not.toBeNull();
                    expect(reportAction?.reportActionID).toBe(reportActionID);
                    resolve();
                },
            });
        });

        Report.deleteReportComment(REPORT_ID, newReportAction);

        await waitForBatchedUpdates();
        expect(PersistedRequests.getAll().length).toBe(0);

        // Checking the Report Action doesn't exist after deleting it
        const connection = Onyx.connect({
            key: `${ONYXKEYS.COLLECTION.REPORT_ACTIONS}${REPORT_ID}`,
            callback: (reportActions) => {
                Onyx.disconnect(connection);
                const reportAction = reportActionID ? reportActions?.[reportActionID] : undefined;
                expect(reportAction).toBeUndefined();
            },
        });

        Onyx.set(ONYXKEYS.NETWORK, {isOffline: false});
        await waitForBatchedUpdates();

        // Checking no requests were or will be made
        TestHelper.expectAPICommandToHaveBeenCalled(WRITE_COMMANDS.ADD_COMMENT, 0);
        TestHelper.expectAPICommandToHaveBeenCalled(WRITE_COMMANDS.UPDATE_COMMENT, 0);
        TestHelper.expectAPICommandToHaveBeenCalled(WRITE_COMMANDS.DELETE_COMMENT, 0);
    });

    it('should send DeleteComment request and remove UpdateComment accordingly', async () => {
        global.fetch = TestHelper.getGlobalFetchMock();

        const TEST_USER_ACCOUNT_ID = 1;
        const REPORT_ID = '1';
        const TEN_MINUTES_AGO = subMinutes(new Date(), 10);
        const created = format(addSeconds(TEN_MINUTES_AGO, 10), CONST.DATE.FNS_DB_FORMAT_STRING);

        await Onyx.set(ONYXKEYS.NETWORK, {isOffline: false});

        Report.addComment(REPORT_ID, REPORT_ID, 'Testing a comment', CONST.DEFAULT_TIME_ZONE);

        // Need the reportActionID to delete the comments
        const newComment = PersistedRequests.getAll().at(1);
        const reportActionID = newComment?.data?.reportActionID as string | undefined;
        const reportAction = TestHelper.buildTestReportComment(created, TEST_USER_ACCOUNT_ID, reportActionID);

        await Onyx.set(ONYXKEYS.NETWORK, {isOffline: true});

        const originalReport = {
            reportID: REPORT_ID,
        };
        Report.editReportComment(originalReport, reportAction, 'Testing an edited comment');

        await waitForBatchedUpdates();

        await new Promise<void>((resolve) => {
            const connection = Onyx.connect({
                key: ONYXKEYS.PERSISTED_REQUESTS,
                callback: (persistedRequests) => {
                    Onyx.disconnect(connection);
                    expect(persistedRequests?.at(0)?.command).toBe(WRITE_COMMANDS.UPDATE_COMMENT);
                    resolve();
                },
            });
        });

        Report.deleteReportComment(REPORT_ID, reportAction);

        await waitForBatchedUpdates();
        expect(PersistedRequests.getAll().length).toBe(1);

        Onyx.set(ONYXKEYS.NETWORK, {isOffline: false});
        await waitForBatchedUpdates();

        // Checking no requests were or will be made
        TestHelper.expectAPICommandToHaveBeenCalled(WRITE_COMMANDS.ADD_COMMENT, 1);
        TestHelper.expectAPICommandToHaveBeenCalled(WRITE_COMMANDS.UPDATE_COMMENT, 0);
        TestHelper.expectAPICommandToHaveBeenCalled(WRITE_COMMANDS.DELETE_COMMENT, 1);
    });

    it('should send DeleteComment request after AddComment is rollback', async () => {
        global.fetch = jest.fn().mockRejectedValue(new TypeError(CONST.ERROR.FAILED_TO_FETCH));

        const mockedXhr = jest.fn();
        mockedXhr.mockImplementation(originalXHR);

        HttpUtils.xhr = mockedXhr;
        await waitForBatchedUpdates();
        const TEST_USER_ACCOUNT_ID = 1;
        const REPORT_ID = '1';
        const TEN_MINUTES_AGO = subMinutes(new Date(), 10);
        const created = format(addSeconds(TEN_MINUTES_AGO, 10), CONST.DATE.FNS_DB_FORMAT_STRING);

        Report.addComment(REPORT_ID, REPORT_ID, 'Testing a comment', CONST.DEFAULT_TIME_ZONE);
        await waitForNetworkPromises();

        expect(PersistedRequests.getAll().length).toBe(1);
        expect(PersistedRequests.getAll().at(0)?.isRollback).toBeTruthy();
        const newComment = PersistedRequests.getAll().at(1);
        const reportActionID = newComment?.data?.reportActionID as string | undefined;
        const reportAction = TestHelper.buildTestReportComment(created, TEST_USER_ACCOUNT_ID, reportActionID);

        await waitForBatchedUpdates();
        HttpUtils.xhr = mockedXhr
            .mockImplementationOnce(() =>
                Promise.resolve({
                    jsonCode: CONST.JSON_CODE.EXP_ERROR,
                }),
            )
            .mockImplementation(() =>
                Promise.resolve({
                    jsonCode: CONST.JSON_CODE.SUCCESS,
                }),
            );

        Report.deleteReportComment(REPORT_ID, reportAction);

        jest.runOnlyPendingTimers();
        await waitForBatchedUpdates();

        const httpCalls = (HttpUtils.xhr as Mock).mock.calls;

        const addCommentCalls = httpCalls.filter(([command]) => command === 'AddComment');
        const deleteCommentCalls = httpCalls.filter(([command]) => command === 'DeleteComment');

        if (httpCalls.length === 3) {
            expect(addCommentCalls).toHaveLength(2);
            expect(deleteCommentCalls).toHaveLength(1);
        }
    });

    it('should send not DeleteComment request and remove AddAttachment accordingly', async () => {
        global.fetch = TestHelper.getGlobalFetchMock();

        const TEST_USER_ACCOUNT_ID = 1;
        const REPORT_ID = '1';
        const TEN_MINUTES_AGO = subMinutes(new Date(), 10);
        const created = format(addSeconds(TEN_MINUTES_AGO, 10), CONST.DATE.FNS_DB_FORMAT_STRING);

        await Onyx.set(ONYXKEYS.NETWORK, {isOffline: true});

        const file = new File([''], 'test.txt', {type: 'text/plain'});
        Report.addAttachmentWithComment(REPORT_ID, REPORT_ID, file);

        // Need the reportActionID to delete the comments
        const newComment = PersistedRequests.getAll().at(0);
        const reportActionID = newComment?.data?.reportActionID as string | undefined;
        const newReportAction = TestHelper.buildTestReportComment(created, TEST_USER_ACCOUNT_ID, reportActionID);

        // wait for Onyx.connect execute the callback and start processing the queue
        await waitForBatchedUpdates();

        await new Promise<void>((resolve) => {
            const connection = Onyx.connect({
                key: ONYXKEYS.PERSISTED_REQUESTS,
                callback: (persistedRequests) => {
                    Onyx.disconnect(connection);
                    expect(persistedRequests?.at(0)?.command).toBe(WRITE_COMMANDS.ADD_ATTACHMENT);
                    resolve();
                },
            });
        });

        // Checking the Report Action exists before deleting it
        await new Promise<void>((resolve) => {
            const connection = Onyx.connect({
                key: `${ONYXKEYS.COLLECTION.REPORT_ACTIONS}${REPORT_ID}`,
                callback: (reportActions) => {
                    Onyx.disconnect(connection);
                    const reportAction = reportActionID ? reportActions?.[reportActionID] : null;
                    expect(reportAction).not.toBeNull();
                    expect(reportAction?.reportActionID).toBe(reportActionID);
                    resolve();
                },
            });
        });

        Report.deleteReportComment(REPORT_ID, newReportAction);

        await waitForBatchedUpdates();
        expect(PersistedRequests.getAll().length).toBe(0);

        // Checking the Report Action doesn't exist after deleting it
        const connection = Onyx.connect({
            key: `${ONYXKEYS.COLLECTION.REPORT_ACTIONS}${REPORT_ID}`,
            callback: (reportActions) => {
                Onyx.disconnect(connection);
                const reportAction = reportActionID ? reportActions?.[reportActionID] : undefined;
                expect(reportAction).toBeUndefined();
            },
        });

        Onyx.set(ONYXKEYS.NETWORK, {isOffline: false});
        await waitForBatchedUpdates();

        // Checking no requests were or will be made
        TestHelper.expectAPICommandToHaveBeenCalled(WRITE_COMMANDS.ADD_ATTACHMENT, 0);
        TestHelper.expectAPICommandToHaveBeenCalled(WRITE_COMMANDS.DELETE_COMMENT, 0);
    });

    it('should send not DeleteComment request and remove AddTextAndAttachment accordingly', async () => {
        global.fetch = TestHelper.getGlobalFetchMock();

        const TEST_USER_ACCOUNT_ID = 1;
        const REPORT_ID = '1';
        const TEN_MINUTES_AGO = subMinutes(new Date(), 10);
        const created = format(addSeconds(TEN_MINUTES_AGO, 10), CONST.DATE.FNS_DB_FORMAT_STRING);
        const file = new File([''], 'test.txt', {type: 'text/plain'});

        await Onyx.set(ONYXKEYS.NETWORK, {isOffline: true});

        Report.addAttachmentWithComment(REPORT_ID, REPORT_ID, file, 'Attachment with comment');

        // Need the reportActionID to delete the comments
        const newComment = PersistedRequests.getAll().at(0);
        const reportActionID = newComment?.data?.reportActionID as string | undefined;
        const newReportAction = TestHelper.buildTestReportComment(created, TEST_USER_ACCOUNT_ID, reportActionID);

        // wait for Onyx.connect execute the callback and start processing the queue
        await waitForBatchedUpdates();

        await new Promise<void>((resolve) => {
            const connection = Onyx.connect({
                key: ONYXKEYS.PERSISTED_REQUESTS,
                callback: (persistedRequests) => {
                    Onyx.disconnect(connection);
                    expect(persistedRequests?.at(0)?.command).toBe(WRITE_COMMANDS.ADD_TEXT_AND_ATTACHMENT);
                    resolve();
                },
            });
        });

        // Checking the Report Action exists before deleting it
        await new Promise<void>((resolve) => {
            const connection = Onyx.connect({
                key: `${ONYXKEYS.COLLECTION.REPORT_ACTIONS}${REPORT_ID}`,
                callback: (reportActions) => {
                    Onyx.disconnect(connection);
                    const reportAction = reportActionID ? reportActions?.[reportActionID] : null;
                    expect(reportAction).not.toBeNull();
                    expect(reportAction?.reportActionID).toBe(reportActionID);
                    resolve();
                },
            });
        });

        Report.deleteReportComment(REPORT_ID, newReportAction);

        await waitForBatchedUpdates();
        expect(PersistedRequests.getAll().length).toBe(0);

        // Checking the Report Action doesn't exist after deleting it
        const connection = Onyx.connect({
            key: `${ONYXKEYS.COLLECTION.REPORT_ACTIONS}${REPORT_ID}`,
            callback: (reportActions) => {
                Onyx.disconnect(connection);
                const reportAction = reportActionID ? reportActions?.[reportActionID] : undefined;
                expect(reportAction).toBeUndefined();
            },
        });

        Onyx.set(ONYXKEYS.NETWORK, {isOffline: false});
        await waitForBatchedUpdates();

        // Checking no requests were or will be made
        TestHelper.expectAPICommandToHaveBeenCalled(WRITE_COMMANDS.ADD_TEXT_AND_ATTACHMENT, 0);
        TestHelper.expectAPICommandToHaveBeenCalled(WRITE_COMMANDS.DELETE_COMMENT, 0);
    });

    it('should post text + attachment as first action then attachment only for remaining attachments when adding multiple attachments with a comment', async () => {
        global.fetch = TestHelper.getGlobalFetchMock();
        const playSoundMock = playSound as jest.MockedFunction<typeof playSound>;
        await Onyx.set(ONYXKEYS.NETWORK, {isOffline: true});
        await waitForBatchedUpdates();

        const relevantPromise = new Promise((resolve) => {
            const conn = Onyx.connect({
                key: ONYXKEYS.PERSISTED_REQUESTS,
                callback: (persisted) => {
                    const relevant = (persisted ?? []).filter((r) => r?.command === WRITE_COMMANDS.ADD_ATTACHMENT || r?.command === WRITE_COMMANDS.ADD_TEXT_AND_ATTACHMENT);
                    if (relevant.length >= 3) {
                        Onyx.disconnect(conn);
                        resolve(relevant);
                    }
                },
            });
        });

        const REPORT_ID = '1';
        const shouldPlaySound = true;
        const fileA = new File(['a'], 'a.txt', {type: 'text/plain'});
        const fileB = new File(['b'], 'b.txt', {type: 'text/plain'});
        const fileC = new File(['c'], 'c.txt', {type: 'text/plain'});

        Report.addAttachmentWithComment(REPORT_ID, REPORT_ID, [fileA, fileB, fileC], 'Hello world', CONST.DEFAULT_TIME_ZONE, shouldPlaySound);
        const relevant = (await relevantPromise) as OnyxTypes.Request[];

        expect(playSoundMock).toHaveBeenCalledTimes(1);
        expect(playSoundMock).toHaveBeenCalledWith(SOUNDS.DONE);
        expect(relevant.at(0)?.command).toBe(WRITE_COMMANDS.ADD_TEXT_AND_ATTACHMENT);
        expect(relevant.slice(1).every((r) => r.command === WRITE_COMMANDS.ADD_ATTACHMENT)).toBe(true);
    });

    it('should create attachment only actions when adding multiple attachments without a comment', async () => {
        global.fetch = TestHelper.getGlobalFetchMock();
        const playSoundMock = playSound as jest.MockedFunction<typeof playSound>;
        await Onyx.set(ONYXKEYS.NETWORK, {isOffline: true});
        await waitForBatchedUpdates();

        const relevantPromise = new Promise((resolve) => {
            const conn = Onyx.connect({
                key: ONYXKEYS.PERSISTED_REQUESTS,
                callback: (persisted) => {
                    const relevant = (persisted ?? []).filter((r) => r?.command === WRITE_COMMANDS.ADD_ATTACHMENT || r?.command === WRITE_COMMANDS.ADD_TEXT_AND_ATTACHMENT);
                    if (relevant.length >= 2) {
                        Onyx.disconnect(conn);
                        resolve(relevant);
                    }
                },
            });
        });

        const REPORT_ID = '1';
        const shouldPlaySound = true;
        const fileA = new File(['a'], 'a.txt', {type: 'text/plain'});
        const fileB = new File(['b'], 'b.txt', {type: 'text/plain'});

        Report.addAttachmentWithComment(REPORT_ID, REPORT_ID, [fileA, fileB], undefined, CONST.DEFAULT_TIME_ZONE, shouldPlaySound);
        const relevant = (await relevantPromise) as OnyxTypes.Request[];

        expect(playSoundMock).toHaveBeenCalledTimes(1);
        expect(playSoundMock).toHaveBeenCalledWith(SOUNDS.DONE);
        expect(relevant.at(0)?.command).toBe(WRITE_COMMANDS.ADD_ATTACHMENT);
        expect(relevant.slice(1).every((r) => r.command === WRITE_COMMANDS.ADD_ATTACHMENT)).toBe(true);
        expect(relevant.some((r) => r.command === WRITE_COMMANDS.ADD_TEXT_AND_ATTACHMENT)).toBe(false);
    });

    it('should create attachment only action & not play sound when adding attachment without a comment & shouldPlaySound not passed', async () => {
        global.fetch = TestHelper.getGlobalFetchMock();
        const playSoundMock = playSound as jest.MockedFunction<typeof playSound>;
        await Onyx.set(ONYXKEYS.NETWORK, {isOffline: true});
        await waitForBatchedUpdates();

        const relevantPromise = new Promise((resolve) => {
            const conn = Onyx.connect({
                key: ONYXKEYS.PERSISTED_REQUESTS,
                callback: (persisted) => {
                    const relevant = (persisted ?? []).filter((r) => r?.command === WRITE_COMMANDS.ADD_ATTACHMENT);
                    if (relevant.length >= 1) {
                        Onyx.disconnect(conn);
                        resolve(relevant);
                    }
                },
            });
        });

        const REPORT_ID = '1';
        const file = new File(['a'], 'a.txt', {type: 'text/plain'});

        Report.addAttachmentWithComment(REPORT_ID, REPORT_ID, file);
        const relevant = (await relevantPromise) as OnyxTypes.Request[];

        expect(playSoundMock).toHaveBeenCalledTimes(0);
        expect(relevant.at(0)?.command).toBe(WRITE_COMMANDS.ADD_ATTACHMENT);
    });

    it('should not send DeleteComment request and remove any Reactions accordingly', async () => {
        global.fetch = TestHelper.getGlobalFetchMock();
        // eslint-disable-next-line @typescript-eslint/no-unsafe-return
        jest.doMock('@libs/EmojiUtils', () => ({
            ...jest.requireActual('@libs/EmojiUtils'),
            hasAccountIDEmojiReacted: jest.fn(() => true),
        }));
        const TEST_USER_ACCOUNT_ID = 1;
        const REPORT_ID = '1';
        const TEN_MINUTES_AGO = subMinutes(new Date(), 10);
        const created = format(addSeconds(TEN_MINUTES_AGO, 10), CONST.DATE.FNS_DB_FORMAT_STRING);

        await Onyx.set(ONYXKEYS.NETWORK, {isOffline: true});
        await Promise.resolve();

        Report.addComment(REPORT_ID, REPORT_ID, 'reactions with comment', CONST.DEFAULT_TIME_ZONE);

        // Need the reportActionID to delete the comments
        const newComment = PersistedRequests.getAll().at(0);
        const reportActionID = newComment?.data?.reportActionID as string | undefined;
        const newReportAction = TestHelper.buildTestReportComment(created, TEST_USER_ACCOUNT_ID, reportActionID);

        await waitForBatchedUpdates();

        Report.toggleEmojiReaction(REPORT_ID, newReportAction, {name: 'smile', code: '😄'}, {});
        Report.toggleEmojiReaction(
            REPORT_ID,
            newReportAction,
            {name: 'smile', code: '😄'},
            {
                smile: {
                    createdAt: '2024-10-14 14:58:12',
                    oldestTimestamp: '2024-10-14 14:58:12',
                    users: {
                        [`${TEST_USER_ACCOUNT_ID}`]: {
                            id: `${TEST_USER_ACCOUNT_ID}`,
                            oldestTimestamp: '2024-10-14 14:58:12',
                            skinTones: {
                                '-1': '2024-10-14 14:58:12',
                            },
                        },
                    },
                },
            },
        );

        await waitForBatchedUpdates();

        await new Promise<void>((resolve) => {
            const connection = Onyx.connect({
                key: ONYXKEYS.PERSISTED_REQUESTS,
                callback: (persistedRequests) => {
                    Onyx.disconnect(connection);
                    expect(persistedRequests?.at(0)?.command).toBe(WRITE_COMMANDS.ADD_COMMENT);
                    expect(persistedRequests?.at(1)?.command).toBe(WRITE_COMMANDS.ADD_EMOJI_REACTION);
                    expect(persistedRequests?.at(2)?.command).toBe(WRITE_COMMANDS.REMOVE_EMOJI_REACTION);
                    resolve();
                },
            });
        });

        // Checking the Report Action exists before deleting it
        await new Promise<void>((resolve) => {
            const connection = Onyx.connect({
                key: `${ONYXKEYS.COLLECTION.REPORT_ACTIONS}${REPORT_ID}`,
                callback: (reportActions) => {
                    Onyx.disconnect(connection);
                    const reportAction = reportActionID ? reportActions?.[reportActionID] : null;
                    expect(reportAction).not.toBeNull();
                    expect(reportAction?.reportActionID).toBe(reportActionID);
                    resolve();
                },
            });
        });

        Report.deleteReportComment(REPORT_ID, newReportAction);

        await waitForBatchedUpdates();
        expect(PersistedRequests.getAll().length).toBe(0);

        // Checking the Report Action doesn't exist after deleting it
        const connection = Onyx.connect({
            key: `${ONYXKEYS.COLLECTION.REPORT_ACTIONS}${REPORT_ID}`,
            callback: (reportActions) => {
                Onyx.disconnect(connection);
                const reportAction = reportActionID ? reportActions?.[reportActionID] : undefined;
                expect(reportAction).toBeUndefined();
            },
        });

        Onyx.set(ONYXKEYS.NETWORK, {isOffline: false});
        await waitForBatchedUpdates();

        // Checking no requests were or will be made
        TestHelper.expectAPICommandToHaveBeenCalled(WRITE_COMMANDS.ADD_COMMENT, 0);
        TestHelper.expectAPICommandToHaveBeenCalled(WRITE_COMMANDS.ADD_EMOJI_REACTION, 0);
        TestHelper.expectAPICommandToHaveBeenCalled(WRITE_COMMANDS.REMOVE_EMOJI_REACTION, 0);
        TestHelper.expectAPICommandToHaveBeenCalled(WRITE_COMMANDS.DELETE_COMMENT, 0);
    });

    it('should send DeleteComment request and remove any Reactions accordingly', async () => {
        global.fetch = TestHelper.getGlobalFetchMock();
        // eslint-disable-next-line @typescript-eslint/no-unsafe-return
        jest.doMock('@libs/EmojiUtils', () => ({
            ...jest.requireActual('@libs/EmojiUtils'),
            hasAccountIDEmojiReacted: jest.fn(() => true),
        }));
        const TEST_USER_ACCOUNT_ID = 1;
        const REPORT_ID = '1';
        const TEN_MINUTES_AGO = subMinutes(new Date(), 10);
        const created = format(addSeconds(TEN_MINUTES_AGO, 10), CONST.DATE.FNS_DB_FORMAT_STRING);

        Report.addComment(REPORT_ID, REPORT_ID, 'Attachment with comment', CONST.DEFAULT_TIME_ZONE);

        // Need the reportActionID to delete the comments
        const newComment = PersistedRequests.getAll().at(0);
        const reportActionID = newComment?.data?.reportActionID as string | undefined;
        const reportAction = TestHelper.buildTestReportComment(created, TEST_USER_ACCOUNT_ID, reportActionID);
        await Onyx.set(ONYXKEYS.NETWORK, {isOffline: true});

        // wait for Onyx.connect execute the callback and start processing the queue
        await Promise.resolve();

        Report.toggleEmojiReaction(REPORT_ID, reportAction, {name: 'smile', code: '😄'}, {});
        Report.toggleEmojiReaction(
            REPORT_ID,
            reportAction,
            {name: 'smile', code: '😄'},
            {
                smile: {
                    createdAt: '2024-10-14 14:58:12',
                    oldestTimestamp: '2024-10-14 14:58:12',
                    users: {
                        [`${TEST_USER_ACCOUNT_ID}`]: {
                            id: `${TEST_USER_ACCOUNT_ID}`,
                            oldestTimestamp: '2024-10-14 14:58:12',
                            skinTones: {
                                '-1': '2024-10-14 14:58:12',
                            },
                        },
                    },
                },
            },
        );

        await waitForBatchedUpdates();
        await new Promise<void>((resolve) => {
            const connection = Onyx.connect({
                key: ONYXKEYS.PERSISTED_REQUESTS,
                callback: (persistedRequests) => {
                    Onyx.disconnect(connection);
                    expect(persistedRequests?.at(0)?.command).toBe(WRITE_COMMANDS.ADD_EMOJI_REACTION);
                    expect(persistedRequests?.at(1)?.command).toBe(WRITE_COMMANDS.REMOVE_EMOJI_REACTION);
                    resolve();
                },
            });
        });

        Report.deleteReportComment(REPORT_ID, reportAction);

        await waitForBatchedUpdates();
        expect(PersistedRequests.getAll().length).toBe(1);

        Onyx.set(ONYXKEYS.NETWORK, {isOffline: false});
        await waitForBatchedUpdates();

        // Checking no requests were or will be made
        TestHelper.expectAPICommandToHaveBeenCalled(WRITE_COMMANDS.ADD_COMMENT, 1);
        TestHelper.expectAPICommandToHaveBeenCalled(WRITE_COMMANDS.ADD_EMOJI_REACTION, 0);
        TestHelper.expectAPICommandToHaveBeenCalled(WRITE_COMMANDS.REMOVE_EMOJI_REACTION, 0);
        TestHelper.expectAPICommandToHaveBeenCalled(WRITE_COMMANDS.DELETE_COMMENT, 1);
    });

    it('should create and delete thread processing all the requests', async () => {
        global.fetch = TestHelper.getGlobalFetchMock();

        const TEST_USER_ACCOUNT_ID = 1;
        const REPORT_ID = '1';
        const TEN_MINUTES_AGO = subMinutes(new Date(), 10);
        const created = format(addSeconds(TEN_MINUTES_AGO, 10), CONST.DATE.FNS_DB_FORMAT_STRING);

        await Onyx.set(ONYXKEYS.NETWORK, {isOffline: true});
        await waitForBatchedUpdates();

        Report.addComment(REPORT_ID, REPORT_ID, 'Testing a comment', CONST.DEFAULT_TIME_ZONE);

        const newComment = PersistedRequests.getAll().at(0);
        const reportActionID = newComment?.data?.reportActionID as string | undefined;
        const reportAction = TestHelper.buildTestReportComment(created, TEST_USER_ACCOUNT_ID, reportActionID);

        Report.openReport(
            REPORT_ID,
            undefined,
            ['test@user.com'],
            {
                parentReportID: REPORT_ID,
                parentReportActionID: reportActionID,
                reportID: '2',
            },
            reportActionID,
        );

        Report.deleteReportComment(REPORT_ID, reportAction);

        expect(PersistedRequests.getAll().length).toBe(3);

        await new Promise<void>((resolve) => {
            const connection = Onyx.connect({
                key: ONYXKEYS.PERSISTED_REQUESTS,
                callback: (persistedRequests) => {
                    if (persistedRequests?.length !== 3) {
                        return;
                    }
                    Onyx.disconnect(connection);

                    expect(persistedRequests?.at(0)?.command).toBe(WRITE_COMMANDS.ADD_COMMENT);
                    expect(persistedRequests?.at(1)?.command).toBe(WRITE_COMMANDS.OPEN_REPORT);
                    expect(persistedRequests?.at(2)?.command).toBe(WRITE_COMMANDS.DELETE_COMMENT);
                    resolve();
                },
            });
        });

        Onyx.set(ONYXKEYS.NETWORK, {isOffline: false});
        await waitForBatchedUpdates();

        // Checking no requests were or will be made
        TestHelper.expectAPICommandToHaveBeenCalled(WRITE_COMMANDS.ADD_COMMENT, 1);
        TestHelper.expectAPICommandToHaveBeenCalled(WRITE_COMMANDS.OPEN_REPORT, 1);
        TestHelper.expectAPICommandToHaveBeenCalled(WRITE_COMMANDS.DELETE_COMMENT, 1);
    });

    it('should update AddComment text with the UpdateComment text, sending just an AddComment request', async () => {
        global.fetch = TestHelper.getGlobalFetchMock();

        const TEST_USER_ACCOUNT_ID = 1;
        const REPORT_ID = '1';
        const TEN_MINUTES_AGO = subMinutes(new Date(), 10);
        const created = format(addSeconds(TEN_MINUTES_AGO, 10), CONST.DATE.FNS_DB_FORMAT_STRING);

        Onyx.set(ONYXKEYS.NETWORK, {isOffline: true});

        Report.addComment(REPORT_ID, REPORT_ID, 'Testing a comment', CONST.DEFAULT_TIME_ZONE);
        // Need the reportActionID to delete the comments
        const newComment = PersistedRequests.getAll().at(0);
        const reportActionID = newComment?.data?.reportActionID as string | undefined;
        const reportAction = TestHelper.buildTestReportComment(created, TEST_USER_ACCOUNT_ID, reportActionID);
        const originalReport = {
            reportID: REPORT_ID,
        };
        Report.editReportComment(originalReport, reportAction, 'Testing an edited comment');

        await waitForBatchedUpdates();

        await new Promise<void>((resolve) => {
            const connection = Onyx.connect({
                key: ONYXKEYS.PERSISTED_REQUESTS,
                callback: (persistedRequests) => {
                    Onyx.disconnect(connection);

                    expect(persistedRequests?.at(0)?.command).toBe(WRITE_COMMANDS.ADD_COMMENT);

                    resolve();
                },
            });
        });

        await waitForBatchedUpdates();
        expect(PersistedRequests.getAll().length).toBe(1);

        Onyx.set(ONYXKEYS.NETWORK, {isOffline: false});
        await waitForBatchedUpdates();

        // Checking no requests were or will be made
        TestHelper.expectAPICommandToHaveBeenCalled(WRITE_COMMANDS.ADD_COMMENT, 1);
        TestHelper.expectAPICommandToHaveBeenCalled(WRITE_COMMANDS.UPDATE_COMMENT, 0);
    });

    it('it should only send the last sequential UpdateComment request to BE', async () => {
        global.fetch = TestHelper.getGlobalFetchMock();
        const reportID = '123';

        await Onyx.set(ONYXKEYS.NETWORK, {isOffline: true});

        const action: OnyxEntry<OnyxTypes.ReportAction> = {
            reportID,
            reportActionID: '722',
            actionName: 'ADDCOMMENT',
            created: '2024-10-21 10:37:59.881',
        };

        const originalReport = {
            reportID,
        };
        Report.editReportComment(originalReport, action, 'value1');
        Report.editReportComment(originalReport, action, 'value2');
        Report.editReportComment(originalReport, action, 'value3');

        const requests = PersistedRequests?.getAll();

        expect(requests.length).toBe(1);
        expect(requests?.at(0)?.command).toBe(WRITE_COMMANDS.UPDATE_COMMENT);
        expect(requests?.at(0)?.data?.reportComment).toBe('value3');

        await Onyx.set(ONYXKEYS.NETWORK, {isOffline: false});

        TestHelper.expectAPICommandToHaveBeenCalled(WRITE_COMMANDS.UPDATE_COMMENT, 1);
    });

    it('should clears lastMentionedTime when all mentions to the current user are deleted', async () => {
        const reportID = '1';
        const mentionActionID = '1';
        const mentionActionID2 = '2';
        const currentUserAccountID = 123;

        const mentionAction = {
            ...createRandomReportAction(Number(mentionActionID)),
            actionName: CONST.REPORT.ACTIONS.TYPE.ADD_COMMENT,
            originalMessage: {
                mentionedAccountIDs: [currentUserAccountID],
            },
        } as OnyxTypes.ReportAction<typeof CONST.REPORT.ACTIONS.TYPE.ADD_COMMENT>;

        const mentionAction2 = {
            ...createRandomReportAction(Number(mentionActionID2)),
            actionName: CONST.REPORT.ACTIONS.TYPE.ADD_COMMENT,
            originalMessage: {
                mentionedAccountIDs: [currentUserAccountID],
            },
        } as OnyxTypes.ReportAction<typeof CONST.REPORT.ACTIONS.TYPE.ADD_COMMENT>;

        await Onyx.merge(ONYXKEYS.SESSION, {accountID: currentUserAccountID});
        await Onyx.merge(`${ONYXKEYS.COLLECTION.REPORT_ACTIONS}${reportID}`, {
            [mentionActionID]: mentionAction,
            [mentionActionID2]: mentionAction2,
        });
        await Onyx.merge(`${ONYXKEYS.COLLECTION.REPORT}${reportID}`, {
            ...createRandomReport(Number(reportID)),
            lastMentionedTime: mentionAction2.created,
        });

        Report.deleteReportComment(reportID, mentionAction);
        Report.deleteReportComment(reportID, mentionAction2);

        await waitForBatchedUpdates();

        const report = await new Promise<OnyxEntry<OnyxTypes.Report>>((resolve) => {
            Onyx.connect({
                key: `${ONYXKEYS.COLLECTION.REPORT}${reportID}`,
                callback: resolve,
            });
        });

        expect(report?.lastMentionedTime).toBeUndefined();
    });

    it('should create new report and "create report" quick action, when createNewReport gets called', async () => {
        const accountID = 1234;
        const policyID = '5678';
        const mockFetchData = fetch as MockFetch;
        // Given a policy with harvesting is disabled
        const policy = {
            ...createRandomPolicy(Number(policyID)),
            isPolicyExpenseChatEnabled: true,
            type: CONST.POLICY.TYPE.TEAM,
            harvesting: {
                enabled: false,
            },
        };
        await Onyx.merge(`${ONYXKEYS.COLLECTION.POLICY}${policyID}`, policy);

        mockFetchData.pause();
        const reportID = Report.createNewReport({accountID}, true, false, policyID);
        const parentReport = ReportUtils.getPolicyExpenseChat(accountID, policyID);

        const reportPreviewAction = await new Promise<OnyxEntry<OnyxTypes.ReportAction<typeof CONST.REPORT.ACTIONS.TYPE.REPORT_PREVIEW>>>((resolve) => {
            const connection = Onyx.connect({
                key: `${ONYXKEYS.COLLECTION.REPORT_ACTIONS}${parentReport?.reportID}`,
                callback: (reportActions) => {
                    Onyx.disconnect(connection);
                    const action = Object.values(reportActions ?? {}).at(0);
                    resolve(action as OnyxTypes.ReportAction<typeof CONST.REPORT.ACTIONS.TYPE.REPORT_PREVIEW>);
                },
            });
        });
        expect(getOriginalMessage(reportPreviewAction)?.linkedReportID).toBe(reportID);
        expect(reportPreviewAction?.actorAccountID).toBe(accountID);

        await new Promise<void>((resolve) => {
            const connection = Onyx.connect({
                key: ONYXKEYS.COLLECTION.REPORT,
                waitForCollectionCallback: true,
                callback: (reports) => {
                    Onyx.disconnect(connection);
                    const createdReport = reports?.[`${ONYXKEYS.COLLECTION.REPORT}${reportID}`];
                    const parentPolicyExpenseChat = reports?.[`${ONYXKEYS.COLLECTION.REPORT}${parentReport?.reportID}`];
                    // assert correctness of crucial onyx data
                    expect(createdReport?.reportID).toBe(reportID);
                    expect(parentPolicyExpenseChat?.lastVisibleActionCreated).toBe(reportPreviewAction?.created);
                    expect(parentPolicyExpenseChat?.hasOutstandingChildRequest).toBe(true);
                    expect(createdReport?.total).toBe(0);
                    expect(createdReport?.parentReportActionID).toBe(reportPreviewAction?.reportActionID);

                    resolve();
                },
            });
        });

        // When the request fails
        mockFetchData.fail();
        await mockFetchData.resume();
        await waitForBatchedUpdates();

        // Then the onyx data should be reverted to the state before the request
        await new Promise<void>((resolve) => {
            const connection = Onyx.connect({
                key: ONYXKEYS.COLLECTION.REPORT,
                waitForCollectionCallback: true,
                callback: (reports) => {
                    Onyx.disconnect(connection);
                    const parentPolicyExpenseChat = reports?.[`${ONYXKEYS.COLLECTION.REPORT}${parentReport?.reportID}`];
                    expect(parentPolicyExpenseChat?.hasOutstandingChildRequest).toBe(parentReport?.hasOutstandingChildRequest);

                    resolve();
                },
            });
        });
    });

    it('should not optimistic outstandingChildRequest when create report with harvesting is enabled', async () => {
        const accountID = 1234;
        const policyID = '5678';
        // Given a policy with harvesting is enabled
        const policy = {
            ...createRandomPolicy(Number(policyID)),
            isPolicyExpenseChatEnabled: true,
            type: CONST.POLICY.TYPE.TEAM,
            harvesting: {
                enabled: true,
            },
        };
        const parentReport = ReportUtils.getPolicyExpenseChat(accountID, policyID);
        await Onyx.merge(`${ONYXKEYS.COLLECTION.POLICY}${policyID}`, policy);
        if (parentReport?.reportID) {
            await Onyx.merge(`${ONYXKEYS.COLLECTION.REPORT}${parentReport?.reportID}`, parentReport);
        }

        // When create new report
        Report.createNewReport({accountID}, true, false, policyID);

        // Then the parent report's hasOutstandingChildRequest property should remain unchanged
        await new Promise<void>((resolve) => {
            const connection = Onyx.connect({
                key: ONYXKEYS.COLLECTION.REPORT,
                waitForCollectionCallback: true,
                callback: (reports) => {
                    Onyx.disconnect(connection);
                    const parentPolicyExpenseChat = reports?.[`${ONYXKEYS.COLLECTION.REPORT}${parentReport?.reportID}`];
                    expect(parentPolicyExpenseChat?.hasOutstandingChildRequest).toBe(parentReport?.hasOutstandingChildRequest);

                    resolve();
                },
            });
        });
    });

    describe('completeOnboarding', () => {
        const TEST_USER_LOGIN = 'test@gmail.com';
        const TEST_USER_ACCOUNT_ID = 1;
        global.fetch = TestHelper.getGlobalFetchMock();

        it('should set "isOptimisticAction" to false/null for all actions in admins report after completing onboarding setup', async () => {
            await Onyx.set(ONYXKEYS.SESSION, {email: TEST_USER_LOGIN, accountID: TEST_USER_ACCOUNT_ID});
            await waitForBatchedUpdates();

            const adminsChatReportID = '7957055873634067';
            const onboardingPolicyID = 'A70D00C752416807';
            const engagementChoice = CONST.INTRO_CHOICES.MANAGE_TEAM;
            const {onboardingMessages} = getOnboardingMessages();

            Report.completeOnboarding({
                engagementChoice,
                onboardingMessage: onboardingMessages[engagementChoice],
                adminsChatReportID,
                onboardingPolicyID,
                companySize: CONST.ONBOARDING_COMPANY_SIZE.MICRO,
                userReportedIntegration: null,
            });

            await waitForBatchedUpdates();

            const reportActions: OnyxEntry<OnyxTypes.ReportActions> = await new Promise((resolve) => {
                const connection = Onyx.connect({
                    key: `${ONYXKEYS.COLLECTION.REPORT_ACTIONS}${adminsChatReportID}`,
                    callback: (id) => {
                        Onyx.disconnect(connection);
                        resolve(id);
                    },
                });
            });
            expect(reportActions).not.toBeNull();
            expect(reportActions).not.toBeUndefined();
            Object.values(reportActions ?? {}).forEach((action) => {
                expect(action.isOptimisticAction).toBeFalsy();
            });
        });
    });

    describe('markAllMessagesAsRead', () => {
        it('should mark all unread reports as read', async () => {
            // Given a collection of 10 unread and read reports, where even-index report is unread
            const currentTime = DateUtils.getDBTime();
            const reportCollections: Record<`${typeof ONYXKEYS.COLLECTION.REPORT}${string}`, OnyxTypes.Report> = createCollection<OnyxTypes.Report>(
                (item) => `${ONYXKEYS.COLLECTION.REPORT}${item.reportID}`,
                (index) => {
                    if (index % 2 === 0) {
                        return {
                            ...createRandomReport(index),
                            lastMessageText: 'test',
                            lastReadTime: DateUtils.subtractMillisecondsFromDateTime(currentTime, 1),
                            lastVisibleActionCreated: currentTime,
                        };
                    }
                    return createRandomReport(index);
                },
                10,
            );
            await Onyx.mergeCollection(ONYXKEYS.COLLECTION.REPORT, reportCollections);

            // When mark all reports as read
            Report.markAllMessagesAsRead();

            await waitForBatchedUpdates();

            // Then all report should be read
            const isUnreadCollection = await Promise.all(
                Object.values(reportCollections).map((report) => {
                    return new Promise<boolean>((resolve) => {
                        const connection = Onyx.connect({
                            key: `${ONYXKEYS.COLLECTION.REPORT}${report.reportID}`,
                            callback: (reportVal) => {
                                Onyx.disconnect(connection);
                                resolve(ReportUtils.isUnread(reportVal, undefined));
                            },
                        });
                    });
                }),
            );
            expect(isUnreadCollection.some(Boolean)).toBe(false);
        });
    });

    describe('updateDescription', () => {
        it('should not call UpdateRoomDescription API if the description is not changed', async () => {
            global.fetch = TestHelper.getGlobalFetchMock();
            Report.updateDescription('1', '<h1>test</h1>', '# test');

            await waitForBatchedUpdates();

            TestHelper.expectAPICommandToHaveBeenCalled(WRITE_COMMANDS.UPDATE_ROOM_DESCRIPTION, 0);
        });

        it('should revert to correct previous description if UpdateRoomDescription API fails', async () => {
            const report: OnyxTypes.Report = {
                ...createRandomReport(1),
                description: '<h1>test</h1>',
            };
            const mockFetch = fetch as MockFetch;

            await Onyx.set(`${ONYXKEYS.COLLECTION.REPORT}${report.reportID}`, report);

            mockFetch?.fail?.();
            Report.updateDescription('1', '<h1>test</h1>', '# test1');

            await waitForBatchedUpdates();
            let updateReport: OnyxEntry<OnyxTypes.Report>;

            await TestHelper.getOnyxData({
                key: `${ONYXKEYS.COLLECTION.REPORT}${report.reportID}`,
                callback: (val) => (updateReport = val),
            });
            expect(updateReport?.description).toBe('<h1>test</h1>');
            mockFetch.mockReset();
        });
    });

    describe('deleteAppReport', () => {
        it('should only moves CREATE or TRACK type of IOU action to self DM', async () => {
            // Given an expense report with CREATE, TRACK, and PAY of IOU actions
            const reportID = '1';
            const firstIOUAction: OnyxTypes.ReportAction<typeof CONST.REPORT.ACTIONS.TYPE.IOU> = {
                reportActionID: '1',
                actionName: CONST.REPORT.ACTIONS.TYPE.IOU,
                created: DateUtils.getDBTime(),
                message: [{type: 'COMMENT', html: 'Comment 1', text: 'Comment 1'}],
                originalMessage: {
                    amount: 100,
                    currency: CONST.CURRENCY.USD,
                    type: CONST.IOU.REPORT_ACTION_TYPE.CREATE,
                },
            };
            const secondIOUAction: OnyxTypes.ReportAction<typeof CONST.REPORT.ACTIONS.TYPE.IOU> = {
                reportActionID: '2',
                actionName: CONST.REPORT.ACTIONS.TYPE.IOU,
                created: DateUtils.getDBTime(),
                message: [{type: 'COMMENT', html: 'Comment 2', text: 'Comment 2'}],
                originalMessage: {
                    amount: 100,
                    currency: CONST.CURRENCY.USD,
                    type: CONST.IOU.REPORT_ACTION_TYPE.TRACK,
                },
            };
            const payAction: OnyxTypes.ReportAction<typeof CONST.REPORT.ACTIONS.TYPE.IOU> = {
                reportActionID: '3',
                actionName: CONST.REPORT.ACTIONS.TYPE.IOU,
                created: DateUtils.getDBTime(),
                message: [{type: 'COMMENT', html: 'Comment 3', text: 'Comment 3'}],
                originalMessage: {
                    amount: 100,
                    currency: CONST.CURRENCY.USD,
                    type: CONST.IOU.REPORT_ACTION_TYPE.PAY,
                },
            };
            await Onyx.merge(`${ONYXKEYS.COLLECTION.REPORT_ACTIONS}${reportID}`, {
                [firstIOUAction.reportActionID]: firstIOUAction,
                [secondIOUAction.reportActionID]: secondIOUAction,
                [payAction.reportActionID]: payAction,
            });

            // When deleting the expense report
            Report.deleteAppReport(reportID);
            await waitForBatchedUpdates();

            // Then only the IOU action with type of CREATE and TRACK is moved to the self DM
            const selfDMReportID = ReportUtils.findSelfDMReportID();
            const selfDMReportActions = await new Promise<OnyxEntry<OnyxTypes.ReportActions>>((resolve) => {
                const connection = Onyx.connect({
                    key: `${ONYXKEYS.COLLECTION.REPORT_ACTIONS}${selfDMReportID}`,
                    callback: (val) => {
                        Onyx.disconnect(connection);
                        resolve(val);
                    },
                });
            });
            // The length is 3 to include the CREATED action
            expect(Object.keys(selfDMReportActions ?? {}).length).toBe(3);
        });

        it('should not reset the chatReport hasOutstandingChildRequest if there is another outstanding report', async () => {
            const currentUserAccountID = 1;
            const fakePolicy: OnyxTypes.Policy = {
                ...createRandomPolicy(6),
                role: 'admin',
                ownerAccountID: currentUserAccountID,
                areRulesEnabled: true,
                preventSelfApproval: false,
                autoReportingFrequency: 'immediate',
                harvesting: {
                    enabled: false,
                },
            };
            const chatReport: OnyxTypes.Report = {...createRandomReport(11), policyID: fakePolicy.id, chatType: CONST.REPORT.CHAT_TYPE.POLICY_EXPENSE_CHAT, hasOutstandingChildRequest: true};

            const expenseReport1: OnyxTypes.Report = {
                ...createRandomReport(5),
                type: CONST.REPORT.TYPE.EXPENSE,
                managerID: currentUserAccountID,
                ownerAccountID: currentUserAccountID,
                policyID: fakePolicy.id,
                stateNum: CONST.REPORT.STATE_NUM.OPEN,
                statusNum: CONST.REPORT.STATUS_NUM.OPEN,
                chatReportID: chatReport.reportID,
                parentReportID: chatReport.reportID,
            };
            const reportPreview1: OnyxTypes.ReportAction = {
                ...createRandomReportAction(1),
                actionName: CONST.REPORT.ACTIONS.TYPE.REPORT_PREVIEW,
                originalMessage: {
                    linkedReportID: expenseReport1.reportID,
                },
            };
            const expenseReport2: OnyxTypes.Report = {
                ...createRandomReport(6),
                type: CONST.REPORT.TYPE.EXPENSE,
                managerID: currentUserAccountID,
                ownerAccountID: currentUserAccountID,
                policyID: fakePolicy.id,
                stateNum: CONST.REPORT.STATE_NUM.OPEN,
                statusNum: CONST.REPORT.STATUS_NUM.OPEN,
                chatReportID: chatReport.reportID,
                parentReportID: chatReport.reportID,
            };
            const transaction: OnyxTypes.Transaction = {...createRandomTransaction(22), reportID: expenseReport2.reportID};
            const reportPreview2: OnyxTypes.ReportAction = {
                ...createRandomReportAction(22),
                actionName: CONST.REPORT.ACTIONS.TYPE.REPORT_PREVIEW,
                originalMessage: {
                    linkedReportID: expenseReport2.reportID,
                },
            };
            const iouAction1: OnyxTypes.ReportAction<typeof CONST.REPORT.ACTIONS.TYPE.IOU> = {
                reportActionID: '1',
                actionName: CONST.REPORT.ACTIONS.TYPE.IOU,
                created: DateUtils.getDBTime(),
                originalMessage: {
                    amount: 100,
                    currency: CONST.CURRENCY.USD,
                    type: CONST.IOU.REPORT_ACTION_TYPE.CREATE,
                },
            };

            await Onyx.merge(ONYXKEYS.SESSION, {accountID: currentUserAccountID});
            await Onyx.merge(`${ONYXKEYS.COLLECTION.POLICY}${fakePolicy.id}`, fakePolicy);
            await Onyx.merge(`${ONYXKEYS.COLLECTION.REPORT_ACTIONS}${expenseReport1.reportID}`, {
                [iouAction1.reportActionID]: iouAction1,
            });
            await Onyx.merge(`${ONYXKEYS.COLLECTION.REPORT_ACTIONS}${chatReport.reportID}`, {
                [reportPreview1.reportActionID]: reportPreview1,
                [reportPreview2.reportActionID]: reportPreview2,
            });
            await Onyx.merge(`${ONYXKEYS.COLLECTION.REPORT}${chatReport.reportID}`, chatReport);
            await Onyx.merge(`${ONYXKEYS.COLLECTION.REPORT}${expenseReport1.reportID}`, expenseReport1);
            await Onyx.merge(`${ONYXKEYS.COLLECTION.REPORT}${expenseReport2.reportID}`, expenseReport2);
            await Onyx.merge(`${ONYXKEYS.COLLECTION.TRANSACTION}${transaction.transactionID}`, transaction);

            // When deleting the first expense report
            Report.deleteAppReport(expenseReport1.reportID);
            await waitForBatchedUpdates();

            const report = await new Promise<OnyxEntry<OnyxTypes.Report>>((resolve) => {
                const connection = Onyx.connect({
                    key: `${ONYXKEYS.COLLECTION.REPORT}${chatReport.reportID}`,
                    callback: (val) => {
                        Onyx.disconnect(connection);
                        resolve(val);
                    },
                });
            });

            // The hasOutstandingChildRequest should still remain true as there is a second outstanding report.
            expect(report?.hasOutstandingChildRequest).toBe(true);
        });
    });

    describe('changeReportPolicy', () => {
        it('should unarchive the expense report', async () => {
            // Given an archived expense report
            const expenseReport: OnyxTypes.Report = {
                ...createRandomReport(1),
                type: CONST.REPORT.TYPE.EXPENSE,
                policyID: '1',
            };
            await Onyx.merge(`${ONYXKEYS.COLLECTION.REPORT_NAME_VALUE_PAIRS}${expenseReport.reportID}`, {
                private_isArchived: DateUtils.getDBTime(),
            });

            const newPolicy = createRandomPolicy(2);
            await Onyx.merge(`${ONYXKEYS.COLLECTION.POLICY}${newPolicy.id}`, newPolicy);

            // When moving to another workspace
            Report.changeReportPolicy(expenseReport, newPolicy, 1, '', true, false);
            await waitForBatchedUpdates();

            // Then the expense report should not be archived anymore
            const isArchived = await new Promise<boolean>((resolve) => {
                const connection = Onyx.connect({
                    key: `${ONYXKEYS.COLLECTION.REPORT_NAME_VALUE_PAIRS}${expenseReport.reportID}`,
                    callback: (val) => {
                        resolve(!!val?.private_isArchived);
                        Onyx.disconnect(connection);
                    },
                });
            });
            expect(isArchived).toBe(false);

            const snapshotData = await new Promise<OnyxEntry<OnyxTypes.SearchResults>>((resolve) => {
                const connection = Onyx.connect({
                    key: `${ONYXKEYS.COLLECTION.SNAPSHOT}${currentHash}`,
                    callback: (val) => {
                        resolve(val);
                        Onyx.disconnect(connection);
                    },
                });
            });

            // Then the new policy data should also be populated on the current search snapshot.
            expect(snapshotData?.data?.[`${ONYXKEYS.COLLECTION.POLICY}${newPolicy.id}`]).toBeDefined();
        });

        it('should update the chatReportID and parentReportID to the new policy expense chat report ID', async () => {
            // Given an expense report
            const expenseReport: OnyxTypes.Report = {
                ...createRandomReport(1),
                type: CONST.REPORT.TYPE.EXPENSE,
                policyID: '1',
                chatReportID: '2',
                parentReportID: '2',
            };

            const newPolicy = createRandomPolicy(2);
            await Onyx.merge(`${ONYXKEYS.COLLECTION.POLICY}${newPolicy.id}`, newPolicy);

            // When moving to another workspace
            Report.changeReportPolicy(expenseReport, newPolicy, 1, '', false, false);
            await waitForBatchedUpdates();

            // Then the expense report chatReportID and parentReportID should be updated to the new expense chat reportID
            const expenseReport2 = await new Promise<OnyxEntry<OnyxTypes.Report>>((resolve) => {
                const connection = Onyx.connectWithoutView({
                    key: `${ONYXKEYS.COLLECTION.REPORT}${expenseReport.reportID}`,
                    callback: (report) => {
                        Onyx.disconnect(connection);
                        resolve(report);
                    },
                });
            });
            expect(expenseReport2?.chatReportID).toBe(MOCKED_POLICY_EXPENSE_CHAT_REPORT_ID);
            expect(expenseReport2?.parentReportID).toBe(MOCKED_POLICY_EXPENSE_CHAT_REPORT_ID);
        });
    });

    describe('changeReportPolicyAndInviteSubmitter', () => {
        it('should unarchive the expense report', async () => {
            // Given an archived expense report
            const ownerAccountID = 1;
            const ownerEmail = 'owner@gmail.com';
            const adminEmail = 'admin@gmail.com';
            const expenseReport: OnyxTypes.Report = {
                ...createRandomReport(1),
                type: CONST.REPORT.TYPE.EXPENSE,
                policyID: '1',
                ownerAccountID,
            };
            await Onyx.merge(`${ONYXKEYS.COLLECTION.REPORT_NAME_VALUE_PAIRS}${expenseReport.reportID}`, {
                private_isArchived: DateUtils.getDBTime(),
            });
            await Onyx.merge(ONYXKEYS.PERSONAL_DETAILS_LIST, {
                [ownerAccountID]: {
                    login: ownerEmail,
                },
            });

            // When moving to another workspace
            Report.changeReportPolicyAndInviteSubmitter(
                expenseReport,
                createRandomPolicy(Number(2)),
                1,
                '',
                true,
                false,
                {
                    [adminEmail]: {role: CONST.POLICY.ROLE.ADMIN},
                },
                TestHelper.formatPhoneNumber,
            );
            await waitForBatchedUpdates();

            // Then the expense report should not be archived anymore
            const isArchived = await new Promise<boolean>((resolve) => {
                const connection = Onyx.connect({
                    key: `${ONYXKEYS.COLLECTION.REPORT_NAME_VALUE_PAIRS}${expenseReport.reportID}`,
                    callback: (val) => {
                        resolve(!!val?.private_isArchived);
                        Onyx.disconnect(connection);
                    },
                });
            });
            expect(isArchived).toBe(false);
        });

        it('correctly implements RedBrickRoad error handling for ChangeReportPolicyAndInviteSubmitter when the request fails to add a new user to workspace', async () => {
            const ownerAccountID = 999;
            const ownerEmail = 'submitter@test.com';
            const adminEmail = 'admin@test.com';
            const mockFetch = TestHelper.getGlobalFetchMock() as MockFetch;

            const expenseReport: OnyxTypes.Report = {
                ...createRandomReport(1),
                reportID: 'expenseReport123',
                type: CONST.REPORT.TYPE.EXPENSE,
                policyID: 'oldPolicy123',
                ownerAccountID,
                total: 15000,
                currency: CONST.CURRENCY.USD,
                stateNum: CONST.REPORT.STATE_NUM.SUBMITTED,
                statusNum: CONST.REPORT.STATUS_NUM.SUBMITTED,
            };

            const newPolicy: OnyxTypes.Policy = {
                ...createRandomPolicy(2),
                id: 'newPolicy456',
                name: 'New Test Policy',
                role: CONST.POLICY.ROLE.ADMIN,
                type: CONST.POLICY.TYPE.TEAM,
                outputCurrency: CONST.CURRENCY.USD,
                isPolicyExpenseChatEnabled: true,
                employeeList: {
                    [adminEmail]: {
                        role: CONST.POLICY.ROLE.ADMIN,
                    },
                    // Note: submitter is NOT in the employee list, which will trigger the invitation
                },
            };

            const employeeList = {
                [adminEmail]: {
                    role: CONST.POLICY.ROLE.ADMIN,
                },
            };

            const submitter = {
                accountID: ownerAccountID,
                login: ownerEmail,
                email: ownerEmail,
            };

            global.fetch = mockFetch;
            mockFetch.pause?.();

            // Setup initial data
            await Promise.all([
                Onyx.set(`${ONYXKEYS.COLLECTION.REPORT}${expenseReport.reportID}`, expenseReport),
                Onyx.set(`${ONYXKEYS.COLLECTION.POLICY}${newPolicy.id}`, newPolicy),
                Onyx.merge(ONYXKEYS.PERSONAL_DETAILS_LIST, {[ownerAccountID]: submitter}),
            ]);
            await waitForBatchedUpdates();

            // Call changeReportPolicyAndInviteSubmitter
            Report.changeReportPolicyAndInviteSubmitter(expenseReport, newPolicy, 1, '', true, false, employeeList, TestHelper.formatPhoneNumber, false);
            await waitForBatchedUpdates();

            // Simulate network failure
            mockFetch.fail?.();
            await (mockFetch.resume?.() as Promise<unknown>);

            // Verify error handling after failure - focus on workspace invitation error
            const policyData = await getOnyxValue(`${ONYXKEYS.COLLECTION.POLICY}${newPolicy.id}`);

            // The submitter should have been added to the employee list with error
            const submitterEmployee = policyData?.employeeList?.[ownerEmail];
            expect(submitterEmployee).toBeTruthy();
            expect(submitterEmployee?.errors).toBeTruthy();
            expect(Object.values(submitterEmployee?.errors ?? {}).at(0)).toEqual(translateLocal('workspace.people.error.genericAdd'));

            // Cleanup
            mockFetch.succeed?.();
        });
    });

    describe('moveIOUReportToPolicy', () => {
        it('should create moved action on the expense report', async () => {
            const ownerAccountID = 1;
            const ownerEmail = 'owner@gmail.com';
            const adminEmail = 'admin@gmail.com';
            const iouReport: OnyxTypes.Report = {
                ...createRandomReport(1),
                type: CONST.REPORT.TYPE.IOU,
                ownerAccountID,
            };
            const policy: OnyxTypes.Policy = {
                ...createRandomPolicy(1),
                role: CONST.POLICY.ROLE.ADMIN,
                employeeList: {[adminEmail]: {email: adminEmail, role: CONST.POLICY.ROLE.ADMIN}, [ownerEmail]: {email: ownerEmail, role: CONST.POLICY.ROLE.USER}},
            };

            await Onyx.merge(ONYXKEYS.PERSONAL_DETAILS_LIST, {
                [ownerAccountID]: {
                    login: ownerEmail,
                },
            });
            await Onyx.merge(`${ONYXKEYS.COLLECTION.REPORT}${iouReport.reportID}`, iouReport);
            await Onyx.merge(`${ONYXKEYS.COLLECTION.POLICY}${policy.id}`, policy);

            // When moving iou to a workspace
            Report.moveIOUReportToPolicy(iouReport.reportID, policy);
            await waitForBatchedUpdates();

            // Then MOVED report action should be added to the expense report
            const reportActions = await new Promise<OnyxEntry<OnyxTypes.ReportActions>>((resolve) => {
                const connection = Onyx.connect({
                    key: `${ONYXKEYS.COLLECTION.REPORT_ACTIONS}${iouReport.reportID}`,
                    callback: (val) => {
                        resolve(val);
                        Onyx.disconnect(connection);
                    },
                });
            });
            expect(Object.values(reportActions ?? {}).at(0)?.actionName).toBe(CONST.REPORT.ACTIONS.TYPE.MOVED);
        });
    });

    describe('moveIOUReportToPolicyAndInviteSubmitter', () => {
        it('should create moved action on the expense report', async () => {
            const ownerAccountID = 1;
            const ownerEmail = 'owner@gmail.com';
            const iouReport: OnyxTypes.Report = {
                ...createRandomReport(1),
                type: CONST.REPORT.TYPE.IOU,
                ownerAccountID,
            };
            const policy: OnyxTypes.Policy = {...createRandomPolicy(1), role: CONST.POLICY.ROLE.ADMIN};

            await Onyx.merge(ONYXKEYS.PERSONAL_DETAILS_LIST, {
                [ownerAccountID]: {
                    login: ownerEmail,
                },
            });
            await Onyx.merge(`${ONYXKEYS.COLLECTION.REPORT}${iouReport.reportID}`, iouReport);
            await Onyx.merge(`${ONYXKEYS.COLLECTION.POLICY}${policy.id}`, policy);

            // When moving iou to a workspace and invite the submitter
            Report.moveIOUReportToPolicyAndInviteSubmitter(iouReport.reportID, policy, (phone: string) => phone);
            await waitForBatchedUpdates();

            // Then MOVED report action should be added to the expense report
            const reportActions = await new Promise<OnyxEntry<OnyxTypes.ReportActions>>((resolve) => {
                const connection = Onyx.connect({
                    key: `${ONYXKEYS.COLLECTION.REPORT_ACTIONS}${iouReport.reportID}`,
                    callback: (val) => {
                        resolve(val);
                        Onyx.disconnect(connection);
                    },
                });
            });
            expect(Object.values(reportActions ?? {}).at(0)?.actionName).toBe(CONST.REPORT.ACTIONS.TYPE.MOVED);
        });

        it('correctly implements RedBrickRoad error handling for MoveIOUReportToPolicyAndInviteSubmitter when the request fails to add a new user to workspace', async () => {
            const ownerAccountID = 999;
            const ownerEmail = 'submitter@test.com';
            const mockFetch = TestHelper.getGlobalFetchMock() as MockFetch;

            const iouReport: OnyxTypes.Report = {
                ...createRandomReport(1),
                reportID: 'iouReport123',
                type: CONST.REPORT.TYPE.IOU,
                ownerAccountID,
                total: 10000,
                currency: CONST.CURRENCY.USD,
                stateNum: CONST.REPORT.STATE_NUM.SUBMITTED,
                statusNum: CONST.REPORT.STATUS_NUM.SUBMITTED,
            };

            const policy: OnyxTypes.Policy = {
                ...createRandomPolicy(1),
                id: 'policy456',
                name: 'Test Policy for IOU Move',
                role: CONST.POLICY.ROLE.ADMIN,
                type: CONST.POLICY.TYPE.TEAM,
                outputCurrency: CONST.CURRENCY.USD,
                isPolicyExpenseChatEnabled: true,
                employeeList: {
                    'admin@test.com': {
                        role: CONST.POLICY.ROLE.ADMIN,
                    },
                    // Note: submitter is NOT in the employee list, which will trigger the invitation
                },
            };

            const submitter = {
                accountID: ownerAccountID,
                login: ownerEmail,
                email: ownerEmail,
            };

            global.fetch = mockFetch;
            mockFetch.pause?.();

            // Setup initial data
            await Promise.all([
                Onyx.set(`${ONYXKEYS.COLLECTION.REPORT}${iouReport.reportID}`, iouReport),
                Onyx.set(`${ONYXKEYS.COLLECTION.POLICY}${policy.id}`, policy),
                Onyx.merge(ONYXKEYS.PERSONAL_DETAILS_LIST, {[ownerAccountID]: submitter}),
            ]);
            await waitForBatchedUpdates();

            // Call moveIOUReportToPolicyAndInviteSubmitter
            const formatPhoneNumber = (phoneNumber: string) => phoneNumber;
            Report.moveIOUReportToPolicyAndInviteSubmitter(iouReport.reportID, policy, formatPhoneNumber);
            await waitForBatchedUpdates();

            // Simulate network failure
            mockFetch.fail?.();
            await (mockFetch.resume?.() as Promise<unknown>);

            // Verify error handling after failure - focus on workspace invitation error
            const policyData = await new Promise<OnyxEntry<OnyxTypes.Policy>>((resolve) => {
                const connection = Onyx.connect({
                    key: `${ONYXKEYS.COLLECTION.POLICY}${policy.id}`,
                    callback: (val) => {
                        resolve(val);
                        Onyx.disconnect(connection);
                    },
                });
            });

            // The submitter should have been added to the employee list with error
            const submitterEmployee = policyData?.employeeList?.[ownerEmail];
            expect(submitterEmployee).toBeTruthy();
            expect(submitterEmployee?.errors).toBeTruthy();
            expect(Object.values(submitterEmployee?.errors ?? {}).at(0)).toEqual(translateLocal('workspace.people.error.genericAdd'));

            // Cleanup
            mockFetch.succeed?.();
        });
    });

    describe('buildOptimisticChangePolicyData', () => {
        it('should build the optimistic data next step for the change policy data', () => {
            const report: OnyxTypes.Report = {
                ...createRandomReport(1),
                statusNum: CONST.REPORT.STATUS_NUM.SUBMITTED,
                type: CONST.REPORT.TYPE.EXPENSE,
            };
            const policy = createRandomPolicy(Number(1));
            Report.buildOptimisticChangePolicyData(report, policy, 1, '', false, true);
            expect(buildNextStepNew).toHaveBeenCalledWith({
                report,
                policy,
                currentUserAccountIDParam: 1,
                currentUserEmailParam: '',
                hasViolations: false,
                isASAPSubmitBetaEnabled: true,
                predictedNextStatus: CONST.REPORT.STATUS_NUM.SUBMITTED,
            });
        });
    });

    describe('searchInServer', () => {
        it('should return the same result with or without uppercase input.', () => {
            Report.searchInServer('test');
            Report.searchInServer('TEST');
            const upperCaseRequest = PersistedRequests.getAll().at(0);
            const lowerCaseRequest = PersistedRequests.getAll().at(1);
            expect(upperCaseRequest?.data?.searchInput).toBe(lowerCaseRequest?.data?.searchInput);
        });
    });

<<<<<<< HEAD
    describe('setOptimisticTransactionThread', () => {
        it('should set optimistic transaction thread data with the provided parameters', async () => {
            const reportID = 'report12';
            const parentReportID = 'parentReport34';
            const parentReportActionID = 'parentAction56';
            const policyID = 'policy78';

            Report.setOptimisticTransactionThread(reportID, parentReportID, parentReportActionID, policyID);

            await waitForBatchedUpdates();

            const report = await getOnyxValue(`${ONYXKEYS.COLLECTION.REPORT}${reportID}`);

            expect(report).toMatchObject({
                reportID,
                policyID,
                parentReportID,
                parentReportActionID,
                chatReportID: parentReportID,
                type: CONST.REPORT.TYPE.CHAT,
            });
            expect(report?.lastReadTime).toBeTruthy();
            expect(report?.lastVisibleActionCreated).toBeTruthy();
        });

        it('should not set anything if no reportID was provided', async () => {
            const reportID = undefined;

            Report.setOptimisticTransactionThread(reportID);

            await waitForBatchedUpdates();

            const reportsCollectionAfter = await getOnyxValue(`${ONYXKEYS.COLLECTION.REPORT}`);

            expect(reportsCollectionAfter).toBeUndefined();
        });
=======
    it('should not overwrite testDriveModalDismissed when it is already true', async () => {
        const TEST_USER_ACCOUNT_ID = 1;
        const TEST_USER_LOGIN = 'test@test.com';

        await Onyx.set(ONYXKEYS.SESSION, {email: TEST_USER_LOGIN, accountID: TEST_USER_ACCOUNT_ID});
        await Onyx.set(ONYXKEYS.NVP_ONBOARDING, {testDriveModalDismissed: true});
        await waitForBatchedUpdates();

        const adminsChatReportID = '7957055873634067';
        const onboardingPolicyID = 'A70D00C752416807';
        const engagementChoice = CONST.INTRO_CHOICES.MANAGE_TEAM;
        const {onboardingMessages} = getOnboardingMessages();

        Report.completeOnboarding({
            engagementChoice,
            onboardingMessage: onboardingMessages[engagementChoice],
            adminsChatReportID,
            onboardingPolicyID,
            companySize: CONST.ONBOARDING_COMPANY_SIZE.MICRO,
            userReportedIntegration: null,
        });

        await waitForBatchedUpdates();

        const onboarding = await new Promise<OnyxEntry<OnyxTypes.Onboarding>>((resolve) => {
            const connection = Onyx.connect({
                key: ONYXKEYS.NVP_ONBOARDING,
                callback: (data) => {
                    Onyx.disconnect(connection);
                    resolve(data);
                },
            });
        });

        // testDriveModalDismissed should remain true and not be overwritten to false
        expect(onboarding?.testDriveModalDismissed).toBe(true);
>>>>>>> 79755013
    });
});<|MERGE_RESOLUTION|>--- conflicted
+++ resolved
@@ -2448,7 +2448,44 @@
         });
     });
 
-<<<<<<< HEAD
+    it('should not overwrite testDriveModalDismissed when it is already true', async () => {
+        const TEST_USER_ACCOUNT_ID = 1;
+        const TEST_USER_LOGIN = 'test@test.com';
+
+        await Onyx.set(ONYXKEYS.SESSION, {email: TEST_USER_LOGIN, accountID: TEST_USER_ACCOUNT_ID});
+        await Onyx.set(ONYXKEYS.NVP_ONBOARDING, {testDriveModalDismissed: true});
+        await waitForBatchedUpdates();
+
+        const adminsChatReportID = '7957055873634067';
+        const onboardingPolicyID = 'A70D00C752416807';
+        const engagementChoice = CONST.INTRO_CHOICES.MANAGE_TEAM;
+        const {onboardingMessages} = getOnboardingMessages();
+
+        Report.completeOnboarding({
+            engagementChoice,
+            onboardingMessage: onboardingMessages[engagementChoice],
+            adminsChatReportID,
+            onboardingPolicyID,
+            companySize: CONST.ONBOARDING_COMPANY_SIZE.MICRO,
+            userReportedIntegration: null,
+        });
+
+        await waitForBatchedUpdates();
+
+        const onboarding = await new Promise<OnyxEntry<OnyxTypes.Onboarding>>((resolve) => {
+            const connection = Onyx.connect({
+                key: ONYXKEYS.NVP_ONBOARDING,
+                callback: (data) => {
+                    Onyx.disconnect(connection);
+                    resolve(data);
+                },
+            });
+        });
+
+        // testDriveModalDismissed should remain true and not be overwritten to false
+        expect(onboarding?.testDriveModalDismissed).toBe(true);
+    });
+
     describe('setOptimisticTransactionThread', () => {
         it('should set optimistic transaction thread data with the provided parameters', async () => {
             const reportID = 'report12';
@@ -2485,43 +2522,5 @@
 
             expect(reportsCollectionAfter).toBeUndefined();
         });
-=======
-    it('should not overwrite testDriveModalDismissed when it is already true', async () => {
-        const TEST_USER_ACCOUNT_ID = 1;
-        const TEST_USER_LOGIN = 'test@test.com';
-
-        await Onyx.set(ONYXKEYS.SESSION, {email: TEST_USER_LOGIN, accountID: TEST_USER_ACCOUNT_ID});
-        await Onyx.set(ONYXKEYS.NVP_ONBOARDING, {testDriveModalDismissed: true});
-        await waitForBatchedUpdates();
-
-        const adminsChatReportID = '7957055873634067';
-        const onboardingPolicyID = 'A70D00C752416807';
-        const engagementChoice = CONST.INTRO_CHOICES.MANAGE_TEAM;
-        const {onboardingMessages} = getOnboardingMessages();
-
-        Report.completeOnboarding({
-            engagementChoice,
-            onboardingMessage: onboardingMessages[engagementChoice],
-            adminsChatReportID,
-            onboardingPolicyID,
-            companySize: CONST.ONBOARDING_COMPANY_SIZE.MICRO,
-            userReportedIntegration: null,
-        });
-
-        await waitForBatchedUpdates();
-
-        const onboarding = await new Promise<OnyxEntry<OnyxTypes.Onboarding>>((resolve) => {
-            const connection = Onyx.connect({
-                key: ONYXKEYS.NVP_ONBOARDING,
-                callback: (data) => {
-                    Onyx.disconnect(connection);
-                    resolve(data);
-                },
-            });
-        });
-
-        // testDriveModalDismissed should remain true and not be overwritten to false
-        expect(onboarding?.testDriveModalDismissed).toBe(true);
->>>>>>> 79755013
     });
 });