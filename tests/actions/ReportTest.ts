<<<<<<< HEAD
/* eslint-disable @typescript-eslint/naming-convention */
import {afterEach, beforeAll, beforeEach, describe, expect, it} from '@jest/globals';
import {addSeconds, format, subMinutes} from 'date-fns';
import {toZonedTime} from 'date-fns-tz';
import type {Mock} from 'jest-mock';
import Onyx from 'react-native-onyx';
import type {OnyxCollection, OnyxEntry, OnyxUpdate} from 'react-native-onyx';
import {getOnboardingMessages} from '@libs/actions/Welcome/OnboardingFlow';
import {WRITE_COMMANDS} from '@libs/API/types';
import HttpUtils from '@libs/HttpUtils';
import {getOriginalMessage} from '@libs/ReportActionsUtils';
import CONST from '@src/CONST';
import OnyxUpdateManager from '@src/libs/actions/OnyxUpdateManager';
import * as PersistedRequests from '@src/libs/actions/PersistedRequests';
import * as Report from '@src/libs/actions/Report';
import * as User from '@src/libs/actions/User';
import DateUtils from '@src/libs/DateUtils';
import Log from '@src/libs/Log';
import * as SequentialQueue from '@src/libs/Network/SequentialQueue';
import * as ReportUtils from '@src/libs/ReportUtils';
import ONYXKEYS from '@src/ONYXKEYS';
import type * as OnyxTypes from '@src/types/onyx';
import createCollection from '../utils/collections/createCollection';
import createRandomReportAction from '../utils/collections/reportActions';
import createRandomReport from '../utils/collections/reports';
import getIsUsingFakeTimers from '../utils/getIsUsingFakeTimers';
import PusherHelper from '../utils/PusherHelper';
import * as TestHelper from '../utils/TestHelper';
import type {MockFetch} from '../utils/TestHelper';
import waitForBatchedUpdates from '../utils/waitForBatchedUpdates';
import waitForNetworkPromises from '../utils/waitForNetworkPromises';

jest.mock('@libs/ReportUtils', () => {
    const originalModule = jest.requireActual<Report>('@libs/ReportUtils');
    return {
        ...originalModule,
        getPolicyExpenseChat: jest.fn().mockReturnValue({reportID: '1234'}),
    };
});

const UTC = 'UTC';
jest.mock('@src/libs/actions/Report', () => {
    const originalModule = jest.requireActual<Report>('@src/libs/actions/Report');

    return {
        ...originalModule,
        showReportActionNotification: jest.fn(),
    };
});

jest.mock('@hooks/useScreenWrapperTransitionStatus', () => ({
    default: () => ({
        didScreenTransitionEnd: true,
    }),
}));

const originalXHR = HttpUtils.xhr;
OnyxUpdateManager();
=======
>>>>>>> 7dc19ffc
describe('actions/Report', () => {
    // If I don't add one running test, Jest will throw an error and still fail, saying this test suite doesn't have any tests
    it('should be fixed with https://github.com/Expensify/App/issues/64812', () => {
        expect(true).toBe(true);
    });
<<<<<<< HEAD

    it('should send not DeleteComment request and remove AddAttachment accordingly', async () => {
        global.fetch = TestHelper.getGlobalFetchMock();

        const TEST_USER_ACCOUNT_ID = 1;
        const REPORT_ID = '1';
        const TEN_MINUTES_AGO = subMinutes(new Date(), 10);
        const created = format(addSeconds(TEN_MINUTES_AGO, 10), CONST.DATE.FNS_DB_FORMAT_STRING);

        await Onyx.set(ONYXKEYS.NETWORK, {isOffline: true});

        const file = new File([''], 'test.txt', {type: 'text/plain'});
        Report.addAttachment(REPORT_ID, file);

        // Need the reportActionID to delete the comments
        const newComment = PersistedRequests.getAll().at(0);
        const reportActionID = newComment?.data?.reportActionID as string | undefined;
        const newReportAction = TestHelper.buildTestReportComment(created, TEST_USER_ACCOUNT_ID, reportActionID);

        // wait for Onyx.connect execute the callback and start processing the queue
        await waitForBatchedUpdates();

        await new Promise<void>((resolve) => {
            const connection = Onyx.connect({
                key: ONYXKEYS.PERSISTED_REQUESTS,
                callback: (persistedRequests) => {
                    Onyx.disconnect(connection);
                    expect(persistedRequests?.at(0)?.command).toBe(WRITE_COMMANDS.ADD_ATTACHMENT);
                    resolve();
                },
            });
        });

        // Checking the Report Action exists before deleting it
        await new Promise<void>((resolve) => {
            const connection = Onyx.connect({
                key: `${ONYXKEYS.COLLECTION.REPORT_ACTIONS}${REPORT_ID}`,
                callback: (reportActions) => {
                    Onyx.disconnect(connection);
                    const reportAction = reportActionID ? reportActions?.[reportActionID] : null;
                    expect(reportAction).not.toBeNull();
                    expect(reportAction?.reportActionID).toBe(reportActionID);
                    resolve();
                },
            });
        });

        Report.deleteReportComment(REPORT_ID, newReportAction);

        await waitForBatchedUpdates();
        expect(PersistedRequests.getAll().length).toBe(0);

        // Checking the Report Action doesn't exist after deleting it
        const connection = Onyx.connect({
            key: `${ONYXKEYS.COLLECTION.REPORT_ACTIONS}${REPORT_ID}`,
            callback: (reportActions) => {
                Onyx.disconnect(connection);
                const reportAction = reportActionID ? reportActions?.[reportActionID] : undefined;
                expect(reportAction).toBeUndefined();
            },
        });

        Onyx.set(ONYXKEYS.NETWORK, {isOffline: false});
        await waitForBatchedUpdates();

        // Checking no requests were or will be made
        TestHelper.expectAPICommandToHaveBeenCalled(WRITE_COMMANDS.ADD_ATTACHMENT, 0);
        TestHelper.expectAPICommandToHaveBeenCalled(WRITE_COMMANDS.DELETE_COMMENT, 0);
    });

    it('should send not DeleteComment request and remove AddTextAndAttachment accordingly', async () => {
        global.fetch = TestHelper.getGlobalFetchMock();

        const TEST_USER_ACCOUNT_ID = 1;
        const REPORT_ID = '1';
        const TEN_MINUTES_AGO = subMinutes(new Date(), 10);
        const created = format(addSeconds(TEN_MINUTES_AGO, 10), CONST.DATE.FNS_DB_FORMAT_STRING);
        const file = new File([''], 'test.txt', {type: 'text/plain'});

        await Onyx.set(ONYXKEYS.NETWORK, {isOffline: true});

        Report.addAttachment(REPORT_ID, file, 'Attachment with comment');

        // Need the reportActionID to delete the comments
        const newComment = PersistedRequests.getAll().at(0);
        const reportActionID = newComment?.data?.reportActionID as string | undefined;
        const newReportAction = TestHelper.buildTestReportComment(created, TEST_USER_ACCOUNT_ID, reportActionID);

        // wait for Onyx.connect execute the callback and start processing the queue
        await waitForBatchedUpdates();

        await new Promise<void>((resolve) => {
            const connection = Onyx.connect({
                key: ONYXKEYS.PERSISTED_REQUESTS,
                callback: (persistedRequests) => {
                    Onyx.disconnect(connection);
                    expect(persistedRequests?.at(0)?.command).toBe(WRITE_COMMANDS.ADD_TEXT_AND_ATTACHMENT);
                    resolve();
                },
            });
        });

        // Checking the Report Action exists before deleting it
        await new Promise<void>((resolve) => {
            const connection = Onyx.connect({
                key: `${ONYXKEYS.COLLECTION.REPORT_ACTIONS}${REPORT_ID}`,
                callback: (reportActions) => {
                    Onyx.disconnect(connection);
                    const reportAction = reportActionID ? reportActions?.[reportActionID] : null;
                    expect(reportAction).not.toBeNull();
                    expect(reportAction?.reportActionID).toBe(reportActionID);
                    resolve();
                },
            });
        });

        Report.deleteReportComment(REPORT_ID, newReportAction);

        await waitForBatchedUpdates();
        expect(PersistedRequests.getAll().length).toBe(0);

        // Checking the Report Action doesn't exist after deleting it
        const connection = Onyx.connect({
            key: `${ONYXKEYS.COLLECTION.REPORT_ACTIONS}${REPORT_ID}`,
            callback: (reportActions) => {
                Onyx.disconnect(connection);
                const reportAction = reportActionID ? reportActions?.[reportActionID] : undefined;
                expect(reportAction).toBeUndefined();
            },
        });

        Onyx.set(ONYXKEYS.NETWORK, {isOffline: false});
        await waitForBatchedUpdates();

        // Checking no requests were or will be made
        TestHelper.expectAPICommandToHaveBeenCalled(WRITE_COMMANDS.ADD_TEXT_AND_ATTACHMENT, 0);
        TestHelper.expectAPICommandToHaveBeenCalled(WRITE_COMMANDS.DELETE_COMMENT, 0);
    });

    it('should not send DeleteComment request and remove any Reactions accordingly', async () => {
        global.fetch = TestHelper.getGlobalFetchMock();
        // eslint-disable-next-line @typescript-eslint/no-unsafe-return
        jest.doMock('@libs/EmojiUtils', () => ({
            ...jest.requireActual('@libs/EmojiUtils'),
            hasAccountIDEmojiReacted: jest.fn(() => true),
        }));
        const TEST_USER_ACCOUNT_ID = 1;
        const REPORT_ID = '1';
        const TEN_MINUTES_AGO = subMinutes(new Date(), 10);
        const created = format(addSeconds(TEN_MINUTES_AGO, 10), CONST.DATE.FNS_DB_FORMAT_STRING);

        await Onyx.set(ONYXKEYS.NETWORK, {isOffline: true});
        await Promise.resolve();

        Report.addComment(REPORT_ID, 'reactions with comment');
        // Need the reportActionID to delete the comments
        const newComment = PersistedRequests.getAll().at(0);
        const reportActionID = newComment?.data?.reportActionID as string | undefined;
        const newReportAction = TestHelper.buildTestReportComment(created, TEST_USER_ACCOUNT_ID, reportActionID);

        await waitForBatchedUpdates();

        Report.toggleEmojiReaction(REPORT_ID, newReportAction, {name: 'smile', code: '😄'}, {});
        Report.toggleEmojiReaction(
            REPORT_ID,
            newReportAction,
            {name: 'smile', code: '😄'},
            {
                smile: {
                    createdAt: '2024-10-14 14:58:12',
                    oldestTimestamp: '2024-10-14 14:58:12',
                    users: {
                        [`${TEST_USER_ACCOUNT_ID}`]: {
                            id: `${TEST_USER_ACCOUNT_ID}`,
                            oldestTimestamp: '2024-10-14 14:58:12',
                            skinTones: {
                                '-1': '2024-10-14 14:58:12',
                            },
                        },
                    },
                },
            },
        );

        await waitForBatchedUpdates();

        await new Promise<void>((resolve) => {
            const connection = Onyx.connect({
                key: ONYXKEYS.PERSISTED_REQUESTS,
                callback: (persistedRequests) => {
                    Onyx.disconnect(connection);
                    expect(persistedRequests?.at(0)?.command).toBe(WRITE_COMMANDS.ADD_COMMENT);
                    expect(persistedRequests?.at(1)?.command).toBe(WRITE_COMMANDS.ADD_EMOJI_REACTION);
                    expect(persistedRequests?.at(2)?.command).toBe(WRITE_COMMANDS.REMOVE_EMOJI_REACTION);
                    resolve();
                },
            });
        });

        // Checking the Report Action exists before deleting it
        await new Promise<void>((resolve) => {
            const connection = Onyx.connect({
                key: `${ONYXKEYS.COLLECTION.REPORT_ACTIONS}${REPORT_ID}`,
                callback: (reportActions) => {
                    Onyx.disconnect(connection);
                    const reportAction = reportActionID ? reportActions?.[reportActionID] : null;
                    expect(reportAction).not.toBeNull();
                    expect(reportAction?.reportActionID).toBe(reportActionID);
                    resolve();
                },
            });
        });

        Report.deleteReportComment(REPORT_ID, newReportAction);

        await waitForBatchedUpdates();
        expect(PersistedRequests.getAll().length).toBe(0);

        // Checking the Report Action doesn't exist after deleting it
        const connection = Onyx.connect({
            key: `${ONYXKEYS.COLLECTION.REPORT_ACTIONS}${REPORT_ID}`,
            callback: (reportActions) => {
                Onyx.disconnect(connection);
                const reportAction = reportActionID ? reportActions?.[reportActionID] : undefined;
                expect(reportAction).toBeUndefined();
            },
        });

        Onyx.set(ONYXKEYS.NETWORK, {isOffline: false});
        await waitForBatchedUpdates();

        // Checking no requests were or will be made
        TestHelper.expectAPICommandToHaveBeenCalled(WRITE_COMMANDS.ADD_COMMENT, 0);
        TestHelper.expectAPICommandToHaveBeenCalled(WRITE_COMMANDS.ADD_EMOJI_REACTION, 0);
        TestHelper.expectAPICommandToHaveBeenCalled(WRITE_COMMANDS.REMOVE_EMOJI_REACTION, 0);
        TestHelper.expectAPICommandToHaveBeenCalled(WRITE_COMMANDS.DELETE_COMMENT, 0);
    });

    it('should send DeleteComment request and remove any Reactions accordingly', async () => {
        global.fetch = TestHelper.getGlobalFetchMock();
        // eslint-disable-next-line @typescript-eslint/no-unsafe-return
        jest.doMock('@libs/EmojiUtils', () => ({
            ...jest.requireActual('@libs/EmojiUtils'),
            hasAccountIDEmojiReacted: jest.fn(() => true),
        }));
        const TEST_USER_ACCOUNT_ID = 1;
        const REPORT_ID = '1';
        const TEN_MINUTES_AGO = subMinutes(new Date(), 10);
        const created = format(addSeconds(TEN_MINUTES_AGO, 10), CONST.DATE.FNS_DB_FORMAT_STRING);

        Report.addComment(REPORT_ID, 'Attachment with comment');

        // Need the reportActionID to delete the comments
        const newComment = PersistedRequests.getAll().at(0);
        const reportActionID = newComment?.data?.reportActionID as string | undefined;
        const reportAction = TestHelper.buildTestReportComment(created, TEST_USER_ACCOUNT_ID, reportActionID);
        await Onyx.set(ONYXKEYS.NETWORK, {isOffline: true});

        // wait for Onyx.connect execute the callback and start processing the queue
        await Promise.resolve();

        Report.toggleEmojiReaction(REPORT_ID, reportAction, {name: 'smile', code: '😄'}, {});
        Report.toggleEmojiReaction(
            REPORT_ID,
            reportAction,
            {name: 'smile', code: '😄'},
            {
                smile: {
                    createdAt: '2024-10-14 14:58:12',
                    oldestTimestamp: '2024-10-14 14:58:12',
                    users: {
                        [`${TEST_USER_ACCOUNT_ID}`]: {
                            id: `${TEST_USER_ACCOUNT_ID}`,
                            oldestTimestamp: '2024-10-14 14:58:12',
                            skinTones: {
                                '-1': '2024-10-14 14:58:12',
                            },
                        },
                    },
                },
            },
        );

        await waitForBatchedUpdates();
        await new Promise<void>((resolve) => {
            const connection = Onyx.connect({
                key: ONYXKEYS.PERSISTED_REQUESTS,
                callback: (persistedRequests) => {
                    Onyx.disconnect(connection);
                    expect(persistedRequests?.at(0)?.command).toBe(WRITE_COMMANDS.ADD_EMOJI_REACTION);
                    expect(persistedRequests?.at(1)?.command).toBe(WRITE_COMMANDS.REMOVE_EMOJI_REACTION);
                    resolve();
                },
            });
        });

        Report.deleteReportComment(REPORT_ID, reportAction);

        await waitForBatchedUpdates();
        expect(PersistedRequests.getAll().length).toBe(1);

        Onyx.set(ONYXKEYS.NETWORK, {isOffline: false});
        await waitForBatchedUpdates();

        // Checking no requests were or will be made
        TestHelper.expectAPICommandToHaveBeenCalled(WRITE_COMMANDS.ADD_COMMENT, 1);
        TestHelper.expectAPICommandToHaveBeenCalled(WRITE_COMMANDS.ADD_EMOJI_REACTION, 0);
        TestHelper.expectAPICommandToHaveBeenCalled(WRITE_COMMANDS.REMOVE_EMOJI_REACTION, 0);
        TestHelper.expectAPICommandToHaveBeenCalled(WRITE_COMMANDS.DELETE_COMMENT, 1);
    });

    it('should create and delete thread processing all the requests', async () => {
        global.fetch = TestHelper.getGlobalFetchMock();

        const TEST_USER_ACCOUNT_ID = 1;
        const REPORT_ID = '1';
        const TEN_MINUTES_AGO = subMinutes(new Date(), 10);
        const created = format(addSeconds(TEN_MINUTES_AGO, 10), CONST.DATE.FNS_DB_FORMAT_STRING);

        await Onyx.set(ONYXKEYS.NETWORK, {isOffline: true});
        await waitForBatchedUpdates();

        Report.addComment(REPORT_ID, 'Testing a comment');

        const newComment = PersistedRequests.getAll().at(0);
        const reportActionID = newComment?.data?.reportActionID as string | undefined;
        const reportAction = TestHelper.buildTestReportComment(created, TEST_USER_ACCOUNT_ID, reportActionID);

        Report.openReport(
            REPORT_ID,
            undefined,
            ['test@user.com'],
            {
                parentReportID: REPORT_ID,
                parentReportActionID: reportActionID,
                reportID: '2',
            },
            reportActionID,
        );

        Report.deleteReportComment(REPORT_ID, reportAction);

        expect(PersistedRequests.getAll().length).toBe(3);

        await new Promise<void>((resolve) => {
            const connection = Onyx.connect({
                key: ONYXKEYS.PERSISTED_REQUESTS,
                callback: (persistedRequests) => {
                    if (persistedRequests?.length !== 3) {
                        return;
                    }
                    Onyx.disconnect(connection);

                    expect(persistedRequests?.at(0)?.command).toBe(WRITE_COMMANDS.ADD_COMMENT);
                    expect(persistedRequests?.at(1)?.command).toBe(WRITE_COMMANDS.OPEN_REPORT);
                    expect(persistedRequests?.at(2)?.command).toBe(WRITE_COMMANDS.DELETE_COMMENT);
                    resolve();
                },
            });
        });

        Onyx.set(ONYXKEYS.NETWORK, {isOffline: false});
        await waitForBatchedUpdates();

        // Checking no requests were or will be made
        TestHelper.expectAPICommandToHaveBeenCalled(WRITE_COMMANDS.ADD_COMMENT, 1);
        TestHelper.expectAPICommandToHaveBeenCalled(WRITE_COMMANDS.OPEN_REPORT, 1);
        TestHelper.expectAPICommandToHaveBeenCalled(WRITE_COMMANDS.DELETE_COMMENT, 1);
    });

    it('should update AddComment text with the UpdateComment text, sending just an AddComment request', async () => {
        global.fetch = TestHelper.getGlobalFetchMock();

        const TEST_USER_ACCOUNT_ID = 1;
        const REPORT_ID = '1';
        const TEN_MINUTES_AGO = subMinutes(new Date(), 10);
        const created = format(addSeconds(TEN_MINUTES_AGO, 10), CONST.DATE.FNS_DB_FORMAT_STRING);

        Onyx.set(ONYXKEYS.NETWORK, {isOffline: true});

        Report.addComment(REPORT_ID, 'Testing a comment');
        // Need the reportActionID to delete the comments
        const newComment = PersistedRequests.getAll().at(0);
        const reportActionID = newComment?.data?.reportActionID as string | undefined;
        const reportAction = TestHelper.buildTestReportComment(created, TEST_USER_ACCOUNT_ID, reportActionID);
        Report.editReportComment(REPORT_ID, reportAction, 'Testing an edited comment');

        await waitForBatchedUpdates();

        await new Promise<void>((resolve) => {
            const connection = Onyx.connect({
                key: ONYXKEYS.PERSISTED_REQUESTS,
                callback: (persistedRequests) => {
                    Onyx.disconnect(connection);

                    expect(persistedRequests?.at(0)?.command).toBe(WRITE_COMMANDS.ADD_COMMENT);

                    resolve();
                },
            });
        });

        await waitForBatchedUpdates();
        expect(PersistedRequests.getAll().length).toBe(1);

        Onyx.set(ONYXKEYS.NETWORK, {isOffline: false});
        await waitForBatchedUpdates();

        // Checking no requests were or will be made
        TestHelper.expectAPICommandToHaveBeenCalled(WRITE_COMMANDS.ADD_COMMENT, 1);
        TestHelper.expectAPICommandToHaveBeenCalled(WRITE_COMMANDS.UPDATE_COMMENT, 0);
    });

    it('it should only send the last sequential UpdateComment request to BE', async () => {
        global.fetch = TestHelper.getGlobalFetchMock();
        const reportID = '123';

        await Onyx.set(ONYXKEYS.NETWORK, {isOffline: true});

        const action: OnyxEntry<OnyxTypes.ReportAction> = {
            reportID,
            reportActionID: '722',
            actionName: 'ADDCOMMENT',
            created: '2024-10-21 10:37:59.881',
        };

        Report.editReportComment(reportID, action, 'value1');
        Report.editReportComment(reportID, action, 'value2');
        Report.editReportComment(reportID, action, 'value3');

        const requests = PersistedRequests?.getAll();

        expect(requests.length).toBe(1);
        expect(requests?.at(0)?.command).toBe(WRITE_COMMANDS.UPDATE_COMMENT);
        expect(requests?.at(0)?.data?.reportComment).toBe('value3');

        await Onyx.set(ONYXKEYS.NETWORK, {isOffline: false});

        TestHelper.expectAPICommandToHaveBeenCalled(WRITE_COMMANDS.UPDATE_COMMENT, 1);
    });

    it('should clears lastMentionedTime when all mentions to the current user are deleted', async () => {
        const reportID = '1';
        const mentionActionID = '1';
        const mentionActionID2 = '2';
        const currentUserAccountID = 123;

        const mentionAction = {
            ...createRandomReportAction(Number(mentionActionID)),
            actionName: CONST.REPORT.ACTIONS.TYPE.ADD_COMMENT,
            originalMessage: {
                mentionedAccountIDs: [currentUserAccountID],
            },
        } as OnyxTypes.ReportAction<typeof CONST.REPORT.ACTIONS.TYPE.ADD_COMMENT>;

        const mentionAction2 = {
            ...createRandomReportAction(Number(mentionActionID2)),
            actionName: CONST.REPORT.ACTIONS.TYPE.ADD_COMMENT,
            originalMessage: {
                mentionedAccountIDs: [currentUserAccountID],
            },
        } as OnyxTypes.ReportAction<typeof CONST.REPORT.ACTIONS.TYPE.ADD_COMMENT>;

        await Onyx.merge(ONYXKEYS.SESSION, {accountID: currentUserAccountID});
        await Onyx.merge(`${ONYXKEYS.COLLECTION.REPORT_ACTIONS}${reportID}`, {
            [mentionActionID]: mentionAction,
            [mentionActionID2]: mentionAction2,
        });
        await Onyx.merge(`${ONYXKEYS.COLLECTION.REPORT}${reportID}`, {
            ...createRandomReport(Number(reportID)),
            lastMentionedTime: mentionAction2.created,
        });

        Report.deleteReportComment(reportID, mentionAction);
        Report.deleteReportComment(reportID, mentionAction2);

        await waitForBatchedUpdates();

        const report = await new Promise<OnyxEntry<OnyxTypes.Report>>((resolve) => {
            Onyx.connect({
                key: `${ONYXKEYS.COLLECTION.REPORT}${reportID}`,
                callback: resolve,
            });
        });

        expect(report?.lastMentionedTime).toBeUndefined();
    });

    it('should create new report and "create report" quick action, when createNewReport gets called', async () => {
        const accountID = 1234;
        const policyID = '5678';
        const reportID = Report.createNewReport({accountID}, policyID);
        const parentReport = ReportUtils.getPolicyExpenseChat(accountID, policyID);
        const reportPreviewAction = await new Promise<OnyxEntry<OnyxTypes.ReportAction<typeof CONST.REPORT.ACTIONS.TYPE.REPORT_PREVIEW>>>((resolve) => {
            const connection = Onyx.connect({
                key: `${ONYXKEYS.COLLECTION.REPORT_ACTIONS}${parentReport?.reportID}`,
                callback: (reportActions) => {
                    Onyx.disconnect(connection);
                    const action = Object.values(reportActions ?? {}).at(0);
                    resolve(action as OnyxTypes.ReportAction<typeof CONST.REPORT.ACTIONS.TYPE.REPORT_PREVIEW>);
                },
            });
        });
        expect(getOriginalMessage(reportPreviewAction)?.linkedReportID).toBe(reportID);

        await new Promise<void>((resolve) => {
            const connection = Onyx.connect({
                key: ONYXKEYS.COLLECTION.REPORT,
                waitForCollectionCallback: true,
                callback: (reports) => {
                    Onyx.disconnect(connection);
                    const createdReport = reports?.[`${ONYXKEYS.COLLECTION.REPORT}${reportID}`];

                    // assert correctness of crucial onyx data
                    expect(createdReport?.reportID).toBe(reportID);
                    expect(createdReport?.total).toBe(0);
                    expect(createdReport?.parentReportActionID).toBe(reportPreviewAction?.reportActionID);

                    resolve();
                },
            });
        });

        await new Promise<void>((resolve) => {
            const connection = Onyx.connect({
                key: ONYXKEYS.NVP_QUICK_ACTION_GLOBAL_CREATE,
                callback: (quickAction) => {
                    Onyx.disconnect(connection);

                    // Then the quickAction.action should be set to CREATE_REPORT
                    expect(quickAction?.action).toBe(CONST.QUICK_ACTIONS.CREATE_REPORT);
                    expect(quickAction?.chatReportID).toBe('1234');
                    resolve();
                },
            });
        });
    });

    describe('completeOnboarding', () => {
        const TEST_USER_LOGIN = 'test@gmail.com';
        const TEST_USER_ACCOUNT_ID = 1;
        global.fetch = TestHelper.getGlobalFetchMock();

        it('should set "isOptimisticAction" to false/null for all actions in admins report after completing onboarding setup', async () => {
            await Onyx.set(ONYXKEYS.SESSION, {email: TEST_USER_LOGIN, accountID: TEST_USER_ACCOUNT_ID});
            await waitForBatchedUpdates();

            const adminsChatReportID = '7957055873634067';
            const onboardingPolicyID = 'A70D00C752416807';
            const engagementChoice = CONST.INTRO_CHOICES.MANAGE_TEAM;
            const {onboardingMessages} = getOnboardingMessages();

            Report.completeOnboarding({
                engagementChoice,
                onboardingMessage: onboardingMessages[engagementChoice],
                adminsChatReportID,
                onboardingPolicyID,
                companySize: CONST.ONBOARDING_COMPANY_SIZE.MICRO,
                userReportedIntegration: null,
            });

            await waitForBatchedUpdates();

            const reportActions: OnyxEntry<OnyxTypes.ReportActions> = await new Promise((resolve) => {
                const connection = Onyx.connect({
                    key: `${ONYXKEYS.COLLECTION.REPORT_ACTIONS}${adminsChatReportID}`,
                    callback: (id) => {
                        Onyx.disconnect(connection);
                        resolve(id);
                    },
                });
            });
            expect(reportActions).not.toBeNull();
            expect(reportActions).not.toBeUndefined();
            Object.values(reportActions ?? {}).forEach((action) => {
                expect(action.isOptimisticAction).toBeFalsy();
            });
        });
    });

    describe('markAllMessagesAsRead', () => {
        it('should mark all unread reports as read', async () => {
            // Given a collection of 10 unread and read reports, where even-index report is unread
            const currentTime = DateUtils.getDBTime();
            const reportCollections: Record<`${typeof ONYXKEYS.COLLECTION.REPORT}${string}`, OnyxTypes.Report> = createCollection<OnyxTypes.Report>(
                (item) => `${ONYXKEYS.COLLECTION.REPORT}${item.reportID}`,
                (index) => {
                    if (index % 2 === 0) {
                        return {
                            ...createRandomReport(index),
                            lastMessageText: 'test',
                            lastReadTime: DateUtils.subtractMillisecondsFromDateTime(currentTime, 1),
                            lastVisibleActionCreated: currentTime,
                        };
                    }
                    return createRandomReport(index);
                },
                10,
            );
            await Onyx.mergeCollection(ONYXKEYS.COLLECTION.REPORT, reportCollections);

            // When mark all reports as read
            Report.markAllMessagesAsRead();

            await waitForBatchedUpdates();

            // Then all report should be read
            const isUnreadCollection = await Promise.all(
                Object.values(reportCollections).map((report) => {
                    return new Promise<boolean>((resolve) => {
                        const connection = Onyx.connect({
                            key: `${ONYXKEYS.COLLECTION.REPORT}${report.reportID}`,
                            callback: (reportVal) => {
                                Onyx.disconnect(connection);
                                resolve(ReportUtils.isUnread(reportVal, undefined));
                            },
                        });
                    });
                }),
            );
            expect(isUnreadCollection.some(Boolean)).toBe(false);
        });
    });

    describe('updateDescription', () => {
        it('should not call UpdateRoomDescription API if the description is not changed', async () => {
            global.fetch = TestHelper.getGlobalFetchMock();
            Report.updateDescription('1', '<h1>test</h1>', '# test');

            await waitForBatchedUpdates();

            expect(global.fetch).toHaveBeenCalledTimes(0);
        });

        it('should revert to correct previous description if UpdateRoomDescription API fails', async () => {
            const report: OnyxTypes.Report = {
                ...createRandomReport(1),
                description: '<h1>test</h1>',
            };
            const mockFetch = fetch as MockFetch;

            await Onyx.set(`${ONYXKEYS.COLLECTION.REPORT}${report.reportID}`, report);

            mockFetch?.fail?.();
            Report.updateDescription('1', '<h1>test</h1>', '# test1');

            await waitForBatchedUpdates();
            let updateReport: OnyxEntry<OnyxTypes.Report>;

            await TestHelper.getOnyxData({
                key: `${ONYXKEYS.COLLECTION.REPORT}${report.reportID}`,
                callback: (val) => (updateReport = val),
            });
            expect(updateReport?.description).toBe('<h1>test</h1>');
        });
    });
});
=======
});
// /* eslint-disable @typescript-eslint/naming-convention */
// import {afterEach, beforeAll, beforeEach, describe, expect, it} from '@jest/globals';
// import {addSeconds, format, subMinutes} from 'date-fns';
// import {toZonedTime} from 'date-fns-tz';
// import type {Mock} from 'jest-mock';
// import Onyx from 'react-native-onyx';
// import type {OnyxCollection, OnyxEntry, OnyxUpdate} from 'react-native-onyx';
// import {WRITE_COMMANDS} from '@libs/API/types';
// import HttpUtils from '@libs/HttpUtils';
// import {getOriginalMessage} from '@libs/ReportActionsUtils';
// import CONST from '@src/CONST';
// import OnyxUpdateManager from '@src/libs/actions/OnyxUpdateManager';
// import * as PersistedRequests from '@src/libs/actions/PersistedRequests';
// import * as Report from '@src/libs/actions/Report';
// import * as User from '@src/libs/actions/User';
// import DateUtils from '@src/libs/DateUtils';
// import Log from '@src/libs/Log';
// import * as SequentialQueue from '@src/libs/Network/SequentialQueue';
// import * as ReportUtils from '@src/libs/ReportUtils';
// import ONYXKEYS from '@src/ONYXKEYS';
// import type * as OnyxTypes from '@src/types/onyx';
// import createCollection from '../utils/collections/createCollection';
// import createRandomReportAction from '../utils/collections/reportActions';
// import createRandomReport from '../utils/collections/reports';
// import getIsUsingFakeTimers from '../utils/getIsUsingFakeTimers';
// import PusherHelper from '../utils/PusherHelper';
// import * as TestHelper from '../utils/TestHelper';
// import type {MockFetch} from '../utils/TestHelper';
// import waitForBatchedUpdates from '../utils/waitForBatchedUpdates';
// import waitForNetworkPromises from '../utils/waitForNetworkPromises';

// jest.mock('@libs/ReportUtils', () => {
//     const originalModule = jest.requireActual<Report>('@libs/ReportUtils');
//     return {
//         ...originalModule,
//         getPolicyExpenseChat: jest.fn().mockReturnValue({reportID: '1234'}),
//     };
// });

// const UTC = 'UTC';
// jest.mock('@src/libs/actions/Report', () => {
//     const originalModule = jest.requireActual<Report>('@src/libs/actions/Report');

//     return {
//         ...originalModule,
//         showReportActionNotification: jest.fn(),
//     };
// });

// jest.mock('@hooks/useScreenWrapperTransitionStatus', () => ({
//     default: () => ({
//         didScreenTransitionEnd: true,
//     }),
// }));

// const originalXHR = HttpUtils.xhr;
// OnyxUpdateManager();
// describe('actions/Report', () => {
//     beforeAll(() => {
//         PusherHelper.setup();
//         Onyx.init({
//             keys: ONYXKEYS,
//         });
//     });

//     beforeEach(() => {
//         HttpUtils.xhr = originalXHR;
//         const promise = Onyx.clear().then(jest.useRealTimers);

//         if (getIsUsingFakeTimers()) {
//             // flushing pending timers
//             // Onyx.clear() promise is resolved in batch which happens after the current microtasks cycle
//             setImmediate(jest.runOnlyPendingTimers);
//         }

//         // Clear the queue before each test to avoid test pollution
//         SequentialQueue.resetQueue();

//         return promise;
//     });

//     afterEach(() => {
//         jest.clearAllMocks();
//         PusherHelper.teardown();
//     });

//     it('should store a new report action in Onyx when onyxApiUpdate event is handled via Pusher', () => {
//         global.fetch = TestHelper.getGlobalFetchMock();

//         const TEST_USER_ACCOUNT_ID = 1;
//         const TEST_USER_LOGIN = 'test@test.com';
//         const REPORT_ID = '1';
//         let reportActionID: string | undefined;
//         const REPORT_ACTION = {
//             actionName: CONST.REPORT.ACTIONS.TYPE.ADD_COMMENT,
//             actorAccountID: TEST_USER_ACCOUNT_ID,
//             automatic: false,
//             avatar: 'https://d2k5nsl2zxldvw.cloudfront.net/images/avatars/avatar_3.png',
//             message: [{type: 'COMMENT', html: 'Testing a comment', text: 'Testing a comment', translationKey: ''}],
//             person: [{type: 'TEXT', style: 'strong', text: 'Test User'}],
//             shouldShow: true,
//         };

//         let reportActions: OnyxEntry<OnyxTypes.ReportActions>;
//         Onyx.connect({
//             key: `${ONYXKEYS.COLLECTION.REPORT_ACTIONS}${REPORT_ID}`,
//             callback: (val) => (reportActions = val),
//         });

//         // Set up Onyx with some test user data
//         return TestHelper.signInWithTestUser(TEST_USER_ACCOUNT_ID, TEST_USER_LOGIN)
//             .then(() => {
//                 User.subscribeToUserEvents();
//                 return waitForBatchedUpdates();
//             })
//             .then(() => TestHelper.setPersonalDetails(TEST_USER_LOGIN, TEST_USER_ACCOUNT_ID))
//             .then(() => {
//                 // This is a fire and forget response, but once it completes we should be able to verify that we
//                 // have an "optimistic" report action in Onyx.
//                 Report.addComment(REPORT_ID, 'Testing a comment');
//                 return waitForBatchedUpdates();
//             })
//             .then(() => {
//                 const resultAction: OnyxEntry<OnyxTypes.ReportAction> = Object.values(reportActions ?? {}).at(0);
//                 reportActionID = resultAction?.reportActionID;

//                 expect(reportActionID).not.toBeUndefined();
//                 expect(resultAction?.message).toEqual(REPORT_ACTION.message);
//                 expect(resultAction?.person).toEqual(REPORT_ACTION.person);
//                 expect(resultAction?.pendingAction).toBeUndefined();

//                 if (!reportActionID) {
//                     return;
//                 }

//                 // We subscribed to the Pusher channel above and now we need to simulate a reportComment action
//                 // Pusher event so we can verify that action was handled correctly and merged into the reportActions.
//                 PusherHelper.emitOnyxUpdate([
//                     {
//                         onyxMethod: Onyx.METHOD.MERGE,
//                         key: `${ONYXKEYS.COLLECTION.REPORT}${REPORT_ID}`,
//                         value: {
//                             reportID: REPORT_ID,
//                             participants: {
//                                 [TEST_USER_ACCOUNT_ID]: {
//                                     notificationPreference: 'always',
//                                 },
//                             },
//                             lastVisibleActionCreated: '2022-11-22 03:48:27.267',
//                             lastMessageText: 'Testing a comment',
//                             lastActorAccountID: TEST_USER_ACCOUNT_ID,
//                         },
//                     },
//                     {
//                         onyxMethod: Onyx.METHOD.MERGE,
//                         key: `${ONYXKEYS.COLLECTION.REPORT_ACTIONS}${REPORT_ID}`,
//                         value: {
//                             [reportActionID]: {pendingAction: null},
//                         },
//                     },
//                 ]);

//                 // Once a reportComment event is emitted to the Pusher channel we should see the comment get processed
//                 // by the Pusher callback and added to the storage so we must wait for promises to resolve again and
//                 // then verify the data is in Onyx.
//                 return waitForBatchedUpdates();
//             })
//             .then(() => {
//                 // Verify there is only one action and our optimistic comment has been removed
//                 expect(Object.keys(reportActions ?? {}).length).toBe(1);

//                 const resultAction = reportActionID ? reportActions?.[reportActionID] : undefined;

//                 // Verify that our action is no longer in the loading state
//                 expect(resultAction?.pendingAction).toBeUndefined();
//             });
//     });

//     it('clearCreateChatError should not delete the report if it is not optimistic report', () => {
//         const REPORT: OnyxTypes.Report = {...createRandomReport(1), errorFields: {createChat: {error: 'error'}}};
//         const REPORT_METADATA: OnyxTypes.ReportMetadata = {isOptimisticReport: false};

//         Onyx.set(`${ONYXKEYS.COLLECTION.REPORT}${REPORT.reportID}`, REPORT);
//         Onyx.set(`${ONYXKEYS.COLLECTION.REPORT_METADATA}${REPORT.reportID}`, REPORT_METADATA);

//         return waitForBatchedUpdates()
//             .then(() => {
//                 Report.clearCreateChatError(REPORT);
//                 return waitForBatchedUpdates();
//             })
//             .then(
//                 () =>
//                     new Promise<void>((resolve) => {
//                         const connection = Onyx.connect({
//                             key: `${ONYXKEYS.COLLECTION.REPORT}${REPORT.reportID}`,
//                             callback: (report) => {
//                                 Onyx.disconnect(connection);
//                                 resolve();

//                                 // The report should exist but the create chat error field should be cleared.
//                                 expect(report?.reportID).toBeDefined();
//                                 expect(report?.errorFields?.createChat).toBeUndefined();
//                             },
//                         });
//                     }),
//             );
//     });

//     it('should update pins in Onyx when togglePinned is called', () => {
//         const TEST_USER_ACCOUNT_ID = 1;
//         const TEST_USER_LOGIN = 'test@test.com';
//         const REPORT_ID = '1';

//         let reportIsPinned: boolean;
//         Onyx.connect({
//             key: `${ONYXKEYS.COLLECTION.REPORT}${REPORT_ID}`,
//             callback: (val) => (reportIsPinned = val?.isPinned ?? false),
//         });

//         // Set up Onyx with some test user data
//         return TestHelper.signInWithTestUser(TEST_USER_ACCOUNT_ID, TEST_USER_LOGIN)
//             .then(() => {
//                 Report.togglePinnedState(REPORT_ID, false);
//                 return waitForBatchedUpdates();
//             })
//             .then(() => {
//                 // Test that Onyx immediately updated the report pin state.
//                 expect(reportIsPinned).toEqual(true);
//             });
//     });

//     it('Should not leave duplicate comments when logger sends packet because of calling process queue while processing the queue', () => {
//         const TEST_USER_ACCOUNT_ID = 1;
//         const TEST_USER_LOGIN = 'test@test.com';
//         const REPORT_ID = '1';
//         const LOGGER_MAX_LOG_LINES = 50;

//         // GIVEN a test user with initial data
//         return TestHelper.signInWithTestUser(TEST_USER_ACCOUNT_ID, TEST_USER_LOGIN)
//             .then(() => TestHelper.setPersonalDetails(TEST_USER_LOGIN, TEST_USER_ACCOUNT_ID))
//             .then(() => {
//                 global.fetch = TestHelper.getGlobalFetchMock();

//                 // WHEN we add enough logs to send a packet
//                 for (let i = 0; i <= LOGGER_MAX_LOG_LINES; i++) {
//                     Log.info('Test log info');
//                 }

//                 // And leave a comment on a report
//                 Report.addComment(REPORT_ID, 'Testing a comment');

//                 // Then we should expect that there is on persisted request
//                 expect(PersistedRequests.getAll().length).toBe(1);

//                 // When we wait for the queue to run
//                 return waitForBatchedUpdates();
//             })
//             .then(() => {
//                 // THEN only ONE call to AddComment will happen
//                 const URL_ARGUMENT_INDEX = 0;
//                 const addCommentCalls = (global.fetch as jest.Mock).mock.calls.filter((callArguments: string[]) => callArguments.at(URL_ARGUMENT_INDEX)?.includes('AddComment'));
//                 expect(addCommentCalls.length).toBe(1);
//             });
//     });

//     it('should be updated correctly when new comments are added, deleted or marked as unread', () => {
//         jest.useFakeTimers();
//         global.fetch = TestHelper.getGlobalFetchMock();
//         const REPORT_ID = '1';
//         let report: OnyxEntry<OnyxTypes.Report>;
//         let reportActionCreatedDate: string;
//         let currentTime: string;
//         Onyx.connect({
//             key: `${ONYXKEYS.COLLECTION.REPORT}${REPORT_ID}`,
//             callback: (val) => (report = val),
//         });

//         let reportActions: OnyxTypes.ReportActions;
//         Onyx.connect({
//             key: `${ONYXKEYS.COLLECTION.REPORT_ACTIONS}${REPORT_ID}`,
//             callback: (val) => (reportActions = val ?? {}),
//         });

//         const USER_1_LOGIN = 'user@test.com';
//         const USER_1_ACCOUNT_ID = 1;
//         const USER_2_ACCOUNT_ID = 2;
//         const setPromise = Onyx.set(`${ONYXKEYS.COLLECTION.REPORT}${REPORT_ID}`, {reportName: 'Test', reportID: REPORT_ID})
//             .then(() => TestHelper.signInWithTestUser(USER_1_ACCOUNT_ID, USER_1_LOGIN))
//             .then(waitForNetworkPromises)
//             .then(() => {
//                 // Given a test user that is subscribed to Pusher events
//                 User.subscribeToUserEvents();
//                 return waitForBatchedUpdates();
//             })
//             .then(() => TestHelper.setPersonalDetails(USER_1_LOGIN, USER_1_ACCOUNT_ID))
//             .then(() => {
//                 // When a Pusher event is handled for a new report comment that includes a mention of the current user
//                 reportActionCreatedDate = DateUtils.getDBTime();
//                 PusherHelper.emitOnyxUpdate([
//                     {
//                         onyxMethod: Onyx.METHOD.MERGE,
//                         key: `${ONYXKEYS.COLLECTION.REPORT}${REPORT_ID}`,
//                         value: {
//                             reportID: REPORT_ID,
//                             participants: {
//                                 [USER_1_ACCOUNT_ID]: {
//                                     notificationPreference: 'always',
//                                 },
//                             },
//                             lastMessageText: 'Comment 1',
//                             lastActorAccountID: USER_2_ACCOUNT_ID,
//                             lastVisibleActionCreated: reportActionCreatedDate,
//                             lastMentionedTime: reportActionCreatedDate,
//                             lastReadTime: DateUtils.subtractMillisecondsFromDateTime(reportActionCreatedDate, 1),
//                         },
//                     },
//                     {
//                         onyxMethod: Onyx.METHOD.MERGE,
//                         key: `${ONYXKEYS.COLLECTION.REPORT_ACTIONS}${REPORT_ID}`,
//                         value: {
//                             1: {
//                                 actionName: CONST.REPORT.ACTIONS.TYPE.ADD_COMMENT,
//                                 actorAccountID: USER_2_ACCOUNT_ID,
//                                 automatic: false,
//                                 avatar: 'https://d2k5nsl2zxldvw.cloudfront.net/images/avatars/avatar_3.png',
//                                 message: [{type: 'COMMENT', html: 'Comment 1', text: 'Comment 1'}],
//                                 person: [{type: 'TEXT', style: 'strong', text: 'Test User'}],
//                                 shouldShow: true,
//                                 created: reportActionCreatedDate,
//                                 reportActionID: '1',
//                             },
//                         },
//                     },
//                 ]);
//                 return waitForNetworkPromises();
//             })
//             .then(() => {
//                 // Then the report will be unread
//                 expect(ReportUtils.isUnread(report, undefined)).toBe(true);

//                 // And show a green dot for unread mentions in the LHN
//                 expect(ReportUtils.isUnreadWithMention(report)).toBe(true);

//                 // When the user visits the report
//                 jest.advanceTimersByTime(10);
//                 currentTime = DateUtils.getDBTime();
//                 Report.openReport(REPORT_ID);
//                 Report.readNewestAction(REPORT_ID);
//                 waitForBatchedUpdates();
//                 return waitForBatchedUpdates();
//             })
//             .then(() => {
//                 // The report will be read
//                 expect(ReportUtils.isUnread(report, undefined)).toBe(false);
//                 expect(toZonedTime(report?.lastReadTime ?? '', UTC).getTime()).toBeGreaterThanOrEqual(toZonedTime(currentTime, UTC).getTime());

//                 // And no longer show the green dot for unread mentions in the LHN
//                 expect(ReportUtils.isUnreadWithMention(report)).toBe(false);

//                 // When the user manually marks a message as "unread"
//                 jest.advanceTimersByTime(10);
//                 Report.markCommentAsUnread(REPORT_ID, reportActions['1']);
//                 return waitForBatchedUpdates();
//             })
//             .then(() => {
//                 // Then the report will be unread and show the green dot for unread mentions in LHN
//                 expect(ReportUtils.isUnread(report, undefined)).toBe(true);
//                 expect(ReportUtils.isUnreadWithMention(report)).toBe(true);
//                 expect(report?.lastReadTime).toBe(DateUtils.subtractMillisecondsFromDateTime(reportActionCreatedDate, 1));

//                 // When a new comment is added by the current user
//                 jest.advanceTimersByTime(10);
//                 currentTime = DateUtils.getDBTime();
//                 Report.addComment(REPORT_ID, 'Current User Comment 1');
//                 return waitForBatchedUpdates();
//             })
//             .then(() => {
//                 // The report will be read, the green dot for unread mentions will go away, and the lastReadTime updated
//                 expect(ReportUtils.isUnread(report, undefined)).toBe(false);
//                 expect(ReportUtils.isUnreadWithMention(report)).toBe(false);
//                 expect(toZonedTime(report?.lastReadTime ?? '', UTC).getTime()).toBeGreaterThanOrEqual(toZonedTime(currentTime, UTC).getTime());
//                 expect(report?.lastMessageText).toBe('Current User Comment 1');

//                 // When another comment is added by the current user
//                 jest.advanceTimersByTime(10);
//                 currentTime = DateUtils.getDBTime();
//                 Report.addComment(REPORT_ID, 'Current User Comment 2');
//                 return waitForBatchedUpdates();
//             })
//             .then(() => {
//                 // The report will be read and the lastReadTime updated
//                 expect(ReportUtils.isUnread(report, undefined)).toBe(false);
//                 expect(toZonedTime(report?.lastReadTime ?? '', UTC).getTime()).toBeGreaterThanOrEqual(toZonedTime(currentTime, UTC).getTime());
//                 expect(report?.lastMessageText).toBe('Current User Comment 2');

//                 // When another comment is added by the current user
//                 jest.advanceTimersByTime(10);
//                 currentTime = DateUtils.getDBTime();
//                 Report.addComment(REPORT_ID, 'Current User Comment 3');
//                 return waitForBatchedUpdates();
//             })
//             .then(() => {
//                 // The report will be read and the lastReadTime updated
//                 expect(ReportUtils.isUnread(report, undefined)).toBe(false);
//                 expect(toZonedTime(report?.lastReadTime ?? '', UTC).getTime()).toBeGreaterThanOrEqual(toZonedTime(currentTime, UTC).getTime());
//                 expect(report?.lastMessageText).toBe('Current User Comment 3');

//                 const USER_1_BASE_ACTION = {
//                     actionName: CONST.REPORT.ACTIONS.TYPE.ADD_COMMENT,
//                     actorAccountID: USER_1_ACCOUNT_ID,
//                     automatic: false,
//                     avatar: 'https://d2k5nsl2zxldvw.cloudfront.net/images/avatars/avatar_3.png',
//                     person: [{type: 'TEXT', style: 'strong', text: 'Test User'}],
//                     shouldShow: true,
//                     created: DateUtils.getDBTime(Date.now() - 3),
//                 };

//                 jest.advanceTimersByTime(10);
//                 const optimisticReportActions: OnyxUpdate = {
//                     onyxMethod: Onyx.METHOD.MERGE,
//                     key: `${ONYXKEYS.COLLECTION.REPORT_ACTIONS}${REPORT_ID}`,
//                     value: {
//                         200: {
//                             ...USER_1_BASE_ACTION,
//                             message: [{type: 'COMMENT', html: 'Current User Comment 1', text: 'Current User Comment 1'}],
//                             created: DateUtils.getDBTime(Date.now() - 2),
//                             reportActionID: '200',
//                         },

//                         300: {
//                             ...USER_1_BASE_ACTION,
//                             message: [{type: 'COMMENT', html: 'Current User Comment 2', text: 'Current User Comment 2'}],
//                             created: DateUtils.getDBTime(Date.now() - 1),
//                             reportActionID: '300',
//                         },

//                         400: {
//                             ...USER_1_BASE_ACTION,
//                             message: [{type: 'COMMENT', html: 'Current User Comment 3', text: 'Current User Comment 3'}],
//                             created: DateUtils.getDBTime(),
//                             reportActionID: '400',
//                         },
//                     },
//                 };
//                 jest.advanceTimersByTime(10);
//                 reportActionCreatedDate = DateUtils.getDBTime();

//                 const optimisticReportActionsValue = optimisticReportActions.value as Record<string, OnyxTypes.ReportAction>;

//                 if (optimisticReportActionsValue?.[400]) {
//                     optimisticReportActionsValue[400].created = reportActionCreatedDate;
//                 }

//                 // When we emit the events for these pending created actions to update them to not pending
//                 PusherHelper.emitOnyxUpdate([
//                     {
//                         onyxMethod: Onyx.METHOD.MERGE,
//                         key: `${ONYXKEYS.COLLECTION.REPORT}${REPORT_ID}`,
//                         value: {
//                             reportID: REPORT_ID,
//                             participants: {
//                                 [USER_1_ACCOUNT_ID]: {
//                                     notificationPreference: 'always',
//                                 },
//                             },
//                             lastMessageText: 'Current User Comment 3',
//                             lastActorAccountID: 1,
//                             lastVisibleActionCreated: reportActionCreatedDate,
//                             lastReadTime: reportActionCreatedDate,
//                         },
//                     },
//                     optimisticReportActions,
//                 ]);

//                 return waitForNetworkPromises();
//             })
//             .then(() => {
//                 // If the user deletes a comment that is before the last read
//                 Report.deleteReportComment(REPORT_ID, {...reportActions[200]});
//                 return waitForBatchedUpdates();
//             })
//             .then(() => {
//                 // Then no change will occur
//                 expect(report?.lastReadTime).toBe(reportActionCreatedDate);
//                 expect(ReportUtils.isUnread(report, undefined)).toBe(false);

//                 // When the user manually marks a message as "unread"
//                 Report.markCommentAsUnread(REPORT_ID, reportActions[400]);
//                 return waitForBatchedUpdates();
//             })
//             .then(() => {
//                 // Then we should expect the report to be to be unread
//                 expect(ReportUtils.isUnread(report, undefined)).toBe(true);
//                 expect(report?.lastReadTime).toBe(DateUtils.subtractMillisecondsFromDateTime(reportActions[400].created, 1));

//                 // If the user deletes the last comment after the lastReadTime the lastMessageText will reflect the new last comment
//                 Report.deleteReportComment(REPORT_ID, {...reportActions[400]});
//                 return waitForBatchedUpdates();
//             })
//             .then(() => {
//                 expect(ReportUtils.isUnread(report, undefined)).toBe(false);
//                 expect(report?.lastMessageText).toBe('Current User Comment 2');
//             });
//         waitForBatchedUpdates(); // flushing onyx.set as it will be batched
//         return setPromise;
//     });

//     it('Should properly update comment with links', () => {
//         /* This tests a variety of scenarios when a user edits a comment.
//          * We should generate a link when editing a message unless the link was
//          * already in the comment and the user deleted it on purpose.
//          */

//         global.fetch = TestHelper.getGlobalFetchMock();

//         // User edits comment to add link
//         // We should generate link
//         let originalCommentMarkdown = 'Original Comment';
//         let afterEditCommentText = 'Original Comment www.google.com';
//         let newCommentHTML = Report.handleUserDeletedLinksInHtml(afterEditCommentText, originalCommentMarkdown);
//         let expectedOutput = 'Original Comment <a href="https://www.google.com" target="_blank" rel="noreferrer noopener">www.google.com</a>';
//         expect(newCommentHTML).toBe(expectedOutput);

//         // User deletes www.google.com link from comment but keeps link text
//         // We should not generate link
//         originalCommentMarkdown = 'Comment [www.google.com](https://www.google.com)';
//         afterEditCommentText = 'Comment www.google.com';
//         newCommentHTML = Report.handleUserDeletedLinksInHtml(afterEditCommentText, originalCommentMarkdown);
//         expectedOutput = 'Comment www.google.com';
//         expect(newCommentHTML).toBe(expectedOutput);

//         // User Delete only () part of link but leaves the []
//         // We should not generate link
//         originalCommentMarkdown = 'Comment [www.google.com](https://www.google.com)';
//         afterEditCommentText = 'Comment [www.google.com]';
//         newCommentHTML = Report.handleUserDeletedLinksInHtml(afterEditCommentText, originalCommentMarkdown);
//         expectedOutput = 'Comment [www.google.com]';
//         expect(newCommentHTML).toBe(expectedOutput);

//         // User Generates multiple links in one edit
//         // We should generate both links
//         originalCommentMarkdown = 'Comment';
//         afterEditCommentText = 'Comment www.google.com www.facebook.com';
//         newCommentHTML = Report.handleUserDeletedLinksInHtml(afterEditCommentText, originalCommentMarkdown);
//         expectedOutput =
//             'Comment <a href="https://www.google.com" target="_blank" rel="noreferrer noopener">www.google.com</a> ' +
//             '<a href="https://www.facebook.com" target="_blank" rel="noreferrer noopener">www.facebook.com</a>';
//         expect(newCommentHTML).toBe(expectedOutput);

//         // Comment has two links but user deletes only one of them
//         // Should not generate link again for the deleted one
//         originalCommentMarkdown = 'Comment [www.google.com](https://www.google.com)  [www.facebook.com](https://www.facebook.com)';
//         afterEditCommentText = 'Comment www.google.com  [www.facebook.com](https://www.facebook.com)';
//         newCommentHTML = Report.handleUserDeletedLinksInHtml(afterEditCommentText, originalCommentMarkdown);
//         expectedOutput = 'Comment www.google.com  <a href="https://www.facebook.com" target="_blank" rel="noreferrer noopener">www.facebook.com</a>';
//         expect(newCommentHTML).toBe(expectedOutput);

//         // User edits and replaces comment with a link containing underscores
//         // We should generate link
//         originalCommentMarkdown = 'Comment';
//         afterEditCommentText = 'https://www.facebook.com/hashtag/__main/?__eep__=6';
//         newCommentHTML = Report.handleUserDeletedLinksInHtml(afterEditCommentText, originalCommentMarkdown);
//         expectedOutput = '<a href="https://www.facebook.com/hashtag/__main/?__eep__=6" target="_blank" rel="noreferrer noopener">https://www.facebook.com/hashtag/__main/?__eep__=6</a>';
//         expect(newCommentHTML).toBe(expectedOutput);

//         // User edits and deletes the link containing underscores
//         // We should not generate link
//         originalCommentMarkdown = '[https://www.facebook.com/hashtag/__main/?__eep__=6](https://www.facebook.com/hashtag/__main/?__eep__=6)';
//         afterEditCommentText = 'https://www.facebook.com/hashtag/__main/?__eep__=6';
//         newCommentHTML = Report.handleUserDeletedLinksInHtml(afterEditCommentText, originalCommentMarkdown);
//         expectedOutput = 'https://www.facebook.com/hashtag/__main/?__eep__=6';
//         expect(newCommentHTML).toBe(expectedOutput);

//         // User edits and replaces comment with a link containing asterisks
//         // We should generate link
//         originalCommentMarkdown = 'Comment';
//         afterEditCommentText = 'http://example.com/foo/*/bar/*/test.txt';
//         newCommentHTML = Report.handleUserDeletedLinksInHtml(afterEditCommentText, originalCommentMarkdown);
//         expectedOutput = '<a href="http://example.com/foo/*/bar/*/test.txt" target="_blank" rel="noreferrer noopener">http://example.com/foo/*/bar/*/test.txt</a>';
//         expect(newCommentHTML).toBe(expectedOutput);

//         // User edits and deletes the link containing asterisks
//         // We should not generate link
//         originalCommentMarkdown = '[http://example.com/foo/*/bar/*/test.txt](http://example.com/foo/*/bar/*/test.txt)';
//         afterEditCommentText = 'http://example.com/foo/*/bar/*/test.txt';
//         newCommentHTML = Report.handleUserDeletedLinksInHtml(afterEditCommentText, originalCommentMarkdown);
//         expectedOutput = 'http://example.com/foo/*/bar/*/test.txt';
//         expect(newCommentHTML).toBe(expectedOutput);
//     });

//     it('should show a notification for report action updates with shouldNotify', () => {
//         const TEST_USER_ACCOUNT_ID = 1;
//         const REPORT_ID = '1';
//         const REPORT_ACTION = {
//             actionName: CONST.REPORT.ACTIONS.TYPE.ADD_COMMENT,
//         };

//         // Setup user and pusher listeners
//         return TestHelper.signInWithTestUser(TEST_USER_ACCOUNT_ID)
//             .then(waitForBatchedUpdates)
//             .then(() => {
//                 User.subscribeToUserEvents();
//                 return waitForBatchedUpdates();
//             })
//             .then(() => {
//                 // Simulate a Pusher Onyx update with a report action with shouldNotify
//                 PusherHelper.emitOnyxUpdate([
//                     {
//                         onyxMethod: Onyx.METHOD.MERGE,
//                         key: `${ONYXKEYS.COLLECTION.REPORT_ACTIONS}${REPORT_ID}`,
//                         value: {
//                             1: REPORT_ACTION,
//                         },
//                         shouldNotify: true,
//                     },
//                 ]);
//                 return SequentialQueue.getCurrentRequest().then(waitForBatchedUpdates);
//             })
//             .then(() => {
//                 // Ensure we show a notification for this new report action
//                 expect(Report.showReportActionNotification).toBeCalledWith(REPORT_ID, REPORT_ACTION);
//             });
//     });

//     it('should properly toggle reactions on a message', () => {
//         global.fetch = TestHelper.getGlobalFetchMock();

//         const TEST_USER_ACCOUNT_ID = 1;
//         const TEST_USER_LOGIN = 'test@test.com';
//         const REPORT_ID = '1';
//         const EMOJI_CODE = '👍';
//         const EMOJI_SKIN_TONE = 2;
//         const EMOJI_NAME = '+1';
//         const EMOJI = {
//             code: EMOJI_CODE,
//             name: EMOJI_NAME,
//             types: ['👍🏿', '👍🏾', '👍🏽', '👍🏼', '👍🏻'],
//         };

//         let reportActions: OnyxTypes.ReportActions;
//         Onyx.connect({
//             key: `${ONYXKEYS.COLLECTION.REPORT_ACTIONS}${REPORT_ID}`,
//             callback: (val) => (reportActions = val ?? {}),
//         });
//         const reportActionsReactions: OnyxCollection<OnyxTypes.ReportActionReactions> = {};
//         Onyx.connect({
//             key: ONYXKEYS.COLLECTION.REPORT_ACTIONS_REACTIONS,
//             callback: (val, key) => {
//                 reportActionsReactions[key] = val ?? {};
//             },
//         });
//         let reportAction: OnyxTypes.ReportAction | undefined;
//         let reportActionID: string | undefined;

//         // Set up Onyx with some test user data
//         return TestHelper.signInWithTestUser(TEST_USER_ACCOUNT_ID, TEST_USER_LOGIN)
//             .then(() => {
//                 User.subscribeToUserEvents();
//                 return waitForBatchedUpdates();
//             })
//             .then(() => TestHelper.setPersonalDetails(TEST_USER_LOGIN, TEST_USER_ACCOUNT_ID))
//             .then(() => {
//                 // This is a fire and forget response, but once it completes we should be able to verify that we
//                 // have an "optimistic" report action in Onyx.
//                 Report.addComment(REPORT_ID, 'Testing a comment');
//                 return waitForBatchedUpdates();
//             })
//             .then(() => {
//                 reportAction = Object.values(reportActions).at(0);
//                 reportActionID = reportAction?.reportActionID;

//                 if (reportAction) {
//                     // Add a reaction to the comment
//                     Report.toggleEmojiReaction(REPORT_ID, reportAction, EMOJI, reportActionsReactions[0]);
//                 }
//                 return waitForBatchedUpdates();
//             })
//             .then(() => {
//                 reportAction = Object.values(reportActions).at(0);

//                 // Expect the reaction to exist in the reportActionsReactions collection
//                 expect(reportActionsReactions).toHaveProperty(`${ONYXKEYS.COLLECTION.REPORT_ACTIONS_REACTIONS}${reportActionID}`);

//                 // Expect the reaction to have the emoji on it
//                 const reportActionReaction = reportActionsReactions[`${ONYXKEYS.COLLECTION.REPORT_ACTIONS_REACTIONS}${reportActionID}`];
//                 expect(reportActionReaction).toHaveProperty(EMOJI.name);

//                 // Expect the emoji to have the user accountID
//                 const reportActionReactionEmoji = reportActionReaction?.[EMOJI.name];
//                 expect(reportActionReactionEmoji?.users).toHaveProperty(`${TEST_USER_ACCOUNT_ID}`);

//                 if (reportAction) {
//                     // Now we remove the reaction
//                     Report.toggleEmojiReaction(REPORT_ID, reportAction, EMOJI, reportActionReaction);
//                 }
//                 return waitForBatchedUpdates();
//             })
//             .then(() => {
//                 // Expect the reaction to have null where the users reaction used to be
//                 expect(reportActionsReactions).toHaveProperty(`${ONYXKEYS.COLLECTION.REPORT_ACTIONS_REACTIONS}${reportActionID}`);
//                 const reportActionReaction = reportActionsReactions[`${ONYXKEYS.COLLECTION.REPORT_ACTIONS_REACTIONS}${reportActionID}`];
//                 expect(reportActionReaction?.[EMOJI.name].users[TEST_USER_ACCOUNT_ID]).toBeUndefined();
//             })
//             .then(() => {
//                 reportAction = Object.values(reportActions).at(0);

//                 if (reportAction) {
//                     // Add the same reaction to the same report action with a different skin tone
//                     Report.toggleEmojiReaction(REPORT_ID, reportAction, EMOJI, reportActionsReactions[0]);
//                 }
//                 return waitForBatchedUpdates()
//                     .then(() => {
//                         reportAction = Object.values(reportActions).at(0);

//                         const reportActionReaction = reportActionsReactions[`${ONYXKEYS.COLLECTION.REPORT_ACTIONS_REACTIONS}${reportActionID}`];
//                         if (reportAction) {
//                             Report.toggleEmojiReaction(REPORT_ID, reportAction, EMOJI, reportActionReaction, EMOJI_SKIN_TONE);
//                         }
//                         return waitForBatchedUpdates();
//                     })
//                     .then(() => {
//                         reportAction = Object.values(reportActions).at(0);

//                         // Expect the reaction to exist in the reportActionsReactions collection
//                         expect(reportActionsReactions).toHaveProperty(`${ONYXKEYS.COLLECTION.REPORT_ACTIONS_REACTIONS}${reportActionID}`);

//                         // Expect the reaction to have the emoji on it
//                         const reportActionReaction = reportActionsReactions[`${ONYXKEYS.COLLECTION.REPORT_ACTIONS_REACTIONS}${reportActionID}`];
//                         expect(reportActionReaction).toHaveProperty(EMOJI.name);

//                         // Expect the emoji to have the user accountID
//                         const reportActionReactionEmoji = reportActionReaction?.[EMOJI.name];
//                         expect(reportActionReactionEmoji?.users).toHaveProperty(`${TEST_USER_ACCOUNT_ID}`);

//                         // Expect two different skin tone reactions
//                         const reportActionReactionEmojiUserSkinTones = reportActionReactionEmoji?.users[TEST_USER_ACCOUNT_ID].skinTones;
//                         expect(reportActionReactionEmojiUserSkinTones).toHaveProperty('-1');
//                         expect(reportActionReactionEmojiUserSkinTones).toHaveProperty('2');

//                         if (reportAction) {
//                             // Now we remove the reaction, and expect that both variations are removed
//                             Report.toggleEmojiReaction(REPORT_ID, reportAction, EMOJI, reportActionReaction);
//                         }
//                         return waitForBatchedUpdates();
//                     })
//                     .then(() => {
//                         // Expect the reaction to have null where the users reaction used to be
//                         expect(reportActionsReactions).toHaveProperty(`${ONYXKEYS.COLLECTION.REPORT_ACTIONS_REACTIONS}${reportActionID}`);
//                         const reportActionReaction = reportActionsReactions[`${ONYXKEYS.COLLECTION.REPORT_ACTIONS_REACTIONS}${reportActionID}`];
//                         expect(reportActionReaction?.[EMOJI.name].users[TEST_USER_ACCOUNT_ID]).toBeUndefined();
//                     });
//             });
//     });

//     it("shouldn't add the same reaction twice when changing preferred skin color and reaction doesn't support skin colors", () => {
//         global.fetch = TestHelper.getGlobalFetchMock();

//         const TEST_USER_ACCOUNT_ID = 1;
//         const TEST_USER_LOGIN = 'test@test.com';
//         const REPORT_ID = '1';
//         const EMOJI_CODE = '😄';
//         const EMOJI_NAME = 'smile';
//         const EMOJI = {
//             code: EMOJI_CODE,
//             name: EMOJI_NAME,
//         };

//         let reportActions: OnyxTypes.ReportActions = {};
//         Onyx.connect({
//             key: `${ONYXKEYS.COLLECTION.REPORT_ACTIONS}${REPORT_ID}`,
//             callback: (val) => (reportActions = val ?? {}),
//         });
//         const reportActionsReactions: OnyxCollection<OnyxTypes.ReportActionReactions> = {};
//         Onyx.connect({
//             key: ONYXKEYS.COLLECTION.REPORT_ACTIONS_REACTIONS,
//             callback: (val, key) => {
//                 reportActionsReactions[key] = val ?? {};
//             },
//         });

//         let resultAction: OnyxTypes.ReportAction | undefined;

//         // Set up Onyx with some test user data
//         return TestHelper.signInWithTestUser(TEST_USER_ACCOUNT_ID, TEST_USER_LOGIN)
//             .then(() => {
//                 User.subscribeToUserEvents();
//                 return waitForBatchedUpdates();
//             })
//             .then(() => TestHelper.setPersonalDetails(TEST_USER_LOGIN, TEST_USER_ACCOUNT_ID))
//             .then(() => {
//                 // This is a fire and forget response, but once it completes we should be able to verify that we
//                 // have an "optimistic" report action in Onyx.
//                 Report.addComment(REPORT_ID, 'Testing a comment');
//                 return waitForBatchedUpdates();
//             })
//             .then(() => {
//                 resultAction = Object.values(reportActions).at(0);

//                 if (resultAction) {
//                     // Add a reaction to the comment
//                     Report.toggleEmojiReaction(REPORT_ID, resultAction, EMOJI, {});
//                 }
//                 return waitForBatchedUpdates();
//             })
//             .then(() => {
//                 resultAction = Object.values(reportActions).at(0);

//                 // Now we toggle the reaction while the skin tone has changed.
//                 // As the emoji doesn't support skin tones, the emoji
//                 // should get removed instead of added again.
//                 const reportActionReaction = reportActionsReactions[`${ONYXKEYS.COLLECTION.REPORT_ACTIONS_REACTIONS}${resultAction?.reportActionID}`];
//                 if (resultAction) {
//                     Report.toggleEmojiReaction(REPORT_ID, resultAction, EMOJI, reportActionReaction, 2);
//                 }
//                 return waitForBatchedUpdates();
//             })
//             .then(() => {
//                 // Expect the reaction to have null where the users reaction used to be
//                 expect(reportActionsReactions).toHaveProperty(`${ONYXKEYS.COLLECTION.REPORT_ACTIONS_REACTIONS}${resultAction?.reportActionID}`);
//                 const reportActionReaction = reportActionsReactions[`${ONYXKEYS.COLLECTION.REPORT_ACTIONS_REACTIONS}${resultAction?.reportActionID}`];
//                 expect(reportActionReaction?.[EMOJI.name].users[TEST_USER_ACCOUNT_ID]).toBeUndefined();
//             });
//     });

//     it('should send only one OpenReport, replacing any extra ones with same reportIDs', async () => {
//         global.fetch = TestHelper.getGlobalFetchMock();

//         const REPORT_ID = '1';

//         await Onyx.set(ONYXKEYS.NETWORK, {isOffline: true});
//         await waitForBatchedUpdates();

//         for (let i = 0; i < 5; i++) {
//             Report.openReport(REPORT_ID, undefined, ['test@user.com'], {
//                 reportID: REPORT_ID,
//             });
//         }

//         expect(PersistedRequests.getAll().length).toBe(1);

//         await Onyx.set(ONYXKEYS.NETWORK, {isOffline: false});
//         await waitForBatchedUpdates();

//         TestHelper.expectAPICommandToHaveBeenCalled(WRITE_COMMANDS.OPEN_REPORT, 1);
//     });

//     it('should replace duplicate OpenReport commands with the same reportID', async () => {
//         global.fetch = TestHelper.getGlobalFetchMock();

//         const REPORT_ID = '1';

//         await Onyx.set(ONYXKEYS.NETWORK, {isOffline: true});
//         await waitForBatchedUpdates();

//         for (let i = 0; i < 8; i++) {
//             let reportID = REPORT_ID;
//             if (i > 4) {
//                 reportID = `${i}`;
//             }
//             Report.openReport(reportID, undefined, ['test@user.com'], {
//                 reportID: REPORT_ID,
//             });
//         }

//         expect(PersistedRequests.getAll().length).toBe(4);

//         await Onyx.set(ONYXKEYS.NETWORK, {isOffline: false});
//         await waitForBatchedUpdates();

//         TestHelper.expectAPICommandToHaveBeenCalled(WRITE_COMMANDS.OPEN_REPORT, 4);
//     });

//     it('should remove AddComment and UpdateComment without sending any request when DeleteComment is set', async () => {
//         global.fetch = TestHelper.getGlobalFetchMock();

//         const TEST_USER_ACCOUNT_ID = 1;
//         const REPORT_ID = '1';
//         const TEN_MINUTES_AGO = subMinutes(new Date(), 10);
//         const created = format(addSeconds(TEN_MINUTES_AGO, 10), CONST.DATE.FNS_DB_FORMAT_STRING);

//         Onyx.set(ONYXKEYS.NETWORK, {isOffline: true});

//         Report.addComment(REPORT_ID, 'Testing a comment');
//         // Need the reportActionID to delete the comments
//         const newComment = PersistedRequests.getAll().at(0);
//         const reportActionID = newComment?.data?.reportActionID as string | undefined;
//         const newReportAction = TestHelper.buildTestReportComment(created, TEST_USER_ACCOUNT_ID, reportActionID);
//         Report.editReportComment(REPORT_ID, newReportAction, 'Testing an edited comment');

//         await waitForBatchedUpdates();

//         await new Promise<void>((resolve) => {
//             const connection = Onyx.connect({
//                 key: ONYXKEYS.PERSISTED_REQUESTS,
//                 callback: (persistedRequests) => {
//                     Onyx.disconnect(connection);

//                     expect(persistedRequests?.at(0)?.command).toBe(WRITE_COMMANDS.ADD_COMMENT);
//                     expect(persistedRequests?.at(1)?.command).toBeUndefined();

//                     resolve();
//                 },
//             });
//         });

//         // Checking the Report Action exists before deleting it
//         await new Promise<void>((resolve) => {
//             const connection = Onyx.connect({
//                 key: `${ONYXKEYS.COLLECTION.REPORT_ACTIONS}${REPORT_ID}`,
//                 callback: (reportActions) => {
//                     Onyx.disconnect(connection);

//                     const reportAction = reportActionID ? reportActions?.[reportActionID] : null;
//                     expect(reportAction).not.toBeNull();
//                     expect(reportAction?.reportActionID).toBe(reportActionID);
//                     resolve();
//                 },
//             });
//         });

//         Report.deleteReportComment(REPORT_ID, newReportAction);

//         await waitForBatchedUpdates();
//         expect(PersistedRequests.getAll().length).toBe(0);

//         // Checking the Report Action doesn't exist after deleting it
//         const connection = Onyx.connect({
//             key: `${ONYXKEYS.COLLECTION.REPORT_ACTIONS}${REPORT_ID}`,
//             callback: (reportActions) => {
//                 Onyx.disconnect(connection);
//                 const reportAction = reportActionID ? reportActions?.[reportActionID] : undefined;
//                 expect(reportAction).toBeUndefined();
//             },
//         });

//         Onyx.set(ONYXKEYS.NETWORK, {isOffline: false});
//         await waitForBatchedUpdates();

//         // Checking no requests were or will be made
//         TestHelper.expectAPICommandToHaveBeenCalled(WRITE_COMMANDS.ADD_COMMENT, 0);
//         TestHelper.expectAPICommandToHaveBeenCalled(WRITE_COMMANDS.UPDATE_COMMENT, 0);
//         TestHelper.expectAPICommandToHaveBeenCalled(WRITE_COMMANDS.DELETE_COMMENT, 0);
//     });

//     it('should send DeleteComment request and remove UpdateComment accordingly', async () => {
//         global.fetch = TestHelper.getGlobalFetchMock();

//         const TEST_USER_ACCOUNT_ID = 1;
//         const REPORT_ID = '1';
//         const TEN_MINUTES_AGO = subMinutes(new Date(), 10);
//         const created = format(addSeconds(TEN_MINUTES_AGO, 10), CONST.DATE.FNS_DB_FORMAT_STRING);

//         await Onyx.set(ONYXKEYS.NETWORK, {isOffline: false});

//         Report.addComment(REPORT_ID, 'Testing a comment');

//         // Need the reportActionID to delete the comments
//         const newComment = PersistedRequests.getAll().at(1);
//         const reportActionID = newComment?.data?.reportActionID as string | undefined;
//         const reportAction = TestHelper.buildTestReportComment(created, TEST_USER_ACCOUNT_ID, reportActionID);

//         await Onyx.set(ONYXKEYS.NETWORK, {isOffline: true});

//         Report.editReportComment(REPORT_ID, reportAction, 'Testing an edited comment');

//         await waitForBatchedUpdates();

//         await new Promise<void>((resolve) => {
//             const connection = Onyx.connect({
//                 key: ONYXKEYS.PERSISTED_REQUESTS,
//                 callback: (persistedRequests) => {
//                     Onyx.disconnect(connection);
//                     expect(persistedRequests?.at(0)?.command).toBe(WRITE_COMMANDS.UPDATE_COMMENT);
//                     resolve();
//                 },
//             });
//         });

//         Report.deleteReportComment(REPORT_ID, reportAction);

//         await waitForBatchedUpdates();
//         expect(PersistedRequests.getAll().length).toBe(1);

//         Onyx.set(ONYXKEYS.NETWORK, {isOffline: false});
//         await waitForBatchedUpdates();

//         // Checking no requests were or will be made
//         TestHelper.expectAPICommandToHaveBeenCalled(WRITE_COMMANDS.ADD_COMMENT, 1);
//         TestHelper.expectAPICommandToHaveBeenCalled(WRITE_COMMANDS.UPDATE_COMMENT, 0);
//         TestHelper.expectAPICommandToHaveBeenCalled(WRITE_COMMANDS.DELETE_COMMENT, 1);
//     });

//     it('should send DeleteComment request after AddComment is rollback', async () => {
//         global.fetch = jest.fn().mockRejectedValue(new TypeError(CONST.ERROR.FAILED_TO_FETCH));

//         const mockedXhr = jest.fn();
//         mockedXhr.mockImplementation(originalXHR);

//         HttpUtils.xhr = mockedXhr;
//         await waitForBatchedUpdates();
//         const TEST_USER_ACCOUNT_ID = 1;
//         const REPORT_ID = '1';
//         const TEN_MINUTES_AGO = subMinutes(new Date(), 10);
//         const created = format(addSeconds(TEN_MINUTES_AGO, 10), CONST.DATE.FNS_DB_FORMAT_STRING);

//         Report.addComment(REPORT_ID, 'Testing a comment');
//         await waitForNetworkPromises();

//         expect(PersistedRequests.getAll().length).toBe(1);
//         expect(PersistedRequests.getAll().at(0)?.isRollback).toBeTruthy();
//         const newComment = PersistedRequests.getAll().at(1);
//         const reportActionID = newComment?.data?.reportActionID as string | undefined;
//         const reportAction = TestHelper.buildTestReportComment(created, TEST_USER_ACCOUNT_ID, reportActionID);

//         await waitForBatchedUpdates();
//         HttpUtils.xhr = mockedXhr
//             .mockImplementationOnce(() =>
//                 Promise.resolve({
//                     jsonCode: CONST.JSON_CODE.EXP_ERROR,
//                 }),
//             )
//             .mockImplementation(() =>
//                 Promise.resolve({
//                     jsonCode: CONST.JSON_CODE.SUCCESS,
//                 }),
//             );

//         Report.deleteReportComment(REPORT_ID, reportAction);

//         jest.runOnlyPendingTimers();
//         await waitForBatchedUpdates();

//         const httpCalls = (HttpUtils.xhr as Mock).mock.calls;

//         const addCommentCalls = httpCalls.filter(([command]) => command === 'AddComment');
//         const deleteCommentCalls = httpCalls.filter(([command]) => command === 'DeleteComment');

//         if (httpCalls.length === 3) {
//             expect(addCommentCalls).toHaveLength(2);
//             expect(deleteCommentCalls).toHaveLength(1);
//         }
//     });

//     it('should send not DeleteComment request and remove AddAttachment accordingly', async () => {
//         global.fetch = TestHelper.getGlobalFetchMock();

//         const TEST_USER_ACCOUNT_ID = 1;
//         const REPORT_ID = '1';
//         const TEN_MINUTES_AGO = subMinutes(new Date(), 10);
//         const created = format(addSeconds(TEN_MINUTES_AGO, 10), CONST.DATE.FNS_DB_FORMAT_STRING);

//         await Onyx.set(ONYXKEYS.NETWORK, {isOffline: true});

//         const file = new File([''], 'test.txt', {type: 'text/plain'});
//         Report.addAttachment(REPORT_ID, file);

//         // Need the reportActionID to delete the comments
//         const newComment = PersistedRequests.getAll().at(0);
//         const reportActionID = newComment?.data?.reportActionID as string | undefined;
//         const newReportAction = TestHelper.buildTestReportComment(created, TEST_USER_ACCOUNT_ID, reportActionID);

//         // wait for Onyx.connect execute the callback and start processing the queue
//         await waitForBatchedUpdates();

//         await new Promise<void>((resolve) => {
//             const connection = Onyx.connect({
//                 key: ONYXKEYS.PERSISTED_REQUESTS,
//                 callback: (persistedRequests) => {
//                     Onyx.disconnect(connection);
//                     expect(persistedRequests?.at(0)?.command).toBe(WRITE_COMMANDS.ADD_ATTACHMENT);
//                     resolve();
//                 },
//             });
//         });

//         // Checking the Report Action exists before deleting it
//         await new Promise<void>((resolve) => {
//             const connection = Onyx.connect({
//                 key: `${ONYXKEYS.COLLECTION.REPORT_ACTIONS}${REPORT_ID}`,
//                 callback: (reportActions) => {
//                     Onyx.disconnect(connection);
//                     const reportAction = reportActionID ? reportActions?.[reportActionID] : null;
//                     expect(reportAction).not.toBeNull();
//                     expect(reportAction?.reportActionID).toBe(reportActionID);
//                     resolve();
//                 },
//             });
//         });

//         Report.deleteReportComment(REPORT_ID, newReportAction);

//         await waitForBatchedUpdates();
//         expect(PersistedRequests.getAll().length).toBe(0);

//         // Checking the Report Action doesn't exist after deleting it
//         const connection = Onyx.connect({
//             key: `${ONYXKEYS.COLLECTION.REPORT_ACTIONS}${REPORT_ID}`,
//             callback: (reportActions) => {
//                 Onyx.disconnect(connection);
//                 const reportAction = reportActionID ? reportActions?.[reportActionID] : undefined;
//                 expect(reportAction).toBeUndefined();
//             },
//         });

//         Onyx.set(ONYXKEYS.NETWORK, {isOffline: false});
//         await waitForBatchedUpdates();

//         // Checking no requests were or will be made
//         TestHelper.expectAPICommandToHaveBeenCalled(WRITE_COMMANDS.ADD_ATTACHMENT, 0);
//         TestHelper.expectAPICommandToHaveBeenCalled(WRITE_COMMANDS.DELETE_COMMENT, 0);
//     });

//     it('should send not DeleteComment request and remove AddTextAndAttachment accordingly', async () => {
//         global.fetch = TestHelper.getGlobalFetchMock();

//         const TEST_USER_ACCOUNT_ID = 1;
//         const REPORT_ID = '1';
//         const TEN_MINUTES_AGO = subMinutes(new Date(), 10);
//         const created = format(addSeconds(TEN_MINUTES_AGO, 10), CONST.DATE.FNS_DB_FORMAT_STRING);
//         const file = new File([''], 'test.txt', {type: 'text/plain'});

//         await Onyx.set(ONYXKEYS.NETWORK, {isOffline: true});

//         Report.addAttachment(REPORT_ID, file, 'Attachment with comment');

//         // Need the reportActionID to delete the comments
//         const newComment = PersistedRequests.getAll().at(0);
//         const reportActionID = newComment?.data?.reportActionID as string | undefined;
//         const newReportAction = TestHelper.buildTestReportComment(created, TEST_USER_ACCOUNT_ID, reportActionID);

//         // wait for Onyx.connect execute the callback and start processing the queue
//         await waitForBatchedUpdates();

//         await new Promise<void>((resolve) => {
//             const connection = Onyx.connect({
//                 key: ONYXKEYS.PERSISTED_REQUESTS,
//                 callback: (persistedRequests) => {
//                     Onyx.disconnect(connection);
//                     expect(persistedRequests?.at(0)?.command).toBe(WRITE_COMMANDS.ADD_TEXT_AND_ATTACHMENT);
//                     resolve();
//                 },
//             });
//         });

//         // Checking the Report Action exists before deleting it
//         await new Promise<void>((resolve) => {
//             const connection = Onyx.connect({
//                 key: `${ONYXKEYS.COLLECTION.REPORT_ACTIONS}${REPORT_ID}`,
//                 callback: (reportActions) => {
//                     Onyx.disconnect(connection);
//                     const reportAction = reportActionID ? reportActions?.[reportActionID] : null;
//                     expect(reportAction).not.toBeNull();
//                     expect(reportAction?.reportActionID).toBe(reportActionID);
//                     resolve();
//                 },
//             });
//         });

//         Report.deleteReportComment(REPORT_ID, newReportAction);

//         await waitForBatchedUpdates();
//         expect(PersistedRequests.getAll().length).toBe(0);

//         // Checking the Report Action doesn't exist after deleting it
//         const connection = Onyx.connect({
//             key: `${ONYXKEYS.COLLECTION.REPORT_ACTIONS}${REPORT_ID}`,
//             callback: (reportActions) => {
//                 Onyx.disconnect(connection);
//                 const reportAction = reportActionID ? reportActions?.[reportActionID] : undefined;
//                 expect(reportAction).toBeUndefined();
//             },
//         });

//         Onyx.set(ONYXKEYS.NETWORK, {isOffline: false});
//         await waitForBatchedUpdates();

//         // Checking no requests were or will be made
//         TestHelper.expectAPICommandToHaveBeenCalled(WRITE_COMMANDS.ADD_TEXT_AND_ATTACHMENT, 0);
//         TestHelper.expectAPICommandToHaveBeenCalled(WRITE_COMMANDS.DELETE_COMMENT, 0);
//     });

//     it('should not send DeleteComment request and remove any Reactions accordingly', async () => {
//         global.fetch = TestHelper.getGlobalFetchMock();
//         // eslint-disable-next-line @typescript-eslint/no-unsafe-return
//         jest.doMock('@libs/EmojiUtils', () => ({
//             ...jest.requireActual('@libs/EmojiUtils'),
//             hasAccountIDEmojiReacted: jest.fn(() => true),
//         }));
//         const TEST_USER_ACCOUNT_ID = 1;
//         const REPORT_ID = '1';
//         const TEN_MINUTES_AGO = subMinutes(new Date(), 10);
//         const created = format(addSeconds(TEN_MINUTES_AGO, 10), CONST.DATE.FNS_DB_FORMAT_STRING);

//         await Onyx.set(ONYXKEYS.NETWORK, {isOffline: true});
//         await Promise.resolve();

//         Report.addComment(REPORT_ID, 'reactions with comment');
//         // Need the reportActionID to delete the comments
//         const newComment = PersistedRequests.getAll().at(0);
//         const reportActionID = newComment?.data?.reportActionID as string | undefined;
//         const newReportAction = TestHelper.buildTestReportComment(created, TEST_USER_ACCOUNT_ID, reportActionID);

//         await waitForBatchedUpdates();

//         Report.toggleEmojiReaction(REPORT_ID, newReportAction, {name: 'smile', code: '😄'}, {});
//         Report.toggleEmojiReaction(
//             REPORT_ID,
//             newReportAction,
//             {name: 'smile', code: '😄'},
//             {
//                 smile: {
//                     createdAt: '2024-10-14 14:58:12',
//                     oldestTimestamp: '2024-10-14 14:58:12',
//                     users: {
//                         [`${TEST_USER_ACCOUNT_ID}`]: {
//                             id: `${TEST_USER_ACCOUNT_ID}`,
//                             oldestTimestamp: '2024-10-14 14:58:12',
//                             skinTones: {
//                                 '-1': '2024-10-14 14:58:12',
//                             },
//                         },
//                     },
//                 },
//             },
//         );

//         await waitForBatchedUpdates();

//         await new Promise<void>((resolve) => {
//             const connection = Onyx.connect({
//                 key: ONYXKEYS.PERSISTED_REQUESTS,
//                 callback: (persistedRequests) => {
//                     Onyx.disconnect(connection);
//                     expect(persistedRequests?.at(0)?.command).toBe(WRITE_COMMANDS.ADD_COMMENT);
//                     expect(persistedRequests?.at(1)?.command).toBe(WRITE_COMMANDS.ADD_EMOJI_REACTION);
//                     expect(persistedRequests?.at(2)?.command).toBe(WRITE_COMMANDS.REMOVE_EMOJI_REACTION);
//                     resolve();
//                 },
//             });
//         });

//         // Checking the Report Action exists before deleting it
//         await new Promise<void>((resolve) => {
//             const connection = Onyx.connect({
//                 key: `${ONYXKEYS.COLLECTION.REPORT_ACTIONS}${REPORT_ID}`,
//                 callback: (reportActions) => {
//                     Onyx.disconnect(connection);
//                     const reportAction = reportActionID ? reportActions?.[reportActionID] : null;
//                     expect(reportAction).not.toBeNull();
//                     expect(reportAction?.reportActionID).toBe(reportActionID);
//                     resolve();
//                 },
//             });
//         });

//         Report.deleteReportComment(REPORT_ID, newReportAction);

//         await waitForBatchedUpdates();
//         expect(PersistedRequests.getAll().length).toBe(0);

//         // Checking the Report Action doesn't exist after deleting it
//         const connection = Onyx.connect({
//             key: `${ONYXKEYS.COLLECTION.REPORT_ACTIONS}${REPORT_ID}`,
//             callback: (reportActions) => {
//                 Onyx.disconnect(connection);
//                 const reportAction = reportActionID ? reportActions?.[reportActionID] : undefined;
//                 expect(reportAction).toBeUndefined();
//             },
//         });

//         Onyx.set(ONYXKEYS.NETWORK, {isOffline: false});
//         await waitForBatchedUpdates();

//         // Checking no requests were or will be made
//         TestHelper.expectAPICommandToHaveBeenCalled(WRITE_COMMANDS.ADD_COMMENT, 0);
//         TestHelper.expectAPICommandToHaveBeenCalled(WRITE_COMMANDS.ADD_EMOJI_REACTION, 0);
//         TestHelper.expectAPICommandToHaveBeenCalled(WRITE_COMMANDS.REMOVE_EMOJI_REACTION, 0);
//         TestHelper.expectAPICommandToHaveBeenCalled(WRITE_COMMANDS.DELETE_COMMENT, 0);
//     });

//     it('should send DeleteComment request and remove any Reactions accordingly', async () => {
//         global.fetch = TestHelper.getGlobalFetchMock();
//         // eslint-disable-next-line @typescript-eslint/no-unsafe-return
//         jest.doMock('@libs/EmojiUtils', () => ({
//             ...jest.requireActual('@libs/EmojiUtils'),
//             hasAccountIDEmojiReacted: jest.fn(() => true),
//         }));
//         const TEST_USER_ACCOUNT_ID = 1;
//         const REPORT_ID = '1';
//         const TEN_MINUTES_AGO = subMinutes(new Date(), 10);
//         const created = format(addSeconds(TEN_MINUTES_AGO, 10), CONST.DATE.FNS_DB_FORMAT_STRING);

//         Report.addComment(REPORT_ID, 'Attachment with comment');

//         // Need the reportActionID to delete the comments
//         const newComment = PersistedRequests.getAll().at(0);
//         const reportActionID = newComment?.data?.reportActionID as string | undefined;
//         const reportAction = TestHelper.buildTestReportComment(created, TEST_USER_ACCOUNT_ID, reportActionID);
//         await Onyx.set(ONYXKEYS.NETWORK, {isOffline: true});

//         // wait for Onyx.connect execute the callback and start processing the queue
//         await Promise.resolve();

//         Report.toggleEmojiReaction(REPORT_ID, reportAction, {name: 'smile', code: '😄'}, {});
//         Report.toggleEmojiReaction(
//             REPORT_ID,
//             reportAction,
//             {name: 'smile', code: '😄'},
//             {
//                 smile: {
//                     createdAt: '2024-10-14 14:58:12',
//                     oldestTimestamp: '2024-10-14 14:58:12',
//                     users: {
//                         [`${TEST_USER_ACCOUNT_ID}`]: {
//                             id: `${TEST_USER_ACCOUNT_ID}`,
//                             oldestTimestamp: '2024-10-14 14:58:12',
//                             skinTones: {
//                                 '-1': '2024-10-14 14:58:12',
//                             },
//                         },
//                     },
//                 },
//             },
//         );

//         await waitForBatchedUpdates();
//         await new Promise<void>((resolve) => {
//             const connection = Onyx.connect({
//                 key: ONYXKEYS.PERSISTED_REQUESTS,
//                 callback: (persistedRequests) => {
//                     Onyx.disconnect(connection);
//                     expect(persistedRequests?.at(0)?.command).toBe(WRITE_COMMANDS.ADD_EMOJI_REACTION);
//                     expect(persistedRequests?.at(1)?.command).toBe(WRITE_COMMANDS.REMOVE_EMOJI_REACTION);
//                     resolve();
//                 },
//             });
//         });

//         Report.deleteReportComment(REPORT_ID, reportAction);

//         await waitForBatchedUpdates();
//         expect(PersistedRequests.getAll().length).toBe(1);

//         Onyx.set(ONYXKEYS.NETWORK, {isOffline: false});
//         await waitForBatchedUpdates();

//         // Checking no requests were or will be made
//         TestHelper.expectAPICommandToHaveBeenCalled(WRITE_COMMANDS.ADD_COMMENT, 1);
//         TestHelper.expectAPICommandToHaveBeenCalled(WRITE_COMMANDS.ADD_EMOJI_REACTION, 0);
//         TestHelper.expectAPICommandToHaveBeenCalled(WRITE_COMMANDS.REMOVE_EMOJI_REACTION, 0);
//         TestHelper.expectAPICommandToHaveBeenCalled(WRITE_COMMANDS.DELETE_COMMENT, 1);
//     });

//     it('should create and delete thread processing all the requests', async () => {
//         global.fetch = TestHelper.getGlobalFetchMock();

//         const TEST_USER_ACCOUNT_ID = 1;
//         const REPORT_ID = '1';
//         const TEN_MINUTES_AGO = subMinutes(new Date(), 10);
//         const created = format(addSeconds(TEN_MINUTES_AGO, 10), CONST.DATE.FNS_DB_FORMAT_STRING);

//         await Onyx.set(ONYXKEYS.NETWORK, {isOffline: true});
//         await waitForBatchedUpdates();

//         Report.addComment(REPORT_ID, 'Testing a comment');

//         const newComment = PersistedRequests.getAll().at(0);
//         const reportActionID = newComment?.data?.reportActionID as string | undefined;
//         const reportAction = TestHelper.buildTestReportComment(created, TEST_USER_ACCOUNT_ID, reportActionID);

//         Report.openReport(
//             REPORT_ID,
//             undefined,
//             ['test@user.com'],
//             {
//                 parentReportID: REPORT_ID,
//                 parentReportActionID: reportActionID,
//                 reportID: '2',
//             },
//             reportActionID,
//         );

//         Report.deleteReportComment(REPORT_ID, reportAction);

//         expect(PersistedRequests.getAll().length).toBe(3);

//         await new Promise<void>((resolve) => {
//             const connection = Onyx.connect({
//                 key: ONYXKEYS.PERSISTED_REQUESTS,
//                 callback: (persistedRequests) => {
//                     if (persistedRequests?.length !== 3) {
//                         return;
//                     }
//                     Onyx.disconnect(connection);

//                     expect(persistedRequests?.at(0)?.command).toBe(WRITE_COMMANDS.ADD_COMMENT);
//                     expect(persistedRequests?.at(1)?.command).toBe(WRITE_COMMANDS.OPEN_REPORT);
//                     expect(persistedRequests?.at(2)?.command).toBe(WRITE_COMMANDS.DELETE_COMMENT);
//                     resolve();
//                 },
//             });
//         });

//         Onyx.set(ONYXKEYS.NETWORK, {isOffline: false});
//         await waitForBatchedUpdates();

//         // Checking no requests were or will be made
//         TestHelper.expectAPICommandToHaveBeenCalled(WRITE_COMMANDS.ADD_COMMENT, 1);
//         TestHelper.expectAPICommandToHaveBeenCalled(WRITE_COMMANDS.OPEN_REPORT, 1);
//         TestHelper.expectAPICommandToHaveBeenCalled(WRITE_COMMANDS.DELETE_COMMENT, 1);
//     });

//     it('should update AddComment text with the UpdateComment text, sending just an AddComment request', async () => {
//         global.fetch = TestHelper.getGlobalFetchMock();

//         const TEST_USER_ACCOUNT_ID = 1;
//         const REPORT_ID = '1';
//         const TEN_MINUTES_AGO = subMinutes(new Date(), 10);
//         const created = format(addSeconds(TEN_MINUTES_AGO, 10), CONST.DATE.FNS_DB_FORMAT_STRING);

//         Onyx.set(ONYXKEYS.NETWORK, {isOffline: true});

//         Report.addComment(REPORT_ID, 'Testing a comment');
//         // Need the reportActionID to delete the comments
//         const newComment = PersistedRequests.getAll().at(0);
//         const reportActionID = newComment?.data?.reportActionID as string | undefined;
//         const reportAction = TestHelper.buildTestReportComment(created, TEST_USER_ACCOUNT_ID, reportActionID);
//         Report.editReportComment(REPORT_ID, reportAction, 'Testing an edited comment');

//         await waitForBatchedUpdates();

//         await new Promise<void>((resolve) => {
//             const connection = Onyx.connect({
//                 key: ONYXKEYS.PERSISTED_REQUESTS,
//                 callback: (persistedRequests) => {
//                     Onyx.disconnect(connection);

//                     expect(persistedRequests?.at(0)?.command).toBe(WRITE_COMMANDS.ADD_COMMENT);

//                     resolve();
//                 },
//             });
//         });

//         await waitForBatchedUpdates();
//         expect(PersistedRequests.getAll().length).toBe(1);

//         Onyx.set(ONYXKEYS.NETWORK, {isOffline: false});
//         await waitForBatchedUpdates();

//         // Checking no requests were or will be made
//         TestHelper.expectAPICommandToHaveBeenCalled(WRITE_COMMANDS.ADD_COMMENT, 1);
//         TestHelper.expectAPICommandToHaveBeenCalled(WRITE_COMMANDS.UPDATE_COMMENT, 0);
//     });

//     it('it should only send the last sequential UpdateComment request to BE', async () => {
//         global.fetch = TestHelper.getGlobalFetchMock();
//         const reportID = '123';

//         await Onyx.set(ONYXKEYS.NETWORK, {isOffline: true});

//         const action: OnyxEntry<OnyxTypes.ReportAction> = {
//             reportID,
//             reportActionID: '722',
//             actionName: 'ADDCOMMENT',
//             created: '2024-10-21 10:37:59.881',
//         };

//         Report.editReportComment(reportID, action, 'value1');
//         Report.editReportComment(reportID, action, 'value2');
//         Report.editReportComment(reportID, action, 'value3');

//         const requests = PersistedRequests?.getAll();

//         expect(requests.length).toBe(1);
//         expect(requests?.at(0)?.command).toBe(WRITE_COMMANDS.UPDATE_COMMENT);
//         expect(requests?.at(0)?.data?.reportComment).toBe('value3');

//         await Onyx.set(ONYXKEYS.NETWORK, {isOffline: false});

//         TestHelper.expectAPICommandToHaveBeenCalled(WRITE_COMMANDS.UPDATE_COMMENT, 1);
//     });

//     it('should clears lastMentionedTime when all mentions to the current user are deleted', async () => {
//         const reportID = '1';
//         const mentionActionID = '1';
//         const mentionActionID2 = '2';
//         const currentUserAccountID = 123;

//         const mentionAction = {
//             ...createRandomReportAction(Number(mentionActionID)),
//             actionName: CONST.REPORT.ACTIONS.TYPE.ADD_COMMENT,
//             originalMessage: {
//                 mentionedAccountIDs: [currentUserAccountID],
//             },
//         } as OnyxTypes.ReportAction<typeof CONST.REPORT.ACTIONS.TYPE.ADD_COMMENT>;

//         const mentionAction2 = {
//             ...createRandomReportAction(Number(mentionActionID2)),
//             actionName: CONST.REPORT.ACTIONS.TYPE.ADD_COMMENT,
//             originalMessage: {
//                 mentionedAccountIDs: [currentUserAccountID],
//             },
//         } as OnyxTypes.ReportAction<typeof CONST.REPORT.ACTIONS.TYPE.ADD_COMMENT>;

//         await Onyx.merge(ONYXKEYS.SESSION, {accountID: currentUserAccountID});
//         await Onyx.merge(`${ONYXKEYS.COLLECTION.REPORT_ACTIONS}${reportID}`, {
//             [mentionActionID]: mentionAction,
//             [mentionActionID2]: mentionAction2,
//         });
//         await Onyx.merge(`${ONYXKEYS.COLLECTION.REPORT}${reportID}`, {
//             ...createRandomReport(Number(reportID)),
//             lastMentionedTime: mentionAction2.created,
//         });

//         Report.deleteReportComment(reportID, mentionAction);
//         Report.deleteReportComment(reportID, mentionAction2);

//         await waitForBatchedUpdates();

//         const report = await new Promise<OnyxEntry<OnyxTypes.Report>>((resolve) => {
//             Onyx.connect({
//                 key: `${ONYXKEYS.COLLECTION.REPORT}${reportID}`,
//                 callback: resolve,
//             });
//         });

//         expect(report?.lastMentionedTime).toBeUndefined();
//     });

//     it('should create new report and "create report" quick action, when createNewReport gets called', async () => {
//         const accountID = 1234;
//         const policyID = '5678';
//         const reportID = Report.createNewReport({accountID}, policyID);
//         const parentReport = ReportUtils.getPolicyExpenseChat(accountID, policyID);
//         const reportPreviewAction = await new Promise<OnyxEntry<OnyxTypes.ReportAction<typeof CONST.REPORT.ACTIONS.TYPE.REPORT_PREVIEW>>>((resolve) => {
//             const connection = Onyx.connect({
//                 key: `${ONYXKEYS.COLLECTION.REPORT_ACTIONS}${parentReport?.reportID}`,
//                 callback: (reportActions) => {
//                     Onyx.disconnect(connection);
//                     const action = Object.values(reportActions ?? {}).at(0);
//                     resolve(action as OnyxTypes.ReportAction<typeof CONST.REPORT.ACTIONS.TYPE.REPORT_PREVIEW>);
//                 },
//             });
//         });
//         expect(getOriginalMessage(reportPreviewAction)?.linkedReportID).toBe(reportID);

//         await new Promise<void>((resolve) => {
//             const connection = Onyx.connect({
//                 key: ONYXKEYS.COLLECTION.REPORT,
//                 waitForCollectionCallback: true,
//                 callback: (reports) => {
//                     Onyx.disconnect(connection);
//                     const createdReport = reports?.[`${ONYXKEYS.COLLECTION.REPORT}${reportID}`];
//                     const parentPolicyExpenseChat = reports?.[`${ONYXKEYS.COLLECTION.REPORT}${parentReport?.reportID}`];
//                     // assert correctness of crucial onyx data
//                     expect(createdReport?.reportID).toBe(reportID);
//                     expect(parentPolicyExpenseChat?.lastVisibleActionCreated).toBe(reportPreviewAction?.created);
//                     expect(createdReport?.total).toBe(0);
//                     expect(createdReport?.parentReportActionID).toBe(reportPreviewAction?.reportActionID);

//                     resolve();
//                 },
//             });
//         });

//         await new Promise<void>((resolve) => {
//             const connection = Onyx.connect({
//                 key: ONYXKEYS.NVP_QUICK_ACTION_GLOBAL_CREATE,
//                 callback: (quickAction) => {
//                     Onyx.disconnect(connection);

//                     // Then the quickAction.action should be set to CREATE_REPORT
//                     expect(quickAction?.action).toBe(CONST.QUICK_ACTIONS.CREATE_REPORT);
//                     expect(quickAction?.chatReportID).toBe('1234');
//                     resolve();
//                 },
//             });
//         });
//     });

//     describe('completeOnboarding', () => {
//         const TEST_USER_LOGIN = 'test@gmail.com';
//         const TEST_USER_ACCOUNT_ID = 1;
//         global.fetch = TestHelper.getGlobalFetchMock();

//         it('should set "isOptimisticAction" to false/null for all actions in admins report after completing onboarding setup', async () => {
//             await Onyx.set(ONYXKEYS.SESSION, {email: TEST_USER_LOGIN, accountID: TEST_USER_ACCOUNT_ID});
//             await waitForBatchedUpdates();

//             const adminsChatReportID = '7957055873634067';
//             const onboardingPolicyID = 'A70D00C752416807';
//             const engagementChoice = CONST.INTRO_CHOICES.MANAGE_TEAM;

//             Report.completeOnboarding({
//                 engagementChoice,
//                 onboardingMessage: CONST.ONBOARDING_MESSAGES[engagementChoice],
//                 adminsChatReportID,
//                 onboardingPolicyID,
//                 companySize: CONST.ONBOARDING_COMPANY_SIZE.MICRO,
//                 userReportedIntegration: null,
//             });

//             await waitForBatchedUpdates();

//             const reportActions: OnyxEntry<OnyxTypes.ReportActions> = await new Promise((resolve) => {
//                 const connection = Onyx.connect({
//                     key: `${ONYXKEYS.COLLECTION.REPORT_ACTIONS}${adminsChatReportID}`,
//                     callback: (id) => {
//                         Onyx.disconnect(connection);
//                         resolve(id);
//                     },
//                 });
//             });
//             expect(reportActions).not.toBeNull();
//             expect(reportActions).not.toBeUndefined();
//             Object.values(reportActions ?? {}).forEach((action) => {
//                 expect(action.isOptimisticAction).toBeFalsy();
//             });
//         });
//     });

//     describe('markAllMessagesAsRead', () => {
//         it('should mark all unread reports as read', async () => {
//             // Given a collection of 10 unread and read reports, where even-index report is unread
//             const currentTime = DateUtils.getDBTime();
//             const reportCollections: Record<`${typeof ONYXKEYS.COLLECTION.REPORT}${string}`, OnyxTypes.Report> = createCollection<OnyxTypes.Report>(
//                 (item) => `${ONYXKEYS.COLLECTION.REPORT}${item.reportID}`,
//                 (index) => {
//                     if (index % 2 === 0) {
//                         return {
//                             ...createRandomReport(index),
//                             lastMessageText: 'test',
//                             lastReadTime: DateUtils.subtractMillisecondsFromDateTime(currentTime, 1),
//                             lastVisibleActionCreated: currentTime,
//                         };
//                     }
//                     return createRandomReport(index);
//                 },
//                 10,
//             );
//             await Onyx.mergeCollection(ONYXKEYS.COLLECTION.REPORT, reportCollections);

//             // When mark all reports as read
//             Report.markAllMessagesAsRead();

//             await waitForBatchedUpdates();

//             // Then all report should be read
//             const isUnreadCollection = await Promise.all(
//                 Object.values(reportCollections).map((report) => {
//                     return new Promise<boolean>((resolve) => {
//                         const connection = Onyx.connect({
//                             key: `${ONYXKEYS.COLLECTION.REPORT}${report.reportID}`,
//                             callback: (reportVal) => {
//                                 Onyx.disconnect(connection);
//                                 resolve(ReportUtils.isUnread(reportVal, undefined));
//                             },
//                         });
//                     });
//                 }),
//             );
//             expect(isUnreadCollection.some(Boolean)).toBe(false);
//         });
//     });

//     describe('updateDescription', () => {
//         it('should not call UpdateRoomDescription API if the description is not changed', async () => {
//             global.fetch = TestHelper.getGlobalFetchMock();
//             Report.updateDescription('1', '<h1>test</h1>', '# test');

//             await waitForBatchedUpdates();

//             expect(global.fetch).toHaveBeenCalledTimes(0);
//         });

//         it('should revert to correct previous description if UpdateRoomDescription API fails', async () => {
//             const report: OnyxTypes.Report = {
//                 ...createRandomReport(1),
//                 description: '<h1>test</h1>',
//             };
//             const mockFetch = fetch as MockFetch;

//             await Onyx.set(`${ONYXKEYS.COLLECTION.REPORT}${report.reportID}`, report);

//             mockFetch?.fail?.();
//             Report.updateDescription('1', '<h1>test</h1>', '# test1');

//             await waitForBatchedUpdates();
//             let updateReport: OnyxEntry<OnyxTypes.Report>;

//             await TestHelper.getOnyxData({
//                 key: `${ONYXKEYS.COLLECTION.REPORT}${report.reportID}`,
//                 callback: (val) => (updateReport = val),
//             });
//             expect(updateReport?.description).toBe('<h1>test</h1>');
//             mockFetch.mockReset();
//         });
//     });

//     describe('deleteAppReport', () => {
//         it('should only moves CREATE or TRACK type of IOU action to self DM', async () => {
//             // Given an expense report with CREATE, TRACK, and PAY of IOU actions
//             const reportID = '1';
//             const firstIOUAction: OnyxTypes.ReportAction<typeof CONST.REPORT.ACTIONS.TYPE.IOU> = {
//                 reportActionID: '1',
//                 actionName: CONST.REPORT.ACTIONS.TYPE.IOU,
//                 created: DateUtils.getDBTime(),
//                 originalMessage: {
//                     amount: 100,
//                     currency: CONST.CURRENCY.USD,
//                     type: CONST.IOU.REPORT_ACTION_TYPE.CREATE,
//                 },
//             };
//             const secondIOUAction: OnyxTypes.ReportAction<typeof CONST.REPORT.ACTIONS.TYPE.IOU> = {
//                 reportActionID: '2',
//                 actionName: CONST.REPORT.ACTIONS.TYPE.IOU,
//                 created: DateUtils.getDBTime(),
//                 originalMessage: {
//                     amount: 100,
//                     currency: CONST.CURRENCY.USD,
//                     type: CONST.IOU.REPORT_ACTION_TYPE.TRACK,
//                 },
//             };
//             const payAction: OnyxTypes.ReportAction<typeof CONST.REPORT.ACTIONS.TYPE.IOU> = {
//                 reportActionID: '3',
//                 actionName: CONST.REPORT.ACTIONS.TYPE.IOU,
//                 created: DateUtils.getDBTime(),
//                 originalMessage: {
//                     amount: 100,
//                     currency: CONST.CURRENCY.USD,
//                     type: CONST.IOU.REPORT_ACTION_TYPE.PAY,
//                 },
//             };
//             await Onyx.merge(`${ONYXKEYS.COLLECTION.REPORT_ACTIONS}${reportID}`, {
//                 [firstIOUAction.reportActionID]: firstIOUAction,
//                 [secondIOUAction.reportActionID]: secondIOUAction,
//                 [payAction.reportActionID]: payAction,
//             });

//             // When deleting the expense report
//             Report.deleteAppReport(reportID);
//             await waitForBatchedUpdates();

//             // Then only the IOU action with type of CREATE and TRACK is moved to the self DM
//             const selfDMReportID = ReportUtils.findSelfDMReportID();
//             const selfDMReportActions = await new Promise<OnyxEntry<OnyxTypes.ReportActions>>((resolve) => {
//                 const connection = Onyx.connect({
//                     key: `${ONYXKEYS.COLLECTION.REPORT_ACTIONS}${selfDMReportID}`,
//                     callback: (val) => {
//                         Onyx.disconnect(connection);
//                         resolve(val);
//                     },
//                 });
//             });
//             // The length is 3 to include the CREATED action
//             expect(Object.keys(selfDMReportActions ?? {}).length).toBe(3);
//         });
//     });
// });
>>>>>>> 7dc19ffc
<|MERGE_RESOLUTION|>--- conflicted
+++ resolved
@@ -1,728 +1,8 @@
-<<<<<<< HEAD
-/* eslint-disable @typescript-eslint/naming-convention */
-import {afterEach, beforeAll, beforeEach, describe, expect, it} from '@jest/globals';
-import {addSeconds, format, subMinutes} from 'date-fns';
-import {toZonedTime} from 'date-fns-tz';
-import type {Mock} from 'jest-mock';
-import Onyx from 'react-native-onyx';
-import type {OnyxCollection, OnyxEntry, OnyxUpdate} from 'react-native-onyx';
-import {getOnboardingMessages} from '@libs/actions/Welcome/OnboardingFlow';
-import {WRITE_COMMANDS} from '@libs/API/types';
-import HttpUtils from '@libs/HttpUtils';
-import {getOriginalMessage} from '@libs/ReportActionsUtils';
-import CONST from '@src/CONST';
-import OnyxUpdateManager from '@src/libs/actions/OnyxUpdateManager';
-import * as PersistedRequests from '@src/libs/actions/PersistedRequests';
-import * as Report from '@src/libs/actions/Report';
-import * as User from '@src/libs/actions/User';
-import DateUtils from '@src/libs/DateUtils';
-import Log from '@src/libs/Log';
-import * as SequentialQueue from '@src/libs/Network/SequentialQueue';
-import * as ReportUtils from '@src/libs/ReportUtils';
-import ONYXKEYS from '@src/ONYXKEYS';
-import type * as OnyxTypes from '@src/types/onyx';
-import createCollection from '../utils/collections/createCollection';
-import createRandomReportAction from '../utils/collections/reportActions';
-import createRandomReport from '../utils/collections/reports';
-import getIsUsingFakeTimers from '../utils/getIsUsingFakeTimers';
-import PusherHelper from '../utils/PusherHelper';
-import * as TestHelper from '../utils/TestHelper';
-import type {MockFetch} from '../utils/TestHelper';
-import waitForBatchedUpdates from '../utils/waitForBatchedUpdates';
-import waitForNetworkPromises from '../utils/waitForNetworkPromises';
-
-jest.mock('@libs/ReportUtils', () => {
-    const originalModule = jest.requireActual<Report>('@libs/ReportUtils');
-    return {
-        ...originalModule,
-        getPolicyExpenseChat: jest.fn().mockReturnValue({reportID: '1234'}),
-    };
-});
-
-const UTC = 'UTC';
-jest.mock('@src/libs/actions/Report', () => {
-    const originalModule = jest.requireActual<Report>('@src/libs/actions/Report');
-
-    return {
-        ...originalModule,
-        showReportActionNotification: jest.fn(),
-    };
-});
-
-jest.mock('@hooks/useScreenWrapperTransitionStatus', () => ({
-    default: () => ({
-        didScreenTransitionEnd: true,
-    }),
-}));
-
-const originalXHR = HttpUtils.xhr;
-OnyxUpdateManager();
-=======
->>>>>>> 7dc19ffc
 describe('actions/Report', () => {
     // If I don't add one running test, Jest will throw an error and still fail, saying this test suite doesn't have any tests
     it('should be fixed with https://github.com/Expensify/App/issues/64812', () => {
         expect(true).toBe(true);
     });
-<<<<<<< HEAD
-
-    it('should send not DeleteComment request and remove AddAttachment accordingly', async () => {
-        global.fetch = TestHelper.getGlobalFetchMock();
-
-        const TEST_USER_ACCOUNT_ID = 1;
-        const REPORT_ID = '1';
-        const TEN_MINUTES_AGO = subMinutes(new Date(), 10);
-        const created = format(addSeconds(TEN_MINUTES_AGO, 10), CONST.DATE.FNS_DB_FORMAT_STRING);
-
-        await Onyx.set(ONYXKEYS.NETWORK, {isOffline: true});
-
-        const file = new File([''], 'test.txt', {type: 'text/plain'});
-        Report.addAttachment(REPORT_ID, file);
-
-        // Need the reportActionID to delete the comments
-        const newComment = PersistedRequests.getAll().at(0);
-        const reportActionID = newComment?.data?.reportActionID as string | undefined;
-        const newReportAction = TestHelper.buildTestReportComment(created, TEST_USER_ACCOUNT_ID, reportActionID);
-
-        // wait for Onyx.connect execute the callback and start processing the queue
-        await waitForBatchedUpdates();
-
-        await new Promise<void>((resolve) => {
-            const connection = Onyx.connect({
-                key: ONYXKEYS.PERSISTED_REQUESTS,
-                callback: (persistedRequests) => {
-                    Onyx.disconnect(connection);
-                    expect(persistedRequests?.at(0)?.command).toBe(WRITE_COMMANDS.ADD_ATTACHMENT);
-                    resolve();
-                },
-            });
-        });
-
-        // Checking the Report Action exists before deleting it
-        await new Promise<void>((resolve) => {
-            const connection = Onyx.connect({
-                key: `${ONYXKEYS.COLLECTION.REPORT_ACTIONS}${REPORT_ID}`,
-                callback: (reportActions) => {
-                    Onyx.disconnect(connection);
-                    const reportAction = reportActionID ? reportActions?.[reportActionID] : null;
-                    expect(reportAction).not.toBeNull();
-                    expect(reportAction?.reportActionID).toBe(reportActionID);
-                    resolve();
-                },
-            });
-        });
-
-        Report.deleteReportComment(REPORT_ID, newReportAction);
-
-        await waitForBatchedUpdates();
-        expect(PersistedRequests.getAll().length).toBe(0);
-
-        // Checking the Report Action doesn't exist after deleting it
-        const connection = Onyx.connect({
-            key: `${ONYXKEYS.COLLECTION.REPORT_ACTIONS}${REPORT_ID}`,
-            callback: (reportActions) => {
-                Onyx.disconnect(connection);
-                const reportAction = reportActionID ? reportActions?.[reportActionID] : undefined;
-                expect(reportAction).toBeUndefined();
-            },
-        });
-
-        Onyx.set(ONYXKEYS.NETWORK, {isOffline: false});
-        await waitForBatchedUpdates();
-
-        // Checking no requests were or will be made
-        TestHelper.expectAPICommandToHaveBeenCalled(WRITE_COMMANDS.ADD_ATTACHMENT, 0);
-        TestHelper.expectAPICommandToHaveBeenCalled(WRITE_COMMANDS.DELETE_COMMENT, 0);
-    });
-
-    it('should send not DeleteComment request and remove AddTextAndAttachment accordingly', async () => {
-        global.fetch = TestHelper.getGlobalFetchMock();
-
-        const TEST_USER_ACCOUNT_ID = 1;
-        const REPORT_ID = '1';
-        const TEN_MINUTES_AGO = subMinutes(new Date(), 10);
-        const created = format(addSeconds(TEN_MINUTES_AGO, 10), CONST.DATE.FNS_DB_FORMAT_STRING);
-        const file = new File([''], 'test.txt', {type: 'text/plain'});
-
-        await Onyx.set(ONYXKEYS.NETWORK, {isOffline: true});
-
-        Report.addAttachment(REPORT_ID, file, 'Attachment with comment');
-
-        // Need the reportActionID to delete the comments
-        const newComment = PersistedRequests.getAll().at(0);
-        const reportActionID = newComment?.data?.reportActionID as string | undefined;
-        const newReportAction = TestHelper.buildTestReportComment(created, TEST_USER_ACCOUNT_ID, reportActionID);
-
-        // wait for Onyx.connect execute the callback and start processing the queue
-        await waitForBatchedUpdates();
-
-        await new Promise<void>((resolve) => {
-            const connection = Onyx.connect({
-                key: ONYXKEYS.PERSISTED_REQUESTS,
-                callback: (persistedRequests) => {
-                    Onyx.disconnect(connection);
-                    expect(persistedRequests?.at(0)?.command).toBe(WRITE_COMMANDS.ADD_TEXT_AND_ATTACHMENT);
-                    resolve();
-                },
-            });
-        });
-
-        // Checking the Report Action exists before deleting it
-        await new Promise<void>((resolve) => {
-            const connection = Onyx.connect({
-                key: `${ONYXKEYS.COLLECTION.REPORT_ACTIONS}${REPORT_ID}`,
-                callback: (reportActions) => {
-                    Onyx.disconnect(connection);
-                    const reportAction = reportActionID ? reportActions?.[reportActionID] : null;
-                    expect(reportAction).not.toBeNull();
-                    expect(reportAction?.reportActionID).toBe(reportActionID);
-                    resolve();
-                },
-            });
-        });
-
-        Report.deleteReportComment(REPORT_ID, newReportAction);
-
-        await waitForBatchedUpdates();
-        expect(PersistedRequests.getAll().length).toBe(0);
-
-        // Checking the Report Action doesn't exist after deleting it
-        const connection = Onyx.connect({
-            key: `${ONYXKEYS.COLLECTION.REPORT_ACTIONS}${REPORT_ID}`,
-            callback: (reportActions) => {
-                Onyx.disconnect(connection);
-                const reportAction = reportActionID ? reportActions?.[reportActionID] : undefined;
-                expect(reportAction).toBeUndefined();
-            },
-        });
-
-        Onyx.set(ONYXKEYS.NETWORK, {isOffline: false});
-        await waitForBatchedUpdates();
-
-        // Checking no requests were or will be made
-        TestHelper.expectAPICommandToHaveBeenCalled(WRITE_COMMANDS.ADD_TEXT_AND_ATTACHMENT, 0);
-        TestHelper.expectAPICommandToHaveBeenCalled(WRITE_COMMANDS.DELETE_COMMENT, 0);
-    });
-
-    it('should not send DeleteComment request and remove any Reactions accordingly', async () => {
-        global.fetch = TestHelper.getGlobalFetchMock();
-        // eslint-disable-next-line @typescript-eslint/no-unsafe-return
-        jest.doMock('@libs/EmojiUtils', () => ({
-            ...jest.requireActual('@libs/EmojiUtils'),
-            hasAccountIDEmojiReacted: jest.fn(() => true),
-        }));
-        const TEST_USER_ACCOUNT_ID = 1;
-        const REPORT_ID = '1';
-        const TEN_MINUTES_AGO = subMinutes(new Date(), 10);
-        const created = format(addSeconds(TEN_MINUTES_AGO, 10), CONST.DATE.FNS_DB_FORMAT_STRING);
-
-        await Onyx.set(ONYXKEYS.NETWORK, {isOffline: true});
-        await Promise.resolve();
-
-        Report.addComment(REPORT_ID, 'reactions with comment');
-        // Need the reportActionID to delete the comments
-        const newComment = PersistedRequests.getAll().at(0);
-        const reportActionID = newComment?.data?.reportActionID as string | undefined;
-        const newReportAction = TestHelper.buildTestReportComment(created, TEST_USER_ACCOUNT_ID, reportActionID);
-
-        await waitForBatchedUpdates();
-
-        Report.toggleEmojiReaction(REPORT_ID, newReportAction, {name: 'smile', code: '😄'}, {});
-        Report.toggleEmojiReaction(
-            REPORT_ID,
-            newReportAction,
-            {name: 'smile', code: '😄'},
-            {
-                smile: {
-                    createdAt: '2024-10-14 14:58:12',
-                    oldestTimestamp: '2024-10-14 14:58:12',
-                    users: {
-                        [`${TEST_USER_ACCOUNT_ID}`]: {
-                            id: `${TEST_USER_ACCOUNT_ID}`,
-                            oldestTimestamp: '2024-10-14 14:58:12',
-                            skinTones: {
-                                '-1': '2024-10-14 14:58:12',
-                            },
-                        },
-                    },
-                },
-            },
-        );
-
-        await waitForBatchedUpdates();
-
-        await new Promise<void>((resolve) => {
-            const connection = Onyx.connect({
-                key: ONYXKEYS.PERSISTED_REQUESTS,
-                callback: (persistedRequests) => {
-                    Onyx.disconnect(connection);
-                    expect(persistedRequests?.at(0)?.command).toBe(WRITE_COMMANDS.ADD_COMMENT);
-                    expect(persistedRequests?.at(1)?.command).toBe(WRITE_COMMANDS.ADD_EMOJI_REACTION);
-                    expect(persistedRequests?.at(2)?.command).toBe(WRITE_COMMANDS.REMOVE_EMOJI_REACTION);
-                    resolve();
-                },
-            });
-        });
-
-        // Checking the Report Action exists before deleting it
-        await new Promise<void>((resolve) => {
-            const connection = Onyx.connect({
-                key: `${ONYXKEYS.COLLECTION.REPORT_ACTIONS}${REPORT_ID}`,
-                callback: (reportActions) => {
-                    Onyx.disconnect(connection);
-                    const reportAction = reportActionID ? reportActions?.[reportActionID] : null;
-                    expect(reportAction).not.toBeNull();
-                    expect(reportAction?.reportActionID).toBe(reportActionID);
-                    resolve();
-                },
-            });
-        });
-
-        Report.deleteReportComment(REPORT_ID, newReportAction);
-
-        await waitForBatchedUpdates();
-        expect(PersistedRequests.getAll().length).toBe(0);
-
-        // Checking the Report Action doesn't exist after deleting it
-        const connection = Onyx.connect({
-            key: `${ONYXKEYS.COLLECTION.REPORT_ACTIONS}${REPORT_ID}`,
-            callback: (reportActions) => {
-                Onyx.disconnect(connection);
-                const reportAction = reportActionID ? reportActions?.[reportActionID] : undefined;
-                expect(reportAction).toBeUndefined();
-            },
-        });
-
-        Onyx.set(ONYXKEYS.NETWORK, {isOffline: false});
-        await waitForBatchedUpdates();
-
-        // Checking no requests were or will be made
-        TestHelper.expectAPICommandToHaveBeenCalled(WRITE_COMMANDS.ADD_COMMENT, 0);
-        TestHelper.expectAPICommandToHaveBeenCalled(WRITE_COMMANDS.ADD_EMOJI_REACTION, 0);
-        TestHelper.expectAPICommandToHaveBeenCalled(WRITE_COMMANDS.REMOVE_EMOJI_REACTION, 0);
-        TestHelper.expectAPICommandToHaveBeenCalled(WRITE_COMMANDS.DELETE_COMMENT, 0);
-    });
-
-    it('should send DeleteComment request and remove any Reactions accordingly', async () => {
-        global.fetch = TestHelper.getGlobalFetchMock();
-        // eslint-disable-next-line @typescript-eslint/no-unsafe-return
-        jest.doMock('@libs/EmojiUtils', () => ({
-            ...jest.requireActual('@libs/EmojiUtils'),
-            hasAccountIDEmojiReacted: jest.fn(() => true),
-        }));
-        const TEST_USER_ACCOUNT_ID = 1;
-        const REPORT_ID = '1';
-        const TEN_MINUTES_AGO = subMinutes(new Date(), 10);
-        const created = format(addSeconds(TEN_MINUTES_AGO, 10), CONST.DATE.FNS_DB_FORMAT_STRING);
-
-        Report.addComment(REPORT_ID, 'Attachment with comment');
-
-        // Need the reportActionID to delete the comments
-        const newComment = PersistedRequests.getAll().at(0);
-        const reportActionID = newComment?.data?.reportActionID as string | undefined;
-        const reportAction = TestHelper.buildTestReportComment(created, TEST_USER_ACCOUNT_ID, reportActionID);
-        await Onyx.set(ONYXKEYS.NETWORK, {isOffline: true});
-
-        // wait for Onyx.connect execute the callback and start processing the queue
-        await Promise.resolve();
-
-        Report.toggleEmojiReaction(REPORT_ID, reportAction, {name: 'smile', code: '😄'}, {});
-        Report.toggleEmojiReaction(
-            REPORT_ID,
-            reportAction,
-            {name: 'smile', code: '😄'},
-            {
-                smile: {
-                    createdAt: '2024-10-14 14:58:12',
-                    oldestTimestamp: '2024-10-14 14:58:12',
-                    users: {
-                        [`${TEST_USER_ACCOUNT_ID}`]: {
-                            id: `${TEST_USER_ACCOUNT_ID}`,
-                            oldestTimestamp: '2024-10-14 14:58:12',
-                            skinTones: {
-                                '-1': '2024-10-14 14:58:12',
-                            },
-                        },
-                    },
-                },
-            },
-        );
-
-        await waitForBatchedUpdates();
-        await new Promise<void>((resolve) => {
-            const connection = Onyx.connect({
-                key: ONYXKEYS.PERSISTED_REQUESTS,
-                callback: (persistedRequests) => {
-                    Onyx.disconnect(connection);
-                    expect(persistedRequests?.at(0)?.command).toBe(WRITE_COMMANDS.ADD_EMOJI_REACTION);
-                    expect(persistedRequests?.at(1)?.command).toBe(WRITE_COMMANDS.REMOVE_EMOJI_REACTION);
-                    resolve();
-                },
-            });
-        });
-
-        Report.deleteReportComment(REPORT_ID, reportAction);
-
-        await waitForBatchedUpdates();
-        expect(PersistedRequests.getAll().length).toBe(1);
-
-        Onyx.set(ONYXKEYS.NETWORK, {isOffline: false});
-        await waitForBatchedUpdates();
-
-        // Checking no requests were or will be made
-        TestHelper.expectAPICommandToHaveBeenCalled(WRITE_COMMANDS.ADD_COMMENT, 1);
-        TestHelper.expectAPICommandToHaveBeenCalled(WRITE_COMMANDS.ADD_EMOJI_REACTION, 0);
-        TestHelper.expectAPICommandToHaveBeenCalled(WRITE_COMMANDS.REMOVE_EMOJI_REACTION, 0);
-        TestHelper.expectAPICommandToHaveBeenCalled(WRITE_COMMANDS.DELETE_COMMENT, 1);
-    });
-
-    it('should create and delete thread processing all the requests', async () => {
-        global.fetch = TestHelper.getGlobalFetchMock();
-
-        const TEST_USER_ACCOUNT_ID = 1;
-        const REPORT_ID = '1';
-        const TEN_MINUTES_AGO = subMinutes(new Date(), 10);
-        const created = format(addSeconds(TEN_MINUTES_AGO, 10), CONST.DATE.FNS_DB_FORMAT_STRING);
-
-        await Onyx.set(ONYXKEYS.NETWORK, {isOffline: true});
-        await waitForBatchedUpdates();
-
-        Report.addComment(REPORT_ID, 'Testing a comment');
-
-        const newComment = PersistedRequests.getAll().at(0);
-        const reportActionID = newComment?.data?.reportActionID as string | undefined;
-        const reportAction = TestHelper.buildTestReportComment(created, TEST_USER_ACCOUNT_ID, reportActionID);
-
-        Report.openReport(
-            REPORT_ID,
-            undefined,
-            ['test@user.com'],
-            {
-                parentReportID: REPORT_ID,
-                parentReportActionID: reportActionID,
-                reportID: '2',
-            },
-            reportActionID,
-        );
-
-        Report.deleteReportComment(REPORT_ID, reportAction);
-
-        expect(PersistedRequests.getAll().length).toBe(3);
-
-        await new Promise<void>((resolve) => {
-            const connection = Onyx.connect({
-                key: ONYXKEYS.PERSISTED_REQUESTS,
-                callback: (persistedRequests) => {
-                    if (persistedRequests?.length !== 3) {
-                        return;
-                    }
-                    Onyx.disconnect(connection);
-
-                    expect(persistedRequests?.at(0)?.command).toBe(WRITE_COMMANDS.ADD_COMMENT);
-                    expect(persistedRequests?.at(1)?.command).toBe(WRITE_COMMANDS.OPEN_REPORT);
-                    expect(persistedRequests?.at(2)?.command).toBe(WRITE_COMMANDS.DELETE_COMMENT);
-                    resolve();
-                },
-            });
-        });
-
-        Onyx.set(ONYXKEYS.NETWORK, {isOffline: false});
-        await waitForBatchedUpdates();
-
-        // Checking no requests were or will be made
-        TestHelper.expectAPICommandToHaveBeenCalled(WRITE_COMMANDS.ADD_COMMENT, 1);
-        TestHelper.expectAPICommandToHaveBeenCalled(WRITE_COMMANDS.OPEN_REPORT, 1);
-        TestHelper.expectAPICommandToHaveBeenCalled(WRITE_COMMANDS.DELETE_COMMENT, 1);
-    });
-
-    it('should update AddComment text with the UpdateComment text, sending just an AddComment request', async () => {
-        global.fetch = TestHelper.getGlobalFetchMock();
-
-        const TEST_USER_ACCOUNT_ID = 1;
-        const REPORT_ID = '1';
-        const TEN_MINUTES_AGO = subMinutes(new Date(), 10);
-        const created = format(addSeconds(TEN_MINUTES_AGO, 10), CONST.DATE.FNS_DB_FORMAT_STRING);
-
-        Onyx.set(ONYXKEYS.NETWORK, {isOffline: true});
-
-        Report.addComment(REPORT_ID, 'Testing a comment');
-        // Need the reportActionID to delete the comments
-        const newComment = PersistedRequests.getAll().at(0);
-        const reportActionID = newComment?.data?.reportActionID as string | undefined;
-        const reportAction = TestHelper.buildTestReportComment(created, TEST_USER_ACCOUNT_ID, reportActionID);
-        Report.editReportComment(REPORT_ID, reportAction, 'Testing an edited comment');
-
-        await waitForBatchedUpdates();
-
-        await new Promise<void>((resolve) => {
-            const connection = Onyx.connect({
-                key: ONYXKEYS.PERSISTED_REQUESTS,
-                callback: (persistedRequests) => {
-                    Onyx.disconnect(connection);
-
-                    expect(persistedRequests?.at(0)?.command).toBe(WRITE_COMMANDS.ADD_COMMENT);
-
-                    resolve();
-                },
-            });
-        });
-
-        await waitForBatchedUpdates();
-        expect(PersistedRequests.getAll().length).toBe(1);
-
-        Onyx.set(ONYXKEYS.NETWORK, {isOffline: false});
-        await waitForBatchedUpdates();
-
-        // Checking no requests were or will be made
-        TestHelper.expectAPICommandToHaveBeenCalled(WRITE_COMMANDS.ADD_COMMENT, 1);
-        TestHelper.expectAPICommandToHaveBeenCalled(WRITE_COMMANDS.UPDATE_COMMENT, 0);
-    });
-
-    it('it should only send the last sequential UpdateComment request to BE', async () => {
-        global.fetch = TestHelper.getGlobalFetchMock();
-        const reportID = '123';
-
-        await Onyx.set(ONYXKEYS.NETWORK, {isOffline: true});
-
-        const action: OnyxEntry<OnyxTypes.ReportAction> = {
-            reportID,
-            reportActionID: '722',
-            actionName: 'ADDCOMMENT',
-            created: '2024-10-21 10:37:59.881',
-        };
-
-        Report.editReportComment(reportID, action, 'value1');
-        Report.editReportComment(reportID, action, 'value2');
-        Report.editReportComment(reportID, action, 'value3');
-
-        const requests = PersistedRequests?.getAll();
-
-        expect(requests.length).toBe(1);
-        expect(requests?.at(0)?.command).toBe(WRITE_COMMANDS.UPDATE_COMMENT);
-        expect(requests?.at(0)?.data?.reportComment).toBe('value3');
-
-        await Onyx.set(ONYXKEYS.NETWORK, {isOffline: false});
-
-        TestHelper.expectAPICommandToHaveBeenCalled(WRITE_COMMANDS.UPDATE_COMMENT, 1);
-    });
-
-    it('should clears lastMentionedTime when all mentions to the current user are deleted', async () => {
-        const reportID = '1';
-        const mentionActionID = '1';
-        const mentionActionID2 = '2';
-        const currentUserAccountID = 123;
-
-        const mentionAction = {
-            ...createRandomReportAction(Number(mentionActionID)),
-            actionName: CONST.REPORT.ACTIONS.TYPE.ADD_COMMENT,
-            originalMessage: {
-                mentionedAccountIDs: [currentUserAccountID],
-            },
-        } as OnyxTypes.ReportAction<typeof CONST.REPORT.ACTIONS.TYPE.ADD_COMMENT>;
-
-        const mentionAction2 = {
-            ...createRandomReportAction(Number(mentionActionID2)),
-            actionName: CONST.REPORT.ACTIONS.TYPE.ADD_COMMENT,
-            originalMessage: {
-                mentionedAccountIDs: [currentUserAccountID],
-            },
-        } as OnyxTypes.ReportAction<typeof CONST.REPORT.ACTIONS.TYPE.ADD_COMMENT>;
-
-        await Onyx.merge(ONYXKEYS.SESSION, {accountID: currentUserAccountID});
-        await Onyx.merge(`${ONYXKEYS.COLLECTION.REPORT_ACTIONS}${reportID}`, {
-            [mentionActionID]: mentionAction,
-            [mentionActionID2]: mentionAction2,
-        });
-        await Onyx.merge(`${ONYXKEYS.COLLECTION.REPORT}${reportID}`, {
-            ...createRandomReport(Number(reportID)),
-            lastMentionedTime: mentionAction2.created,
-        });
-
-        Report.deleteReportComment(reportID, mentionAction);
-        Report.deleteReportComment(reportID, mentionAction2);
-
-        await waitForBatchedUpdates();
-
-        const report = await new Promise<OnyxEntry<OnyxTypes.Report>>((resolve) => {
-            Onyx.connect({
-                key: `${ONYXKEYS.COLLECTION.REPORT}${reportID}`,
-                callback: resolve,
-            });
-        });
-
-        expect(report?.lastMentionedTime).toBeUndefined();
-    });
-
-    it('should create new report and "create report" quick action, when createNewReport gets called', async () => {
-        const accountID = 1234;
-        const policyID = '5678';
-        const reportID = Report.createNewReport({accountID}, policyID);
-        const parentReport = ReportUtils.getPolicyExpenseChat(accountID, policyID);
-        const reportPreviewAction = await new Promise<OnyxEntry<OnyxTypes.ReportAction<typeof CONST.REPORT.ACTIONS.TYPE.REPORT_PREVIEW>>>((resolve) => {
-            const connection = Onyx.connect({
-                key: `${ONYXKEYS.COLLECTION.REPORT_ACTIONS}${parentReport?.reportID}`,
-                callback: (reportActions) => {
-                    Onyx.disconnect(connection);
-                    const action = Object.values(reportActions ?? {}).at(0);
-                    resolve(action as OnyxTypes.ReportAction<typeof CONST.REPORT.ACTIONS.TYPE.REPORT_PREVIEW>);
-                },
-            });
-        });
-        expect(getOriginalMessage(reportPreviewAction)?.linkedReportID).toBe(reportID);
-
-        await new Promise<void>((resolve) => {
-            const connection = Onyx.connect({
-                key: ONYXKEYS.COLLECTION.REPORT,
-                waitForCollectionCallback: true,
-                callback: (reports) => {
-                    Onyx.disconnect(connection);
-                    const createdReport = reports?.[`${ONYXKEYS.COLLECTION.REPORT}${reportID}`];
-
-                    // assert correctness of crucial onyx data
-                    expect(createdReport?.reportID).toBe(reportID);
-                    expect(createdReport?.total).toBe(0);
-                    expect(createdReport?.parentReportActionID).toBe(reportPreviewAction?.reportActionID);
-
-                    resolve();
-                },
-            });
-        });
-
-        await new Promise<void>((resolve) => {
-            const connection = Onyx.connect({
-                key: ONYXKEYS.NVP_QUICK_ACTION_GLOBAL_CREATE,
-                callback: (quickAction) => {
-                    Onyx.disconnect(connection);
-
-                    // Then the quickAction.action should be set to CREATE_REPORT
-                    expect(quickAction?.action).toBe(CONST.QUICK_ACTIONS.CREATE_REPORT);
-                    expect(quickAction?.chatReportID).toBe('1234');
-                    resolve();
-                },
-            });
-        });
-    });
-
-    describe('completeOnboarding', () => {
-        const TEST_USER_LOGIN = 'test@gmail.com';
-        const TEST_USER_ACCOUNT_ID = 1;
-        global.fetch = TestHelper.getGlobalFetchMock();
-
-        it('should set "isOptimisticAction" to false/null for all actions in admins report after completing onboarding setup', async () => {
-            await Onyx.set(ONYXKEYS.SESSION, {email: TEST_USER_LOGIN, accountID: TEST_USER_ACCOUNT_ID});
-            await waitForBatchedUpdates();
-
-            const adminsChatReportID = '7957055873634067';
-            const onboardingPolicyID = 'A70D00C752416807';
-            const engagementChoice = CONST.INTRO_CHOICES.MANAGE_TEAM;
-            const {onboardingMessages} = getOnboardingMessages();
-
-            Report.completeOnboarding({
-                engagementChoice,
-                onboardingMessage: onboardingMessages[engagementChoice],
-                adminsChatReportID,
-                onboardingPolicyID,
-                companySize: CONST.ONBOARDING_COMPANY_SIZE.MICRO,
-                userReportedIntegration: null,
-            });
-
-            await waitForBatchedUpdates();
-
-            const reportActions: OnyxEntry<OnyxTypes.ReportActions> = await new Promise((resolve) => {
-                const connection = Onyx.connect({
-                    key: `${ONYXKEYS.COLLECTION.REPORT_ACTIONS}${adminsChatReportID}`,
-                    callback: (id) => {
-                        Onyx.disconnect(connection);
-                        resolve(id);
-                    },
-                });
-            });
-            expect(reportActions).not.toBeNull();
-            expect(reportActions).not.toBeUndefined();
-            Object.values(reportActions ?? {}).forEach((action) => {
-                expect(action.isOptimisticAction).toBeFalsy();
-            });
-        });
-    });
-
-    describe('markAllMessagesAsRead', () => {
-        it('should mark all unread reports as read', async () => {
-            // Given a collection of 10 unread and read reports, where even-index report is unread
-            const currentTime = DateUtils.getDBTime();
-            const reportCollections: Record<`${typeof ONYXKEYS.COLLECTION.REPORT}${string}`, OnyxTypes.Report> = createCollection<OnyxTypes.Report>(
-                (item) => `${ONYXKEYS.COLLECTION.REPORT}${item.reportID}`,
-                (index) => {
-                    if (index % 2 === 0) {
-                        return {
-                            ...createRandomReport(index),
-                            lastMessageText: 'test',
-                            lastReadTime: DateUtils.subtractMillisecondsFromDateTime(currentTime, 1),
-                            lastVisibleActionCreated: currentTime,
-                        };
-                    }
-                    return createRandomReport(index);
-                },
-                10,
-            );
-            await Onyx.mergeCollection(ONYXKEYS.COLLECTION.REPORT, reportCollections);
-
-            // When mark all reports as read
-            Report.markAllMessagesAsRead();
-
-            await waitForBatchedUpdates();
-
-            // Then all report should be read
-            const isUnreadCollection = await Promise.all(
-                Object.values(reportCollections).map((report) => {
-                    return new Promise<boolean>((resolve) => {
-                        const connection = Onyx.connect({
-                            key: `${ONYXKEYS.COLLECTION.REPORT}${report.reportID}`,
-                            callback: (reportVal) => {
-                                Onyx.disconnect(connection);
-                                resolve(ReportUtils.isUnread(reportVal, undefined));
-                            },
-                        });
-                    });
-                }),
-            );
-            expect(isUnreadCollection.some(Boolean)).toBe(false);
-        });
-    });
-
-    describe('updateDescription', () => {
-        it('should not call UpdateRoomDescription API if the description is not changed', async () => {
-            global.fetch = TestHelper.getGlobalFetchMock();
-            Report.updateDescription('1', '<h1>test</h1>', '# test');
-
-            await waitForBatchedUpdates();
-
-            expect(global.fetch).toHaveBeenCalledTimes(0);
-        });
-
-        it('should revert to correct previous description if UpdateRoomDescription API fails', async () => {
-            const report: OnyxTypes.Report = {
-                ...createRandomReport(1),
-                description: '<h1>test</h1>',
-            };
-            const mockFetch = fetch as MockFetch;
-
-            await Onyx.set(`${ONYXKEYS.COLLECTION.REPORT}${report.reportID}`, report);
-
-            mockFetch?.fail?.();
-            Report.updateDescription('1', '<h1>test</h1>', '# test1');
-
-            await waitForBatchedUpdates();
-            let updateReport: OnyxEntry<OnyxTypes.Report>;
-
-            await TestHelper.getOnyxData({
-                key: `${ONYXKEYS.COLLECTION.REPORT}${report.reportID}`,
-                callback: (val) => (updateReport = val),
-            });
-            expect(updateReport?.description).toBe('<h1>test</h1>');
-        });
-    });
-});
-=======
 });
 // /* eslint-disable @typescript-eslint/naming-convention */
 // import {afterEach, beforeAll, beforeEach, describe, expect, it} from '@jest/globals';
@@ -731,6 +11,7 @@
 // import type {Mock} from 'jest-mock';
 // import Onyx from 'react-native-onyx';
 // import type {OnyxCollection, OnyxEntry, OnyxUpdate} from 'react-native-onyx';
+// import {getOnboardingMessages} from '@libs/actions/Welcome/OnboardingFlow';
 // import {WRITE_COMMANDS} from '@libs/API/types';
 // import HttpUtils from '@libs/HttpUtils';
 // import {getOriginalMessage} from '@libs/ReportActionsUtils';
@@ -2317,10 +1598,11 @@
 //             const adminsChatReportID = '7957055873634067';
 //             const onboardingPolicyID = 'A70D00C752416807';
 //             const engagementChoice = CONST.INTRO_CHOICES.MANAGE_TEAM;
+//             const {onboardingMessages} = getOnboardingMessages();
 
 //             Report.completeOnboarding({
 //                 engagementChoice,
-//                 onboardingMessage: CONST.ONBOARDING_MESSAGES[engagementChoice],
+//                 onboardingMessage: onboardingMessages[engagementChoice],
 //                 adminsChatReportID,
 //                 onboardingPolicyID,
 //                 companySize: CONST.ONBOARDING_COMPANY_SIZE.MICRO,
@@ -2483,5 +1765,4 @@
 //             expect(Object.keys(selfDMReportActions ?? {}).length).toBe(3);
 //         });
 //     });
-// });
->>>>>>> 7dc19ffc
+// });