describe('actions/Report', () => {
    // If I don't add one running test, Jest will throw an error and still fail, saying this test suite doesn't have any tests
    it('should be fixed with https://github.com/Expensify/App/issues/64812', () => {
        expect(true).toBe(true);
    });
<<<<<<< HEAD

    it('it should only send the last sequential UpdateComment request to BE', async () => {
        global.fetch = TestHelper.getGlobalFetchMock();
        const reportID = '123';

        await Onyx.set(ONYXKEYS.NETWORK, {isOffline: true});

        const action: OnyxEntry<OnyxTypes.ReportAction> = {
            reportID,
            reportActionID: '722',
            actionName: 'ADDCOMMENT',
            created: '2024-10-21 10:37:59.881',
        };

        Report.editReportComment(reportID, action, 'value1');
        Report.editReportComment(reportID, action, 'value2');
        Report.editReportComment(reportID, action, 'value3');

        const requests = PersistedRequests?.getAll();

        expect(requests.length).toBe(1);
        expect(requests?.at(0)?.command).toBe(WRITE_COMMANDS.UPDATE_COMMENT);
        expect(requests?.at(0)?.data?.reportComment).toBe('value3');

        await Onyx.set(ONYXKEYS.NETWORK, {isOffline: false});

        TestHelper.expectAPICommandToHaveBeenCalled(WRITE_COMMANDS.UPDATE_COMMENT, 1);
    });

    it('should clears lastMentionedTime when all mentions to the current user are deleted', async () => {
        const reportID = '1';
        const mentionActionID = '1';
        const mentionActionID2 = '2';
        const currentUserAccountID = 123;

        const mentionAction = {
            ...createRandomReportAction(Number(mentionActionID)),
            actionName: CONST.REPORT.ACTIONS.TYPE.ADD_COMMENT,
            originalMessage: {
                mentionedAccountIDs: [currentUserAccountID],
            },
        } as OnyxTypes.ReportAction<typeof CONST.REPORT.ACTIONS.TYPE.ADD_COMMENT>;

        const mentionAction2 = {
            ...createRandomReportAction(Number(mentionActionID2)),
            actionName: CONST.REPORT.ACTIONS.TYPE.ADD_COMMENT,
            originalMessage: {
                mentionedAccountIDs: [currentUserAccountID],
            },
        } as OnyxTypes.ReportAction<typeof CONST.REPORT.ACTIONS.TYPE.ADD_COMMENT>;

        await Onyx.merge(ONYXKEYS.SESSION, {accountID: currentUserAccountID});
        await Onyx.merge(`${ONYXKEYS.COLLECTION.REPORT_ACTIONS}${reportID}`, {
            [mentionActionID]: mentionAction,
            [mentionActionID2]: mentionAction2,
        });
        await Onyx.merge(`${ONYXKEYS.COLLECTION.REPORT}${reportID}`, {
            ...createRandomReport(Number(reportID)),
            lastMentionedTime: mentionAction2.created,
        });

        Report.deleteReportComment(reportID, mentionAction);
        Report.deleteReportComment(reportID, mentionAction2);

        await waitForBatchedUpdates();

        const report = await new Promise<OnyxEntry<OnyxTypes.Report>>((resolve) => {
            Onyx.connect({
                key: `${ONYXKEYS.COLLECTION.REPORT}${reportID}`,
                callback: resolve,
            });
        });

        expect(report?.lastMentionedTime).toBeUndefined();
    });

    it('should create new report and "create report" quick action, when createNewReport gets called', async () => {
        const accountID = 1234;
        const policyID = '5678';
        const reportID = Report.createNewReport({accountID}, policyID);
        const parentReport = ReportUtils.getPolicyExpenseChat(accountID, policyID);
        const reportPreviewAction = await new Promise<OnyxEntry<OnyxTypes.ReportAction<typeof CONST.REPORT.ACTIONS.TYPE.REPORT_PREVIEW>>>((resolve) => {
            const connection = Onyx.connect({
                key: `${ONYXKEYS.COLLECTION.REPORT_ACTIONS}${parentReport?.reportID}`,
                callback: (reportActions) => {
                    Onyx.disconnect(connection);
                    const action = Object.values(reportActions ?? {}).at(0);
                    resolve(action as OnyxTypes.ReportAction<typeof CONST.REPORT.ACTIONS.TYPE.REPORT_PREVIEW>);
                },
            });
        });
        expect(getOriginalMessage(reportPreviewAction)?.linkedReportID).toBe(reportID);

        await new Promise<void>((resolve) => {
            const connection = Onyx.connect({
                key: ONYXKEYS.COLLECTION.REPORT,
                waitForCollectionCallback: true,
                callback: (reports) => {
                    Onyx.disconnect(connection);
                    const createdReport = reports?.[`${ONYXKEYS.COLLECTION.REPORT}${reportID}`];
                    const parentPolicyExpenseChat = reports?.[`${ONYXKEYS.COLLECTION.REPORT}${parentReport?.reportID}`];

                    // assert correctness of crucial onyx data
                    expect(createdReport?.reportID).toBe(reportID);
                    expect(parentPolicyExpenseChat?.lastVisibleActionCreated).toBe(reportPreviewAction?.created);
                    expect(createdReport?.total).toBe(0);
                    expect(createdReport?.parentReportActionID).toBe(reportPreviewAction?.reportActionID);

                    resolve();
                },
            });
        });

        await new Promise<void>((resolve) => {
            const connection = Onyx.connect({
                key: ONYXKEYS.NVP_QUICK_ACTION_GLOBAL_CREATE,
                callback: (quickAction) => {
                    Onyx.disconnect(connection);

                    // Then the quickAction.action should be set to CREATE_REPORT
                    expect(quickAction?.action).toBe(CONST.QUICK_ACTIONS.CREATE_REPORT);
                    expect(quickAction?.chatReportID).toBe('1234');
                    resolve();
                },
            });
        });
    });

    describe('completeOnboarding', () => {
        const TEST_USER_LOGIN = 'test@gmail.com';
        const TEST_USER_ACCOUNT_ID = 1;
        global.fetch = TestHelper.getGlobalFetchMock();

        it('should set "isOptimisticAction" to false/null for all actions in admins report after completing onboarding setup', async () => {
            await Onyx.set(ONYXKEYS.SESSION, {email: TEST_USER_LOGIN, accountID: TEST_USER_ACCOUNT_ID});
            await waitForBatchedUpdates();

            const adminsChatReportID = '7957055873634067';
            const onboardingPolicyID = 'A70D00C752416807';
            const engagementChoice = CONST.INTRO_CHOICES.MANAGE_TEAM;

            Report.completeOnboarding({
                engagementChoice,
                onboardingMessage: CONST.ONBOARDING_MESSAGES[engagementChoice],
                adminsChatReportID,
                onboardingPolicyID,
                companySize: CONST.ONBOARDING_COMPANY_SIZE.MICRO,
                userReportedIntegration: null,
            });

            await waitForBatchedUpdates();

            const reportActions: OnyxEntry<OnyxTypes.ReportActions> = await new Promise((resolve) => {
                const connection = Onyx.connect({
                    key: `${ONYXKEYS.COLLECTION.REPORT_ACTIONS}${adminsChatReportID}`,
                    callback: (id) => {
                        Onyx.disconnect(connection);
                        resolve(id);
                    },
                });
            });
            expect(reportActions).not.toBeNull();
            expect(reportActions).not.toBeUndefined();
            Object.values(reportActions ?? {}).forEach((action) => {
                expect(action.isOptimisticAction).toBeFalsy();
            });
        });
    });

    describe('markAllMessagesAsRead', () => {
        it('should mark all unread reports as read', async () => {
            // Given a collection of 10 unread and read reports, where even-index report is unread
            const currentTime = DateUtils.getDBTime();
            const reportCollections: Record<`${typeof ONYXKEYS.COLLECTION.REPORT}${string}`, OnyxTypes.Report> = createCollection<OnyxTypes.Report>(
                (item) => `${ONYXKEYS.COLLECTION.REPORT}${item.reportID}`,
                (index) => {
                    if (index % 2 === 0) {
                        return {
                            ...createRandomReport(index),
                            lastMessageText: 'test',
                            lastReadTime: DateUtils.subtractMillisecondsFromDateTime(currentTime, 1),
                            lastVisibleActionCreated: currentTime,
                        };
                    }
                    return createRandomReport(index);
                },
                10,
            );
            await Onyx.mergeCollection(ONYXKEYS.COLLECTION.REPORT, reportCollections);

            // When mark all reports as read
            Report.markAllMessagesAsRead();

            await waitForBatchedUpdates();

            // Then all report should be read
            const isUnreadCollection = await Promise.all(
                Object.values(reportCollections).map((report) => {
                    return new Promise<boolean>((resolve) => {
                        const connection = Onyx.connect({
                            key: `${ONYXKEYS.COLLECTION.REPORT}${report.reportID}`,
                            callback: (reportVal) => {
                                Onyx.disconnect(connection);
                                resolve(ReportUtils.isUnread(reportVal, undefined));
                            },
                        });
                    });
                }),
            );
            expect(isUnreadCollection.some(Boolean)).toBe(false);
        });
    });

    describe('updateDescription', () => {
        it('should not call UpdateRoomDescription API if the description is not changed', async () => {
            global.fetch = TestHelper.getGlobalFetchMock();
            Report.updateDescription('1', '<h1>test</h1>', '# test');

            await waitForBatchedUpdates();

            expect(global.fetch).toHaveBeenCalledTimes(0);
        });

        it('should revert to correct previous description if UpdateRoomDescription API fails', async () => {
            const report: OnyxTypes.Report = {
                ...createRandomReport(1),
                description: '<h1>test</h1>',
            };
            const mockFetch = fetch as MockFetch;

            await Onyx.set(`${ONYXKEYS.COLLECTION.REPORT}${report.reportID}`, report);

            mockFetch?.fail?.();
            Report.updateDescription('1', '<h1>test</h1>', '# test1');

            await waitForBatchedUpdates();
            let updateReport: OnyxEntry<OnyxTypes.Report>;

            await TestHelper.getOnyxData({
                key: `${ONYXKEYS.COLLECTION.REPORT}${report.reportID}`,
                callback: (val) => (updateReport = val),
            });
            expect(updateReport?.description).toBe('<h1>test</h1>');
            mockFetch.mockReset();
        });
    });

    describe('deleteAppReport', () => {
        it('should only moves CREATE or TRACK type of IOU action to self DM', async () => {
            // Given an expense report with CREATE, TRACK, and PAY of IOU actions
            const reportID = '1';
            const firstIOUAction: OnyxTypes.ReportAction<typeof CONST.REPORT.ACTIONS.TYPE.IOU> = {
                reportActionID: '1',
                actionName: CONST.REPORT.ACTIONS.TYPE.IOU,
                created: DateUtils.getDBTime(),
                originalMessage: {
                    amount: 100,
                    currency: CONST.CURRENCY.USD,
                    type: CONST.IOU.REPORT_ACTION_TYPE.CREATE,
                },
            };
            const secondIOUAction: OnyxTypes.ReportAction<typeof CONST.REPORT.ACTIONS.TYPE.IOU> = {
                reportActionID: '2',
                actionName: CONST.REPORT.ACTIONS.TYPE.IOU,
                created: DateUtils.getDBTime(),
                originalMessage: {
                    amount: 100,
                    currency: CONST.CURRENCY.USD,
                    type: CONST.IOU.REPORT_ACTION_TYPE.TRACK,
                },
            };
            const payAction: OnyxTypes.ReportAction<typeof CONST.REPORT.ACTIONS.TYPE.IOU> = {
                reportActionID: '3',
                actionName: CONST.REPORT.ACTIONS.TYPE.IOU,
                created: DateUtils.getDBTime(),
                originalMessage: {
                    amount: 100,
                    currency: CONST.CURRENCY.USD,
                    type: CONST.IOU.REPORT_ACTION_TYPE.PAY,
                },
            };
            await Onyx.merge(`${ONYXKEYS.COLLECTION.REPORT_ACTIONS}${reportID}`, {
                [firstIOUAction.reportActionID]: firstIOUAction,
                [secondIOUAction.reportActionID]: secondIOUAction,
                [payAction.reportActionID]: payAction,
            });

            // When deleting the expense report
            Report.deleteAppReport(reportID);
            await waitForBatchedUpdates();

            // Then only the IOU action with type of CREATE and TRACK is moved to the self DM
            const selfDMReportID = ReportUtils.findSelfDMReportID();
            const selfDMReportActions = await new Promise<OnyxEntry<OnyxTypes.ReportActions>>((resolve) => {
                const connection = Onyx.connect({
                    key: `${ONYXKEYS.COLLECTION.REPORT_ACTIONS}${selfDMReportID}`,
                    callback: (val) => {
                        Onyx.disconnect(connection);
                        resolve(val);
                    },
                });
            });
            // The length is 3 to include the CREATED action
            expect(Object.keys(selfDMReportActions ?? {}).length).toBe(3);
        });
    });
});
=======
});
// /* eslint-disable @typescript-eslint/naming-convention */
// import {afterEach, beforeAll, beforeEach, describe, expect, it} from '@jest/globals';
// import {addSeconds, format, subMinutes} from 'date-fns';
// import {toZonedTime} from 'date-fns-tz';
// import type {Mock} from 'jest-mock';
// import Onyx from 'react-native-onyx';
// import type {OnyxCollection, OnyxEntry, OnyxUpdate} from 'react-native-onyx';
// import {WRITE_COMMANDS} from '@libs/API/types';
// import HttpUtils from '@libs/HttpUtils';
// import {getOriginalMessage} from '@libs/ReportActionsUtils';
// import CONST from '@src/CONST';
// import OnyxUpdateManager from '@src/libs/actions/OnyxUpdateManager';
// import * as PersistedRequests from '@src/libs/actions/PersistedRequests';
// import * as Report from '@src/libs/actions/Report';
// import * as User from '@src/libs/actions/User';
// import DateUtils from '@src/libs/DateUtils';
// import Log from '@src/libs/Log';
// import * as SequentialQueue from '@src/libs/Network/SequentialQueue';
// import * as ReportUtils from '@src/libs/ReportUtils';
// import ONYXKEYS from '@src/ONYXKEYS';
// import type * as OnyxTypes from '@src/types/onyx';
// import createCollection from '../utils/collections/createCollection';
// import createRandomReportAction from '../utils/collections/reportActions';
// import createRandomReport from '../utils/collections/reports';
// import getIsUsingFakeTimers from '../utils/getIsUsingFakeTimers';
// import PusherHelper from '../utils/PusherHelper';
// import * as TestHelper from '../utils/TestHelper';
// import type {MockFetch} from '../utils/TestHelper';
// import waitForBatchedUpdates from '../utils/waitForBatchedUpdates';
// import waitForNetworkPromises from '../utils/waitForNetworkPromises';

// jest.mock('@libs/ReportUtils', () => {
//     const originalModule = jest.requireActual<Report>('@libs/ReportUtils');
//     return {
//         ...originalModule,
//         getPolicyExpenseChat: jest.fn().mockReturnValue({reportID: '1234'}),
//     };
// });

// const UTC = 'UTC';
// jest.mock('@src/libs/actions/Report', () => {
//     const originalModule = jest.requireActual<Report>('@src/libs/actions/Report');

//     return {
//         ...originalModule,
//         showReportActionNotification: jest.fn(),
//     };
// });

// jest.mock('@hooks/useScreenWrapperTransitionStatus', () => ({
//     default: () => ({
//         didScreenTransitionEnd: true,
//     }),
// }));

// const originalXHR = HttpUtils.xhr;
// OnyxUpdateManager();
// describe('actions/Report', () => {
//     beforeAll(() => {
//         PusherHelper.setup();
//         Onyx.init({
//             keys: ONYXKEYS,
//         });
//     });

//     beforeEach(() => {
//         HttpUtils.xhr = originalXHR;
//         const promise = Onyx.clear().then(jest.useRealTimers);

//         if (getIsUsingFakeTimers()) {
//             // flushing pending timers
//             // Onyx.clear() promise is resolved in batch which happens after the current microtasks cycle
//             setImmediate(jest.runOnlyPendingTimers);
//         }

//         // Clear the queue before each test to avoid test pollution
//         SequentialQueue.resetQueue();

//         return promise;
//     });

//     afterEach(() => {
//         jest.clearAllMocks();
//         PusherHelper.teardown();
//     });

//     it('should store a new report action in Onyx when onyxApiUpdate event is handled via Pusher', () => {
//         global.fetch = TestHelper.getGlobalFetchMock();

//         const TEST_USER_ACCOUNT_ID = 1;
//         const TEST_USER_LOGIN = 'test@test.com';
//         const REPORT_ID = '1';
//         let reportActionID: string | undefined;
//         const REPORT_ACTION = {
//             actionName: CONST.REPORT.ACTIONS.TYPE.ADD_COMMENT,
//             actorAccountID: TEST_USER_ACCOUNT_ID,
//             automatic: false,
//             avatar: 'https://d2k5nsl2zxldvw.cloudfront.net/images/avatars/avatar_3.png',
//             message: [{type: 'COMMENT', html: 'Testing a comment', text: 'Testing a comment', translationKey: ''}],
//             person: [{type: 'TEXT', style: 'strong', text: 'Test User'}],
//             shouldShow: true,
//         };

//         let reportActions: OnyxEntry<OnyxTypes.ReportActions>;
//         Onyx.connect({
//             key: `${ONYXKEYS.COLLECTION.REPORT_ACTIONS}${REPORT_ID}`,
//             callback: (val) => (reportActions = val),
//         });

//         // Set up Onyx with some test user data
//         return TestHelper.signInWithTestUser(TEST_USER_ACCOUNT_ID, TEST_USER_LOGIN)
//             .then(() => {
//                 User.subscribeToUserEvents();
//                 return waitForBatchedUpdates();
//             })
//             .then(() => TestHelper.setPersonalDetails(TEST_USER_LOGIN, TEST_USER_ACCOUNT_ID))
//             .then(() => {
//                 // This is a fire and forget response, but once it completes we should be able to verify that we
//                 // have an "optimistic" report action in Onyx.
//                 Report.addComment(REPORT_ID, 'Testing a comment');
//                 return waitForBatchedUpdates();
//             })
//             .then(() => {
//                 const resultAction: OnyxEntry<OnyxTypes.ReportAction> = Object.values(reportActions ?? {}).at(0);
//                 reportActionID = resultAction?.reportActionID;

//                 expect(reportActionID).not.toBeUndefined();
//                 expect(resultAction?.message).toEqual(REPORT_ACTION.message);
//                 expect(resultAction?.person).toEqual(REPORT_ACTION.person);
//                 expect(resultAction?.pendingAction).toBeUndefined();

//                 if (!reportActionID) {
//                     return;
//                 }

//                 // We subscribed to the Pusher channel above and now we need to simulate a reportComment action
//                 // Pusher event so we can verify that action was handled correctly and merged into the reportActions.
//                 PusherHelper.emitOnyxUpdate([
//                     {
//                         onyxMethod: Onyx.METHOD.MERGE,
//                         key: `${ONYXKEYS.COLLECTION.REPORT}${REPORT_ID}`,
//                         value: {
//                             reportID: REPORT_ID,
//                             participants: {
//                                 [TEST_USER_ACCOUNT_ID]: {
//                                     notificationPreference: 'always',
//                                 },
//                             },
//                             lastVisibleActionCreated: '2022-11-22 03:48:27.267',
//                             lastMessageText: 'Testing a comment',
//                             lastActorAccountID: TEST_USER_ACCOUNT_ID,
//                         },
//                     },
//                     {
//                         onyxMethod: Onyx.METHOD.MERGE,
//                         key: `${ONYXKEYS.COLLECTION.REPORT_ACTIONS}${REPORT_ID}`,
//                         value: {
//                             [reportActionID]: {pendingAction: null},
//                         },
//                     },
//                 ]);

//                 // Once a reportComment event is emitted to the Pusher channel we should see the comment get processed
//                 // by the Pusher callback and added to the storage so we must wait for promises to resolve again and
//                 // then verify the data is in Onyx.
//                 return waitForBatchedUpdates();
//             })
//             .then(() => {
//                 // Verify there is only one action and our optimistic comment has been removed
//                 expect(Object.keys(reportActions ?? {}).length).toBe(1);

//                 const resultAction = reportActionID ? reportActions?.[reportActionID] : undefined;

//                 // Verify that our action is no longer in the loading state
//                 expect(resultAction?.pendingAction).toBeUndefined();
//             });
//     });

//     it('clearCreateChatError should not delete the report if it is not optimistic report', () => {
//         const REPORT: OnyxTypes.Report = {...createRandomReport(1), errorFields: {createChat: {error: 'error'}}};
//         const REPORT_METADATA: OnyxTypes.ReportMetadata = {isOptimisticReport: false};

//         Onyx.set(`${ONYXKEYS.COLLECTION.REPORT}${REPORT.reportID}`, REPORT);
//         Onyx.set(`${ONYXKEYS.COLLECTION.REPORT_METADATA}${REPORT.reportID}`, REPORT_METADATA);

//         return waitForBatchedUpdates()
//             .then(() => {
//                 Report.clearCreateChatError(REPORT);
//                 return waitForBatchedUpdates();
//             })
//             .then(
//                 () =>
//                     new Promise<void>((resolve) => {
//                         const connection = Onyx.connect({
//                             key: `${ONYXKEYS.COLLECTION.REPORT}${REPORT.reportID}`,
//                             callback: (report) => {
//                                 Onyx.disconnect(connection);
//                                 resolve();

//                                 // The report should exist but the create chat error field should be cleared.
//                                 expect(report?.reportID).toBeDefined();
//                                 expect(report?.errorFields?.createChat).toBeUndefined();
//                             },
//                         });
//                     }),
//             );
//     });

//     it('should update pins in Onyx when togglePinned is called', () => {
//         const TEST_USER_ACCOUNT_ID = 1;
//         const TEST_USER_LOGIN = 'test@test.com';
//         const REPORT_ID = '1';

//         let reportIsPinned: boolean;
//         Onyx.connect({
//             key: `${ONYXKEYS.COLLECTION.REPORT}${REPORT_ID}`,
//             callback: (val) => (reportIsPinned = val?.isPinned ?? false),
//         });

//         // Set up Onyx with some test user data
//         return TestHelper.signInWithTestUser(TEST_USER_ACCOUNT_ID, TEST_USER_LOGIN)
//             .then(() => {
//                 Report.togglePinnedState(REPORT_ID, false);
//                 return waitForBatchedUpdates();
//             })
//             .then(() => {
//                 // Test that Onyx immediately updated the report pin state.
//                 expect(reportIsPinned).toEqual(true);
//             });
//     });

//     it('Should not leave duplicate comments when logger sends packet because of calling process queue while processing the queue', () => {
//         const TEST_USER_ACCOUNT_ID = 1;
//         const TEST_USER_LOGIN = 'test@test.com';
//         const REPORT_ID = '1';
//         const LOGGER_MAX_LOG_LINES = 50;

//         // GIVEN a test user with initial data
//         return TestHelper.signInWithTestUser(TEST_USER_ACCOUNT_ID, TEST_USER_LOGIN)
//             .then(() => TestHelper.setPersonalDetails(TEST_USER_LOGIN, TEST_USER_ACCOUNT_ID))
//             .then(() => {
//                 global.fetch = TestHelper.getGlobalFetchMock();

//                 // WHEN we add enough logs to send a packet
//                 for (let i = 0; i <= LOGGER_MAX_LOG_LINES; i++) {
//                     Log.info('Test log info');
//                 }

//                 // And leave a comment on a report
//                 Report.addComment(REPORT_ID, 'Testing a comment');

//                 // Then we should expect that there is on persisted request
//                 expect(PersistedRequests.getAll().length).toBe(1);

//                 // When we wait for the queue to run
//                 return waitForBatchedUpdates();
//             })
//             .then(() => {
//                 // THEN only ONE call to AddComment will happen
//                 const URL_ARGUMENT_INDEX = 0;
//                 const addCommentCalls = (global.fetch as jest.Mock).mock.calls.filter((callArguments: string[]) => callArguments.at(URL_ARGUMENT_INDEX)?.includes('AddComment'));
//                 expect(addCommentCalls.length).toBe(1);
//             });
//     });

//     it('should be updated correctly when new comments are added, deleted or marked as unread', () => {
//         jest.useFakeTimers();
//         global.fetch = TestHelper.getGlobalFetchMock();
//         const REPORT_ID = '1';
//         let report: OnyxEntry<OnyxTypes.Report>;
//         let reportActionCreatedDate: string;
//         let currentTime: string;
//         Onyx.connect({
//             key: `${ONYXKEYS.COLLECTION.REPORT}${REPORT_ID}`,
//             callback: (val) => (report = val),
//         });

//         let reportActions: OnyxTypes.ReportActions;
//         Onyx.connect({
//             key: `${ONYXKEYS.COLLECTION.REPORT_ACTIONS}${REPORT_ID}`,
//             callback: (val) => (reportActions = val ?? {}),
//         });

//         const USER_1_LOGIN = 'user@test.com';
//         const USER_1_ACCOUNT_ID = 1;
//         const USER_2_ACCOUNT_ID = 2;
//         const setPromise = Onyx.set(`${ONYXKEYS.COLLECTION.REPORT}${REPORT_ID}`, {reportName: 'Test', reportID: REPORT_ID})
//             .then(() => TestHelper.signInWithTestUser(USER_1_ACCOUNT_ID, USER_1_LOGIN))
//             .then(waitForNetworkPromises)
//             .then(() => {
//                 // Given a test user that is subscribed to Pusher events
//                 User.subscribeToUserEvents();
//                 return waitForBatchedUpdates();
//             })
//             .then(() => TestHelper.setPersonalDetails(USER_1_LOGIN, USER_1_ACCOUNT_ID))
//             .then(() => {
//                 // When a Pusher event is handled for a new report comment that includes a mention of the current user
//                 reportActionCreatedDate = DateUtils.getDBTime();
//                 PusherHelper.emitOnyxUpdate([
//                     {
//                         onyxMethod: Onyx.METHOD.MERGE,
//                         key: `${ONYXKEYS.COLLECTION.REPORT}${REPORT_ID}`,
//                         value: {
//                             reportID: REPORT_ID,
//                             participants: {
//                                 [USER_1_ACCOUNT_ID]: {
//                                     notificationPreference: 'always',
//                                 },
//                             },
//                             lastMessageText: 'Comment 1',
//                             lastActorAccountID: USER_2_ACCOUNT_ID,
//                             lastVisibleActionCreated: reportActionCreatedDate,
//                             lastMentionedTime: reportActionCreatedDate,
//                             lastReadTime: DateUtils.subtractMillisecondsFromDateTime(reportActionCreatedDate, 1),
//                         },
//                     },
//                     {
//                         onyxMethod: Onyx.METHOD.MERGE,
//                         key: `${ONYXKEYS.COLLECTION.REPORT_ACTIONS}${REPORT_ID}`,
//                         value: {
//                             1: {
//                                 actionName: CONST.REPORT.ACTIONS.TYPE.ADD_COMMENT,
//                                 actorAccountID: USER_2_ACCOUNT_ID,
//                                 automatic: false,
//                                 avatar: 'https://d2k5nsl2zxldvw.cloudfront.net/images/avatars/avatar_3.png',
//                                 message: [{type: 'COMMENT', html: 'Comment 1', text: 'Comment 1'}],
//                                 person: [{type: 'TEXT', style: 'strong', text: 'Test User'}],
//                                 shouldShow: true,
//                                 created: reportActionCreatedDate,
//                                 reportActionID: '1',
//                             },
//                         },
//                     },
//                 ]);
//                 return waitForNetworkPromises();
//             })
//             .then(() => {
//                 // Then the report will be unread
//                 expect(ReportUtils.isUnread(report, undefined)).toBe(true);

//                 // And show a green dot for unread mentions in the LHN
//                 expect(ReportUtils.isUnreadWithMention(report)).toBe(true);

//                 // When the user visits the report
//                 jest.advanceTimersByTime(10);
//                 currentTime = DateUtils.getDBTime();
//                 Report.openReport(REPORT_ID);
//                 Report.readNewestAction(REPORT_ID);
//                 waitForBatchedUpdates();
//                 return waitForBatchedUpdates();
//             })
//             .then(() => {
//                 // The report will be read
//                 expect(ReportUtils.isUnread(report, undefined)).toBe(false);
//                 expect(toZonedTime(report?.lastReadTime ?? '', UTC).getTime()).toBeGreaterThanOrEqual(toZonedTime(currentTime, UTC).getTime());

//                 // And no longer show the green dot for unread mentions in the LHN
//                 expect(ReportUtils.isUnreadWithMention(report)).toBe(false);

//                 // When the user manually marks a message as "unread"
//                 jest.advanceTimersByTime(10);
//                 Report.markCommentAsUnread(REPORT_ID, reportActions['1']);
//                 return waitForBatchedUpdates();
//             })
//             .then(() => {
//                 // Then the report will be unread and show the green dot for unread mentions in LHN
//                 expect(ReportUtils.isUnread(report, undefined)).toBe(true);
//                 expect(ReportUtils.isUnreadWithMention(report)).toBe(true);
//                 expect(report?.lastReadTime).toBe(DateUtils.subtractMillisecondsFromDateTime(reportActionCreatedDate, 1));

//                 // When a new comment is added by the current user
//                 jest.advanceTimersByTime(10);
//                 currentTime = DateUtils.getDBTime();
//                 Report.addComment(REPORT_ID, 'Current User Comment 1');
//                 return waitForBatchedUpdates();
//             })
//             .then(() => {
//                 // The report will be read, the green dot for unread mentions will go away, and the lastReadTime updated
//                 expect(ReportUtils.isUnread(report, undefined)).toBe(false);
//                 expect(ReportUtils.isUnreadWithMention(report)).toBe(false);
//                 expect(toZonedTime(report?.lastReadTime ?? '', UTC).getTime()).toBeGreaterThanOrEqual(toZonedTime(currentTime, UTC).getTime());
//                 expect(report?.lastMessageText).toBe('Current User Comment 1');

//                 // When another comment is added by the current user
//                 jest.advanceTimersByTime(10);
//                 currentTime = DateUtils.getDBTime();
//                 Report.addComment(REPORT_ID, 'Current User Comment 2');
//                 return waitForBatchedUpdates();
//             })
//             .then(() => {
//                 // The report will be read and the lastReadTime updated
//                 expect(ReportUtils.isUnread(report, undefined)).toBe(false);
//                 expect(toZonedTime(report?.lastReadTime ?? '', UTC).getTime()).toBeGreaterThanOrEqual(toZonedTime(currentTime, UTC).getTime());
//                 expect(report?.lastMessageText).toBe('Current User Comment 2');

//                 // When another comment is added by the current user
//                 jest.advanceTimersByTime(10);
//                 currentTime = DateUtils.getDBTime();
//                 Report.addComment(REPORT_ID, 'Current User Comment 3');
//                 return waitForBatchedUpdates();
//             })
//             .then(() => {
//                 // The report will be read and the lastReadTime updated
//                 expect(ReportUtils.isUnread(report, undefined)).toBe(false);
//                 expect(toZonedTime(report?.lastReadTime ?? '', UTC).getTime()).toBeGreaterThanOrEqual(toZonedTime(currentTime, UTC).getTime());
//                 expect(report?.lastMessageText).toBe('Current User Comment 3');

//                 const USER_1_BASE_ACTION = {
//                     actionName: CONST.REPORT.ACTIONS.TYPE.ADD_COMMENT,
//                     actorAccountID: USER_1_ACCOUNT_ID,
//                     automatic: false,
//                     avatar: 'https://d2k5nsl2zxldvw.cloudfront.net/images/avatars/avatar_3.png',
//                     person: [{type: 'TEXT', style: 'strong', text: 'Test User'}],
//                     shouldShow: true,
//                     created: DateUtils.getDBTime(Date.now() - 3),
//                 };

//                 jest.advanceTimersByTime(10);
//                 const optimisticReportActions: OnyxUpdate = {
//                     onyxMethod: Onyx.METHOD.MERGE,
//                     key: `${ONYXKEYS.COLLECTION.REPORT_ACTIONS}${REPORT_ID}`,
//                     value: {
//                         200: {
//                             ...USER_1_BASE_ACTION,
//                             message: [{type: 'COMMENT', html: 'Current User Comment 1', text: 'Current User Comment 1'}],
//                             created: DateUtils.getDBTime(Date.now() - 2),
//                             reportActionID: '200',
//                         },

//                         300: {
//                             ...USER_1_BASE_ACTION,
//                             message: [{type: 'COMMENT', html: 'Current User Comment 2', text: 'Current User Comment 2'}],
//                             created: DateUtils.getDBTime(Date.now() - 1),
//                             reportActionID: '300',
//                         },

//                         400: {
//                             ...USER_1_BASE_ACTION,
//                             message: [{type: 'COMMENT', html: 'Current User Comment 3', text: 'Current User Comment 3'}],
//                             created: DateUtils.getDBTime(),
//                             reportActionID: '400',
//                         },
//                     },
//                 };
//                 jest.advanceTimersByTime(10);
//                 reportActionCreatedDate = DateUtils.getDBTime();

//                 const optimisticReportActionsValue = optimisticReportActions.value as Record<string, OnyxTypes.ReportAction>;

//                 if (optimisticReportActionsValue?.[400]) {
//                     optimisticReportActionsValue[400].created = reportActionCreatedDate;
//                 }

//                 // When we emit the events for these pending created actions to update them to not pending
//                 PusherHelper.emitOnyxUpdate([
//                     {
//                         onyxMethod: Onyx.METHOD.MERGE,
//                         key: `${ONYXKEYS.COLLECTION.REPORT}${REPORT_ID}`,
//                         value: {
//                             reportID: REPORT_ID,
//                             participants: {
//                                 [USER_1_ACCOUNT_ID]: {
//                                     notificationPreference: 'always',
//                                 },
//                             },
//                             lastMessageText: 'Current User Comment 3',
//                             lastActorAccountID: 1,
//                             lastVisibleActionCreated: reportActionCreatedDate,
//                             lastReadTime: reportActionCreatedDate,
//                         },
//                     },
//                     optimisticReportActions,
//                 ]);

//                 return waitForNetworkPromises();
//             })
//             .then(() => {
//                 // If the user deletes a comment that is before the last read
//                 Report.deleteReportComment(REPORT_ID, {...reportActions[200]});
//                 return waitForBatchedUpdates();
//             })
//             .then(() => {
//                 // Then no change will occur
//                 expect(report?.lastReadTime).toBe(reportActionCreatedDate);
//                 expect(ReportUtils.isUnread(report, undefined)).toBe(false);

//                 // When the user manually marks a message as "unread"
//                 Report.markCommentAsUnread(REPORT_ID, reportActions[400]);
//                 return waitForBatchedUpdates();
//             })
//             .then(() => {
//                 // Then we should expect the report to be to be unread
//                 expect(ReportUtils.isUnread(report, undefined)).toBe(true);
//                 expect(report?.lastReadTime).toBe(DateUtils.subtractMillisecondsFromDateTime(reportActions[400].created, 1));

//                 // If the user deletes the last comment after the lastReadTime the lastMessageText will reflect the new last comment
//                 Report.deleteReportComment(REPORT_ID, {...reportActions[400]});
//                 return waitForBatchedUpdates();
//             })
//             .then(() => {
//                 expect(ReportUtils.isUnread(report, undefined)).toBe(false);
//                 expect(report?.lastMessageText).toBe('Current User Comment 2');
//             });
//         waitForBatchedUpdates(); // flushing onyx.set as it will be batched
//         return setPromise;
//     });

//     it('Should properly update comment with links', () => {
//         /* This tests a variety of scenarios when a user edits a comment.
//          * We should generate a link when editing a message unless the link was
//          * already in the comment and the user deleted it on purpose.
//          */

//         global.fetch = TestHelper.getGlobalFetchMock();

//         // User edits comment to add link
//         // We should generate link
//         let originalCommentMarkdown = 'Original Comment';
//         let afterEditCommentText = 'Original Comment www.google.com';
//         let newCommentHTML = Report.handleUserDeletedLinksInHtml(afterEditCommentText, originalCommentMarkdown);
//         let expectedOutput = 'Original Comment <a href="https://www.google.com" target="_blank" rel="noreferrer noopener">www.google.com</a>';
//         expect(newCommentHTML).toBe(expectedOutput);

//         // User deletes www.google.com link from comment but keeps link text
//         // We should not generate link
//         originalCommentMarkdown = 'Comment [www.google.com](https://www.google.com)';
//         afterEditCommentText = 'Comment www.google.com';
//         newCommentHTML = Report.handleUserDeletedLinksInHtml(afterEditCommentText, originalCommentMarkdown);
//         expectedOutput = 'Comment www.google.com';
//         expect(newCommentHTML).toBe(expectedOutput);

//         // User Delete only () part of link but leaves the []
//         // We should not generate link
//         originalCommentMarkdown = 'Comment [www.google.com](https://www.google.com)';
//         afterEditCommentText = 'Comment [www.google.com]';
//         newCommentHTML = Report.handleUserDeletedLinksInHtml(afterEditCommentText, originalCommentMarkdown);
//         expectedOutput = 'Comment [www.google.com]';
//         expect(newCommentHTML).toBe(expectedOutput);

//         // User Generates multiple links in one edit
//         // We should generate both links
//         originalCommentMarkdown = 'Comment';
//         afterEditCommentText = 'Comment www.google.com www.facebook.com';
//         newCommentHTML = Report.handleUserDeletedLinksInHtml(afterEditCommentText, originalCommentMarkdown);
//         expectedOutput =
//             'Comment <a href="https://www.google.com" target="_blank" rel="noreferrer noopener">www.google.com</a> ' +
//             '<a href="https://www.facebook.com" target="_blank" rel="noreferrer noopener">www.facebook.com</a>';
//         expect(newCommentHTML).toBe(expectedOutput);

//         // Comment has two links but user deletes only one of them
//         // Should not generate link again for the deleted one
//         originalCommentMarkdown = 'Comment [www.google.com](https://www.google.com)  [www.facebook.com](https://www.facebook.com)';
//         afterEditCommentText = 'Comment www.google.com  [www.facebook.com](https://www.facebook.com)';
//         newCommentHTML = Report.handleUserDeletedLinksInHtml(afterEditCommentText, originalCommentMarkdown);
//         expectedOutput = 'Comment www.google.com  <a href="https://www.facebook.com" target="_blank" rel="noreferrer noopener">www.facebook.com</a>';
//         expect(newCommentHTML).toBe(expectedOutput);

//         // User edits and replaces comment with a link containing underscores
//         // We should generate link
//         originalCommentMarkdown = 'Comment';
//         afterEditCommentText = 'https://www.facebook.com/hashtag/__main/?__eep__=6';
//         newCommentHTML = Report.handleUserDeletedLinksInHtml(afterEditCommentText, originalCommentMarkdown);
//         expectedOutput = '<a href="https://www.facebook.com/hashtag/__main/?__eep__=6" target="_blank" rel="noreferrer noopener">https://www.facebook.com/hashtag/__main/?__eep__=6</a>';
//         expect(newCommentHTML).toBe(expectedOutput);

//         // User edits and deletes the link containing underscores
//         // We should not generate link
//         originalCommentMarkdown = '[https://www.facebook.com/hashtag/__main/?__eep__=6](https://www.facebook.com/hashtag/__main/?__eep__=6)';
//         afterEditCommentText = 'https://www.facebook.com/hashtag/__main/?__eep__=6';
//         newCommentHTML = Report.handleUserDeletedLinksInHtml(afterEditCommentText, originalCommentMarkdown);
//         expectedOutput = 'https://www.facebook.com/hashtag/__main/?__eep__=6';
//         expect(newCommentHTML).toBe(expectedOutput);

//         // User edits and replaces comment with a link containing asterisks
//         // We should generate link
//         originalCommentMarkdown = 'Comment';
//         afterEditCommentText = 'http://example.com/foo/*/bar/*/test.txt';
//         newCommentHTML = Report.handleUserDeletedLinksInHtml(afterEditCommentText, originalCommentMarkdown);
//         expectedOutput = '<a href="http://example.com/foo/*/bar/*/test.txt" target="_blank" rel="noreferrer noopener">http://example.com/foo/*/bar/*/test.txt</a>';
//         expect(newCommentHTML).toBe(expectedOutput);

//         // User edits and deletes the link containing asterisks
//         // We should not generate link
//         originalCommentMarkdown = '[http://example.com/foo/*/bar/*/test.txt](http://example.com/foo/*/bar/*/test.txt)';
//         afterEditCommentText = 'http://example.com/foo/*/bar/*/test.txt';
//         newCommentHTML = Report.handleUserDeletedLinksInHtml(afterEditCommentText, originalCommentMarkdown);
//         expectedOutput = 'http://example.com/foo/*/bar/*/test.txt';
//         expect(newCommentHTML).toBe(expectedOutput);
//     });

//     it('should show a notification for report action updates with shouldNotify', () => {
//         const TEST_USER_ACCOUNT_ID = 1;
//         const REPORT_ID = '1';
//         const REPORT_ACTION = {
//             actionName: CONST.REPORT.ACTIONS.TYPE.ADD_COMMENT,
//         };

//         // Setup user and pusher listeners
//         return TestHelper.signInWithTestUser(TEST_USER_ACCOUNT_ID)
//             .then(waitForBatchedUpdates)
//             .then(() => {
//                 User.subscribeToUserEvents();
//                 return waitForBatchedUpdates();
//             })
//             .then(() => {
//                 // Simulate a Pusher Onyx update with a report action with shouldNotify
//                 PusherHelper.emitOnyxUpdate([
//                     {
//                         onyxMethod: Onyx.METHOD.MERGE,
//                         key: `${ONYXKEYS.COLLECTION.REPORT_ACTIONS}${REPORT_ID}`,
//                         value: {
//                             1: REPORT_ACTION,
//                         },
//                         shouldNotify: true,
//                     },
//                 ]);
//                 return SequentialQueue.getCurrentRequest().then(waitForBatchedUpdates);
//             })
//             .then(() => {
//                 // Ensure we show a notification for this new report action
//                 expect(Report.showReportActionNotification).toBeCalledWith(REPORT_ID, REPORT_ACTION);
//             });
//     });

//     it('should properly toggle reactions on a message', () => {
//         global.fetch = TestHelper.getGlobalFetchMock();

//         const TEST_USER_ACCOUNT_ID = 1;
//         const TEST_USER_LOGIN = 'test@test.com';
//         const REPORT_ID = '1';
//         const EMOJI_CODE = '👍';
//         const EMOJI_SKIN_TONE = 2;
//         const EMOJI_NAME = '+1';
//         const EMOJI = {
//             code: EMOJI_CODE,
//             name: EMOJI_NAME,
//             types: ['👍🏿', '👍🏾', '👍🏽', '👍🏼', '👍🏻'],
//         };

//         let reportActions: OnyxTypes.ReportActions;
//         Onyx.connect({
//             key: `${ONYXKEYS.COLLECTION.REPORT_ACTIONS}${REPORT_ID}`,
//             callback: (val) => (reportActions = val ?? {}),
//         });
//         const reportActionsReactions: OnyxCollection<OnyxTypes.ReportActionReactions> = {};
//         Onyx.connect({
//             key: ONYXKEYS.COLLECTION.REPORT_ACTIONS_REACTIONS,
//             callback: (val, key) => {
//                 reportActionsReactions[key] = val ?? {};
//             },
//         });
//         let reportAction: OnyxTypes.ReportAction | undefined;
//         let reportActionID: string | undefined;

//         // Set up Onyx with some test user data
//         return TestHelper.signInWithTestUser(TEST_USER_ACCOUNT_ID, TEST_USER_LOGIN)
//             .then(() => {
//                 User.subscribeToUserEvents();
//                 return waitForBatchedUpdates();
//             })
//             .then(() => TestHelper.setPersonalDetails(TEST_USER_LOGIN, TEST_USER_ACCOUNT_ID))
//             .then(() => {
//                 // This is a fire and forget response, but once it completes we should be able to verify that we
//                 // have an "optimistic" report action in Onyx.
//                 Report.addComment(REPORT_ID, 'Testing a comment');
//                 return waitForBatchedUpdates();
//             })
//             .then(() => {
//                 reportAction = Object.values(reportActions).at(0);
//                 reportActionID = reportAction?.reportActionID;

//                 if (reportAction) {
//                     // Add a reaction to the comment
//                     Report.toggleEmojiReaction(REPORT_ID, reportAction, EMOJI, reportActionsReactions[0]);
//                 }
//                 return waitForBatchedUpdates();
//             })
//             .then(() => {
//                 reportAction = Object.values(reportActions).at(0);

//                 // Expect the reaction to exist in the reportActionsReactions collection
//                 expect(reportActionsReactions).toHaveProperty(`${ONYXKEYS.COLLECTION.REPORT_ACTIONS_REACTIONS}${reportActionID}`);

//                 // Expect the reaction to have the emoji on it
//                 const reportActionReaction = reportActionsReactions[`${ONYXKEYS.COLLECTION.REPORT_ACTIONS_REACTIONS}${reportActionID}`];
//                 expect(reportActionReaction).toHaveProperty(EMOJI.name);

//                 // Expect the emoji to have the user accountID
//                 const reportActionReactionEmoji = reportActionReaction?.[EMOJI.name];
//                 expect(reportActionReactionEmoji?.users).toHaveProperty(`${TEST_USER_ACCOUNT_ID}`);

//                 if (reportAction) {
//                     // Now we remove the reaction
//                     Report.toggleEmojiReaction(REPORT_ID, reportAction, EMOJI, reportActionReaction);
//                 }
//                 return waitForBatchedUpdates();
//             })
//             .then(() => {
//                 // Expect the reaction to have null where the users reaction used to be
//                 expect(reportActionsReactions).toHaveProperty(`${ONYXKEYS.COLLECTION.REPORT_ACTIONS_REACTIONS}${reportActionID}`);
//                 const reportActionReaction = reportActionsReactions[`${ONYXKEYS.COLLECTION.REPORT_ACTIONS_REACTIONS}${reportActionID}`];
//                 expect(reportActionReaction?.[EMOJI.name].users[TEST_USER_ACCOUNT_ID]).toBeUndefined();
//             })
//             .then(() => {
//                 reportAction = Object.values(reportActions).at(0);

//                 if (reportAction) {
//                     // Add the same reaction to the same report action with a different skin tone
//                     Report.toggleEmojiReaction(REPORT_ID, reportAction, EMOJI, reportActionsReactions[0]);
//                 }
//                 return waitForBatchedUpdates()
//                     .then(() => {
//                         reportAction = Object.values(reportActions).at(0);

//                         const reportActionReaction = reportActionsReactions[`${ONYXKEYS.COLLECTION.REPORT_ACTIONS_REACTIONS}${reportActionID}`];
//                         if (reportAction) {
//                             Report.toggleEmojiReaction(REPORT_ID, reportAction, EMOJI, reportActionReaction, EMOJI_SKIN_TONE);
//                         }
//                         return waitForBatchedUpdates();
//                     })
//                     .then(() => {
//                         reportAction = Object.values(reportActions).at(0);

//                         // Expect the reaction to exist in the reportActionsReactions collection
//                         expect(reportActionsReactions).toHaveProperty(`${ONYXKEYS.COLLECTION.REPORT_ACTIONS_REACTIONS}${reportActionID}`);

//                         // Expect the reaction to have the emoji on it
//                         const reportActionReaction = reportActionsReactions[`${ONYXKEYS.COLLECTION.REPORT_ACTIONS_REACTIONS}${reportActionID}`];
//                         expect(reportActionReaction).toHaveProperty(EMOJI.name);

//                         // Expect the emoji to have the user accountID
//                         const reportActionReactionEmoji = reportActionReaction?.[EMOJI.name];
//                         expect(reportActionReactionEmoji?.users).toHaveProperty(`${TEST_USER_ACCOUNT_ID}`);

//                         // Expect two different skin tone reactions
//                         const reportActionReactionEmojiUserSkinTones = reportActionReactionEmoji?.users[TEST_USER_ACCOUNT_ID].skinTones;
//                         expect(reportActionReactionEmojiUserSkinTones).toHaveProperty('-1');
//                         expect(reportActionReactionEmojiUserSkinTones).toHaveProperty('2');

//                         if (reportAction) {
//                             // Now we remove the reaction, and expect that both variations are removed
//                             Report.toggleEmojiReaction(REPORT_ID, reportAction, EMOJI, reportActionReaction);
//                         }
//                         return waitForBatchedUpdates();
//                     })
//                     .then(() => {
//                         // Expect the reaction to have null where the users reaction used to be
//                         expect(reportActionsReactions).toHaveProperty(`${ONYXKEYS.COLLECTION.REPORT_ACTIONS_REACTIONS}${reportActionID}`);
//                         const reportActionReaction = reportActionsReactions[`${ONYXKEYS.COLLECTION.REPORT_ACTIONS_REACTIONS}${reportActionID}`];
//                         expect(reportActionReaction?.[EMOJI.name].users[TEST_USER_ACCOUNT_ID]).toBeUndefined();
//                     });
//             });
//     });

//     it("shouldn't add the same reaction twice when changing preferred skin color and reaction doesn't support skin colors", () => {
//         global.fetch = TestHelper.getGlobalFetchMock();

//         const TEST_USER_ACCOUNT_ID = 1;
//         const TEST_USER_LOGIN = 'test@test.com';
//         const REPORT_ID = '1';
//         const EMOJI_CODE = '😄';
//         const EMOJI_NAME = 'smile';
//         const EMOJI = {
//             code: EMOJI_CODE,
//             name: EMOJI_NAME,
//         };

//         let reportActions: OnyxTypes.ReportActions = {};
//         Onyx.connect({
//             key: `${ONYXKEYS.COLLECTION.REPORT_ACTIONS}${REPORT_ID}`,
//             callback: (val) => (reportActions = val ?? {}),
//         });
//         const reportActionsReactions: OnyxCollection<OnyxTypes.ReportActionReactions> = {};
//         Onyx.connect({
//             key: ONYXKEYS.COLLECTION.REPORT_ACTIONS_REACTIONS,
//             callback: (val, key) => {
//                 reportActionsReactions[key] = val ?? {};
//             },
//         });

//         let resultAction: OnyxTypes.ReportAction | undefined;

//         // Set up Onyx with some test user data
//         return TestHelper.signInWithTestUser(TEST_USER_ACCOUNT_ID, TEST_USER_LOGIN)
//             .then(() => {
//                 User.subscribeToUserEvents();
//                 return waitForBatchedUpdates();
//             })
//             .then(() => TestHelper.setPersonalDetails(TEST_USER_LOGIN, TEST_USER_ACCOUNT_ID))
//             .then(() => {
//                 // This is a fire and forget response, but once it completes we should be able to verify that we
//                 // have an "optimistic" report action in Onyx.
//                 Report.addComment(REPORT_ID, 'Testing a comment');
//                 return waitForBatchedUpdates();
//             })
//             .then(() => {
//                 resultAction = Object.values(reportActions).at(0);

//                 if (resultAction) {
//                     // Add a reaction to the comment
//                     Report.toggleEmojiReaction(REPORT_ID, resultAction, EMOJI, {});
//                 }
//                 return waitForBatchedUpdates();
//             })
//             .then(() => {
//                 resultAction = Object.values(reportActions).at(0);

//                 // Now we toggle the reaction while the skin tone has changed.
//                 // As the emoji doesn't support skin tones, the emoji
//                 // should get removed instead of added again.
//                 const reportActionReaction = reportActionsReactions[`${ONYXKEYS.COLLECTION.REPORT_ACTIONS_REACTIONS}${resultAction?.reportActionID}`];
//                 if (resultAction) {
//                     Report.toggleEmojiReaction(REPORT_ID, resultAction, EMOJI, reportActionReaction, 2);
//                 }
//                 return waitForBatchedUpdates();
//             })
//             .then(() => {
//                 // Expect the reaction to have null where the users reaction used to be
//                 expect(reportActionsReactions).toHaveProperty(`${ONYXKEYS.COLLECTION.REPORT_ACTIONS_REACTIONS}${resultAction?.reportActionID}`);
//                 const reportActionReaction = reportActionsReactions[`${ONYXKEYS.COLLECTION.REPORT_ACTIONS_REACTIONS}${resultAction?.reportActionID}`];
//                 expect(reportActionReaction?.[EMOJI.name].users[TEST_USER_ACCOUNT_ID]).toBeUndefined();
//             });
//     });

//     it('should send only one OpenReport, replacing any extra ones with same reportIDs', async () => {
//         global.fetch = TestHelper.getGlobalFetchMock();

//         const REPORT_ID = '1';

//         await Onyx.set(ONYXKEYS.NETWORK, {isOffline: true});
//         await waitForBatchedUpdates();

//         for (let i = 0; i < 5; i++) {
//             Report.openReport(REPORT_ID, undefined, ['test@user.com'], {
//                 reportID: REPORT_ID,
//             });
//         }

//         expect(PersistedRequests.getAll().length).toBe(1);

//         await Onyx.set(ONYXKEYS.NETWORK, {isOffline: false});
//         await waitForBatchedUpdates();

//         TestHelper.expectAPICommandToHaveBeenCalled(WRITE_COMMANDS.OPEN_REPORT, 1);
//     });

//     it('should replace duplicate OpenReport commands with the same reportID', async () => {
//         global.fetch = TestHelper.getGlobalFetchMock();

//         const REPORT_ID = '1';

//         await Onyx.set(ONYXKEYS.NETWORK, {isOffline: true});
//         await waitForBatchedUpdates();

//         for (let i = 0; i < 8; i++) {
//             let reportID = REPORT_ID;
//             if (i > 4) {
//                 reportID = `${i}`;
//             }
//             Report.openReport(reportID, undefined, ['test@user.com'], {
//                 reportID: REPORT_ID,
//             });
//         }

//         expect(PersistedRequests.getAll().length).toBe(4);

//         await Onyx.set(ONYXKEYS.NETWORK, {isOffline: false});
//         await waitForBatchedUpdates();

//         TestHelper.expectAPICommandToHaveBeenCalled(WRITE_COMMANDS.OPEN_REPORT, 4);
//     });

//     it('should remove AddComment and UpdateComment without sending any request when DeleteComment is set', async () => {
//         global.fetch = TestHelper.getGlobalFetchMock();

//         const TEST_USER_ACCOUNT_ID = 1;
//         const REPORT_ID = '1';
//         const TEN_MINUTES_AGO = subMinutes(new Date(), 10);
//         const created = format(addSeconds(TEN_MINUTES_AGO, 10), CONST.DATE.FNS_DB_FORMAT_STRING);

//         Onyx.set(ONYXKEYS.NETWORK, {isOffline: true});

//         Report.addComment(REPORT_ID, 'Testing a comment');
//         // Need the reportActionID to delete the comments
//         const newComment = PersistedRequests.getAll().at(0);
//         const reportActionID = newComment?.data?.reportActionID as string | undefined;
//         const newReportAction = TestHelper.buildTestReportComment(created, TEST_USER_ACCOUNT_ID, reportActionID);
//         Report.editReportComment(REPORT_ID, newReportAction, 'Testing an edited comment');

//         await waitForBatchedUpdates();

//         await new Promise<void>((resolve) => {
//             const connection = Onyx.connect({
//                 key: ONYXKEYS.PERSISTED_REQUESTS,
//                 callback: (persistedRequests) => {
//                     Onyx.disconnect(connection);

//                     expect(persistedRequests?.at(0)?.command).toBe(WRITE_COMMANDS.ADD_COMMENT);
//                     expect(persistedRequests?.at(1)?.command).toBeUndefined();

//                     resolve();
//                 },
//             });
//         });

//         // Checking the Report Action exists before deleting it
//         await new Promise<void>((resolve) => {
//             const connection = Onyx.connect({
//                 key: `${ONYXKEYS.COLLECTION.REPORT_ACTIONS}${REPORT_ID}`,
//                 callback: (reportActions) => {
//                     Onyx.disconnect(connection);

//                     const reportAction = reportActionID ? reportActions?.[reportActionID] : null;
//                     expect(reportAction).not.toBeNull();
//                     expect(reportAction?.reportActionID).toBe(reportActionID);
//                     resolve();
//                 },
//             });
//         });

//         Report.deleteReportComment(REPORT_ID, newReportAction);

//         await waitForBatchedUpdates();
//         expect(PersistedRequests.getAll().length).toBe(0);

//         // Checking the Report Action doesn't exist after deleting it
//         const connection = Onyx.connect({
//             key: `${ONYXKEYS.COLLECTION.REPORT_ACTIONS}${REPORT_ID}`,
//             callback: (reportActions) => {
//                 Onyx.disconnect(connection);
//                 const reportAction = reportActionID ? reportActions?.[reportActionID] : undefined;
//                 expect(reportAction).toBeUndefined();
//             },
//         });

//         Onyx.set(ONYXKEYS.NETWORK, {isOffline: false});
//         await waitForBatchedUpdates();

//         // Checking no requests were or will be made
//         TestHelper.expectAPICommandToHaveBeenCalled(WRITE_COMMANDS.ADD_COMMENT, 0);
//         TestHelper.expectAPICommandToHaveBeenCalled(WRITE_COMMANDS.UPDATE_COMMENT, 0);
//         TestHelper.expectAPICommandToHaveBeenCalled(WRITE_COMMANDS.DELETE_COMMENT, 0);
//     });

//     it('should send DeleteComment request and remove UpdateComment accordingly', async () => {
//         global.fetch = TestHelper.getGlobalFetchMock();

//         const TEST_USER_ACCOUNT_ID = 1;
//         const REPORT_ID = '1';
//         const TEN_MINUTES_AGO = subMinutes(new Date(), 10);
//         const created = format(addSeconds(TEN_MINUTES_AGO, 10), CONST.DATE.FNS_DB_FORMAT_STRING);

//         await Onyx.set(ONYXKEYS.NETWORK, {isOffline: false});

//         Report.addComment(REPORT_ID, 'Testing a comment');

//         // Need the reportActionID to delete the comments
//         const newComment = PersistedRequests.getAll().at(1);
//         const reportActionID = newComment?.data?.reportActionID as string | undefined;
//         const reportAction = TestHelper.buildTestReportComment(created, TEST_USER_ACCOUNT_ID, reportActionID);

//         await Onyx.set(ONYXKEYS.NETWORK, {isOffline: true});

//         Report.editReportComment(REPORT_ID, reportAction, 'Testing an edited comment');

//         await waitForBatchedUpdates();

//         await new Promise<void>((resolve) => {
//             const connection = Onyx.connect({
//                 key: ONYXKEYS.PERSISTED_REQUESTS,
//                 callback: (persistedRequests) => {
//                     Onyx.disconnect(connection);
//                     expect(persistedRequests?.at(0)?.command).toBe(WRITE_COMMANDS.UPDATE_COMMENT);
//                     resolve();
//                 },
//             });
//         });

//         Report.deleteReportComment(REPORT_ID, reportAction);

//         await waitForBatchedUpdates();
//         expect(PersistedRequests.getAll().length).toBe(1);

//         Onyx.set(ONYXKEYS.NETWORK, {isOffline: false});
//         await waitForBatchedUpdates();

//         // Checking no requests were or will be made
//         TestHelper.expectAPICommandToHaveBeenCalled(WRITE_COMMANDS.ADD_COMMENT, 1);
//         TestHelper.expectAPICommandToHaveBeenCalled(WRITE_COMMANDS.UPDATE_COMMENT, 0);
//         TestHelper.expectAPICommandToHaveBeenCalled(WRITE_COMMANDS.DELETE_COMMENT, 1);
//     });

//     it('should send DeleteComment request after AddComment is rollback', async () => {
//         global.fetch = jest.fn().mockRejectedValue(new TypeError(CONST.ERROR.FAILED_TO_FETCH));

//         const mockedXhr = jest.fn();
//         mockedXhr.mockImplementation(originalXHR);

//         HttpUtils.xhr = mockedXhr;
//         await waitForBatchedUpdates();
//         const TEST_USER_ACCOUNT_ID = 1;
//         const REPORT_ID = '1';
//         const TEN_MINUTES_AGO = subMinutes(new Date(), 10);
//         const created = format(addSeconds(TEN_MINUTES_AGO, 10), CONST.DATE.FNS_DB_FORMAT_STRING);

//         Report.addComment(REPORT_ID, 'Testing a comment');
//         await waitForNetworkPromises();

//         expect(PersistedRequests.getAll().length).toBe(1);
//         expect(PersistedRequests.getAll().at(0)?.isRollback).toBeTruthy();
//         const newComment = PersistedRequests.getAll().at(1);
//         const reportActionID = newComment?.data?.reportActionID as string | undefined;
//         const reportAction = TestHelper.buildTestReportComment(created, TEST_USER_ACCOUNT_ID, reportActionID);

//         await waitForBatchedUpdates();
//         HttpUtils.xhr = mockedXhr
//             .mockImplementationOnce(() =>
//                 Promise.resolve({
//                     jsonCode: CONST.JSON_CODE.EXP_ERROR,
//                 }),
//             )
//             .mockImplementation(() =>
//                 Promise.resolve({
//                     jsonCode: CONST.JSON_CODE.SUCCESS,
//                 }),
//             );

//         Report.deleteReportComment(REPORT_ID, reportAction);

//         jest.runOnlyPendingTimers();
//         await waitForBatchedUpdates();

//         const httpCalls = (HttpUtils.xhr as Mock).mock.calls;

//         const addCommentCalls = httpCalls.filter(([command]) => command === 'AddComment');
//         const deleteCommentCalls = httpCalls.filter(([command]) => command === 'DeleteComment');

//         if (httpCalls.length === 3) {
//             expect(addCommentCalls).toHaveLength(2);
//             expect(deleteCommentCalls).toHaveLength(1);
//         }
//     });

//     it('should send not DeleteComment request and remove AddAttachment accordingly', async () => {
//         global.fetch = TestHelper.getGlobalFetchMock();

//         const TEST_USER_ACCOUNT_ID = 1;
//         const REPORT_ID = '1';
//         const TEN_MINUTES_AGO = subMinutes(new Date(), 10);
//         const created = format(addSeconds(TEN_MINUTES_AGO, 10), CONST.DATE.FNS_DB_FORMAT_STRING);

//         await Onyx.set(ONYXKEYS.NETWORK, {isOffline: true});

//         const file = new File([''], 'test.txt', {type: 'text/plain'});
//         Report.addAttachment(REPORT_ID, file);

//         // Need the reportActionID to delete the comments
//         const newComment = PersistedRequests.getAll().at(0);
//         const reportActionID = newComment?.data?.reportActionID as string | undefined;
//         const newReportAction = TestHelper.buildTestReportComment(created, TEST_USER_ACCOUNT_ID, reportActionID);

//         // wait for Onyx.connect execute the callback and start processing the queue
//         await waitForBatchedUpdates();

//         await new Promise<void>((resolve) => {
//             const connection = Onyx.connect({
//                 key: ONYXKEYS.PERSISTED_REQUESTS,
//                 callback: (persistedRequests) => {
//                     Onyx.disconnect(connection);
//                     expect(persistedRequests?.at(0)?.command).toBe(WRITE_COMMANDS.ADD_ATTACHMENT);
//                     resolve();
//                 },
//             });
//         });

//         // Checking the Report Action exists before deleting it
//         await new Promise<void>((resolve) => {
//             const connection = Onyx.connect({
//                 key: `${ONYXKEYS.COLLECTION.REPORT_ACTIONS}${REPORT_ID}`,
//                 callback: (reportActions) => {
//                     Onyx.disconnect(connection);
//                     const reportAction = reportActionID ? reportActions?.[reportActionID] : null;
//                     expect(reportAction).not.toBeNull();
//                     expect(reportAction?.reportActionID).toBe(reportActionID);
//                     resolve();
//                 },
//             });
//         });

//         Report.deleteReportComment(REPORT_ID, newReportAction);

//         await waitForBatchedUpdates();
//         expect(PersistedRequests.getAll().length).toBe(0);

//         // Checking the Report Action doesn't exist after deleting it
//         const connection = Onyx.connect({
//             key: `${ONYXKEYS.COLLECTION.REPORT_ACTIONS}${REPORT_ID}`,
//             callback: (reportActions) => {
//                 Onyx.disconnect(connection);
//                 const reportAction = reportActionID ? reportActions?.[reportActionID] : undefined;
//                 expect(reportAction).toBeUndefined();
//             },
//         });

//         Onyx.set(ONYXKEYS.NETWORK, {isOffline: false});
//         await waitForBatchedUpdates();

//         // Checking no requests were or will be made
//         TestHelper.expectAPICommandToHaveBeenCalled(WRITE_COMMANDS.ADD_ATTACHMENT, 0);
//         TestHelper.expectAPICommandToHaveBeenCalled(WRITE_COMMANDS.DELETE_COMMENT, 0);
//     });

//     it('should send not DeleteComment request and remove AddTextAndAttachment accordingly', async () => {
//         global.fetch = TestHelper.getGlobalFetchMock();

//         const TEST_USER_ACCOUNT_ID = 1;
//         const REPORT_ID = '1';
//         const TEN_MINUTES_AGO = subMinutes(new Date(), 10);
//         const created = format(addSeconds(TEN_MINUTES_AGO, 10), CONST.DATE.FNS_DB_FORMAT_STRING);
//         const file = new File([''], 'test.txt', {type: 'text/plain'});

//         await Onyx.set(ONYXKEYS.NETWORK, {isOffline: true});

//         Report.addAttachment(REPORT_ID, file, 'Attachment with comment');

//         // Need the reportActionID to delete the comments
//         const newComment = PersistedRequests.getAll().at(0);
//         const reportActionID = newComment?.data?.reportActionID as string | undefined;
//         const newReportAction = TestHelper.buildTestReportComment(created, TEST_USER_ACCOUNT_ID, reportActionID);

//         // wait for Onyx.connect execute the callback and start processing the queue
//         await waitForBatchedUpdates();

//         await new Promise<void>((resolve) => {
//             const connection = Onyx.connect({
//                 key: ONYXKEYS.PERSISTED_REQUESTS,
//                 callback: (persistedRequests) => {
//                     Onyx.disconnect(connection);
//                     expect(persistedRequests?.at(0)?.command).toBe(WRITE_COMMANDS.ADD_TEXT_AND_ATTACHMENT);
//                     resolve();
//                 },
//             });
//         });

//         // Checking the Report Action exists before deleting it
//         await new Promise<void>((resolve) => {
//             const connection = Onyx.connect({
//                 key: `${ONYXKEYS.COLLECTION.REPORT_ACTIONS}${REPORT_ID}`,
//                 callback: (reportActions) => {
//                     Onyx.disconnect(connection);
//                     const reportAction = reportActionID ? reportActions?.[reportActionID] : null;
//                     expect(reportAction).not.toBeNull();
//                     expect(reportAction?.reportActionID).toBe(reportActionID);
//                     resolve();
//                 },
//             });
//         });

//         Report.deleteReportComment(REPORT_ID, newReportAction);

//         await waitForBatchedUpdates();
//         expect(PersistedRequests.getAll().length).toBe(0);

//         // Checking the Report Action doesn't exist after deleting it
//         const connection = Onyx.connect({
//             key: `${ONYXKEYS.COLLECTION.REPORT_ACTIONS}${REPORT_ID}`,
//             callback: (reportActions) => {
//                 Onyx.disconnect(connection);
//                 const reportAction = reportActionID ? reportActions?.[reportActionID] : undefined;
//                 expect(reportAction).toBeUndefined();
//             },
//         });

//         Onyx.set(ONYXKEYS.NETWORK, {isOffline: false});
//         await waitForBatchedUpdates();

//         // Checking no requests were or will be made
//         TestHelper.expectAPICommandToHaveBeenCalled(WRITE_COMMANDS.ADD_TEXT_AND_ATTACHMENT, 0);
//         TestHelper.expectAPICommandToHaveBeenCalled(WRITE_COMMANDS.DELETE_COMMENT, 0);
//     });

//     it('should not send DeleteComment request and remove any Reactions accordingly', async () => {
//         global.fetch = TestHelper.getGlobalFetchMock();
//         // eslint-disable-next-line @typescript-eslint/no-unsafe-return
//         jest.doMock('@libs/EmojiUtils', () => ({
//             ...jest.requireActual('@libs/EmojiUtils'),
//             hasAccountIDEmojiReacted: jest.fn(() => true),
//         }));
//         const TEST_USER_ACCOUNT_ID = 1;
//         const REPORT_ID = '1';
//         const TEN_MINUTES_AGO = subMinutes(new Date(), 10);
//         const created = format(addSeconds(TEN_MINUTES_AGO, 10), CONST.DATE.FNS_DB_FORMAT_STRING);

//         await Onyx.set(ONYXKEYS.NETWORK, {isOffline: true});
//         await Promise.resolve();

//         Report.addComment(REPORT_ID, 'reactions with comment');
//         // Need the reportActionID to delete the comments
//         const newComment = PersistedRequests.getAll().at(0);
//         const reportActionID = newComment?.data?.reportActionID as string | undefined;
//         const newReportAction = TestHelper.buildTestReportComment(created, TEST_USER_ACCOUNT_ID, reportActionID);

//         await waitForBatchedUpdates();

//         Report.toggleEmojiReaction(REPORT_ID, newReportAction, {name: 'smile', code: '😄'}, {});
//         Report.toggleEmojiReaction(
//             REPORT_ID,
//             newReportAction,
//             {name: 'smile', code: '😄'},
//             {
//                 smile: {
//                     createdAt: '2024-10-14 14:58:12',
//                     oldestTimestamp: '2024-10-14 14:58:12',
//                     users: {
//                         [`${TEST_USER_ACCOUNT_ID}`]: {
//                             id: `${TEST_USER_ACCOUNT_ID}`,
//                             oldestTimestamp: '2024-10-14 14:58:12',
//                             skinTones: {
//                                 '-1': '2024-10-14 14:58:12',
//                             },
//                         },
//                     },
//                 },
//             },
//         );

//         await waitForBatchedUpdates();

//         await new Promise<void>((resolve) => {
//             const connection = Onyx.connect({
//                 key: ONYXKEYS.PERSISTED_REQUESTS,
//                 callback: (persistedRequests) => {
//                     Onyx.disconnect(connection);
//                     expect(persistedRequests?.at(0)?.command).toBe(WRITE_COMMANDS.ADD_COMMENT);
//                     expect(persistedRequests?.at(1)?.command).toBe(WRITE_COMMANDS.ADD_EMOJI_REACTION);
//                     expect(persistedRequests?.at(2)?.command).toBe(WRITE_COMMANDS.REMOVE_EMOJI_REACTION);
//                     resolve();
//                 },
//             });
//         });

//         // Checking the Report Action exists before deleting it
//         await new Promise<void>((resolve) => {
//             const connection = Onyx.connect({
//                 key: `${ONYXKEYS.COLLECTION.REPORT_ACTIONS}${REPORT_ID}`,
//                 callback: (reportActions) => {
//                     Onyx.disconnect(connection);
//                     const reportAction = reportActionID ? reportActions?.[reportActionID] : null;
//                     expect(reportAction).not.toBeNull();
//                     expect(reportAction?.reportActionID).toBe(reportActionID);
//                     resolve();
//                 },
//             });
//         });

//         Report.deleteReportComment(REPORT_ID, newReportAction);

//         await waitForBatchedUpdates();
//         expect(PersistedRequests.getAll().length).toBe(0);

//         // Checking the Report Action doesn't exist after deleting it
//         const connection = Onyx.connect({
//             key: `${ONYXKEYS.COLLECTION.REPORT_ACTIONS}${REPORT_ID}`,
//             callback: (reportActions) => {
//                 Onyx.disconnect(connection);
//                 const reportAction = reportActionID ? reportActions?.[reportActionID] : undefined;
//                 expect(reportAction).toBeUndefined();
//             },
//         });

//         Onyx.set(ONYXKEYS.NETWORK, {isOffline: false});
//         await waitForBatchedUpdates();

//         // Checking no requests were or will be made
//         TestHelper.expectAPICommandToHaveBeenCalled(WRITE_COMMANDS.ADD_COMMENT, 0);
//         TestHelper.expectAPICommandToHaveBeenCalled(WRITE_COMMANDS.ADD_EMOJI_REACTION, 0);
//         TestHelper.expectAPICommandToHaveBeenCalled(WRITE_COMMANDS.REMOVE_EMOJI_REACTION, 0);
//         TestHelper.expectAPICommandToHaveBeenCalled(WRITE_COMMANDS.DELETE_COMMENT, 0);
//     });

//     it('should send DeleteComment request and remove any Reactions accordingly', async () => {
//         global.fetch = TestHelper.getGlobalFetchMock();
//         // eslint-disable-next-line @typescript-eslint/no-unsafe-return
//         jest.doMock('@libs/EmojiUtils', () => ({
//             ...jest.requireActual('@libs/EmojiUtils'),
//             hasAccountIDEmojiReacted: jest.fn(() => true),
//         }));
//         const TEST_USER_ACCOUNT_ID = 1;
//         const REPORT_ID = '1';
//         const TEN_MINUTES_AGO = subMinutes(new Date(), 10);
//         const created = format(addSeconds(TEN_MINUTES_AGO, 10), CONST.DATE.FNS_DB_FORMAT_STRING);

//         Report.addComment(REPORT_ID, 'Attachment with comment');

//         // Need the reportActionID to delete the comments
//         const newComment = PersistedRequests.getAll().at(0);
//         const reportActionID = newComment?.data?.reportActionID as string | undefined;
//         const reportAction = TestHelper.buildTestReportComment(created, TEST_USER_ACCOUNT_ID, reportActionID);
//         await Onyx.set(ONYXKEYS.NETWORK, {isOffline: true});

//         // wait for Onyx.connect execute the callback and start processing the queue
//         await Promise.resolve();

//         Report.toggleEmojiReaction(REPORT_ID, reportAction, {name: 'smile', code: '😄'}, {});
//         Report.toggleEmojiReaction(
//             REPORT_ID,
//             reportAction,
//             {name: 'smile', code: '😄'},
//             {
//                 smile: {
//                     createdAt: '2024-10-14 14:58:12',
//                     oldestTimestamp: '2024-10-14 14:58:12',
//                     users: {
//                         [`${TEST_USER_ACCOUNT_ID}`]: {
//                             id: `${TEST_USER_ACCOUNT_ID}`,
//                             oldestTimestamp: '2024-10-14 14:58:12',
//                             skinTones: {
//                                 '-1': '2024-10-14 14:58:12',
//                             },
//                         },
//                     },
//                 },
//             },
//         );

//         await waitForBatchedUpdates();
//         await new Promise<void>((resolve) => {
//             const connection = Onyx.connect({
//                 key: ONYXKEYS.PERSISTED_REQUESTS,
//                 callback: (persistedRequests) => {
//                     Onyx.disconnect(connection);
//                     expect(persistedRequests?.at(0)?.command).toBe(WRITE_COMMANDS.ADD_EMOJI_REACTION);
//                     expect(persistedRequests?.at(1)?.command).toBe(WRITE_COMMANDS.REMOVE_EMOJI_REACTION);
//                     resolve();
//                 },
//             });
//         });

//         Report.deleteReportComment(REPORT_ID, reportAction);

//         await waitForBatchedUpdates();
//         expect(PersistedRequests.getAll().length).toBe(1);

//         Onyx.set(ONYXKEYS.NETWORK, {isOffline: false});
//         await waitForBatchedUpdates();

//         // Checking no requests were or will be made
//         TestHelper.expectAPICommandToHaveBeenCalled(WRITE_COMMANDS.ADD_COMMENT, 1);
//         TestHelper.expectAPICommandToHaveBeenCalled(WRITE_COMMANDS.ADD_EMOJI_REACTION, 0);
//         TestHelper.expectAPICommandToHaveBeenCalled(WRITE_COMMANDS.REMOVE_EMOJI_REACTION, 0);
//         TestHelper.expectAPICommandToHaveBeenCalled(WRITE_COMMANDS.DELETE_COMMENT, 1);
//     });

//     it('should create and delete thread processing all the requests', async () => {
//         global.fetch = TestHelper.getGlobalFetchMock();

//         const TEST_USER_ACCOUNT_ID = 1;
//         const REPORT_ID = '1';
//         const TEN_MINUTES_AGO = subMinutes(new Date(), 10);
//         const created = format(addSeconds(TEN_MINUTES_AGO, 10), CONST.DATE.FNS_DB_FORMAT_STRING);

//         await Onyx.set(ONYXKEYS.NETWORK, {isOffline: true});
//         await waitForBatchedUpdates();

//         Report.addComment(REPORT_ID, 'Testing a comment');

//         const newComment = PersistedRequests.getAll().at(0);
//         const reportActionID = newComment?.data?.reportActionID as string | undefined;
//         const reportAction = TestHelper.buildTestReportComment(created, TEST_USER_ACCOUNT_ID, reportActionID);

//         Report.openReport(
//             REPORT_ID,
//             undefined,
//             ['test@user.com'],
//             {
//                 parentReportID: REPORT_ID,
//                 parentReportActionID: reportActionID,
//                 reportID: '2',
//             },
//             reportActionID,
//         );

//         Report.deleteReportComment(REPORT_ID, reportAction);

//         expect(PersistedRequests.getAll().length).toBe(3);

//         await new Promise<void>((resolve) => {
//             const connection = Onyx.connect({
//                 key: ONYXKEYS.PERSISTED_REQUESTS,
//                 callback: (persistedRequests) => {
//                     if (persistedRequests?.length !== 3) {
//                         return;
//                     }
//                     Onyx.disconnect(connection);

//                     expect(persistedRequests?.at(0)?.command).toBe(WRITE_COMMANDS.ADD_COMMENT);
//                     expect(persistedRequests?.at(1)?.command).toBe(WRITE_COMMANDS.OPEN_REPORT);
//                     expect(persistedRequests?.at(2)?.command).toBe(WRITE_COMMANDS.DELETE_COMMENT);
//                     resolve();
//                 },
//             });
//         });

//         Onyx.set(ONYXKEYS.NETWORK, {isOffline: false});
//         await waitForBatchedUpdates();

//         // Checking no requests were or will be made
//         TestHelper.expectAPICommandToHaveBeenCalled(WRITE_COMMANDS.ADD_COMMENT, 1);
//         TestHelper.expectAPICommandToHaveBeenCalled(WRITE_COMMANDS.OPEN_REPORT, 1);
//         TestHelper.expectAPICommandToHaveBeenCalled(WRITE_COMMANDS.DELETE_COMMENT, 1);
//     });

//     it('should update AddComment text with the UpdateComment text, sending just an AddComment request', async () => {
//         global.fetch = TestHelper.getGlobalFetchMock();

//         const TEST_USER_ACCOUNT_ID = 1;
//         const REPORT_ID = '1';
//         const TEN_MINUTES_AGO = subMinutes(new Date(), 10);
//         const created = format(addSeconds(TEN_MINUTES_AGO, 10), CONST.DATE.FNS_DB_FORMAT_STRING);

//         Onyx.set(ONYXKEYS.NETWORK, {isOffline: true});

//         Report.addComment(REPORT_ID, 'Testing a comment');
//         // Need the reportActionID to delete the comments
//         const newComment = PersistedRequests.getAll().at(0);
//         const reportActionID = newComment?.data?.reportActionID as string | undefined;
//         const reportAction = TestHelper.buildTestReportComment(created, TEST_USER_ACCOUNT_ID, reportActionID);
//         Report.editReportComment(REPORT_ID, reportAction, 'Testing an edited comment');

//         await waitForBatchedUpdates();

//         await new Promise<void>((resolve) => {
//             const connection = Onyx.connect({
//                 key: ONYXKEYS.PERSISTED_REQUESTS,
//                 callback: (persistedRequests) => {
//                     Onyx.disconnect(connection);

//                     expect(persistedRequests?.at(0)?.command).toBe(WRITE_COMMANDS.ADD_COMMENT);

//                     resolve();
//                 },
//             });
//         });

//         await waitForBatchedUpdates();
//         expect(PersistedRequests.getAll().length).toBe(1);

//         Onyx.set(ONYXKEYS.NETWORK, {isOffline: false});
//         await waitForBatchedUpdates();

//         // Checking no requests were or will be made
//         TestHelper.expectAPICommandToHaveBeenCalled(WRITE_COMMANDS.ADD_COMMENT, 1);
//         TestHelper.expectAPICommandToHaveBeenCalled(WRITE_COMMANDS.UPDATE_COMMENT, 0);
//     });

//     it('it should only send the last sequential UpdateComment request to BE', async () => {
//         global.fetch = TestHelper.getGlobalFetchMock();
//         const reportID = '123';

//         await Onyx.set(ONYXKEYS.NETWORK, {isOffline: true});

//         const action: OnyxEntry<OnyxTypes.ReportAction> = {
//             reportID,
//             reportActionID: '722',
//             actionName: 'ADDCOMMENT',
//             created: '2024-10-21 10:37:59.881',
//         };

//         Report.editReportComment(reportID, action, 'value1');
//         Report.editReportComment(reportID, action, 'value2');
//         Report.editReportComment(reportID, action, 'value3');

//         const requests = PersistedRequests?.getAll();

//         expect(requests.length).toBe(1);
//         expect(requests?.at(0)?.command).toBe(WRITE_COMMANDS.UPDATE_COMMENT);
//         expect(requests?.at(0)?.data?.reportComment).toBe('value3');

//         await Onyx.set(ONYXKEYS.NETWORK, {isOffline: false});

//         TestHelper.expectAPICommandToHaveBeenCalled(WRITE_COMMANDS.UPDATE_COMMENT, 1);
//     });

//     it('should clears lastMentionedTime when all mentions to the current user are deleted', async () => {
//         const reportID = '1';
//         const mentionActionID = '1';
//         const mentionActionID2 = '2';
//         const currentUserAccountID = 123;

//         const mentionAction = {
//             ...createRandomReportAction(Number(mentionActionID)),
//             actionName: CONST.REPORT.ACTIONS.TYPE.ADD_COMMENT,
//             originalMessage: {
//                 mentionedAccountIDs: [currentUserAccountID],
//             },
//         } as OnyxTypes.ReportAction<typeof CONST.REPORT.ACTIONS.TYPE.ADD_COMMENT>;

//         const mentionAction2 = {
//             ...createRandomReportAction(Number(mentionActionID2)),
//             actionName: CONST.REPORT.ACTIONS.TYPE.ADD_COMMENT,
//             originalMessage: {
//                 mentionedAccountIDs: [currentUserAccountID],
//             },
//         } as OnyxTypes.ReportAction<typeof CONST.REPORT.ACTIONS.TYPE.ADD_COMMENT>;

//         await Onyx.merge(ONYXKEYS.SESSION, {accountID: currentUserAccountID});
//         await Onyx.merge(`${ONYXKEYS.COLLECTION.REPORT_ACTIONS}${reportID}`, {
//             [mentionActionID]: mentionAction,
//             [mentionActionID2]: mentionAction2,
//         });
//         await Onyx.merge(`${ONYXKEYS.COLLECTION.REPORT}${reportID}`, {
//             ...createRandomReport(Number(reportID)),
//             lastMentionedTime: mentionAction2.created,
//         });

//         Report.deleteReportComment(reportID, mentionAction);
//         Report.deleteReportComment(reportID, mentionAction2);

//         await waitForBatchedUpdates();

//         const report = await new Promise<OnyxEntry<OnyxTypes.Report>>((resolve) => {
//             Onyx.connect({
//                 key: `${ONYXKEYS.COLLECTION.REPORT}${reportID}`,
//                 callback: resolve,
//             });
//         });

//         expect(report?.lastMentionedTime).toBeUndefined();
//     });

//     it('should create new report and "create report" quick action, when createNewReport gets called', async () => {
//         const accountID = 1234;
//         const policyID = '5678';
//         const reportID = Report.createNewReport({accountID}, policyID);
//         const parentReport = ReportUtils.getPolicyExpenseChat(accountID, policyID);
//         const reportPreviewAction = await new Promise<OnyxEntry<OnyxTypes.ReportAction<typeof CONST.REPORT.ACTIONS.TYPE.REPORT_PREVIEW>>>((resolve) => {
//             const connection = Onyx.connect({
//                 key: `${ONYXKEYS.COLLECTION.REPORT_ACTIONS}${parentReport?.reportID}`,
//                 callback: (reportActions) => {
//                     Onyx.disconnect(connection);
//                     const action = Object.values(reportActions ?? {}).at(0);
//                     resolve(action as OnyxTypes.ReportAction<typeof CONST.REPORT.ACTIONS.TYPE.REPORT_PREVIEW>);
//                 },
//             });
//         });
//         expect(getOriginalMessage(reportPreviewAction)?.linkedReportID).toBe(reportID);

//         await new Promise<void>((resolve) => {
//             const connection = Onyx.connect({
//                 key: ONYXKEYS.COLLECTION.REPORT,
//                 waitForCollectionCallback: true,
//                 callback: (reports) => {
//                     Onyx.disconnect(connection);
//                     const createdReport = reports?.[`${ONYXKEYS.COLLECTION.REPORT}${reportID}`];

//                     // assert correctness of crucial onyx data
//                     expect(createdReport?.reportID).toBe(reportID);
//                     expect(createdReport?.total).toBe(0);
//                     expect(createdReport?.parentReportActionID).toBe(reportPreviewAction?.reportActionID);

//                     resolve();
//                 },
//             });
//         });

//         await new Promise<void>((resolve) => {
//             const connection = Onyx.connect({
//                 key: ONYXKEYS.NVP_QUICK_ACTION_GLOBAL_CREATE,
//                 callback: (quickAction) => {
//                     Onyx.disconnect(connection);

//                     // Then the quickAction.action should be set to CREATE_REPORT
//                     expect(quickAction?.action).toBe(CONST.QUICK_ACTIONS.CREATE_REPORT);
//                     expect(quickAction?.chatReportID).toBe('1234');
//                     resolve();
//                 },
//             });
//         });
//     });

//     describe('completeOnboarding', () => {
//         const TEST_USER_LOGIN = 'test@gmail.com';
//         const TEST_USER_ACCOUNT_ID = 1;
//         global.fetch = TestHelper.getGlobalFetchMock();

//         it('should set "isOptimisticAction" to false/null for all actions in admins report after completing onboarding setup', async () => {
//             await Onyx.set(ONYXKEYS.SESSION, {email: TEST_USER_LOGIN, accountID: TEST_USER_ACCOUNT_ID});
//             await waitForBatchedUpdates();

//             const adminsChatReportID = '7957055873634067';
//             const onboardingPolicyID = 'A70D00C752416807';
//             const engagementChoice = CONST.INTRO_CHOICES.MANAGE_TEAM;

//             Report.completeOnboarding({
//                 engagementChoice,
//                 onboardingMessage: CONST.ONBOARDING_MESSAGES[engagementChoice],
//                 adminsChatReportID,
//                 onboardingPolicyID,
//                 companySize: CONST.ONBOARDING_COMPANY_SIZE.MICRO,
//                 userReportedIntegration: null,
//             });

//             await waitForBatchedUpdates();

//             const reportActions: OnyxEntry<OnyxTypes.ReportActions> = await new Promise((resolve) => {
//                 const connection = Onyx.connect({
//                     key: `${ONYXKEYS.COLLECTION.REPORT_ACTIONS}${adminsChatReportID}`,
//                     callback: (id) => {
//                         Onyx.disconnect(connection);
//                         resolve(id);
//                     },
//                 });
//             });
//             expect(reportActions).not.toBeNull();
//             expect(reportActions).not.toBeUndefined();
//             Object.values(reportActions ?? {}).forEach((action) => {
//                 expect(action.isOptimisticAction).toBeFalsy();
//             });
//         });
//     });

//     describe('markAllMessagesAsRead', () => {
//         it('should mark all unread reports as read', async () => {
//             // Given a collection of 10 unread and read reports, where even-index report is unread
//             const currentTime = DateUtils.getDBTime();
//             const reportCollections: Record<`${typeof ONYXKEYS.COLLECTION.REPORT}${string}`, OnyxTypes.Report> = createCollection<OnyxTypes.Report>(
//                 (item) => `${ONYXKEYS.COLLECTION.REPORT}${item.reportID}`,
//                 (index) => {
//                     if (index % 2 === 0) {
//                         return {
//                             ...createRandomReport(index),
//                             lastMessageText: 'test',
//                             lastReadTime: DateUtils.subtractMillisecondsFromDateTime(currentTime, 1),
//                             lastVisibleActionCreated: currentTime,
//                         };
//                     }
//                     return createRandomReport(index);
//                 },
//                 10,
//             );
//             await Onyx.mergeCollection(ONYXKEYS.COLLECTION.REPORT, reportCollections);

//             // When mark all reports as read
//             Report.markAllMessagesAsRead();

//             await waitForBatchedUpdates();

//             // Then all report should be read
//             const isUnreadCollection = await Promise.all(
//                 Object.values(reportCollections).map((report) => {
//                     return new Promise<boolean>((resolve) => {
//                         const connection = Onyx.connect({
//                             key: `${ONYXKEYS.COLLECTION.REPORT}${report.reportID}`,
//                             callback: (reportVal) => {
//                                 Onyx.disconnect(connection);
//                                 resolve(ReportUtils.isUnread(reportVal, undefined));
//                             },
//                         });
//                     });
//                 }),
//             );
//             expect(isUnreadCollection.some(Boolean)).toBe(false);
//         });
//     });

//     describe('updateDescription', () => {
//         it('should not call UpdateRoomDescription API if the description is not changed', async () => {
//             global.fetch = TestHelper.getGlobalFetchMock();
//             Report.updateDescription('1', '<h1>test</h1>', '# test');

//             await waitForBatchedUpdates();

//             expect(global.fetch).toHaveBeenCalledTimes(0);
//         });

//         it('should revert to correct previous description if UpdateRoomDescription API fails', async () => {
//             const report: OnyxTypes.Report = {
//                 ...createRandomReport(1),
//                 description: '<h1>test</h1>',
//             };
//             const mockFetch = fetch as MockFetch;

//             await Onyx.set(`${ONYXKEYS.COLLECTION.REPORT}${report.reportID}`, report);

//             mockFetch?.fail?.();
//             Report.updateDescription('1', '<h1>test</h1>', '# test1');

//             await waitForBatchedUpdates();
//             let updateReport: OnyxEntry<OnyxTypes.Report>;

//             await TestHelper.getOnyxData({
//                 key: `${ONYXKEYS.COLLECTION.REPORT}${report.reportID}`,
//                 callback: (val) => (updateReport = val),
//             });
//             expect(updateReport?.description).toBe('<h1>test</h1>');
//             mockFetch.mockReset();
//         });
//     });

//     describe('deleteAppReport', () => {
//         it('should only moves CREATE or TRACK type of IOU action to self DM', async () => {
//             // Given an expense report with CREATE, TRACK, and PAY of IOU actions
//             const reportID = '1';
//             const firstIOUAction: OnyxTypes.ReportAction<typeof CONST.REPORT.ACTIONS.TYPE.IOU> = {
//                 reportActionID: '1',
//                 actionName: CONST.REPORT.ACTIONS.TYPE.IOU,
//                 created: DateUtils.getDBTime(),
//                 originalMessage: {
//                     amount: 100,
//                     currency: CONST.CURRENCY.USD,
//                     type: CONST.IOU.REPORT_ACTION_TYPE.CREATE,
//                 },
//             };
//             const secondIOUAction: OnyxTypes.ReportAction<typeof CONST.REPORT.ACTIONS.TYPE.IOU> = {
//                 reportActionID: '2',
//                 actionName: CONST.REPORT.ACTIONS.TYPE.IOU,
//                 created: DateUtils.getDBTime(),
//                 originalMessage: {
//                     amount: 100,
//                     currency: CONST.CURRENCY.USD,
//                     type: CONST.IOU.REPORT_ACTION_TYPE.TRACK,
//                 },
//             };
//             const payAction: OnyxTypes.ReportAction<typeof CONST.REPORT.ACTIONS.TYPE.IOU> = {
//                 reportActionID: '3',
//                 actionName: CONST.REPORT.ACTIONS.TYPE.IOU,
//                 created: DateUtils.getDBTime(),
//                 originalMessage: {
//                     amount: 100,
//                     currency: CONST.CURRENCY.USD,
//                     type: CONST.IOU.REPORT_ACTION_TYPE.PAY,
//                 },
//             };
//             await Onyx.merge(`${ONYXKEYS.COLLECTION.REPORT_ACTIONS}${reportID}`, {
//                 [firstIOUAction.reportActionID]: firstIOUAction,
//                 [secondIOUAction.reportActionID]: secondIOUAction,
//                 [payAction.reportActionID]: payAction,
//             });

//             // When deleting the expense report
//             Report.deleteAppReport(reportID);
//             await waitForBatchedUpdates();

//             // Then only the IOU action with type of CREATE and TRACK is moved to the self DM
//             const selfDMReportID = ReportUtils.findSelfDMReportID();
//             const selfDMReportActions = await new Promise<OnyxEntry<OnyxTypes.ReportActions>>((resolve) => {
//                 const connection = Onyx.connect({
//                     key: `${ONYXKEYS.COLLECTION.REPORT_ACTIONS}${selfDMReportID}`,
//                     callback: (val) => {
//                         Onyx.disconnect(connection);
//                         resolve(val);
//                     },
//                 });
//             });
//             // The length is 3 to include the CREATED action
//             expect(Object.keys(selfDMReportActions ?? {}).length).toBe(3);
//         });
//     });
// });
>>>>>>> d41364f0
<|MERGE_RESOLUTION|>--- conflicted
+++ resolved
@@ -3,315 +3,6 @@
     it('should be fixed with https://github.com/Expensify/App/issues/64812', () => {
         expect(true).toBe(true);
     });
-<<<<<<< HEAD
-
-    it('it should only send the last sequential UpdateComment request to BE', async () => {
-        global.fetch = TestHelper.getGlobalFetchMock();
-        const reportID = '123';
-
-        await Onyx.set(ONYXKEYS.NETWORK, {isOffline: true});
-
-        const action: OnyxEntry<OnyxTypes.ReportAction> = {
-            reportID,
-            reportActionID: '722',
-            actionName: 'ADDCOMMENT',
-            created: '2024-10-21 10:37:59.881',
-        };
-
-        Report.editReportComment(reportID, action, 'value1');
-        Report.editReportComment(reportID, action, 'value2');
-        Report.editReportComment(reportID, action, 'value3');
-
-        const requests = PersistedRequests?.getAll();
-
-        expect(requests.length).toBe(1);
-        expect(requests?.at(0)?.command).toBe(WRITE_COMMANDS.UPDATE_COMMENT);
-        expect(requests?.at(0)?.data?.reportComment).toBe('value3');
-
-        await Onyx.set(ONYXKEYS.NETWORK, {isOffline: false});
-
-        TestHelper.expectAPICommandToHaveBeenCalled(WRITE_COMMANDS.UPDATE_COMMENT, 1);
-    });
-
-    it('should clears lastMentionedTime when all mentions to the current user are deleted', async () => {
-        const reportID = '1';
-        const mentionActionID = '1';
-        const mentionActionID2 = '2';
-        const currentUserAccountID = 123;
-
-        const mentionAction = {
-            ...createRandomReportAction(Number(mentionActionID)),
-            actionName: CONST.REPORT.ACTIONS.TYPE.ADD_COMMENT,
-            originalMessage: {
-                mentionedAccountIDs: [currentUserAccountID],
-            },
-        } as OnyxTypes.ReportAction<typeof CONST.REPORT.ACTIONS.TYPE.ADD_COMMENT>;
-
-        const mentionAction2 = {
-            ...createRandomReportAction(Number(mentionActionID2)),
-            actionName: CONST.REPORT.ACTIONS.TYPE.ADD_COMMENT,
-            originalMessage: {
-                mentionedAccountIDs: [currentUserAccountID],
-            },
-        } as OnyxTypes.ReportAction<typeof CONST.REPORT.ACTIONS.TYPE.ADD_COMMENT>;
-
-        await Onyx.merge(ONYXKEYS.SESSION, {accountID: currentUserAccountID});
-        await Onyx.merge(`${ONYXKEYS.COLLECTION.REPORT_ACTIONS}${reportID}`, {
-            [mentionActionID]: mentionAction,
-            [mentionActionID2]: mentionAction2,
-        });
-        await Onyx.merge(`${ONYXKEYS.COLLECTION.REPORT}${reportID}`, {
-            ...createRandomReport(Number(reportID)),
-            lastMentionedTime: mentionAction2.created,
-        });
-
-        Report.deleteReportComment(reportID, mentionAction);
-        Report.deleteReportComment(reportID, mentionAction2);
-
-        await waitForBatchedUpdates();
-
-        const report = await new Promise<OnyxEntry<OnyxTypes.Report>>((resolve) => {
-            Onyx.connect({
-                key: `${ONYXKEYS.COLLECTION.REPORT}${reportID}`,
-                callback: resolve,
-            });
-        });
-
-        expect(report?.lastMentionedTime).toBeUndefined();
-    });
-
-    it('should create new report and "create report" quick action, when createNewReport gets called', async () => {
-        const accountID = 1234;
-        const policyID = '5678';
-        const reportID = Report.createNewReport({accountID}, policyID);
-        const parentReport = ReportUtils.getPolicyExpenseChat(accountID, policyID);
-        const reportPreviewAction = await new Promise<OnyxEntry<OnyxTypes.ReportAction<typeof CONST.REPORT.ACTIONS.TYPE.REPORT_PREVIEW>>>((resolve) => {
-            const connection = Onyx.connect({
-                key: `${ONYXKEYS.COLLECTION.REPORT_ACTIONS}${parentReport?.reportID}`,
-                callback: (reportActions) => {
-                    Onyx.disconnect(connection);
-                    const action = Object.values(reportActions ?? {}).at(0);
-                    resolve(action as OnyxTypes.ReportAction<typeof CONST.REPORT.ACTIONS.TYPE.REPORT_PREVIEW>);
-                },
-            });
-        });
-        expect(getOriginalMessage(reportPreviewAction)?.linkedReportID).toBe(reportID);
-
-        await new Promise<void>((resolve) => {
-            const connection = Onyx.connect({
-                key: ONYXKEYS.COLLECTION.REPORT,
-                waitForCollectionCallback: true,
-                callback: (reports) => {
-                    Onyx.disconnect(connection);
-                    const createdReport = reports?.[`${ONYXKEYS.COLLECTION.REPORT}${reportID}`];
-                    const parentPolicyExpenseChat = reports?.[`${ONYXKEYS.COLLECTION.REPORT}${parentReport?.reportID}`];
-
-                    // assert correctness of crucial onyx data
-                    expect(createdReport?.reportID).toBe(reportID);
-                    expect(parentPolicyExpenseChat?.lastVisibleActionCreated).toBe(reportPreviewAction?.created);
-                    expect(createdReport?.total).toBe(0);
-                    expect(createdReport?.parentReportActionID).toBe(reportPreviewAction?.reportActionID);
-
-                    resolve();
-                },
-            });
-        });
-
-        await new Promise<void>((resolve) => {
-            const connection = Onyx.connect({
-                key: ONYXKEYS.NVP_QUICK_ACTION_GLOBAL_CREATE,
-                callback: (quickAction) => {
-                    Onyx.disconnect(connection);
-
-                    // Then the quickAction.action should be set to CREATE_REPORT
-                    expect(quickAction?.action).toBe(CONST.QUICK_ACTIONS.CREATE_REPORT);
-                    expect(quickAction?.chatReportID).toBe('1234');
-                    resolve();
-                },
-            });
-        });
-    });
-
-    describe('completeOnboarding', () => {
-        const TEST_USER_LOGIN = 'test@gmail.com';
-        const TEST_USER_ACCOUNT_ID = 1;
-        global.fetch = TestHelper.getGlobalFetchMock();
-
-        it('should set "isOptimisticAction" to false/null for all actions in admins report after completing onboarding setup', async () => {
-            await Onyx.set(ONYXKEYS.SESSION, {email: TEST_USER_LOGIN, accountID: TEST_USER_ACCOUNT_ID});
-            await waitForBatchedUpdates();
-
-            const adminsChatReportID = '7957055873634067';
-            const onboardingPolicyID = 'A70D00C752416807';
-            const engagementChoice = CONST.INTRO_CHOICES.MANAGE_TEAM;
-
-            Report.completeOnboarding({
-                engagementChoice,
-                onboardingMessage: CONST.ONBOARDING_MESSAGES[engagementChoice],
-                adminsChatReportID,
-                onboardingPolicyID,
-                companySize: CONST.ONBOARDING_COMPANY_SIZE.MICRO,
-                userReportedIntegration: null,
-            });
-
-            await waitForBatchedUpdates();
-
-            const reportActions: OnyxEntry<OnyxTypes.ReportActions> = await new Promise((resolve) => {
-                const connection = Onyx.connect({
-                    key: `${ONYXKEYS.COLLECTION.REPORT_ACTIONS}${adminsChatReportID}`,
-                    callback: (id) => {
-                        Onyx.disconnect(connection);
-                        resolve(id);
-                    },
-                });
-            });
-            expect(reportActions).not.toBeNull();
-            expect(reportActions).not.toBeUndefined();
-            Object.values(reportActions ?? {}).forEach((action) => {
-                expect(action.isOptimisticAction).toBeFalsy();
-            });
-        });
-    });
-
-    describe('markAllMessagesAsRead', () => {
-        it('should mark all unread reports as read', async () => {
-            // Given a collection of 10 unread and read reports, where even-index report is unread
-            const currentTime = DateUtils.getDBTime();
-            const reportCollections: Record<`${typeof ONYXKEYS.COLLECTION.REPORT}${string}`, OnyxTypes.Report> = createCollection<OnyxTypes.Report>(
-                (item) => `${ONYXKEYS.COLLECTION.REPORT}${item.reportID}`,
-                (index) => {
-                    if (index % 2 === 0) {
-                        return {
-                            ...createRandomReport(index),
-                            lastMessageText: 'test',
-                            lastReadTime: DateUtils.subtractMillisecondsFromDateTime(currentTime, 1),
-                            lastVisibleActionCreated: currentTime,
-                        };
-                    }
-                    return createRandomReport(index);
-                },
-                10,
-            );
-            await Onyx.mergeCollection(ONYXKEYS.COLLECTION.REPORT, reportCollections);
-
-            // When mark all reports as read
-            Report.markAllMessagesAsRead();
-
-            await waitForBatchedUpdates();
-
-            // Then all report should be read
-            const isUnreadCollection = await Promise.all(
-                Object.values(reportCollections).map((report) => {
-                    return new Promise<boolean>((resolve) => {
-                        const connection = Onyx.connect({
-                            key: `${ONYXKEYS.COLLECTION.REPORT}${report.reportID}`,
-                            callback: (reportVal) => {
-                                Onyx.disconnect(connection);
-                                resolve(ReportUtils.isUnread(reportVal, undefined));
-                            },
-                        });
-                    });
-                }),
-            );
-            expect(isUnreadCollection.some(Boolean)).toBe(false);
-        });
-    });
-
-    describe('updateDescription', () => {
-        it('should not call UpdateRoomDescription API if the description is not changed', async () => {
-            global.fetch = TestHelper.getGlobalFetchMock();
-            Report.updateDescription('1', '<h1>test</h1>', '# test');
-
-            await waitForBatchedUpdates();
-
-            expect(global.fetch).toHaveBeenCalledTimes(0);
-        });
-
-        it('should revert to correct previous description if UpdateRoomDescription API fails', async () => {
-            const report: OnyxTypes.Report = {
-                ...createRandomReport(1),
-                description: '<h1>test</h1>',
-            };
-            const mockFetch = fetch as MockFetch;
-
-            await Onyx.set(`${ONYXKEYS.COLLECTION.REPORT}${report.reportID}`, report);
-
-            mockFetch?.fail?.();
-            Report.updateDescription('1', '<h1>test</h1>', '# test1');
-
-            await waitForBatchedUpdates();
-            let updateReport: OnyxEntry<OnyxTypes.Report>;
-
-            await TestHelper.getOnyxData({
-                key: `${ONYXKEYS.COLLECTION.REPORT}${report.reportID}`,
-                callback: (val) => (updateReport = val),
-            });
-            expect(updateReport?.description).toBe('<h1>test</h1>');
-            mockFetch.mockReset();
-        });
-    });
-
-    describe('deleteAppReport', () => {
-        it('should only moves CREATE or TRACK type of IOU action to self DM', async () => {
-            // Given an expense report with CREATE, TRACK, and PAY of IOU actions
-            const reportID = '1';
-            const firstIOUAction: OnyxTypes.ReportAction<typeof CONST.REPORT.ACTIONS.TYPE.IOU> = {
-                reportActionID: '1',
-                actionName: CONST.REPORT.ACTIONS.TYPE.IOU,
-                created: DateUtils.getDBTime(),
-                originalMessage: {
-                    amount: 100,
-                    currency: CONST.CURRENCY.USD,
-                    type: CONST.IOU.REPORT_ACTION_TYPE.CREATE,
-                },
-            };
-            const secondIOUAction: OnyxTypes.ReportAction<typeof CONST.REPORT.ACTIONS.TYPE.IOU> = {
-                reportActionID: '2',
-                actionName: CONST.REPORT.ACTIONS.TYPE.IOU,
-                created: DateUtils.getDBTime(),
-                originalMessage: {
-                    amount: 100,
-                    currency: CONST.CURRENCY.USD,
-                    type: CONST.IOU.REPORT_ACTION_TYPE.TRACK,
-                },
-            };
-            const payAction: OnyxTypes.ReportAction<typeof CONST.REPORT.ACTIONS.TYPE.IOU> = {
-                reportActionID: '3',
-                actionName: CONST.REPORT.ACTIONS.TYPE.IOU,
-                created: DateUtils.getDBTime(),
-                originalMessage: {
-                    amount: 100,
-                    currency: CONST.CURRENCY.USD,
-                    type: CONST.IOU.REPORT_ACTION_TYPE.PAY,
-                },
-            };
-            await Onyx.merge(`${ONYXKEYS.COLLECTION.REPORT_ACTIONS}${reportID}`, {
-                [firstIOUAction.reportActionID]: firstIOUAction,
-                [secondIOUAction.reportActionID]: secondIOUAction,
-                [payAction.reportActionID]: payAction,
-            });
-
-            // When deleting the expense report
-            Report.deleteAppReport(reportID);
-            await waitForBatchedUpdates();
-
-            // Then only the IOU action with type of CREATE and TRACK is moved to the self DM
-            const selfDMReportID = ReportUtils.findSelfDMReportID();
-            const selfDMReportActions = await new Promise<OnyxEntry<OnyxTypes.ReportActions>>((resolve) => {
-                const connection = Onyx.connect({
-                    key: `${ONYXKEYS.COLLECTION.REPORT_ACTIONS}${selfDMReportID}`,
-                    callback: (val) => {
-                        Onyx.disconnect(connection);
-                        resolve(val);
-                    },
-                });
-            });
-            // The length is 3 to include the CREATED action
-            expect(Object.keys(selfDMReportActions ?? {}).length).toBe(3);
-        });
-    });
-});
-=======
 });
 // /* eslint-disable @typescript-eslint/naming-convention */
 // import {afterEach, beforeAll, beforeEach, describe, expect, it} from '@jest/globals';
@@ -2071,5 +1762,4 @@
 //             expect(Object.keys(selfDMReportActions ?? {}).length).toBe(3);
 //         });
 //     });
-// });
->>>>>>> d41364f0
+// });