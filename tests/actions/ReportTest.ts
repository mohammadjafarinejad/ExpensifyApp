/* eslint-disable @typescript-eslint/naming-convention */
import {afterEach, beforeAll, beforeEach, describe, expect, it} from '@jest/globals';
import {addSeconds, format, subMinutes} from 'date-fns';
import {toZonedTime} from 'date-fns-tz';
import type {Mock} from 'jest-mock';
import Onyx from 'react-native-onyx';
import type {OnyxCollection, OnyxEntry, OnyxUpdate} from 'react-native-onyx';
import {WRITE_COMMANDS} from '@libs/API/types';
import * as EmojiUtils from '@libs/EmojiUtils';
import HttpUtils from '@libs/HttpUtils';
import CONST from '@src/CONST';
import OnyxUpdateManager from '@src/libs/actions/OnyxUpdateManager';
import * as PersistedRequests from '@src/libs/actions/PersistedRequests';
import * as Report from '@src/libs/actions/Report';
import * as User from '@src/libs/actions/User';
import DateUtils from '@src/libs/DateUtils';
import Log from '@src/libs/Log';
import * as SequentialQueue from '@src/libs/Network/SequentialQueue';
import * as ReportUtils from '@src/libs/ReportUtils';
import ONYXKEYS from '@src/ONYXKEYS';
import type * as OnyxTypes from '@src/types/onyx';
import getIsUsingFakeTimers from '../utils/getIsUsingFakeTimers';
import PusherHelper from '../utils/PusherHelper';
import * as TestHelper from '../utils/TestHelper';
import waitForBatchedUpdates from '../utils/waitForBatchedUpdates';
import waitForNetworkPromises from '../utils/waitForNetworkPromises';

const UTC = 'UTC';
jest.mock('@src/libs/actions/Report', () => {
    const originalModule = jest.requireActual<Report>('@src/libs/actions/Report');

    return {
        ...originalModule,
        showReportActionNotification: jest.fn(),
    };
});

jest.mock('@hooks/useScreenWrapperTransitionStatus', () => ({
    default: () => ({
        didScreenTransitionEnd: true,
    }),
}));
const originalXHR = HttpUtils.xhr;
OnyxUpdateManager();
describe('actions/Report', () => {
    beforeAll(() => {
        PusherHelper.setup();
        Onyx.init({
            keys: ONYXKEYS,
        });
    });

    beforeEach(() => {
        HttpUtils.xhr = originalXHR;
        const promise = Onyx.clear().then(jest.useRealTimers);
        if (getIsUsingFakeTimers()) {
            // flushing pending timers
            // Onyx.clear() promise is resolved in batch which happends after the current microtasks cycle
            setImmediate(jest.runOnlyPendingTimers);
        }

        return promise;
    });

    afterEach(() => {
        jest.clearAllMocks();
        PusherHelper.teardown();
    });

    it('should store a new report action in Onyx when onyxApiUpdate event is handled via Pusher', () => {
        global.fetch = TestHelper.getGlobalFetchMock();

        const TEST_USER_ACCOUNT_ID = 1;
        const TEST_USER_LOGIN = 'test@test.com';
        const REPORT_ID = '1';
        let reportActionID: string;
        const REPORT_ACTION = {
            actionName: CONST.REPORT.ACTIONS.TYPE.ADD_COMMENT,
            actorAccountID: TEST_USER_ACCOUNT_ID,
            automatic: false,
            avatar: 'https://d2k5nsl2zxldvw.cloudfront.net/images/avatars/avatar_3.png',
            message: [{type: 'COMMENT', html: 'Testing a comment', text: 'Testing a comment', translationKey: ''}],
            person: [{type: 'TEXT', style: 'strong', text: 'Test User'}],
            shouldShow: true,
        };

        let reportActions: OnyxEntry<OnyxTypes.ReportActions>;
        Onyx.connect({
            key: `${ONYXKEYS.COLLECTION.REPORT_ACTIONS}${REPORT_ID}`,
            callback: (val) => (reportActions = val),
        });

        // Set up Onyx with some test user data
        return TestHelper.signInWithTestUser(TEST_USER_ACCOUNT_ID, TEST_USER_LOGIN)
            .then(() => {
                User.subscribeToUserEvents();
                return waitForBatchedUpdates();
            })
            .then(() => TestHelper.setPersonalDetails(TEST_USER_LOGIN, TEST_USER_ACCOUNT_ID))
            .then(() => {
                // This is a fire and forget response, but once it completes we should be able to verify that we
                // have an "optimistic" report action in Onyx.
                Report.addComment(REPORT_ID, 'Testing a comment');
                return waitForBatchedUpdates();
            })
            .then(() => {
                const resultAction: OnyxEntry<OnyxTypes.ReportAction> = Object.values(reportActions ?? {}).at(0);
                reportActionID = resultAction?.reportActionID ?? '-1';

                expect(resultAction?.message).toEqual(REPORT_ACTION.message);
                expect(resultAction?.person).toEqual(REPORT_ACTION.person);
                expect(resultAction?.pendingAction).toBeUndefined();

                // We subscribed to the Pusher channel above and now we need to simulate a reportComment action
                // Pusher event so we can verify that action was handled correctly and merged into the reportActions.
                PusherHelper.emitOnyxUpdate([
                    {
                        onyxMethod: Onyx.METHOD.MERGE,
                        key: `${ONYXKEYS.COLLECTION.REPORT}${REPORT_ID}`,
                        value: {
                            reportID: REPORT_ID,
                            participants: {
                                [TEST_USER_ACCOUNT_ID]: {
                                    notificationPreference: 'always',
                                },
                            },
                            lastVisibleActionCreated: '2022-11-22 03:48:27.267',
                            lastMessageText: 'Testing a comment',
                            lastActorAccountID: TEST_USER_ACCOUNT_ID,
                        },
                    },
                    {
                        onyxMethod: Onyx.METHOD.MERGE,
                        key: `${ONYXKEYS.COLLECTION.REPORT_ACTIONS}${REPORT_ID}`,
                        value: {
                            [reportActionID]: {pendingAction: null},
                        },
                    },
                ]);

                // Once a reportComment event is emitted to the Pusher channel we should see the comment get processed
                // by the Pusher callback and added to the storage so we must wait for promises to resolve again and
                // then verify the data is in Onyx.
                return waitForBatchedUpdates();
            })
            .then(() => {
                // Verify there is only one action and our optimistic comment has been removed
                expect(Object.keys(reportActions ?? {}).length).toBe(1);

                const resultAction = reportActions?.[reportActionID];

                // Verify that our action is no longer in the loading state
                expect(resultAction?.pendingAction).toBeUndefined();
            });
    });

    it('should update pins in Onyx when togglePinned is called', () => {
        const TEST_USER_ACCOUNT_ID = 1;
        const TEST_USER_LOGIN = 'test@test.com';
        const REPORT_ID = '1';

        let reportIsPinned: boolean;
        Onyx.connect({
            key: `${ONYXKEYS.COLLECTION.REPORT}${REPORT_ID}`,
            callback: (val) => (reportIsPinned = val?.isPinned ?? false),
        });

        // Set up Onyx with some test user data
        return TestHelper.signInWithTestUser(TEST_USER_ACCOUNT_ID, TEST_USER_LOGIN)
            .then(() => {
                Report.togglePinnedState(REPORT_ID, false);
                return waitForBatchedUpdates();
            })
            .then(() => {
                // Test that Onyx immediately updated the report pin state.
                expect(reportIsPinned).toEqual(true);
            });
    });

    it('Should not leave duplicate comments when logger sends packet because of calling process queue while processing the queue', () => {
        const TEST_USER_ACCOUNT_ID = 1;
        const TEST_USER_LOGIN = 'test@test.com';
        const REPORT_ID = '1';
        const LOGGER_MAX_LOG_LINES = 50;

        // GIVEN a test user with initial data
        return TestHelper.signInWithTestUser(TEST_USER_ACCOUNT_ID, TEST_USER_LOGIN)
            .then(() => TestHelper.setPersonalDetails(TEST_USER_LOGIN, TEST_USER_ACCOUNT_ID))
            .then(() => {
                global.fetch = TestHelper.getGlobalFetchMock();

                // WHEN we add enough logs to send a packet
                for (let i = 0; i <= LOGGER_MAX_LOG_LINES; i++) {
                    Log.info('Test log info');
                }

                // And leave a comment on a report
                Report.addComment(REPORT_ID, 'Testing a comment');

                // Then we should expect that there is on persisted request
                expect(PersistedRequests.getAll().length).toBe(1);

                // When we wait for the queue to run
                return waitForBatchedUpdates();
            })
            .then(() => {
                // THEN only ONE call to AddComment will happen
                const URL_ARGUMENT_INDEX = 0;
                const addCommentCalls = (global.fetch as jest.Mock).mock.calls.filter((callArguments: string[]) => callArguments.at(URL_ARGUMENT_INDEX)?.includes('AddComment'));
                expect(addCommentCalls.length).toBe(1);
            });
    });

    it('should be updated correctly when new comments are added, deleted or marked as unread', () => {
        jest.useFakeTimers();
        global.fetch = TestHelper.getGlobalFetchMock();
        const REPORT_ID = '1';
        let report: OnyxEntry<OnyxTypes.Report>;
        let reportActionCreatedDate: string;
        let currentTime: string;
        Onyx.connect({
            key: `${ONYXKEYS.COLLECTION.REPORT}${REPORT_ID}`,
            callback: (val) => (report = val),
        });

        let reportActions: OnyxTypes.ReportActions;
        Onyx.connect({
            key: `${ONYXKEYS.COLLECTION.REPORT_ACTIONS}${REPORT_ID}`,
            callback: (val) => (reportActions = val ?? {}),
        });

        const USER_1_LOGIN = 'user@test.com';
        const USER_1_ACCOUNT_ID = 1;
        const USER_2_ACCOUNT_ID = 2;
        const setPromise = Onyx.set(`${ONYXKEYS.COLLECTION.REPORT}${REPORT_ID}`, {reportName: 'Test', reportID: REPORT_ID})
            .then(() => TestHelper.signInWithTestUser(USER_1_ACCOUNT_ID, USER_1_LOGIN))
            .then(waitForNetworkPromises)
            .then(() => {
                // Given a test user that is subscribed to Pusher events
                User.subscribeToUserEvents();
                return waitForBatchedUpdates();
            })
            .then(() => TestHelper.setPersonalDetails(USER_1_LOGIN, USER_1_ACCOUNT_ID))
            .then(() => {
                // When a Pusher event is handled for a new report comment that includes a mention of the current user
                reportActionCreatedDate = DateUtils.getDBTime();
                PusherHelper.emitOnyxUpdate([
                    {
                        onyxMethod: Onyx.METHOD.MERGE,
                        key: `${ONYXKEYS.COLLECTION.REPORT}${REPORT_ID}`,
                        value: {
                            reportID: REPORT_ID,
                            participants: {
                                [USER_1_ACCOUNT_ID]: {
                                    notificationPreference: 'always',
                                },
                            },
                            lastMessageText: 'Comment 1',
                            lastActorAccountID: USER_2_ACCOUNT_ID,
                            lastVisibleActionCreated: reportActionCreatedDate,
                            lastMentionedTime: reportActionCreatedDate,
                            lastReadTime: DateUtils.subtractMillisecondsFromDateTime(reportActionCreatedDate, 1),
                        },
                    },
                    {
                        onyxMethod: Onyx.METHOD.MERGE,
                        key: `${ONYXKEYS.COLLECTION.REPORT_ACTIONS}${REPORT_ID}`,
                        value: {
                            1: {
                                actionName: CONST.REPORT.ACTIONS.TYPE.ADD_COMMENT,
                                actorAccountID: USER_2_ACCOUNT_ID,
                                automatic: false,
                                avatar: 'https://d2k5nsl2zxldvw.cloudfront.net/images/avatars/avatar_3.png',
                                message: [{type: 'COMMENT', html: 'Comment 1', text: 'Comment 1'}],
                                person: [{type: 'TEXT', style: 'strong', text: 'Test User'}],
                                shouldShow: true,
                                created: reportActionCreatedDate,
                                reportActionID: '1',
                            },
                        },
                    },
                ]);
                return waitForNetworkPromises();
            })
            .then(() => {
                // Then the report will be unread
                expect(ReportUtils.isUnread(report)).toBe(true);

                // And show a green dot for unread mentions in the LHN
                expect(ReportUtils.isUnreadWithMention(report)).toBe(true);

                // When the user visits the report
                jest.advanceTimersByTime(10);
                currentTime = DateUtils.getDBTime();
                Report.openReport(REPORT_ID);
                Report.readNewestAction(REPORT_ID);
                waitForBatchedUpdates();
                return waitForBatchedUpdates();
            })
            .then(() => {
                // The report will be read
                expect(ReportUtils.isUnread(report)).toBe(false);
                expect(toZonedTime(report?.lastReadTime ?? '', UTC).getTime()).toBeGreaterThanOrEqual(toZonedTime(currentTime, UTC).getTime());

                // And no longer show the green dot for unread mentions in the LHN
                expect(ReportUtils.isUnreadWithMention(report)).toBe(false);

                // When the user manually marks a message as "unread"
                jest.advanceTimersByTime(10);
                Report.markCommentAsUnread(REPORT_ID, reportActionCreatedDate);
                return waitForBatchedUpdates();
            })
            .then(() => {
                // Then the report will be unread and show the green dot for unread mentions in LHN
                expect(ReportUtils.isUnread(report)).toBe(true);
                expect(ReportUtils.isUnreadWithMention(report)).toBe(true);
                expect(report?.lastReadTime).toBe(DateUtils.subtractMillisecondsFromDateTime(reportActionCreatedDate, 1));

                // When a new comment is added by the current user
                jest.advanceTimersByTime(10);
                currentTime = DateUtils.getDBTime();
                Report.addComment(REPORT_ID, 'Current User Comment 1');
                return waitForBatchedUpdates();
            })
            .then(() => {
                // The report will be read, the green dot for unread mentions will go away, and the lastReadTime updated
                expect(ReportUtils.isUnread(report)).toBe(false);
                expect(ReportUtils.isUnreadWithMention(report)).toBe(false);
                expect(toZonedTime(report?.lastReadTime ?? '', UTC).getTime()).toBeGreaterThanOrEqual(toZonedTime(currentTime, UTC).getTime());
                expect(report?.lastMessageText).toBe('Current User Comment 1');

                // When another comment is added by the current user
                jest.advanceTimersByTime(10);
                currentTime = DateUtils.getDBTime();
                Report.addComment(REPORT_ID, 'Current User Comment 2');
                return waitForBatchedUpdates();
            })
            .then(() => {
                // The report will be read and the lastReadTime updated
                expect(ReportUtils.isUnread(report)).toBe(false);
                expect(toZonedTime(report?.lastReadTime ?? '', UTC).getTime()).toBeGreaterThanOrEqual(toZonedTime(currentTime, UTC).getTime());
                expect(report?.lastMessageText).toBe('Current User Comment 2');

                // When another comment is added by the current user
                jest.advanceTimersByTime(10);
                currentTime = DateUtils.getDBTime();
                Report.addComment(REPORT_ID, 'Current User Comment 3');
                return waitForBatchedUpdates();
            })
            .then(() => {
                // The report will be read and the lastReadTime updated
                expect(ReportUtils.isUnread(report)).toBe(false);
                expect(toZonedTime(report?.lastReadTime ?? '', UTC).getTime()).toBeGreaterThanOrEqual(toZonedTime(currentTime, UTC).getTime());
                expect(report?.lastMessageText).toBe('Current User Comment 3');

                const USER_1_BASE_ACTION = {
                    actionName: CONST.REPORT.ACTIONS.TYPE.ADD_COMMENT,
                    actorAccountID: USER_1_ACCOUNT_ID,
                    automatic: false,
                    avatar: 'https://d2k5nsl2zxldvw.cloudfront.net/images/avatars/avatar_3.png',
                    person: [{type: 'TEXT', style: 'strong', text: 'Test User'}],
                    shouldShow: true,
                    created: DateUtils.getDBTime(Date.now() - 3),
                };

                jest.advanceTimersByTime(10);
                const optimisticReportActions: OnyxUpdate = {
                    onyxMethod: Onyx.METHOD.MERGE,
                    key: `${ONYXKEYS.COLLECTION.REPORT_ACTIONS}${REPORT_ID}`,
                    value: {
                        200: {
                            ...USER_1_BASE_ACTION,
                            message: [{type: 'COMMENT', html: 'Current User Comment 1', text: 'Current User Comment 1'}],
                            created: DateUtils.getDBTime(Date.now() - 2),
                            reportActionID: '200',
                        },

                        300: {
                            ...USER_1_BASE_ACTION,
                            message: [{type: 'COMMENT', html: 'Current User Comment 2', text: 'Current User Comment 2'}],
                            created: DateUtils.getDBTime(Date.now() - 1),
                            reportActionID: '300',
                        },

                        400: {
                            ...USER_1_BASE_ACTION,
                            message: [{type: 'COMMENT', html: 'Current User Comment 3', text: 'Current User Comment 3'}],
                            created: DateUtils.getDBTime(),
                            reportActionID: '400',
                        },
                    },
                };
                jest.advanceTimersByTime(10);
                reportActionCreatedDate = DateUtils.getDBTime();

                if (optimisticReportActions.value?.[400]) {
                    optimisticReportActions.value[400].created = reportActionCreatedDate;
                }

                // When we emit the events for these pending created actions to update them to not pending
                PusherHelper.emitOnyxUpdate([
                    {
                        onyxMethod: Onyx.METHOD.MERGE,
                        key: `${ONYXKEYS.COLLECTION.REPORT}${REPORT_ID}`,
                        value: {
                            reportID: REPORT_ID,
                            participants: {
                                [USER_1_ACCOUNT_ID]: {
                                    notificationPreference: 'always',
                                },
                            },
                            lastMessageText: 'Current User Comment 3',
                            lastActorAccountID: 1,
                            lastVisibleActionCreated: reportActionCreatedDate,
                            lastReadTime: reportActionCreatedDate,
                        },
                    },
                    optimisticReportActions,
                ]);

                return waitForNetworkPromises();
            })
            .then(() => {
                // If the user deletes a comment that is before the last read
                Report.deleteReportComment(REPORT_ID, {...reportActions[200]});
                return waitForBatchedUpdates();
            })
            .then(() => {
                // Then no change will occur
                expect(report?.lastReadTime).toBe(reportActionCreatedDate);
                expect(ReportUtils.isUnread(report)).toBe(false);

                // When the user manually marks a message as "unread"
                Report.markCommentAsUnread(REPORT_ID, reportActionCreatedDate);
                return waitForBatchedUpdates();
            })
            .then(() => {
                // Then we should expect the report to be to be unread
                expect(ReportUtils.isUnread(report)).toBe(true);
                expect(report?.lastReadTime).toBe(DateUtils.subtractMillisecondsFromDateTime(reportActionCreatedDate, 1));

                // If the user deletes the last comment after the lastReadTime the lastMessageText will reflect the new last comment
                Report.deleteReportComment(REPORT_ID, {...reportActions[400]});
                return waitForBatchedUpdates();
            })
            .then(() => {
                expect(ReportUtils.isUnread(report)).toBe(false);
                expect(report?.lastMessageText).toBe('Current User Comment 2');
            });
        waitForBatchedUpdates(); // flushing onyx.set as it will be batched
        return setPromise;
    });

    it('Should properly update comment with links', () => {
        /* This tests a variety of scenarios when a user edits a comment.
         * We should generate a link when editing a message unless the link was
         * already in the comment and the user deleted it on purpose.
         */

        global.fetch = TestHelper.getGlobalFetchMock();

        // User edits comment to add link
        // We should generate link
        let originalCommentMarkdown = 'Original Comment';
        let afterEditCommentText = 'Original Comment www.google.com';
        let newCommentHTML = Report.handleUserDeletedLinksInHtml(afterEditCommentText, originalCommentMarkdown);
        let expectedOutput = 'Original Comment <a href="https://www.google.com" target="_blank" rel="noreferrer noopener">www.google.com</a>';
        expect(newCommentHTML).toBe(expectedOutput);

        // User deletes www.google.com link from comment but keeps link text
        // We should not generate link
        originalCommentMarkdown = 'Comment [www.google.com](https://www.google.com)';
        afterEditCommentText = 'Comment www.google.com';
        newCommentHTML = Report.handleUserDeletedLinksInHtml(afterEditCommentText, originalCommentMarkdown);
        expectedOutput = 'Comment www.google.com';
        expect(newCommentHTML).toBe(expectedOutput);

        // User Delete only () part of link but leaves the []
        // We should not generate link
        originalCommentMarkdown = 'Comment [www.google.com](https://www.google.com)';
        afterEditCommentText = 'Comment [www.google.com]';
        newCommentHTML = Report.handleUserDeletedLinksInHtml(afterEditCommentText, originalCommentMarkdown);
        expectedOutput = 'Comment [www.google.com]';
        expect(newCommentHTML).toBe(expectedOutput);

        // User Generates multiple links in one edit
        // We should generate both links
        originalCommentMarkdown = 'Comment';
        afterEditCommentText = 'Comment www.google.com www.facebook.com';
        newCommentHTML = Report.handleUserDeletedLinksInHtml(afterEditCommentText, originalCommentMarkdown);
        expectedOutput =
            'Comment <a href="https://www.google.com" target="_blank" rel="noreferrer noopener">www.google.com</a> ' +
            '<a href="https://www.facebook.com" target="_blank" rel="noreferrer noopener">www.facebook.com</a>';
        expect(newCommentHTML).toBe(expectedOutput);

        // Comment has two links but user deletes only one of them
        // Should not generate link again for the deleted one
        originalCommentMarkdown = 'Comment [www.google.com](https://www.google.com)  [www.facebook.com](https://www.facebook.com)';
        afterEditCommentText = 'Comment www.google.com  [www.facebook.com](https://www.facebook.com)';
        newCommentHTML = Report.handleUserDeletedLinksInHtml(afterEditCommentText, originalCommentMarkdown);
        expectedOutput = 'Comment www.google.com  <a href="https://www.facebook.com" target="_blank" rel="noreferrer noopener">www.facebook.com</a>';
        expect(newCommentHTML).toBe(expectedOutput);

        // User edits and replaces comment with a link containing underscores
        // We should generate link
        originalCommentMarkdown = 'Comment';
        afterEditCommentText = 'https://www.facebook.com/hashtag/__main/?__eep__=6';
        newCommentHTML = Report.handleUserDeletedLinksInHtml(afterEditCommentText, originalCommentMarkdown);
        expectedOutput = '<a href="https://www.facebook.com/hashtag/__main/?__eep__=6" target="_blank" rel="noreferrer noopener">https://www.facebook.com/hashtag/__main/?__eep__=6</a>';
        expect(newCommentHTML).toBe(expectedOutput);

        // User edits and deletes the link containing underscores
        // We should not generate link
        originalCommentMarkdown = '[https://www.facebook.com/hashtag/__main/?__eep__=6](https://www.facebook.com/hashtag/__main/?__eep__=6)';
        afterEditCommentText = 'https://www.facebook.com/hashtag/__main/?__eep__=6';
        newCommentHTML = Report.handleUserDeletedLinksInHtml(afterEditCommentText, originalCommentMarkdown);
        expectedOutput = 'https://www.facebook.com/hashtag/__main/?__eep__=6';
        expect(newCommentHTML).toBe(expectedOutput);

        // User edits and replaces comment with a link containing asterisks
        // We should generate link
        originalCommentMarkdown = 'Comment';
        afterEditCommentText = 'http://example.com/foo/*/bar/*/test.txt';
        newCommentHTML = Report.handleUserDeletedLinksInHtml(afterEditCommentText, originalCommentMarkdown);
        expectedOutput = '<a href="http://example.com/foo/*/bar/*/test.txt" target="_blank" rel="noreferrer noopener">http://example.com/foo/*/bar/*/test.txt</a>';
        expect(newCommentHTML).toBe(expectedOutput);

        // User edits and deletes the link containing asterisks
        // We should not generate link
        originalCommentMarkdown = '[http://example.com/foo/*/bar/*/test.txt](http://example.com/foo/*/bar/*/test.txt)';
        afterEditCommentText = 'http://example.com/foo/*/bar/*/test.txt';
        newCommentHTML = Report.handleUserDeletedLinksInHtml(afterEditCommentText, originalCommentMarkdown);
        expectedOutput = 'http://example.com/foo/*/bar/*/test.txt';
        expect(newCommentHTML).toBe(expectedOutput);
    });

    it('should show a notification for report action updates with shouldNotify', () => {
        const TEST_USER_ACCOUNT_ID = 1;
        const REPORT_ID = '1';
        const REPORT_ACTION = {
            actionName: CONST.REPORT.ACTIONS.TYPE.ADD_COMMENT,
        };

        // Setup user and pusher listeners
        return TestHelper.signInWithTestUser(TEST_USER_ACCOUNT_ID)
            .then(waitForBatchedUpdates)
            .then(() => {
                User.subscribeToUserEvents();
                return waitForBatchedUpdates();
            })
            .then(() => {
                // Simulate a Pusher Onyx update with a report action with shouldNotify
                PusherHelper.emitOnyxUpdate([
                    {
                        onyxMethod: Onyx.METHOD.MERGE,
                        key: `${ONYXKEYS.COLLECTION.REPORT_ACTIONS}${REPORT_ID}`,
                        value: {
                            1: REPORT_ACTION,
                        },
                        shouldNotify: true,
                    },
                ]);
                return SequentialQueue.getCurrentRequest().then(waitForBatchedUpdates);
            })
            .then(() => {
                // Ensure we show a notification for this new report action
                expect(Report.showReportActionNotification).toBeCalledWith(REPORT_ID, REPORT_ACTION);
            });
    });

    it('should properly toggle reactions on a message', () => {
        global.fetch = TestHelper.getGlobalFetchMock();

        const TEST_USER_ACCOUNT_ID = 1;
        const TEST_USER_LOGIN = 'test@test.com';
        const REPORT_ID = '1';
        const EMOJI_CODE = '👍';
        const EMOJI_SKIN_TONE = 2;
        const EMOJI_NAME = '+1';
        const EMOJI = {
            code: EMOJI_CODE,
            name: EMOJI_NAME,
            types: ['👍🏿', '👍🏾', '👍🏽', '👍🏼', '👍🏻'],
        };

        let reportActions: OnyxTypes.ReportActions;
        Onyx.connect({
            key: `${ONYXKEYS.COLLECTION.REPORT_ACTIONS}${REPORT_ID}`,
            callback: (val) => (reportActions = val ?? {}),
        });
        const reportActionsReactions: OnyxCollection<OnyxTypes.ReportActionReactions> = {};
        Onyx.connect({
            key: ONYXKEYS.COLLECTION.REPORT_ACTIONS_REACTIONS,
            callback: (val, key) => {
                reportActionsReactions[key] = val ?? {};
            },
        });
        let reportAction: OnyxTypes.ReportAction | undefined;
        let reportActionID: string;

        // Set up Onyx with some test user data
        return TestHelper.signInWithTestUser(TEST_USER_ACCOUNT_ID, TEST_USER_LOGIN)
            .then(() => {
                User.subscribeToUserEvents();
                return waitForBatchedUpdates();
            })
            .then(() => TestHelper.setPersonalDetails(TEST_USER_LOGIN, TEST_USER_ACCOUNT_ID))
            .then(() => {
                // This is a fire and forget response, but once it completes we should be able to verify that we
                // have an "optimistic" report action in Onyx.
                Report.addComment(REPORT_ID, 'Testing a comment');
                return waitForBatchedUpdates();
            })
            .then(() => {
                reportAction = Object.values(reportActions).at(0);
                reportActionID = reportAction?.reportActionID ?? '-1';

                if (reportAction) {
                    // Add a reaction to the comment
                    Report.toggleEmojiReaction(REPORT_ID, reportAction, EMOJI, reportActionsReactions[0]);
                }
                return waitForBatchedUpdates();
            })
            .then(() => {
                reportAction = Object.values(reportActions).at(0);

                // Expect the reaction to exist in the reportActionsReactions collection
                expect(reportActionsReactions).toHaveProperty(`${ONYXKEYS.COLLECTION.REPORT_ACTIONS_REACTIONS}${reportActionID}`);

                // Expect the reaction to have the emoji on it
                const reportActionReaction = reportActionsReactions[`${ONYXKEYS.COLLECTION.REPORT_ACTIONS_REACTIONS}${reportActionID}`];
                expect(reportActionReaction).toHaveProperty(EMOJI.name);

                // Expect the emoji to have the user accountID
                const reportActionReactionEmoji = reportActionReaction?.[EMOJI.name];
                expect(reportActionReactionEmoji?.users).toHaveProperty(`${TEST_USER_ACCOUNT_ID}`);

                if (reportAction) {
                    // Now we remove the reaction
                    Report.toggleEmojiReaction(REPORT_ID, reportAction, EMOJI, reportActionReaction);
                }
                return waitForBatchedUpdates();
            })
            .then(() => {
                // Expect the reaction to have null where the users reaction used to be
                expect(reportActionsReactions).toHaveProperty(`${ONYXKEYS.COLLECTION.REPORT_ACTIONS_REACTIONS}${reportActionID}`);
                const reportActionReaction = reportActionsReactions[`${ONYXKEYS.COLLECTION.REPORT_ACTIONS_REACTIONS}${reportActionID}`];
                expect(reportActionReaction?.[EMOJI.name].users[TEST_USER_ACCOUNT_ID]).toBeUndefined();
            })
            .then(() => {
                reportAction = Object.values(reportActions).at(0);

                if (reportAction) {
                    // Add the same reaction to the same report action with a different skintone
                    Report.toggleEmojiReaction(REPORT_ID, reportAction, EMOJI, reportActionsReactions[0]);
                }
                return waitForBatchedUpdates()
                    .then(() => {
                        reportAction = Object.values(reportActions).at(0);

                        const reportActionReaction = reportActionsReactions[`${ONYXKEYS.COLLECTION.REPORT_ACTIONS_REACTIONS}${reportActionID}`];
                        if (reportAction) {
                            Report.toggleEmojiReaction(REPORT_ID, reportAction, EMOJI, reportActionReaction, EMOJI_SKIN_TONE);
                        }
                        return waitForBatchedUpdates();
                    })
                    .then(() => {
                        reportAction = Object.values(reportActions).at(0);

                        // Expect the reaction to exist in the reportActionsReactions collection
                        expect(reportActionsReactions).toHaveProperty(`${ONYXKEYS.COLLECTION.REPORT_ACTIONS_REACTIONS}${reportActionID}`);

                        // Expect the reaction to have the emoji on it
                        const reportActionReaction = reportActionsReactions[`${ONYXKEYS.COLLECTION.REPORT_ACTIONS_REACTIONS}${reportActionID}`];
                        expect(reportActionReaction).toHaveProperty(EMOJI.name);

                        // Expect the emoji to have the user accountID
                        const reportActionReactionEmoji = reportActionReaction?.[EMOJI.name];
                        expect(reportActionReactionEmoji?.users).toHaveProperty(`${TEST_USER_ACCOUNT_ID}`);

                        // Expect two different skintone reactions
                        const reportActionReactionEmojiUserSkinTones = reportActionReactionEmoji?.users[TEST_USER_ACCOUNT_ID].skinTones;
                        expect(reportActionReactionEmojiUserSkinTones).toHaveProperty('-1');
                        expect(reportActionReactionEmojiUserSkinTones).toHaveProperty('2');

                        if (reportAction) {
                            // Now we remove the reaction, and expect that both variations are removed
                            Report.toggleEmojiReaction(REPORT_ID, reportAction, EMOJI, reportActionReaction);
                        }
                        return waitForBatchedUpdates();
                    })
                    .then(() => {
                        // Expect the reaction to have null where the users reaction used to be
                        expect(reportActionsReactions).toHaveProperty(`${ONYXKEYS.COLLECTION.REPORT_ACTIONS_REACTIONS}${reportActionID}`);
                        const reportActionReaction = reportActionsReactions[`${ONYXKEYS.COLLECTION.REPORT_ACTIONS_REACTIONS}${reportActionID}`];
                        expect(reportActionReaction?.[EMOJI.name].users[TEST_USER_ACCOUNT_ID]).toBeUndefined();
                    });
            });
    });

    it("shouldn't add the same reaction twice when changing preferred skin color and reaction doesn't support skin colors", () => {
        global.fetch = TestHelper.getGlobalFetchMock();

        const TEST_USER_ACCOUNT_ID = 1;
        const TEST_USER_LOGIN = 'test@test.com';
        const REPORT_ID = '1';
        const EMOJI_CODE = '😄';
        const EMOJI_NAME = 'smile';
        const EMOJI = {
            code: EMOJI_CODE,
            name: EMOJI_NAME,
        };

        let reportActions: OnyxTypes.ReportActions = {};
        Onyx.connect({
            key: `${ONYXKEYS.COLLECTION.REPORT_ACTIONS}${REPORT_ID}`,
            callback: (val) => (reportActions = val ?? {}),
        });
        const reportActionsReactions: OnyxCollection<OnyxTypes.ReportActionReactions> = {};
        Onyx.connect({
            key: ONYXKEYS.COLLECTION.REPORT_ACTIONS_REACTIONS,
            callback: (val, key) => {
                reportActionsReactions[key] = val ?? {};
            },
        });

        let resultAction: OnyxTypes.ReportAction | undefined;

        // Set up Onyx with some test user data
        return TestHelper.signInWithTestUser(TEST_USER_ACCOUNT_ID, TEST_USER_LOGIN)
            .then(() => {
                User.subscribeToUserEvents();
                return waitForBatchedUpdates();
            })
            .then(() => TestHelper.setPersonalDetails(TEST_USER_LOGIN, TEST_USER_ACCOUNT_ID))
            .then(() => {
                // This is a fire and forget response, but once it completes we should be able to verify that we
                // have an "optimistic" report action in Onyx.
                Report.addComment(REPORT_ID, 'Testing a comment');
                return waitForBatchedUpdates();
            })
            .then(() => {
                resultAction = Object.values(reportActions).at(0);

                if (resultAction) {
                    // Add a reaction to the comment
                    Report.toggleEmojiReaction(REPORT_ID, resultAction, EMOJI, {});
                }
                return waitForBatchedUpdates();
            })
            .then(() => {
                resultAction = Object.values(reportActions).at(0);

                // Now we toggle the reaction while the skin tone has changed.
                // As the emoji doesn't support skin tones, the emoji
                // should get removed instead of added again.
                const reportActionReaction = reportActionsReactions[`${ONYXKEYS.COLLECTION.REPORT_ACTIONS_REACTIONS}${resultAction?.reportActionID}`];
                if (resultAction) {
                    Report.toggleEmojiReaction(REPORT_ID, resultAction, EMOJI, reportActionReaction, 2);
                }
                return waitForBatchedUpdates();
            })
            .then(() => {
                // Expect the reaction to have null where the users reaction used to be
                expect(reportActionsReactions).toHaveProperty(`${ONYXKEYS.COLLECTION.REPORT_ACTIONS_REACTIONS}${resultAction?.reportActionID}`);
                const reportActionReaction = reportActionsReactions[`${ONYXKEYS.COLLECTION.REPORT_ACTIONS_REACTIONS}${resultAction?.reportActionID}`];
                expect(reportActionReaction?.[EMOJI.name].users[TEST_USER_ACCOUNT_ID]).toBeUndefined();
            });
    });

    it('should send only one OpenReport, replacing any extra ones with same reportIDs', async () => {
        global.fetch = TestHelper.getGlobalFetchMock();

        const REPORT_ID = '1';

        await Onyx.set(ONYXKEYS.NETWORK, {isOffline: true});
        await waitForBatchedUpdates();

        for (let i = 0; i < 5; i++) {
            Report.openReport(REPORT_ID, undefined, ['test@user.com'], {
                isOptimisticReport: true,
                reportID: REPORT_ID,
            });
        }

        expect(PersistedRequests.getAll().length).toBe(1);

        await Onyx.set(ONYXKEYS.NETWORK, {isOffline: false});
        await waitForBatchedUpdates();

        TestHelper.expectAPICommandToHaveBeenCalled(WRITE_COMMANDS.OPEN_REPORT, 1);
    });

    it('should replace duplicate OpenReport commands with the same reportID', async () => {
        global.fetch = TestHelper.getGlobalFetchMock();

        const REPORT_ID = '1';

        await Onyx.set(ONYXKEYS.NETWORK, {isOffline: true});
        await waitForBatchedUpdates();

        for (let i = 0; i < 8; i++) {
            let reportID = REPORT_ID;
            if (i > 4) {
                reportID = `${i}`;
            }
            Report.openReport(reportID, undefined, ['test@user.com'], {
                isOptimisticReport: true,
                reportID: REPORT_ID,
            });
        }

        expect(PersistedRequests.getAll().length).toBe(4);

        await Onyx.set(ONYXKEYS.NETWORK, {isOffline: false});
        await waitForBatchedUpdates();

        TestHelper.expectAPICommandToHaveBeenCalled(WRITE_COMMANDS.OPEN_REPORT, 4);
    });

    it('should remove AddComment and UpdateComment without sending any request when DeleteComment is set', async () => {
        global.fetch = TestHelper.getGlobalFetchMock();

        const TEST_USER_ACCOUNT_ID = 1;
        const REPORT_ID = '1';
        const TEN_MINUTES_AGO = subMinutes(new Date(), 10);
        const created = format(addSeconds(TEN_MINUTES_AGO, 10), CONST.DATE.FNS_DB_FORMAT_STRING);

        Onyx.set(ONYXKEYS.NETWORK, {isOffline: true});

        Report.addComment(REPORT_ID, 'Testing a comment');
        // Need the reportActionID to delete the comments
        const newComment = PersistedRequests.getAll().at(0);
        const reportActionID = (newComment?.data?.reportActionID as string) ?? '-1';
        const reportAction = TestHelper.buildTestReportComment(created, TEST_USER_ACCOUNT_ID, reportActionID);
        Report.editReportComment(REPORT_ID, reportAction, 'Testing an edited comment');

        await waitForBatchedUpdates();

        await new Promise<void>((resolve) => {
            const connection = Onyx.connect({
                key: ONYXKEYS.PERSISTED_REQUESTS,
                callback: (persistedRequests) => {
                    Onyx.disconnect(connection);

                    expect(persistedRequests?.at(0)?.command).toBe(WRITE_COMMANDS.ADD_COMMENT);
                    expect(persistedRequests?.at(1)?.command).toBeUndefined();

                    resolve();
                },
            });
        });

        // Checking the Report Action exists before deleting it
        await new Promise<void>((resolve) => {
            const connection = Onyx.connect({
                key: `${ONYXKEYS.COLLECTION.REPORT_ACTIONS}${REPORT_ID}`,
                callback: (reportActions) => {
                    Onyx.disconnect(connection);

                    expect(reportActions?.[reportActionID]).not.toBeNull();
                    expect(reportActions?.[reportActionID].reportActionID).toBe(reportActionID);
                    resolve();
                },
            });
        });

        Report.deleteReportComment(REPORT_ID, reportAction);

        await waitForBatchedUpdates();
        expect(PersistedRequests.getAll().length).toBe(0);

        // Checking the Report Action doesn't exist after deleting it
        const connection = Onyx.connect({
            key: `${ONYXKEYS.COLLECTION.REPORT_ACTIONS}${REPORT_ID}`,
            callback: (reportActions) => {
                Onyx.disconnect(connection);
                expect(reportActions?.[reportActionID]).toBeUndefined();
            },
        });

        Onyx.set(ONYXKEYS.NETWORK, {isOffline: false});
        await waitForBatchedUpdates();

        // Checking no requests were or will be made
        TestHelper.expectAPICommandToHaveBeenCalled(WRITE_COMMANDS.ADD_COMMENT, 0);
        TestHelper.expectAPICommandToHaveBeenCalled(WRITE_COMMANDS.UPDATE_COMMENT, 0);
        TestHelper.expectAPICommandToHaveBeenCalled(WRITE_COMMANDS.DELETE_COMMENT, 0);
    });

    it('should send DeleteComment request and remove UpdateComment accordingly', async () => {
        global.fetch = TestHelper.getGlobalFetchMock();

        const TEST_USER_ACCOUNT_ID = 1;
        const REPORT_ID = '1';
        const TEN_MINUTES_AGO = subMinutes(new Date(), 10);
        const created = format(addSeconds(TEN_MINUTES_AGO, 10), CONST.DATE.FNS_DB_FORMAT_STRING);

        await Onyx.set(ONYXKEYS.NETWORK, {isOffline: false});

        Report.addComment(REPORT_ID, 'Testing a comment');

        // Need the reportActionID to delete the comments
        const newComment = PersistedRequests.getAll().at(1);
        const reportActionID = (newComment?.data?.reportActionID as string) ?? '-1';
        const reportAction = TestHelper.buildTestReportComment(created, TEST_USER_ACCOUNT_ID, reportActionID);

        await Onyx.set(ONYXKEYS.NETWORK, {isOffline: true});

        Report.editReportComment(REPORT_ID, reportAction, 'Testing an edited comment');

        await waitForBatchedUpdates();

        await new Promise<void>((resolve) => {
            const connection = Onyx.connect({
                key: ONYXKEYS.PERSISTED_REQUESTS,
                callback: (persistedRequests) => {
                    Onyx.disconnect(connection);
                    expect(persistedRequests?.at(0)?.command).toBe(WRITE_COMMANDS.UPDATE_COMMENT);
                    resolve();
                },
            });
        });

        Report.deleteReportComment(REPORT_ID, reportAction);

        await waitForBatchedUpdates();
        expect(PersistedRequests.getAll().length).toBe(1);

        Onyx.set(ONYXKEYS.NETWORK, {isOffline: false});
        await waitForBatchedUpdates();

        // Checking no requests were or will be made
        TestHelper.expectAPICommandToHaveBeenCalled(WRITE_COMMANDS.ADD_COMMENT, 1);
        TestHelper.expectAPICommandToHaveBeenCalled(WRITE_COMMANDS.UPDATE_COMMENT, 0);
        TestHelper.expectAPICommandToHaveBeenCalled(WRITE_COMMANDS.DELETE_COMMENT, 1);
    });

    it('should send DeleteComment request after AddComment is rollbacked', async () => {
        global.fetch = jest.fn().mockRejectedValue(new TypeError(CONST.ERROR.FAILED_TO_FETCH));

        const mockedXhr = jest.fn();
        mockedXhr
            .mockImplementationOnce(originalXHR)
            .mockImplementationOnce(() =>
                Promise.resolve({
                    jsonCode: CONST.JSON_CODE.EXP_ERROR,
                }),
            )
            .mockImplementation(() =>
                Promise.resolve({
                    jsonCode: CONST.JSON_CODE.SUCCESS,
                }),
            );

        HttpUtils.xhr = mockedXhr;
        await waitForBatchedUpdates();
        const TEST_USER_ACCOUNT_ID = 1;
        const REPORT_ID = '1';
        const TEN_MINUTES_AGO = subMinutes(new Date(), 10);
        const created = format(addSeconds(TEN_MINUTES_AGO, 10), CONST.DATE.FNS_DB_FORMAT_STRING);

        Report.addComment(REPORT_ID, 'Testing a comment');
        await waitForNetworkPromises();

        const newComment = PersistedRequests.getAll().at(1);
        const reportActionID = (newComment?.data?.reportActionID as string) ?? '-1';
        const reportAction = TestHelper.buildTestReportComment(created, TEST_USER_ACCOUNT_ID, reportActionID);

        await waitForBatchedUpdates();

        expect(PersistedRequests.getAll().length).toBe(1);
        expect(PersistedRequests.getAll().at(0)?.isRollbacked).toBeTruthy();
        Report.deleteReportComment(REPORT_ID, reportAction);

        jest.runOnlyPendingTimers();
        await waitForBatchedUpdates();

        const httpCalls = (HttpUtils.xhr as Mock).mock.calls;

        const addCommentCalls = httpCalls.filter(([command]) => command === 'AddComment');
        const deleteCommentCalls = httpCalls.filter(([command]) => command === 'DeleteComment');

        if (httpCalls.length === 3) {
            expect(addCommentCalls).toHaveLength(2);
            expect(deleteCommentCalls).toHaveLength(1);
        }
    });

    it('should send not DeleteComment request and remove AddAttachment accordingly', async () => {
        global.fetch = TestHelper.getGlobalFetchMock();

        const TEST_USER_ACCOUNT_ID = 1;
        const REPORT_ID = '1';
        const TEN_MINUTES_AGO = subMinutes(new Date(), 10);
        const created = format(addSeconds(TEN_MINUTES_AGO, 10), CONST.DATE.FNS_DB_FORMAT_STRING);

        await Onyx.set(ONYXKEYS.NETWORK, {isOffline: true});

        const file = new File([''], 'test.txt', {type: 'text/plain'});
        Report.addAttachment(REPORT_ID, file);

        // Need the reportActionID to delete the comments
        const newComment = PersistedRequests.getAll().at(0);
        const reportActionID = (newComment?.data?.reportActionID as string) ?? '-1';
        const reportAction = TestHelper.buildTestReportComment(created, TEST_USER_ACCOUNT_ID, reportActionID);

        // wait for Onyx.connect execute the callback and start processing the queue
        await waitForBatchedUpdates();

        await new Promise<void>((resolve) => {
            const connection = Onyx.connect({
                key: ONYXKEYS.PERSISTED_REQUESTS,
                callback: (persistedRequests) => {
                    Onyx.disconnect(connection);
                    expect(persistedRequests?.at(0)?.command).toBe(WRITE_COMMANDS.ADD_ATTACHMENT);
                    resolve();
                },
            });
        });

        // Checking the Report Action exists before deleting it
        await new Promise<void>((resolve) => {
            const connection = Onyx.connect({
                key: `${ONYXKEYS.COLLECTION.REPORT_ACTIONS}${REPORT_ID}`,
                callback: (reportActions) => {
                    Onyx.disconnect(connection);
                    expect(reportActions?.[reportActionID]).not.toBeNull();
                    expect(reportActions?.[reportActionID].reportActionID).toBe(reportActionID);
                    resolve();
                },
            });
        });

        Report.deleteReportComment(REPORT_ID, reportAction);

        await waitForBatchedUpdates();
        expect(PersistedRequests.getAll().length).toBe(0);

        // Checking the Report Action doesn't exist after deleting it
        const connection = Onyx.connect({
            key: `${ONYXKEYS.COLLECTION.REPORT_ACTIONS}${REPORT_ID}`,
            callback: (reportActions) => {
                Onyx.disconnect(connection);
                expect(reportActions?.[reportActionID]).toBeUndefined();
            },
        });

        Onyx.set(ONYXKEYS.NETWORK, {isOffline: false});
        await waitForBatchedUpdates();

        // Checking no requests were or will be made
        TestHelper.expectAPICommandToHaveBeenCalled(WRITE_COMMANDS.ADD_ATTACHMENT, 0);
        TestHelper.expectAPICommandToHaveBeenCalled(WRITE_COMMANDS.DELETE_COMMENT, 0);
    });

    it('should send not DeleteComment request and remove AddTextAndAttachment accordingly', async () => {
        global.fetch = TestHelper.getGlobalFetchMock();

        const TEST_USER_ACCOUNT_ID = 1;
        const REPORT_ID = '1';
        const TEN_MINUTES_AGO = subMinutes(new Date(), 10);
        const created = format(addSeconds(TEN_MINUTES_AGO, 10), CONST.DATE.FNS_DB_FORMAT_STRING);
        const file = new File([''], 'test.txt', {type: 'text/plain'});

        await Onyx.set(ONYXKEYS.NETWORK, {isOffline: true});

        Report.addAttachment(REPORT_ID, file, 'Attachment with comment');

        // Need the reportActionID to delete the comments
        const newComment = PersistedRequests.getAll().at(0);
        const reportActionID = (newComment?.data?.reportActionID as string) ?? '-1';
        const reportAction = TestHelper.buildTestReportComment(created, TEST_USER_ACCOUNT_ID, reportActionID);

        // wait for Onyx.connect execute the callback and start processing the queue
        await waitForBatchedUpdates();

        await new Promise<void>((resolve) => {
            const connection = Onyx.connect({
                key: ONYXKEYS.PERSISTED_REQUESTS,
                callback: (persistedRequests) => {
                    Onyx.disconnect(connection);
                    expect(persistedRequests?.at(0)?.command).toBe(WRITE_COMMANDS.ADD_TEXT_AND_ATTACHMENT);
                    resolve();
                },
            });
        });

        // Checking the Report Action exists before deleting it
        await new Promise<void>((resolve) => {
            const connection = Onyx.connect({
                key: `${ONYXKEYS.COLLECTION.REPORT_ACTIONS}${REPORT_ID}`,
                callback: (reportActions) => {
                    Onyx.disconnect(connection);
                    expect(reportActions?.[reportActionID]).not.toBeNull();
                    expect(reportActions?.[reportActionID].reportActionID).toBe(reportActionID);
                    resolve();
                },
            });
        });

        Report.deleteReportComment(REPORT_ID, reportAction);

        await waitForBatchedUpdates();
        expect(PersistedRequests.getAll().length).toBe(0);

        // Checking the Report Action doesn't exist after deleting it
        const connection = Onyx.connect({
            key: `${ONYXKEYS.COLLECTION.REPORT_ACTIONS}${REPORT_ID}`,
            callback: (reportActions) => {
                Onyx.disconnect(connection);
                expect(reportActions?.[reportActionID]).toBeUndefined();
            },
        });

        Onyx.set(ONYXKEYS.NETWORK, {isOffline: false});
        await waitForBatchedUpdates();

        // Checking no requests were or will be made
        TestHelper.expectAPICommandToHaveBeenCalled(WRITE_COMMANDS.ADD_TEXT_AND_ATTACHMENT, 0);
        TestHelper.expectAPICommandToHaveBeenCalled(WRITE_COMMANDS.DELETE_COMMENT, 0);
    });

    it('should not send DeleteComment request and remove any Reactions accordingly', async () => {
        global.fetch = TestHelper.getGlobalFetchMock();
        jest.spyOn(EmojiUtils, 'hasAccountIDEmojiReacted').mockImplementation(() => true);
        const TEST_USER_ACCOUNT_ID = 1;
        const REPORT_ID = '1';
        const TEN_MINUTES_AGO = subMinutes(new Date(), 10);
        const created = format(addSeconds(TEN_MINUTES_AGO, 10), CONST.DATE.FNS_DB_FORMAT_STRING);

        await Onyx.set(ONYXKEYS.NETWORK, {isOffline: true});
        await Promise.resolve();

        Report.addComment(REPORT_ID, 'reactions with comment');
        // Need the reportActionID to delete the comments
        const newComment = PersistedRequests.getAll().at(0);
        const reportActionID = (newComment?.data?.reportActionID as string) ?? '-1';
        const reportAction = TestHelper.buildTestReportComment(created, TEST_USER_ACCOUNT_ID, reportActionID);

        await waitForBatchedUpdates();

        Report.toggleEmojiReaction(REPORT_ID, reportAction, {name: 'smile', code: '😄'}, {});
        Report.toggleEmojiReaction(
            REPORT_ID,
            reportAction,
            {name: 'smile', code: '😄'},
            {
                smile: {
                    createdAt: '2024-10-14 14:58:12',
                    oldestTimestamp: '2024-10-14 14:58:12',
                    users: {
                        [`${TEST_USER_ACCOUNT_ID}`]: {
                            id: `${TEST_USER_ACCOUNT_ID}`,
                            oldestTimestamp: '2024-10-14 14:58:12',
                            skinTones: {
                                '-1': '2024-10-14 14:58:12',
                            },
                        },
                    },
                },
            },
        );

        await waitForBatchedUpdates();

        await new Promise<void>((resolve) => {
            const connection = Onyx.connect({
                key: ONYXKEYS.PERSISTED_REQUESTS,
                callback: (persistedRequests) => {
                    Onyx.disconnect(connection);
                    expect(persistedRequests?.at(0)?.command).toBe(WRITE_COMMANDS.ADD_COMMENT);
                    expect(persistedRequests?.at(1)?.command).toBe(WRITE_COMMANDS.ADD_EMOJI_REACTION);
                    expect(persistedRequests?.at(2)?.command).toBe(WRITE_COMMANDS.REMOVE_EMOJI_REACTION);
                    resolve();
                },
            });
        });

        // Checking the Report Action exists before deleting it
        await new Promise<void>((resolve) => {
            const connection = Onyx.connect({
                key: `${ONYXKEYS.COLLECTION.REPORT_ACTIONS}${REPORT_ID}`,
                callback: (reportActions) => {
                    Onyx.disconnect(connection);
                    expect(reportActions?.[reportActionID]).not.toBeNull();
                    expect(reportActions?.[reportActionID].reportActionID).toBe(reportActionID);
                    resolve();
                },
            });
        });

        Report.deleteReportComment(REPORT_ID, reportAction);

        await waitForBatchedUpdates();
        expect(PersistedRequests.getAll().length).toBe(0);

        // Checking the Report Action doesn't exist after deleting it
        const connection = Onyx.connect({
            key: `${ONYXKEYS.COLLECTION.REPORT_ACTIONS}${REPORT_ID}`,
            callback: (reportActions) => {
                Onyx.disconnect(connection);
                expect(reportActions?.[reportActionID]).toBeUndefined();
            },
        });

        Onyx.set(ONYXKEYS.NETWORK, {isOffline: false});
        await waitForBatchedUpdates();

        // Checking no requests were or will be made
        TestHelper.expectAPICommandToHaveBeenCalled(WRITE_COMMANDS.ADD_COMMENT, 0);
        TestHelper.expectAPICommandToHaveBeenCalled(WRITE_COMMANDS.ADD_EMOJI_REACTION, 0);
        TestHelper.expectAPICommandToHaveBeenCalled(WRITE_COMMANDS.REMOVE_EMOJI_REACTION, 0);
        TestHelper.expectAPICommandToHaveBeenCalled(WRITE_COMMANDS.DELETE_COMMENT, 0);
    });

    it('should send DeleteComment request and remove any Reactions accordingly', async () => {
        global.fetch = TestHelper.getGlobalFetchMock();
        jest.spyOn(EmojiUtils, 'hasAccountIDEmojiReacted').mockImplementation(() => true);
        const TEST_USER_ACCOUNT_ID = 1;
        const REPORT_ID = '1';
        const TEN_MINUTES_AGO = subMinutes(new Date(), 10);
        const created = format(addSeconds(TEN_MINUTES_AGO, 10), CONST.DATE.FNS_DB_FORMAT_STRING);

        Report.addComment(REPORT_ID, 'Attachment with comment');

        // Need the reportActionID to delete the comments
        const newComment = PersistedRequests.getAll().at(0);
        const reportActionID = (newComment?.data?.reportActionID as string) ?? '-1';
        const reportAction = TestHelper.buildTestReportComment(created, TEST_USER_ACCOUNT_ID, reportActionID);
        await Onyx.set(ONYXKEYS.NETWORK, {isOffline: true});

        // wait for Onyx.connect execute the callback and start processing the queue
        await Promise.resolve();

        Report.toggleEmojiReaction(REPORT_ID, reportAction, {name: 'smile', code: '😄'}, {});
        Report.toggleEmojiReaction(
            REPORT_ID,
            reportAction,
            {name: 'smile', code: '😄'},
            {
                smile: {
                    createdAt: '2024-10-14 14:58:12',
                    oldestTimestamp: '2024-10-14 14:58:12',
                    users: {
                        [`${TEST_USER_ACCOUNT_ID}`]: {
                            id: `${TEST_USER_ACCOUNT_ID}`,
                            oldestTimestamp: '2024-10-14 14:58:12',
                            skinTones: {
                                '-1': '2024-10-14 14:58:12',
                            },
                        },
                    },
                },
            },
        );

        await waitForBatchedUpdates();
        await new Promise<void>((resolve) => {
            const connection = Onyx.connect({
                key: ONYXKEYS.PERSISTED_REQUESTS,
                callback: (persistedRequests) => {
                    Onyx.disconnect(connection);
                    expect(persistedRequests?.at(0)?.command).toBe(WRITE_COMMANDS.ADD_EMOJI_REACTION);
                    expect(persistedRequests?.at(1)?.command).toBe(WRITE_COMMANDS.REMOVE_EMOJI_REACTION);
                    resolve();
                },
            });
        });

        Report.deleteReportComment(REPORT_ID, reportAction);

        await waitForBatchedUpdates();
        expect(PersistedRequests.getAll().length).toBe(1);

        Onyx.set(ONYXKEYS.NETWORK, {isOffline: false});
        await waitForBatchedUpdates();

        // Checking no requests were or will be made
        TestHelper.expectAPICommandToHaveBeenCalled(WRITE_COMMANDS.ADD_COMMENT, 1);
        TestHelper.expectAPICommandToHaveBeenCalled(WRITE_COMMANDS.ADD_EMOJI_REACTION, 0);
        TestHelper.expectAPICommandToHaveBeenCalled(WRITE_COMMANDS.REMOVE_EMOJI_REACTION, 0);
        TestHelper.expectAPICommandToHaveBeenCalled(WRITE_COMMANDS.DELETE_COMMENT, 1);
    });

    it('should create and delete thread processing all the requests', async () => {
        global.fetch = TestHelper.getGlobalFetchMock();

        const TEST_USER_ACCOUNT_ID = 1;
        const REPORT_ID = '1';
        const TEN_MINUTES_AGO = subMinutes(new Date(), 10);
        const created = format(addSeconds(TEN_MINUTES_AGO, 10), CONST.DATE.FNS_DB_FORMAT_STRING);

        await Onyx.set(ONYXKEYS.NETWORK, {isOffline: true});
        await waitForBatchedUpdates();

        Report.addComment(REPORT_ID, 'Testing a comment');

        const newComment = PersistedRequests.getAll().at(0);
        const reportActionID = (newComment?.data?.reportActionID as string) ?? '-1';
        const reportAction = TestHelper.buildTestReportComment(created, TEST_USER_ACCOUNT_ID, reportActionID);

        Report.openReport(
            REPORT_ID,
            undefined,
            ['test@user.com'],
            {
                isOptimisticReport: true,
                parentReportID: REPORT_ID,
                parentReportActionID: reportActionID,
                reportID: '2',
            },
            reportActionID,
        );

        Report.deleteReportComment(REPORT_ID, reportAction);

        expect(PersistedRequests.getAll().length).toBe(3);

        await new Promise<void>((resolve) => {
            const connection = Onyx.connect({
                key: ONYXKEYS.PERSISTED_REQUESTS,
                callback: (persistedRequests) => {
                    if (persistedRequests?.length !== 3) {
                        return;
                    }
                    Onyx.disconnect(connection);

                    expect(persistedRequests?.at(0)?.command).toBe(WRITE_COMMANDS.ADD_COMMENT);
                    expect(persistedRequests?.at(1)?.command).toBe(WRITE_COMMANDS.OPEN_REPORT);
                    expect(persistedRequests?.at(2)?.command).toBe(WRITE_COMMANDS.DELETE_COMMENT);
                    resolve();
                },
            });
        });

        Onyx.set(ONYXKEYS.NETWORK, {isOffline: false});
        await waitForBatchedUpdates();

        // Checking no requests were or will be made
        TestHelper.expectAPICommandToHaveBeenCalled(WRITE_COMMANDS.ADD_COMMENT, 1);
        TestHelper.expectAPICommandToHaveBeenCalled(WRITE_COMMANDS.OPEN_REPORT, 1);
        TestHelper.expectAPICommandToHaveBeenCalled(WRITE_COMMANDS.DELETE_COMMENT, 1);
    });

<<<<<<< HEAD
    it('should update AddComment text with the UpdateComment text, sending just an AddComment request', async () => {
        global.fetch = TestHelper.getGlobalFetchMock();

        const TEST_USER_ACCOUNT_ID = 1;
        const REPORT_ID = '1';
        const TEN_MINUTES_AGO = subMinutes(new Date(), 10);
        const created = format(addSeconds(TEN_MINUTES_AGO, 10), CONST.DATE.FNS_DB_FORMAT_STRING);

        Onyx.set(ONYXKEYS.NETWORK, {isOffline: true});

        Report.addComment(REPORT_ID, 'Testing a comment');
        // Need the reportActionID to delete the comments
        const newComment = PersistedRequests.getAll().at(0);
        const reportActionID = (newComment?.data?.reportActionID as string) ?? '-1';
        const reportAction = TestHelper.buildTestReportComment(created, TEST_USER_ACCOUNT_ID, reportActionID);
        Report.editReportComment(REPORT_ID, reportAction, 'Testing an edited comment');

        await waitForBatchedUpdates();

        await new Promise<void>((resolve) => {
            const connection = Onyx.connect({
                key: ONYXKEYS.PERSISTED_REQUESTS,
                callback: (persistedRequests) => {
                    Onyx.disconnect(connection);

                    expect(persistedRequests?.at(0)?.command).toBe(WRITE_COMMANDS.ADD_COMMENT);

                    resolve();
                },
            });
        });

        await waitForBatchedUpdates();
        expect(PersistedRequests.getAll().length).toBe(1);

        Onyx.set(ONYXKEYS.NETWORK, {isOffline: false});
        await waitForBatchedUpdates();

        // Checking no requests were or will be made
        TestHelper.expectAPICommandToHaveBeenCalled(WRITE_COMMANDS.ADD_COMMENT, 1);
        TestHelper.expectAPICommandToHaveBeenCalled(WRITE_COMMANDS.UPDATE_COMMENT, 0);
=======
    it('it should only send the last sequential UpdateComment request to BE', async () => {
        global.fetch = TestHelper.getGlobalFetchMock();
        const reportID = '123';

        await Onyx.set(ONYXKEYS.NETWORK, {isOffline: true});

        const action: OnyxEntry<OnyxTypes.ReportAction> = {
            reportID,
            reportActionID: '722',
            actionName: 'ADDCOMMENT',
            created: '2024-10-21 10:37:59.881',
        };

        Report.editReportComment(reportID, action, 'value1');
        Report.editReportComment(reportID, action, 'value2');
        Report.editReportComment(reportID, action, 'value3');

        const requests = PersistedRequests?.getAll();

        expect(requests.length).toBe(1);
        expect(requests?.at(0)?.command).toBe(WRITE_COMMANDS.UPDATE_COMMENT);
        expect(requests?.at(0)?.data?.reportComment).toBe('value3');

        await Onyx.set(ONYXKEYS.NETWORK, {isOffline: false});

        TestHelper.expectAPICommandToHaveBeenCalled(WRITE_COMMANDS.UPDATE_COMMENT, 1);
>>>>>>> ca92e8b3
    });
});<|MERGE_RESOLUTION|>--- conflicted
+++ resolved
@@ -1343,7 +1343,6 @@
         TestHelper.expectAPICommandToHaveBeenCalled(WRITE_COMMANDS.DELETE_COMMENT, 1);
     });
 
-<<<<<<< HEAD
     it('should update AddComment text with the UpdateComment text, sending just an AddComment request', async () => {
         global.fetch = TestHelper.getGlobalFetchMock();
 
@@ -1385,7 +1384,8 @@
         // Checking no requests were or will be made
         TestHelper.expectAPICommandToHaveBeenCalled(WRITE_COMMANDS.ADD_COMMENT, 1);
         TestHelper.expectAPICommandToHaveBeenCalled(WRITE_COMMANDS.UPDATE_COMMENT, 0);
-=======
+    });
+
     it('it should only send the last sequential UpdateComment request to BE', async () => {
         global.fetch = TestHelper.getGlobalFetchMock();
         const reportID = '123';
@@ -1412,6 +1412,5 @@
         await Onyx.set(ONYXKEYS.NETWORK, {isOffline: false});
 
         TestHelper.expectAPICommandToHaveBeenCalled(WRITE_COMMANDS.UPDATE_COMMENT, 1);
->>>>>>> ca92e8b3
     });
 });