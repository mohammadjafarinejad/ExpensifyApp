/* eslint-disable @typescript-eslint/naming-convention */
import {afterEach, beforeAll, beforeEach, describe, expect, it} from '@jest/globals';
import {addSeconds, format, subMinutes} from 'date-fns';
import {toZonedTime} from 'date-fns-tz';
import type {Mock} from 'jest-mock';
import Onyx from 'react-native-onyx';
import type {OnyxCollection, OnyxEntry, OnyxUpdate} from 'react-native-onyx';
import {WRITE_COMMANDS} from '@libs/API/types';
import HttpUtils from '@libs/HttpUtils';
import {getOriginalMessage} from '@libs/ReportActionsUtils';
import CONST from '@src/CONST';
import OnyxUpdateManager from '@src/libs/actions/OnyxUpdateManager';
import * as PersistedRequests from '@src/libs/actions/PersistedRequests';
import * as Report from '@src/libs/actions/Report';
import * as User from '@src/libs/actions/User';
import DateUtils from '@src/libs/DateUtils';
import Log from '@src/libs/Log';
import * as SequentialQueue from '@src/libs/Network/SequentialQueue';
import * as ReportUtils from '@src/libs/ReportUtils';
import ONYXKEYS from '@src/ONYXKEYS';
import type * as OnyxTypes from '@src/types/onyx';
import createCollection from '../utils/collections/createCollection';
import createRandomReportAction from '../utils/collections/reportActions';
import createRandomReport from '../utils/collections/reports';
import getIsUsingFakeTimers from '../utils/getIsUsingFakeTimers';
import PusherHelper from '../utils/PusherHelper';
import * as TestHelper from '../utils/TestHelper';
import type {MockFetch} from '../utils/TestHelper';
import waitForBatchedUpdates from '../utils/waitForBatchedUpdates';
import waitForNetworkPromises from '../utils/waitForNetworkPromises';

jest.mock('@libs/ReportUtils', () => {
    const originalModule = jest.requireActual<Report>('@libs/ReportUtils');
    return {
        ...originalModule,
        getPolicyExpenseChat: jest.fn().mockReturnValue({reportID: '1234'}),
    };
});

const UTC = 'UTC';
jest.mock('@src/libs/actions/Report', () => {
    const originalModule = jest.requireActual<Report>('@src/libs/actions/Report');

    return {
        ...originalModule,
        showReportActionNotification: jest.fn(),
    };
});

jest.mock('@hooks/useScreenWrapperTransitionStatus', () => ({
    default: () => ({
        didScreenTransitionEnd: true,
    }),
}));
jest.mock('@components/ConfirmedRoute.tsx');

const originalXHR = HttpUtils.xhr;
OnyxUpdateManager();
describe('actions/Report', () => {
    beforeAll(() => {
        PusherHelper.setup();
        Onyx.init({
            keys: ONYXKEYS,
        });
    });

    beforeEach(() => {
        HttpUtils.xhr = originalXHR;
        const promise = Onyx.clear().then(jest.useRealTimers);

        if (getIsUsingFakeTimers()) {
            // flushing pending timers
            // Onyx.clear() promise is resolved in batch which happens after the current microtasks cycle
            setImmediate(jest.runOnlyPendingTimers);
        }

        // Clear the queue before each test to avoid test pollution
        SequentialQueue.resetQueue();

        return promise;
    });

    afterEach(() => {
        jest.clearAllMocks();
        PusherHelper.teardown();
    });

    it('should store a new report action in Onyx when onyxApiUpdate event is handled via Pusher', () => {
        global.fetch = TestHelper.getGlobalFetchMock();

        const TEST_USER_ACCOUNT_ID = 1;
        const TEST_USER_LOGIN = 'test@test.com';
        const REPORT_ID = '1';
        let reportActionID: string | undefined;
        const REPORT_ACTION = {
            actionName: CONST.REPORT.ACTIONS.TYPE.ADD_COMMENT,
            actorAccountID: TEST_USER_ACCOUNT_ID,
            automatic: false,
            avatar: 'https://d2k5nsl2zxldvw.cloudfront.net/images/avatars/avatar_3.png',
            message: [{type: 'COMMENT', html: 'Testing a comment', text: 'Testing a comment', translationKey: ''}],
            person: [{type: 'TEXT', style: 'strong', text: 'Test User'}],
            shouldShow: true,
        };

        let reportActions: OnyxEntry<OnyxTypes.ReportActions>;
        Onyx.connect({
            key: `${ONYXKEYS.COLLECTION.REPORT_ACTIONS}${REPORT_ID}`,
            callback: (val) => (reportActions = val),
        });

        // Set up Onyx with some test user data
        return TestHelper.signInWithTestUser(TEST_USER_ACCOUNT_ID, TEST_USER_LOGIN)
            .then(() => {
                User.subscribeToUserEvents();
                return waitForBatchedUpdates();
            })
            .then(() => TestHelper.setPersonalDetails(TEST_USER_LOGIN, TEST_USER_ACCOUNT_ID))
            .then(() => {
                // This is a fire and forget response, but once it completes we should be able to verify that we
                // have an "optimistic" report action in Onyx.
                Report.addComment(REPORT_ID, 'Testing a comment');
                return waitForBatchedUpdates();
            })
            .then(() => {
                const resultAction: OnyxEntry<OnyxTypes.ReportAction> = Object.values(reportActions ?? {}).at(0);
                reportActionID = resultAction?.reportActionID;

                expect(reportActionID).not.toBeUndefined();
                expect(resultAction?.message).toEqual(REPORT_ACTION.message);
                expect(resultAction?.person).toEqual(REPORT_ACTION.person);
                expect(resultAction?.pendingAction).toBeUndefined();

                if (!reportActionID) {
                    return;
                }

                // We subscribed to the Pusher channel above and now we need to simulate a reportComment action
                // Pusher event so we can verify that action was handled correctly and merged into the reportActions.
                PusherHelper.emitOnyxUpdate([
                    {
                        onyxMethod: Onyx.METHOD.MERGE,
                        key: `${ONYXKEYS.COLLECTION.REPORT}${REPORT_ID}`,
                        value: {
                            reportID: REPORT_ID,
                            participants: {
                                [TEST_USER_ACCOUNT_ID]: {
                                    notificationPreference: 'always',
                                },
                            },
                            lastVisibleActionCreated: '2022-11-22 03:48:27.267',
                            lastMessageText: 'Testing a comment',
                            lastActorAccountID: TEST_USER_ACCOUNT_ID,
                        },
                    },
                    {
                        onyxMethod: Onyx.METHOD.MERGE,
                        key: `${ONYXKEYS.COLLECTION.REPORT_ACTIONS}${REPORT_ID}`,
                        value: {
                            [reportActionID]: {pendingAction: null},
                        },
                    },
                ]);

                // Once a reportComment event is emitted to the Pusher channel we should see the comment get processed
                // by the Pusher callback and added to the storage so we must wait for promises to resolve again and
                // then verify the data is in Onyx.
                return waitForBatchedUpdates();
            })
            .then(() => {
                // Verify there is only one action and our optimistic comment has been removed
                expect(Object.keys(reportActions ?? {}).length).toBe(1);

                const resultAction = reportActionID ? reportActions?.[reportActionID] : undefined;

                // Verify that our action is no longer in the loading state
                expect(resultAction?.pendingAction).toBeUndefined();
            });
    });

    it('clearCreateChatError should not delete the report if it is not optimistic report', () => {
        const REPORT: OnyxTypes.Report = {...createRandomReport(1), errorFields: {createChat: {error: 'error'}}};
        const REPORT_METADATA: OnyxTypes.ReportMetadata = {isOptimisticReport: false};

        Onyx.set(`${ONYXKEYS.COLLECTION.REPORT}${REPORT.reportID}`, REPORT);
        Onyx.set(`${ONYXKEYS.COLLECTION.REPORT_METADATA}${REPORT.reportID}`, REPORT_METADATA);

        return waitForBatchedUpdates()
            .then(() => {
                Report.clearCreateChatError(REPORT);
                return waitForBatchedUpdates();
            })
            .then(
                () =>
                    new Promise<void>((resolve) => {
                        const connection = Onyx.connect({
                            key: `${ONYXKEYS.COLLECTION.REPORT}${REPORT.reportID}`,
                            callback: (report) => {
                                Onyx.disconnect(connection);
                                resolve();

                                // The report should exist but the create chat error field should be cleared.
                                expect(report?.reportID).toBeDefined();
                                expect(report?.errorFields?.createChat).toBeUndefined();
                            },
                        });
                    }),
            );
    });

    it('should update pins in Onyx when togglePinned is called', () => {
        const TEST_USER_ACCOUNT_ID = 1;
        const TEST_USER_LOGIN = 'test@test.com';
        const REPORT_ID = '1';

        let reportIsPinned: boolean;
        Onyx.connect({
            key: `${ONYXKEYS.COLLECTION.REPORT}${REPORT_ID}`,
            callback: (val) => (reportIsPinned = val?.isPinned ?? false),
        });

        // Set up Onyx with some test user data
        return TestHelper.signInWithTestUser(TEST_USER_ACCOUNT_ID, TEST_USER_LOGIN)
            .then(() => {
                Report.togglePinnedState(REPORT_ID, false);
                return waitForBatchedUpdates();
            })
            .then(() => {
                // Test that Onyx immediately updated the report pin state.
                expect(reportIsPinned).toEqual(true);
            });
    });

    it('Should not leave duplicate comments when logger sends packet because of calling process queue while processing the queue', () => {
        const TEST_USER_ACCOUNT_ID = 1;
        const TEST_USER_LOGIN = 'test@test.com';
        const REPORT_ID = '1';
        const LOGGER_MAX_LOG_LINES = 50;

        // GIVEN a test user with initial data
        return TestHelper.signInWithTestUser(TEST_USER_ACCOUNT_ID, TEST_USER_LOGIN)
            .then(() => TestHelper.setPersonalDetails(TEST_USER_LOGIN, TEST_USER_ACCOUNT_ID))
            .then(() => {
                global.fetch = TestHelper.getGlobalFetchMock();

                // WHEN we add enough logs to send a packet
                for (let i = 0; i <= LOGGER_MAX_LOG_LINES; i++) {
                    Log.info('Test log info');
                }

                // And leave a comment on a report
                Report.addComment(REPORT_ID, 'Testing a comment');

                // Then we should expect that there is on persisted request
                expect(PersistedRequests.getAll().length).toBe(1);

                // When we wait for the queue to run
                return waitForBatchedUpdates();
            })
            .then(() => {
                // THEN only ONE call to AddComment will happen
                const URL_ARGUMENT_INDEX = 0;
                const addCommentCalls = (global.fetch as jest.Mock).mock.calls.filter((callArguments: string[]) => callArguments.at(URL_ARGUMENT_INDEX)?.includes('AddComment'));
                expect(addCommentCalls.length).toBe(1);
            });
    });

    it('should be updated correctly when new comments are added, deleted or marked as unread', () => {
        jest.useFakeTimers();
        global.fetch = TestHelper.getGlobalFetchMock();
        const REPORT_ID = '1';
        let report: OnyxEntry<OnyxTypes.Report>;
        let reportActionCreatedDate: string;
        let currentTime: string;
        Onyx.connect({
            key: `${ONYXKEYS.COLLECTION.REPORT}${REPORT_ID}`,
            callback: (val) => (report = val),
        });

        let reportActions: OnyxTypes.ReportActions;
        Onyx.connect({
            key: `${ONYXKEYS.COLLECTION.REPORT_ACTIONS}${REPORT_ID}`,
            callback: (val) => (reportActions = val ?? {}),
        });

        const USER_1_LOGIN = 'user@test.com';
        const USER_1_ACCOUNT_ID = 1;
        const USER_2_ACCOUNT_ID = 2;
        const setPromise = Onyx.set(`${ONYXKEYS.COLLECTION.REPORT}${REPORT_ID}`, {reportName: 'Test', reportID: REPORT_ID})
            .then(() => TestHelper.signInWithTestUser(USER_1_ACCOUNT_ID, USER_1_LOGIN))
            .then(waitForNetworkPromises)
            .then(() => {
                // Given a test user that is subscribed to Pusher events
                User.subscribeToUserEvents();
                return waitForBatchedUpdates();
            })
            .then(() => TestHelper.setPersonalDetails(USER_1_LOGIN, USER_1_ACCOUNT_ID))
            .then(() => {
                // When a Pusher event is handled for a new report comment that includes a mention of the current user
                reportActionCreatedDate = DateUtils.getDBTime();
                PusherHelper.emitOnyxUpdate([
                    {
                        onyxMethod: Onyx.METHOD.MERGE,
                        key: `${ONYXKEYS.COLLECTION.REPORT}${REPORT_ID}`,
                        value: {
                            reportID: REPORT_ID,
                            participants: {
                                [USER_1_ACCOUNT_ID]: {
                                    notificationPreference: 'always',
                                },
                            },
                            lastMessageText: 'Comment 1',
                            lastActorAccountID: USER_2_ACCOUNT_ID,
                            lastVisibleActionCreated: reportActionCreatedDate,
                            lastMentionedTime: reportActionCreatedDate,
                            lastReadTime: DateUtils.subtractMillisecondsFromDateTime(reportActionCreatedDate, 1),
                        },
                    },
                    {
                        onyxMethod: Onyx.METHOD.MERGE,
                        key: `${ONYXKEYS.COLLECTION.REPORT_ACTIONS}${REPORT_ID}`,
                        value: {
                            1: {
                                actionName: CONST.REPORT.ACTIONS.TYPE.ADD_COMMENT,
                                actorAccountID: USER_2_ACCOUNT_ID,
                                automatic: false,
                                avatar: 'https://d2k5nsl2zxldvw.cloudfront.net/images/avatars/avatar_3.png',
                                message: [{type: 'COMMENT', html: 'Comment 1', text: 'Comment 1'}],
                                person: [{type: 'TEXT', style: 'strong', text: 'Test User'}],
                                shouldShow: true,
                                created: reportActionCreatedDate,
                                reportActionID: '1',
                            },
                        },
                    },
                ]);
                return waitForNetworkPromises();
            })
            .then(() => {
                // Then the report will be unread
                expect(ReportUtils.isUnread(report, undefined)).toBe(true);

                // And show a green dot for unread mentions in the LHN
                expect(ReportUtils.isUnreadWithMention(report)).toBe(true);

                // When the user visits the report
                jest.advanceTimersByTime(10);
                currentTime = DateUtils.getDBTime();
                Report.openReport(REPORT_ID);
                Report.readNewestAction(REPORT_ID);
                waitForBatchedUpdates();
                return waitForBatchedUpdates();
            })
            .then(() => {
                // The report will be read
                expect(ReportUtils.isUnread(report, undefined)).toBe(false);
                expect(toZonedTime(report?.lastReadTime ?? '', UTC).getTime()).toBeGreaterThanOrEqual(toZonedTime(currentTime, UTC).getTime());

                // And no longer show the green dot for unread mentions in the LHN
                expect(ReportUtils.isUnreadWithMention(report)).toBe(false);

                // When the user manually marks a message as "unread"
                jest.advanceTimersByTime(10);
                Report.markCommentAsUnread(REPORT_ID, reportActions['1']);
                return waitForBatchedUpdates();
            })
            .then(() => {
                // Then the report will be unread and show the green dot for unread mentions in LHN
                expect(ReportUtils.isUnread(report, undefined)).toBe(true);
                expect(ReportUtils.isUnreadWithMention(report)).toBe(true);
                expect(report?.lastReadTime).toBe(DateUtils.subtractMillisecondsFromDateTime(reportActionCreatedDate, 1));

                // When a new comment is added by the current user
                jest.advanceTimersByTime(10);
                currentTime = DateUtils.getDBTime();
                Report.addComment(REPORT_ID, 'Current User Comment 1');
                return waitForBatchedUpdates();
            })
            .then(() => {
                // The report will be read, the green dot for unread mentions will go away, and the lastReadTime updated
                expect(ReportUtils.isUnread(report, undefined)).toBe(false);
                expect(ReportUtils.isUnreadWithMention(report)).toBe(false);
                expect(toZonedTime(report?.lastReadTime ?? '', UTC).getTime()).toBeGreaterThanOrEqual(toZonedTime(currentTime, UTC).getTime());
                expect(report?.lastMessageText).toBe('Current User Comment 1');

                // When another comment is added by the current user
                jest.advanceTimersByTime(10);
                currentTime = DateUtils.getDBTime();
                Report.addComment(REPORT_ID, 'Current User Comment 2');
                return waitForBatchedUpdates();
            })
            .then(() => {
                // The report will be read and the lastReadTime updated
                expect(ReportUtils.isUnread(report, undefined)).toBe(false);
                expect(toZonedTime(report?.lastReadTime ?? '', UTC).getTime()).toBeGreaterThanOrEqual(toZonedTime(currentTime, UTC).getTime());
                expect(report?.lastMessageText).toBe('Current User Comment 2');

                // When another comment is added by the current user
                jest.advanceTimersByTime(10);
                currentTime = DateUtils.getDBTime();
                Report.addComment(REPORT_ID, 'Current User Comment 3');
                return waitForBatchedUpdates();
            })
            .then(() => {
                // The report will be read and the lastReadTime updated
                expect(ReportUtils.isUnread(report, undefined)).toBe(false);
                expect(toZonedTime(report?.lastReadTime ?? '', UTC).getTime()).toBeGreaterThanOrEqual(toZonedTime(currentTime, UTC).getTime());
                expect(report?.lastMessageText).toBe('Current User Comment 3');

                const USER_1_BASE_ACTION = {
                    actionName: CONST.REPORT.ACTIONS.TYPE.ADD_COMMENT,
                    actorAccountID: USER_1_ACCOUNT_ID,
                    automatic: false,
                    avatar: 'https://d2k5nsl2zxldvw.cloudfront.net/images/avatars/avatar_3.png',
                    person: [{type: 'TEXT', style: 'strong', text: 'Test User'}],
                    shouldShow: true,
                    created: DateUtils.getDBTime(Date.now() - 3),
                };

                jest.advanceTimersByTime(10);
                const optimisticReportActions: OnyxUpdate = {
                    onyxMethod: Onyx.METHOD.MERGE,
                    key: `${ONYXKEYS.COLLECTION.REPORT_ACTIONS}${REPORT_ID}`,
                    value: {
                        200: {
                            ...USER_1_BASE_ACTION,
                            message: [{type: 'COMMENT', html: 'Current User Comment 1', text: 'Current User Comment 1'}],
                            created: DateUtils.getDBTime(Date.now() - 2),
                            reportActionID: '200',
                        },

                        300: {
                            ...USER_1_BASE_ACTION,
                            message: [{type: 'COMMENT', html: 'Current User Comment 2', text: 'Current User Comment 2'}],
                            created: DateUtils.getDBTime(Date.now() - 1),
                            reportActionID: '300',
                        },

                        400: {
                            ...USER_1_BASE_ACTION,
                            message: [{type: 'COMMENT', html: 'Current User Comment 3', text: 'Current User Comment 3'}],
                            created: DateUtils.getDBTime(),
                            reportActionID: '400',
                        },
                    },
                };
                jest.advanceTimersByTime(10);
                reportActionCreatedDate = DateUtils.getDBTime();

                const optimisticReportActionsValue = optimisticReportActions.value as Record<string, OnyxTypes.ReportAction>;

                if (optimisticReportActionsValue?.[400]) {
                    optimisticReportActionsValue[400].created = reportActionCreatedDate;
                }

                // When we emit the events for these pending created actions to update them to not pending
                PusherHelper.emitOnyxUpdate([
                    {
                        onyxMethod: Onyx.METHOD.MERGE,
                        key: `${ONYXKEYS.COLLECTION.REPORT}${REPORT_ID}`,
                        value: {
                            reportID: REPORT_ID,
                            participants: {
                                [USER_1_ACCOUNT_ID]: {
                                    notificationPreference: 'always',
                                },
                            },
                            lastMessageText: 'Current User Comment 3',
                            lastActorAccountID: 1,
                            lastVisibleActionCreated: reportActionCreatedDate,
                            lastReadTime: reportActionCreatedDate,
                        },
                    },
                    optimisticReportActions,
                ]);

                return waitForNetworkPromises();
            })
            .then(() => {
                // If the user deletes a comment that is before the last read
                Report.deleteReportComment(REPORT_ID, {...reportActions[200]});
                return waitForBatchedUpdates();
            })
            .then(() => {
                // Then no change will occur
                expect(report?.lastReadTime).toBe(reportActionCreatedDate);
                expect(ReportUtils.isUnread(report, undefined)).toBe(false);

                // When the user manually marks a message as "unread"
                Report.markCommentAsUnread(REPORT_ID, reportActions[400]);
                return waitForBatchedUpdates();
            })
            .then(() => {
                // Then we should expect the report to be to be unread
                expect(ReportUtils.isUnread(report, undefined)).toBe(true);
                expect(report?.lastReadTime).toBe(DateUtils.subtractMillisecondsFromDateTime(reportActions[400].created, 1));

                // If the user deletes the last comment after the lastReadTime the lastMessageText will reflect the new last comment
                Report.deleteReportComment(REPORT_ID, {...reportActions[400]});
                return waitForBatchedUpdates();
            })
            .then(() => {
                expect(ReportUtils.isUnread(report, undefined)).toBe(false);
                expect(report?.lastMessageText).toBe('Current User Comment 2');
            });
        waitForBatchedUpdates(); // flushing onyx.set as it will be batched
        return setPromise;
    });

    it('Should properly update comment with links', () => {
        /* This tests a variety of scenarios when a user edits a comment.
         * We should generate a link when editing a message unless the link was
         * already in the comment and the user deleted it on purpose.
         */

        global.fetch = TestHelper.getGlobalFetchMock();

        // User edits comment to add link
        // We should generate link
        let originalCommentMarkdown = 'Original Comment';
        let afterEditCommentText = 'Original Comment www.google.com';
        let newCommentHTML = Report.handleUserDeletedLinksInHtml(afterEditCommentText, originalCommentMarkdown);
        let expectedOutput = 'Original Comment <a href="https://www.google.com" target="_blank" rel="noreferrer noopener">www.google.com</a>';
        expect(newCommentHTML).toBe(expectedOutput);

        // User deletes www.google.com link from comment but keeps link text
        // We should not generate link
        originalCommentMarkdown = 'Comment [www.google.com](https://www.google.com)';
        afterEditCommentText = 'Comment www.google.com';
        newCommentHTML = Report.handleUserDeletedLinksInHtml(afterEditCommentText, originalCommentMarkdown);
        expectedOutput = 'Comment www.google.com';
        expect(newCommentHTML).toBe(expectedOutput);

        // User Delete only () part of link but leaves the []
        // We should not generate link
        originalCommentMarkdown = 'Comment [www.google.com](https://www.google.com)';
        afterEditCommentText = 'Comment [www.google.com]';
        newCommentHTML = Report.handleUserDeletedLinksInHtml(afterEditCommentText, originalCommentMarkdown);
        expectedOutput = 'Comment [www.google.com]';
        expect(newCommentHTML).toBe(expectedOutput);

        // User Generates multiple links in one edit
        // We should generate both links
        originalCommentMarkdown = 'Comment';
        afterEditCommentText = 'Comment www.google.com www.facebook.com';
        newCommentHTML = Report.handleUserDeletedLinksInHtml(afterEditCommentText, originalCommentMarkdown);
        expectedOutput =
            'Comment <a href="https://www.google.com" target="_blank" rel="noreferrer noopener">www.google.com</a> ' +
            '<a href="https://www.facebook.com" target="_blank" rel="noreferrer noopener">www.facebook.com</a>';
        expect(newCommentHTML).toBe(expectedOutput);

        // Comment has two links but user deletes only one of them
        // Should not generate link again for the deleted one
        originalCommentMarkdown = 'Comment [www.google.com](https://www.google.com)  [www.facebook.com](https://www.facebook.com)';
        afterEditCommentText = 'Comment www.google.com  [www.facebook.com](https://www.facebook.com)';
        newCommentHTML = Report.handleUserDeletedLinksInHtml(afterEditCommentText, originalCommentMarkdown);
        expectedOutput = 'Comment www.google.com  <a href="https://www.facebook.com" target="_blank" rel="noreferrer noopener">www.facebook.com</a>';
        expect(newCommentHTML).toBe(expectedOutput);

        // User edits and replaces comment with a link containing underscores
        // We should generate link
        originalCommentMarkdown = 'Comment';
        afterEditCommentText = 'https://www.facebook.com/hashtag/__main/?__eep__=6';
        newCommentHTML = Report.handleUserDeletedLinksInHtml(afterEditCommentText, originalCommentMarkdown);
        expectedOutput = '<a href="https://www.facebook.com/hashtag/__main/?__eep__=6" target="_blank" rel="noreferrer noopener">https://www.facebook.com/hashtag/__main/?__eep__=6</a>';
        expect(newCommentHTML).toBe(expectedOutput);

        // User edits and deletes the link containing underscores
        // We should not generate link
        originalCommentMarkdown = '[https://www.facebook.com/hashtag/__main/?__eep__=6](https://www.facebook.com/hashtag/__main/?__eep__=6)';
        afterEditCommentText = 'https://www.facebook.com/hashtag/__main/?__eep__=6';
        newCommentHTML = Report.handleUserDeletedLinksInHtml(afterEditCommentText, originalCommentMarkdown);
        expectedOutput = 'https://www.facebook.com/hashtag/__main/?__eep__=6';
        expect(newCommentHTML).toBe(expectedOutput);

        // User edits and replaces comment with a link containing asterisks
        // We should generate link
        originalCommentMarkdown = 'Comment';
        afterEditCommentText = 'http://example.com/foo/*/bar/*/test.txt';
        newCommentHTML = Report.handleUserDeletedLinksInHtml(afterEditCommentText, originalCommentMarkdown);
        expectedOutput = '<a href="http://example.com/foo/*/bar/*/test.txt" target="_blank" rel="noreferrer noopener">http://example.com/foo/*/bar/*/test.txt</a>';
        expect(newCommentHTML).toBe(expectedOutput);

        // User edits and deletes the link containing asterisks
        // We should not generate link
        originalCommentMarkdown = '[http://example.com/foo/*/bar/*/test.txt](http://example.com/foo/*/bar/*/test.txt)';
        afterEditCommentText = 'http://example.com/foo/*/bar/*/test.txt';
        newCommentHTML = Report.handleUserDeletedLinksInHtml(afterEditCommentText, originalCommentMarkdown);
        expectedOutput = 'http://example.com/foo/*/bar/*/test.txt';
        expect(newCommentHTML).toBe(expectedOutput);
    });

    it('should show a notification for report action updates with shouldNotify', () => {
        const TEST_USER_ACCOUNT_ID = 1;
        const REPORT_ID = '1';
        const REPORT_ACTION = {
            actionName: CONST.REPORT.ACTIONS.TYPE.ADD_COMMENT,
        };

        // Setup user and pusher listeners
        return TestHelper.signInWithTestUser(TEST_USER_ACCOUNT_ID)
            .then(waitForBatchedUpdates)
            .then(() => {
                User.subscribeToUserEvents();
                return waitForBatchedUpdates();
            })
            .then(() => {
                // Simulate a Pusher Onyx update with a report action with shouldNotify
                PusherHelper.emitOnyxUpdate([
                    {
                        onyxMethod: Onyx.METHOD.MERGE,
                        key: `${ONYXKEYS.COLLECTION.REPORT_ACTIONS}${REPORT_ID}`,
                        value: {
                            1: REPORT_ACTION,
                        },
                        shouldNotify: true,
                    },
                ]);
                return SequentialQueue.getCurrentRequest().then(waitForBatchedUpdates);
            })
            .then(() => {
                // Ensure we show a notification for this new report action
                expect(Report.showReportActionNotification).toBeCalledWith(REPORT_ID, REPORT_ACTION);
            });
    });

    it('should properly toggle reactions on a message', () => {
        global.fetch = TestHelper.getGlobalFetchMock();

        const TEST_USER_ACCOUNT_ID = 1;
        const TEST_USER_LOGIN = 'test@test.com';
        const REPORT_ID = '1';
        const EMOJI_CODE = '👍';
        const EMOJI_SKIN_TONE = 2;
        const EMOJI_NAME = '+1';
        const EMOJI = {
            code: EMOJI_CODE,
            name: EMOJI_NAME,
            types: ['👍🏿', '👍🏾', '👍🏽', '👍🏼', '👍🏻'],
        };

        let reportActions: OnyxTypes.ReportActions;
        Onyx.connect({
            key: `${ONYXKEYS.COLLECTION.REPORT_ACTIONS}${REPORT_ID}`,
            callback: (val) => (reportActions = val ?? {}),
        });
        const reportActionsReactions: OnyxCollection<OnyxTypes.ReportActionReactions> = {};
        Onyx.connect({
            key: ONYXKEYS.COLLECTION.REPORT_ACTIONS_REACTIONS,
            callback: (val, key) => {
                reportActionsReactions[key] = val ?? {};
            },
        });
        let reportAction: OnyxTypes.ReportAction | undefined;
        let reportActionID: string | undefined;

        // Set up Onyx with some test user data
        return TestHelper.signInWithTestUser(TEST_USER_ACCOUNT_ID, TEST_USER_LOGIN)
            .then(() => {
                User.subscribeToUserEvents();
                return waitForBatchedUpdates();
            })
            .then(() => TestHelper.setPersonalDetails(TEST_USER_LOGIN, TEST_USER_ACCOUNT_ID))
            .then(() => {
                // This is a fire and forget response, but once it completes we should be able to verify that we
                // have an "optimistic" report action in Onyx.
                Report.addComment(REPORT_ID, 'Testing a comment');
                return waitForBatchedUpdates();
            })
            .then(() => {
                reportAction = Object.values(reportActions).at(0);
                reportActionID = reportAction?.reportActionID;

                if (reportAction) {
                    // Add a reaction to the comment
                    Report.toggleEmojiReaction(REPORT_ID, reportAction, EMOJI, reportActionsReactions[0]);
                }
                return waitForBatchedUpdates();
            })
            .then(() => {
                reportAction = Object.values(reportActions).at(0);

                // Expect the reaction to exist in the reportActionsReactions collection
                expect(reportActionsReactions).toHaveProperty(`${ONYXKEYS.COLLECTION.REPORT_ACTIONS_REACTIONS}${reportActionID}`);

                // Expect the reaction to have the emoji on it
                const reportActionReaction = reportActionsReactions[`${ONYXKEYS.COLLECTION.REPORT_ACTIONS_REACTIONS}${reportActionID}`];
                expect(reportActionReaction).toHaveProperty(EMOJI.name);

                // Expect the emoji to have the user accountID
                const reportActionReactionEmoji = reportActionReaction?.[EMOJI.name];
                expect(reportActionReactionEmoji?.users).toHaveProperty(`${TEST_USER_ACCOUNT_ID}`);

                if (reportAction) {
                    // Now we remove the reaction
                    Report.toggleEmojiReaction(REPORT_ID, reportAction, EMOJI, reportActionReaction);
                }
                return waitForBatchedUpdates();
            })
            .then(() => {
                // Expect the reaction to have null where the users reaction used to be
                expect(reportActionsReactions).toHaveProperty(`${ONYXKEYS.COLLECTION.REPORT_ACTIONS_REACTIONS}${reportActionID}`);
                const reportActionReaction = reportActionsReactions[`${ONYXKEYS.COLLECTION.REPORT_ACTIONS_REACTIONS}${reportActionID}`];
                expect(reportActionReaction?.[EMOJI.name].users[TEST_USER_ACCOUNT_ID]).toBeUndefined();
            })
            .then(() => {
                reportAction = Object.values(reportActions).at(0);

                if (reportAction) {
                    // Add the same reaction to the same report action with a different skintone
                    Report.toggleEmojiReaction(REPORT_ID, reportAction, EMOJI, reportActionsReactions[0]);
                }
                return waitForBatchedUpdates()
                    .then(() => {
                        reportAction = Object.values(reportActions).at(0);

                        const reportActionReaction = reportActionsReactions[`${ONYXKEYS.COLLECTION.REPORT_ACTIONS_REACTIONS}${reportActionID}`];
                        if (reportAction) {
                            Report.toggleEmojiReaction(REPORT_ID, reportAction, EMOJI, reportActionReaction, EMOJI_SKIN_TONE);
                        }
                        return waitForBatchedUpdates();
                    })
                    .then(() => {
                        reportAction = Object.values(reportActions).at(0);

                        // Expect the reaction to exist in the reportActionsReactions collection
                        expect(reportActionsReactions).toHaveProperty(`${ONYXKEYS.COLLECTION.REPORT_ACTIONS_REACTIONS}${reportActionID}`);

                        // Expect the reaction to have the emoji on it
                        const reportActionReaction = reportActionsReactions[`${ONYXKEYS.COLLECTION.REPORT_ACTIONS_REACTIONS}${reportActionID}`];
                        expect(reportActionReaction).toHaveProperty(EMOJI.name);

                        // Expect the emoji to have the user accountID
                        const reportActionReactionEmoji = reportActionReaction?.[EMOJI.name];
                        expect(reportActionReactionEmoji?.users).toHaveProperty(`${TEST_USER_ACCOUNT_ID}`);

                        // Expect two different skintone reactions
                        const reportActionReactionEmojiUserSkinTones = reportActionReactionEmoji?.users[TEST_USER_ACCOUNT_ID].skinTones;
                        expect(reportActionReactionEmojiUserSkinTones).toHaveProperty('-1');
                        expect(reportActionReactionEmojiUserSkinTones).toHaveProperty('2');

                        if (reportAction) {
                            // Now we remove the reaction, and expect that both variations are removed
                            Report.toggleEmojiReaction(REPORT_ID, reportAction, EMOJI, reportActionReaction);
                        }
                        return waitForBatchedUpdates();
                    })
                    .then(() => {
                        // Expect the reaction to have null where the users reaction used to be
                        expect(reportActionsReactions).toHaveProperty(`${ONYXKEYS.COLLECTION.REPORT_ACTIONS_REACTIONS}${reportActionID}`);
                        const reportActionReaction = reportActionsReactions[`${ONYXKEYS.COLLECTION.REPORT_ACTIONS_REACTIONS}${reportActionID}`];
                        expect(reportActionReaction?.[EMOJI.name].users[TEST_USER_ACCOUNT_ID]).toBeUndefined();
                    });
            });
    });

    it("shouldn't add the same reaction twice when changing preferred skin color and reaction doesn't support skin colors", () => {
        global.fetch = TestHelper.getGlobalFetchMock();

        const TEST_USER_ACCOUNT_ID = 1;
        const TEST_USER_LOGIN = 'test@test.com';
        const REPORT_ID = '1';
        const EMOJI_CODE = '😄';
        const EMOJI_NAME = 'smile';
        const EMOJI = {
            code: EMOJI_CODE,
            name: EMOJI_NAME,
        };

        let reportActions: OnyxTypes.ReportActions = {};
        Onyx.connect({
            key: `${ONYXKEYS.COLLECTION.REPORT_ACTIONS}${REPORT_ID}`,
            callback: (val) => (reportActions = val ?? {}),
        });
        const reportActionsReactions: OnyxCollection<OnyxTypes.ReportActionReactions> = {};
        Onyx.connect({
            key: ONYXKEYS.COLLECTION.REPORT_ACTIONS_REACTIONS,
            callback: (val, key) => {
                reportActionsReactions[key] = val ?? {};
            },
        });

        let resultAction: OnyxTypes.ReportAction | undefined;

        // Set up Onyx with some test user data
        return TestHelper.signInWithTestUser(TEST_USER_ACCOUNT_ID, TEST_USER_LOGIN)
            .then(() => {
                User.subscribeToUserEvents();
                return waitForBatchedUpdates();
            })
            .then(() => TestHelper.setPersonalDetails(TEST_USER_LOGIN, TEST_USER_ACCOUNT_ID))
            .then(() => {
                // This is a fire and forget response, but once it completes we should be able to verify that we
                // have an "optimistic" report action in Onyx.
                Report.addComment(REPORT_ID, 'Testing a comment');
                return waitForBatchedUpdates();
            })
            .then(() => {
                resultAction = Object.values(reportActions).at(0);

                if (resultAction) {
                    // Add a reaction to the comment
                    Report.toggleEmojiReaction(REPORT_ID, resultAction, EMOJI, {});
                }
                return waitForBatchedUpdates();
            })
            .then(() => {
                resultAction = Object.values(reportActions).at(0);

                // Now we toggle the reaction while the skin tone has changed.
                // As the emoji doesn't support skin tones, the emoji
                // should get removed instead of added again.
                const reportActionReaction = reportActionsReactions[`${ONYXKEYS.COLLECTION.REPORT_ACTIONS_REACTIONS}${resultAction?.reportActionID}`];
                if (resultAction) {
                    Report.toggleEmojiReaction(REPORT_ID, resultAction, EMOJI, reportActionReaction, 2);
                }
                return waitForBatchedUpdates();
            })
            .then(() => {
                // Expect the reaction to have null where the users reaction used to be
                expect(reportActionsReactions).toHaveProperty(`${ONYXKEYS.COLLECTION.REPORT_ACTIONS_REACTIONS}${resultAction?.reportActionID}`);
                const reportActionReaction = reportActionsReactions[`${ONYXKEYS.COLLECTION.REPORT_ACTIONS_REACTIONS}${resultAction?.reportActionID}`];
                expect(reportActionReaction?.[EMOJI.name].users[TEST_USER_ACCOUNT_ID]).toBeUndefined();
            });
    });

    it('should send only one OpenReport, replacing any extra ones with same reportIDs', async () => {
        global.fetch = TestHelper.getGlobalFetchMock();

        const REPORT_ID = '1';

        await Onyx.set(ONYXKEYS.NETWORK, {isOffline: true});
        await waitForBatchedUpdates();

        for (let i = 0; i < 5; i++) {
            Report.openReport(REPORT_ID, undefined, ['test@user.com'], {
                reportID: REPORT_ID,
            });
        }

        expect(PersistedRequests.getAll().length).toBe(1);

        await Onyx.set(ONYXKEYS.NETWORK, {isOffline: false});
        await waitForBatchedUpdates();

        TestHelper.expectAPICommandToHaveBeenCalled(WRITE_COMMANDS.OPEN_REPORT, 1);
    });

    it('should replace duplicate OpenReport commands with the same reportID', async () => {
        global.fetch = TestHelper.getGlobalFetchMock();

        const REPORT_ID = '1';

        await Onyx.set(ONYXKEYS.NETWORK, {isOffline: true});
        await waitForBatchedUpdates();

        for (let i = 0; i < 8; i++) {
            let reportID = REPORT_ID;
            if (i > 4) {
                reportID = `${i}`;
            }
            Report.openReport(reportID, undefined, ['test@user.com'], {
                reportID: REPORT_ID,
            });
        }

        expect(PersistedRequests.getAll().length).toBe(4);

        await Onyx.set(ONYXKEYS.NETWORK, {isOffline: false});
        await waitForBatchedUpdates();

        TestHelper.expectAPICommandToHaveBeenCalled(WRITE_COMMANDS.OPEN_REPORT, 4);
    });

    it('should remove AddComment and UpdateComment without sending any request when DeleteComment is set', async () => {
        global.fetch = TestHelper.getGlobalFetchMock();

        const TEST_USER_ACCOUNT_ID = 1;
        const REPORT_ID = '1';
        const TEN_MINUTES_AGO = subMinutes(new Date(), 10);
        const created = format(addSeconds(TEN_MINUTES_AGO, 10), CONST.DATE.FNS_DB_FORMAT_STRING);

        Onyx.set(ONYXKEYS.NETWORK, {isOffline: true});

        Report.addComment(REPORT_ID, 'Testing a comment');
        // Need the reportActionID to delete the comments
        const newComment = PersistedRequests.getAll().at(0);
        const reportActionID = newComment?.data?.reportActionID as string | undefined;
        const newReportAction = TestHelper.buildTestReportComment(created, TEST_USER_ACCOUNT_ID, reportActionID);
        Report.editReportComment(REPORT_ID, newReportAction, 'Testing an edited comment');

        await waitForBatchedUpdates();

        await new Promise<void>((resolve) => {
            const connection = Onyx.connect({
                key: ONYXKEYS.PERSISTED_REQUESTS,
                callback: (persistedRequests) => {
                    Onyx.disconnect(connection);

                    expect(persistedRequests?.at(0)?.command).toBe(WRITE_COMMANDS.ADD_COMMENT);
                    expect(persistedRequests?.at(1)?.command).toBeUndefined();

                    resolve();
                },
            });
        });

        // Checking the Report Action exists before deleting it
        await new Promise<void>((resolve) => {
            const connection = Onyx.connect({
                key: `${ONYXKEYS.COLLECTION.REPORT_ACTIONS}${REPORT_ID}`,
                callback: (reportActions) => {
                    Onyx.disconnect(connection);

                    const reportAction = reportActionID ? reportActions?.[reportActionID] : null;
                    expect(reportAction).not.toBeNull();
                    expect(reportAction?.reportActionID).toBe(reportActionID);
                    resolve();
                },
            });
        });

        Report.deleteReportComment(REPORT_ID, newReportAction);

        await waitForBatchedUpdates();
        expect(PersistedRequests.getAll().length).toBe(0);

        // Checking the Report Action doesn't exist after deleting it
        const connection = Onyx.connect({
            key: `${ONYXKEYS.COLLECTION.REPORT_ACTIONS}${REPORT_ID}`,
            callback: (reportActions) => {
                Onyx.disconnect(connection);
                const reportAction = reportActionID ? reportActions?.[reportActionID] : undefined;
                expect(reportAction).toBeUndefined();
            },
        });

        Onyx.set(ONYXKEYS.NETWORK, {isOffline: false});
        await waitForBatchedUpdates();

        // Checking no requests were or will be made
        TestHelper.expectAPICommandToHaveBeenCalled(WRITE_COMMANDS.ADD_COMMENT, 0);
        TestHelper.expectAPICommandToHaveBeenCalled(WRITE_COMMANDS.UPDATE_COMMENT, 0);
        TestHelper.expectAPICommandToHaveBeenCalled(WRITE_COMMANDS.DELETE_COMMENT, 0);
    });

    it('should send DeleteComment request and remove UpdateComment accordingly', async () => {
        global.fetch = TestHelper.getGlobalFetchMock();

        const TEST_USER_ACCOUNT_ID = 1;
        const REPORT_ID = '1';
        const TEN_MINUTES_AGO = subMinutes(new Date(), 10);
        const created = format(addSeconds(TEN_MINUTES_AGO, 10), CONST.DATE.FNS_DB_FORMAT_STRING);

        await Onyx.set(ONYXKEYS.NETWORK, {isOffline: false});

        Report.addComment(REPORT_ID, 'Testing a comment');

        // Need the reportActionID to delete the comments
        const newComment = PersistedRequests.getAll().at(1);
        const reportActionID = newComment?.data?.reportActionID as string | undefined;
        const reportAction = TestHelper.buildTestReportComment(created, TEST_USER_ACCOUNT_ID, reportActionID);

        await Onyx.set(ONYXKEYS.NETWORK, {isOffline: true});

        Report.editReportComment(REPORT_ID, reportAction, 'Testing an edited comment');

        await waitForBatchedUpdates();

        await new Promise<void>((resolve) => {
            const connection = Onyx.connect({
                key: ONYXKEYS.PERSISTED_REQUESTS,
                callback: (persistedRequests) => {
                    Onyx.disconnect(connection);
                    expect(persistedRequests?.at(0)?.command).toBe(WRITE_COMMANDS.UPDATE_COMMENT);
                    resolve();
                },
            });
        });

        Report.deleteReportComment(REPORT_ID, reportAction);

        await waitForBatchedUpdates();
        expect(PersistedRequests.getAll().length).toBe(1);

        Onyx.set(ONYXKEYS.NETWORK, {isOffline: false});
        await waitForBatchedUpdates();

        // Checking no requests were or will be made
        TestHelper.expectAPICommandToHaveBeenCalled(WRITE_COMMANDS.ADD_COMMENT, 1);
        TestHelper.expectAPICommandToHaveBeenCalled(WRITE_COMMANDS.UPDATE_COMMENT, 0);
        TestHelper.expectAPICommandToHaveBeenCalled(WRITE_COMMANDS.DELETE_COMMENT, 1);
    });

    it('should send DeleteComment request after AddComment is rollbacked', async () => {
        global.fetch = jest.fn().mockRejectedValue(new TypeError(CONST.ERROR.FAILED_TO_FETCH));

        const mockedXhr = jest.fn();
        mockedXhr.mockImplementation(originalXHR);

        HttpUtils.xhr = mockedXhr;
        await waitForBatchedUpdates();
        const TEST_USER_ACCOUNT_ID = 1;
        const REPORT_ID = '1';
        const TEN_MINUTES_AGO = subMinutes(new Date(), 10);
        const created = format(addSeconds(TEN_MINUTES_AGO, 10), CONST.DATE.FNS_DB_FORMAT_STRING);

        Report.addComment(REPORT_ID, 'Testing a comment');
        await waitForNetworkPromises();

        expect(PersistedRequests.getAll().length).toBe(1);
        expect(PersistedRequests.getAll().at(0)?.isRollback).toBeTruthy();
        const newComment = PersistedRequests.getAll().at(1);
        const reportActionID = newComment?.data?.reportActionID as string | undefined;
        const reportAction = TestHelper.buildTestReportComment(created, TEST_USER_ACCOUNT_ID, reportActionID);

        await waitForBatchedUpdates();
        HttpUtils.xhr = mockedXhr
            .mockImplementationOnce(() =>
                Promise.resolve({
                    jsonCode: CONST.JSON_CODE.EXP_ERROR,
                }),
            )
            .mockImplementation(() =>
                Promise.resolve({
                    jsonCode: CONST.JSON_CODE.SUCCESS,
                }),
            );

        Report.deleteReportComment(REPORT_ID, reportAction);

        jest.runOnlyPendingTimers();
        await waitForBatchedUpdates();

        const httpCalls = (HttpUtils.xhr as Mock).mock.calls;

        const addCommentCalls = httpCalls.filter(([command]) => command === 'AddComment');
        const deleteCommentCalls = httpCalls.filter(([command]) => command === 'DeleteComment');

        if (httpCalls.length === 3) {
            expect(addCommentCalls).toHaveLength(2);
            expect(deleteCommentCalls).toHaveLength(1);
        }
    });

    it('should send not DeleteComment request and remove AddAttachment accordingly', async () => {
        global.fetch = TestHelper.getGlobalFetchMock();

        const TEST_USER_ACCOUNT_ID = 1;
        const REPORT_ID = '1';
        const TEN_MINUTES_AGO = subMinutes(new Date(), 10);
        const created = format(addSeconds(TEN_MINUTES_AGO, 10), CONST.DATE.FNS_DB_FORMAT_STRING);

        await Onyx.set(ONYXKEYS.NETWORK, {isOffline: true});

        const file = new File([''], 'test.txt', {type: 'text/plain'});
        Report.addAttachment(REPORT_ID, file);

        // Need the reportActionID to delete the comments
        const newComment = PersistedRequests.getAll().at(0);
        const reportActionID = newComment?.data?.reportActionID as string | undefined;
        const newReportAction = TestHelper.buildTestReportComment(created, TEST_USER_ACCOUNT_ID, reportActionID);

        // wait for Onyx.connect execute the callback and start processing the queue
        await waitForBatchedUpdates();

        await new Promise<void>((resolve) => {
            const connection = Onyx.connect({
                key: ONYXKEYS.PERSISTED_REQUESTS,
                callback: (persistedRequests) => {
                    Onyx.disconnect(connection);
                    expect(persistedRequests?.at(0)?.command).toBe(WRITE_COMMANDS.ADD_ATTACHMENT);
                    resolve();
                },
            });
        });

        // Checking the Report Action exists before deleting it
        await new Promise<void>((resolve) => {
            const connection = Onyx.connect({
                key: `${ONYXKEYS.COLLECTION.REPORT_ACTIONS}${REPORT_ID}`,
                callback: (reportActions) => {
                    Onyx.disconnect(connection);
                    const reportAction = reportActionID ? reportActions?.[reportActionID] : null;
                    expect(reportAction).not.toBeNull();
                    expect(reportAction?.reportActionID).toBe(reportActionID);
                    resolve();
                },
            });
        });

        Report.deleteReportComment(REPORT_ID, newReportAction);

        await waitForBatchedUpdates();
        expect(PersistedRequests.getAll().length).toBe(0);

        // Checking the Report Action doesn't exist after deleting it
        const connection = Onyx.connect({
            key: `${ONYXKEYS.COLLECTION.REPORT_ACTIONS}${REPORT_ID}`,
            callback: (reportActions) => {
                Onyx.disconnect(connection);
                const reportAction = reportActionID ? reportActions?.[reportActionID] : undefined;
                expect(reportAction).toBeUndefined();
            },
        });

        Onyx.set(ONYXKEYS.NETWORK, {isOffline: false});
        await waitForBatchedUpdates();

        // Checking no requests were or will be made
        TestHelper.expectAPICommandToHaveBeenCalled(WRITE_COMMANDS.ADD_ATTACHMENT, 0);
        TestHelper.expectAPICommandToHaveBeenCalled(WRITE_COMMANDS.DELETE_COMMENT, 0);
    });

    it('should send not DeleteComment request and remove AddTextAndAttachment accordingly', async () => {
        global.fetch = TestHelper.getGlobalFetchMock();

        const TEST_USER_ACCOUNT_ID = 1;
        const REPORT_ID = '1';
        const TEN_MINUTES_AGO = subMinutes(new Date(), 10);
        const created = format(addSeconds(TEN_MINUTES_AGO, 10), CONST.DATE.FNS_DB_FORMAT_STRING);
        const file = new File([''], 'test.txt', {type: 'text/plain'});

        await Onyx.set(ONYXKEYS.NETWORK, {isOffline: true});

        Report.addAttachment(REPORT_ID, file, 'Attachment with comment');

        // Need the reportActionID to delete the comments
        const newComment = PersistedRequests.getAll().at(0);
        const reportActionID = newComment?.data?.reportActionID as string | undefined;
        const newReportAction = TestHelper.buildTestReportComment(created, TEST_USER_ACCOUNT_ID, reportActionID);

        // wait for Onyx.connect execute the callback and start processing the queue
        await waitForBatchedUpdates();

        await new Promise<void>((resolve) => {
            const connection = Onyx.connect({
                key: ONYXKEYS.PERSISTED_REQUESTS,
                callback: (persistedRequests) => {
                    Onyx.disconnect(connection);
                    expect(persistedRequests?.at(0)?.command).toBe(WRITE_COMMANDS.ADD_TEXT_AND_ATTACHMENT);
                    resolve();
                },
            });
        });

        // Checking the Report Action exists before deleting it
        await new Promise<void>((resolve) => {
            const connection = Onyx.connect({
                key: `${ONYXKEYS.COLLECTION.REPORT_ACTIONS}${REPORT_ID}`,
                callback: (reportActions) => {
                    Onyx.disconnect(connection);
                    const reportAction = reportActionID ? reportActions?.[reportActionID] : null;
                    expect(reportAction).not.toBeNull();
                    expect(reportAction?.reportActionID).toBe(reportActionID);
                    resolve();
                },
            });
        });

        Report.deleteReportComment(REPORT_ID, newReportAction);

        await waitForBatchedUpdates();
        expect(PersistedRequests.getAll().length).toBe(0);

        // Checking the Report Action doesn't exist after deleting it
        const connection = Onyx.connect({
            key: `${ONYXKEYS.COLLECTION.REPORT_ACTIONS}${REPORT_ID}`,
            callback: (reportActions) => {
                Onyx.disconnect(connection);
                const reportAction = reportActionID ? reportActions?.[reportActionID] : undefined;
                expect(reportAction).toBeUndefined();
            },
        });

        Onyx.set(ONYXKEYS.NETWORK, {isOffline: false});
        await waitForBatchedUpdates();

        // Checking no requests were or will be made
        TestHelper.expectAPICommandToHaveBeenCalled(WRITE_COMMANDS.ADD_TEXT_AND_ATTACHMENT, 0);
        TestHelper.expectAPICommandToHaveBeenCalled(WRITE_COMMANDS.DELETE_COMMENT, 0);
    });

    it('should not send DeleteComment request and remove any Reactions accordingly', async () => {
        global.fetch = TestHelper.getGlobalFetchMock();
        // eslint-disable-next-line @typescript-eslint/no-unsafe-return
        jest.doMock('@libs/EmojiUtils', () => ({
            ...jest.requireActual('@libs/EmojiUtils'),
            hasAccountIDEmojiReacted: jest.fn(() => true),
        }));
        const TEST_USER_ACCOUNT_ID = 1;
        const REPORT_ID = '1';
        const TEN_MINUTES_AGO = subMinutes(new Date(), 10);
        const created = format(addSeconds(TEN_MINUTES_AGO, 10), CONST.DATE.FNS_DB_FORMAT_STRING);

        await Onyx.set(ONYXKEYS.NETWORK, {isOffline: true});
        await Promise.resolve();

        Report.addComment(REPORT_ID, 'reactions with comment');
        // Need the reportActionID to delete the comments
        const newComment = PersistedRequests.getAll().at(0);
        const reportActionID = newComment?.data?.reportActionID as string | undefined;
        const newReportAction = TestHelper.buildTestReportComment(created, TEST_USER_ACCOUNT_ID, reportActionID);

        await waitForBatchedUpdates();

        Report.toggleEmojiReaction(REPORT_ID, newReportAction, {name: 'smile', code: '😄'}, {});
        Report.toggleEmojiReaction(
            REPORT_ID,
            newReportAction,
            {name: 'smile', code: '😄'},
            {
                smile: {
                    createdAt: '2024-10-14 14:58:12',
                    oldestTimestamp: '2024-10-14 14:58:12',
                    users: {
                        [`${TEST_USER_ACCOUNT_ID}`]: {
                            id: `${TEST_USER_ACCOUNT_ID}`,
                            oldestTimestamp: '2024-10-14 14:58:12',
                            skinTones: {
                                '-1': '2024-10-14 14:58:12',
                            },
                        },
                    },
                },
            },
        );

        await waitForBatchedUpdates();

        await new Promise<void>((resolve) => {
            const connection = Onyx.connect({
                key: ONYXKEYS.PERSISTED_REQUESTS,
                callback: (persistedRequests) => {
                    Onyx.disconnect(connection);
                    expect(persistedRequests?.at(0)?.command).toBe(WRITE_COMMANDS.ADD_COMMENT);
                    expect(persistedRequests?.at(1)?.command).toBe(WRITE_COMMANDS.ADD_EMOJI_REACTION);
                    expect(persistedRequests?.at(2)?.command).toBe(WRITE_COMMANDS.REMOVE_EMOJI_REACTION);
                    resolve();
                },
            });
        });

        // Checking the Report Action exists before deleting it
        await new Promise<void>((resolve) => {
            const connection = Onyx.connect({
                key: `${ONYXKEYS.COLLECTION.REPORT_ACTIONS}${REPORT_ID}`,
                callback: (reportActions) => {
                    Onyx.disconnect(connection);
                    const reportAction = reportActionID ? reportActions?.[reportActionID] : null;
                    expect(reportAction).not.toBeNull();
                    expect(reportAction?.reportActionID).toBe(reportActionID);
                    resolve();
                },
            });
        });

        Report.deleteReportComment(REPORT_ID, newReportAction);

        await waitForBatchedUpdates();
        expect(PersistedRequests.getAll().length).toBe(0);

        // Checking the Report Action doesn't exist after deleting it
        const connection = Onyx.connect({
            key: `${ONYXKEYS.COLLECTION.REPORT_ACTIONS}${REPORT_ID}`,
            callback: (reportActions) => {
                Onyx.disconnect(connection);
                const reportAction = reportActionID ? reportActions?.[reportActionID] : undefined;
                expect(reportAction).toBeUndefined();
            },
        });

        Onyx.set(ONYXKEYS.NETWORK, {isOffline: false});
        await waitForBatchedUpdates();

        // Checking no requests were or will be made
        TestHelper.expectAPICommandToHaveBeenCalled(WRITE_COMMANDS.ADD_COMMENT, 0);
        TestHelper.expectAPICommandToHaveBeenCalled(WRITE_COMMANDS.ADD_EMOJI_REACTION, 0);
        TestHelper.expectAPICommandToHaveBeenCalled(WRITE_COMMANDS.REMOVE_EMOJI_REACTION, 0);
        TestHelper.expectAPICommandToHaveBeenCalled(WRITE_COMMANDS.DELETE_COMMENT, 0);
    });

    it('should send DeleteComment request and remove any Reactions accordingly', async () => {
        global.fetch = TestHelper.getGlobalFetchMock();
        // eslint-disable-next-line @typescript-eslint/no-unsafe-return
        jest.doMock('@libs/EmojiUtils', () => ({
            ...jest.requireActual('@libs/EmojiUtils'),
            hasAccountIDEmojiReacted: jest.fn(() => true),
        }));
        const TEST_USER_ACCOUNT_ID = 1;
        const REPORT_ID = '1';
        const TEN_MINUTES_AGO = subMinutes(new Date(), 10);
        const created = format(addSeconds(TEN_MINUTES_AGO, 10), CONST.DATE.FNS_DB_FORMAT_STRING);

        Report.addComment(REPORT_ID, 'Attachment with comment');

        // Need the reportActionID to delete the comments
        const newComment = PersistedRequests.getAll().at(0);
        const reportActionID = newComment?.data?.reportActionID as string | undefined;
        const reportAction = TestHelper.buildTestReportComment(created, TEST_USER_ACCOUNT_ID, reportActionID);
        await Onyx.set(ONYXKEYS.NETWORK, {isOffline: true});

        // wait for Onyx.connect execute the callback and start processing the queue
        await Promise.resolve();

        Report.toggleEmojiReaction(REPORT_ID, reportAction, {name: 'smile', code: '😄'}, {});
        Report.toggleEmojiReaction(
            REPORT_ID,
            reportAction,
            {name: 'smile', code: '😄'},
            {
                smile: {
                    createdAt: '2024-10-14 14:58:12',
                    oldestTimestamp: '2024-10-14 14:58:12',
                    users: {
                        [`${TEST_USER_ACCOUNT_ID}`]: {
                            id: `${TEST_USER_ACCOUNT_ID}`,
                            oldestTimestamp: '2024-10-14 14:58:12',
                            skinTones: {
                                '-1': '2024-10-14 14:58:12',
                            },
                        },
                    },
                },
            },
        );

        await waitForBatchedUpdates();
        await new Promise<void>((resolve) => {
            const connection = Onyx.connect({
                key: ONYXKEYS.PERSISTED_REQUESTS,
                callback: (persistedRequests) => {
                    Onyx.disconnect(connection);
                    expect(persistedRequests?.at(0)?.command).toBe(WRITE_COMMANDS.ADD_EMOJI_REACTION);
                    expect(persistedRequests?.at(1)?.command).toBe(WRITE_COMMANDS.REMOVE_EMOJI_REACTION);
                    resolve();
                },
            });
        });

        Report.deleteReportComment(REPORT_ID, reportAction);

        await waitForBatchedUpdates();
        expect(PersistedRequests.getAll().length).toBe(1);

        Onyx.set(ONYXKEYS.NETWORK, {isOffline: false});
        await waitForBatchedUpdates();

        // Checking no requests were or will be made
        TestHelper.expectAPICommandToHaveBeenCalled(WRITE_COMMANDS.ADD_COMMENT, 1);
        TestHelper.expectAPICommandToHaveBeenCalled(WRITE_COMMANDS.ADD_EMOJI_REACTION, 0);
        TestHelper.expectAPICommandToHaveBeenCalled(WRITE_COMMANDS.REMOVE_EMOJI_REACTION, 0);
        TestHelper.expectAPICommandToHaveBeenCalled(WRITE_COMMANDS.DELETE_COMMENT, 1);
    });

    it('should create and delete thread processing all the requests', async () => {
        global.fetch = TestHelper.getGlobalFetchMock();

        const TEST_USER_ACCOUNT_ID = 1;
        const REPORT_ID = '1';
        const TEN_MINUTES_AGO = subMinutes(new Date(), 10);
        const created = format(addSeconds(TEN_MINUTES_AGO, 10), CONST.DATE.FNS_DB_FORMAT_STRING);

        await Onyx.set(ONYXKEYS.NETWORK, {isOffline: true});
        await waitForBatchedUpdates();

        Report.addComment(REPORT_ID, 'Testing a comment');

        const newComment = PersistedRequests.getAll().at(0);
        const reportActionID = newComment?.data?.reportActionID as string | undefined;
        const reportAction = TestHelper.buildTestReportComment(created, TEST_USER_ACCOUNT_ID, reportActionID);

        Report.openReport(
            REPORT_ID,
            undefined,
            ['test@user.com'],
            {
                parentReportID: REPORT_ID,
                parentReportActionID: reportActionID,
                reportID: '2',
            },
            reportActionID,
        );

        Report.deleteReportComment(REPORT_ID, reportAction);

        expect(PersistedRequests.getAll().length).toBe(3);

        await new Promise<void>((resolve) => {
            const connection = Onyx.connect({
                key: ONYXKEYS.PERSISTED_REQUESTS,
                callback: (persistedRequests) => {
                    if (persistedRequests?.length !== 3) {
                        return;
                    }
                    Onyx.disconnect(connection);

                    expect(persistedRequests?.at(0)?.command).toBe(WRITE_COMMANDS.ADD_COMMENT);
                    expect(persistedRequests?.at(1)?.command).toBe(WRITE_COMMANDS.OPEN_REPORT);
                    expect(persistedRequests?.at(2)?.command).toBe(WRITE_COMMANDS.DELETE_COMMENT);
                    resolve();
                },
            });
        });

        Onyx.set(ONYXKEYS.NETWORK, {isOffline: false});
        await waitForBatchedUpdates();

        // Checking no requests were or will be made
        TestHelper.expectAPICommandToHaveBeenCalled(WRITE_COMMANDS.ADD_COMMENT, 1);
        TestHelper.expectAPICommandToHaveBeenCalled(WRITE_COMMANDS.OPEN_REPORT, 1);
        TestHelper.expectAPICommandToHaveBeenCalled(WRITE_COMMANDS.DELETE_COMMENT, 1);
    });

    it('should update AddComment text with the UpdateComment text, sending just an AddComment request', async () => {
        global.fetch = TestHelper.getGlobalFetchMock();

        const TEST_USER_ACCOUNT_ID = 1;
        const REPORT_ID = '1';
        const TEN_MINUTES_AGO = subMinutes(new Date(), 10);
        const created = format(addSeconds(TEN_MINUTES_AGO, 10), CONST.DATE.FNS_DB_FORMAT_STRING);

        Onyx.set(ONYXKEYS.NETWORK, {isOffline: true});

        Report.addComment(REPORT_ID, 'Testing a comment');
        // Need the reportActionID to delete the comments
        const newComment = PersistedRequests.getAll().at(0);
        const reportActionID = newComment?.data?.reportActionID as string | undefined;
        const reportAction = TestHelper.buildTestReportComment(created, TEST_USER_ACCOUNT_ID, reportActionID);
        Report.editReportComment(REPORT_ID, reportAction, 'Testing an edited comment');

        await waitForBatchedUpdates();

        await new Promise<void>((resolve) => {
            const connection = Onyx.connect({
                key: ONYXKEYS.PERSISTED_REQUESTS,
                callback: (persistedRequests) => {
                    Onyx.disconnect(connection);

                    expect(persistedRequests?.at(0)?.command).toBe(WRITE_COMMANDS.ADD_COMMENT);

                    resolve();
                },
            });
        });

        await waitForBatchedUpdates();
        expect(PersistedRequests.getAll().length).toBe(1);

        Onyx.set(ONYXKEYS.NETWORK, {isOffline: false});
        await waitForBatchedUpdates();

        // Checking no requests were or will be made
        TestHelper.expectAPICommandToHaveBeenCalled(WRITE_COMMANDS.ADD_COMMENT, 1);
        TestHelper.expectAPICommandToHaveBeenCalled(WRITE_COMMANDS.UPDATE_COMMENT, 0);
    });

    it('it should only send the last sequential UpdateComment request to BE', async () => {
        global.fetch = TestHelper.getGlobalFetchMock();
        const reportID = '123';

        await Onyx.set(ONYXKEYS.NETWORK, {isOffline: true});

        const action: OnyxEntry<OnyxTypes.ReportAction> = {
            reportID,
            reportActionID: '722',
            actionName: 'ADDCOMMENT',
            created: '2024-10-21 10:37:59.881',
        };

        Report.editReportComment(reportID, action, 'value1');
        Report.editReportComment(reportID, action, 'value2');
        Report.editReportComment(reportID, action, 'value3');

        const requests = PersistedRequests?.getAll();

        expect(requests.length).toBe(1);
        expect(requests?.at(0)?.command).toBe(WRITE_COMMANDS.UPDATE_COMMENT);
        expect(requests?.at(0)?.data?.reportComment).toBe('value3');

        await Onyx.set(ONYXKEYS.NETWORK, {isOffline: false});

        TestHelper.expectAPICommandToHaveBeenCalled(WRITE_COMMANDS.UPDATE_COMMENT, 1);
    });

    it('should clears lastMentionedTime when all mentions to the current user are deleted', async () => {
        const reportID = '1';
        const mentionActionID = '1';
        const mentionActionID2 = '2';
        const currentUserAccountID = 123;

        const mentionAction = {
            ...createRandomReportAction(Number(mentionActionID)),
            actionName: CONST.REPORT.ACTIONS.TYPE.ADD_COMMENT,
            originalMessage: {
                mentionedAccountIDs: [currentUserAccountID],
            },
        } as OnyxTypes.ReportAction<typeof CONST.REPORT.ACTIONS.TYPE.ADD_COMMENT>;

        const mentionAction2 = {
            ...createRandomReportAction(Number(mentionActionID2)),
            actionName: CONST.REPORT.ACTIONS.TYPE.ADD_COMMENT,
            originalMessage: {
                mentionedAccountIDs: [currentUserAccountID],
            },
        } as OnyxTypes.ReportAction<typeof CONST.REPORT.ACTIONS.TYPE.ADD_COMMENT>;

        await Onyx.merge(ONYXKEYS.SESSION, {accountID: currentUserAccountID});
        await Onyx.merge(`${ONYXKEYS.COLLECTION.REPORT_ACTIONS}${reportID}`, {
            [mentionActionID]: mentionAction,
            [mentionActionID2]: mentionAction2,
        });
        await Onyx.merge(`${ONYXKEYS.COLLECTION.REPORT}${reportID}`, {
            ...createRandomReport(Number(reportID)),
            lastMentionedTime: mentionAction2.created,
        });

        Report.deleteReportComment(reportID, mentionAction);
        Report.deleteReportComment(reportID, mentionAction2);

        await waitForBatchedUpdates();

        const report = await new Promise<OnyxEntry<OnyxTypes.Report>>((resolve) => {
            Onyx.connect({
                key: `${ONYXKEYS.COLLECTION.REPORT}${reportID}`,
                callback: resolve,
            });
        });

        expect(report?.lastMentionedTime).toBeUndefined();
    });

    it('should create new report and "create report" quick action, when createNewReport gets called', async () => {
        const accountID = 1234;
        const policyID = '5678';
        const reportID = Report.createNewReport({accountID}, policyID);
        const parentReport = ReportUtils.getPolicyExpenseChat(accountID, policyID);
        const reportPreviewAction = await new Promise<OnyxEntry<OnyxTypes.ReportAction<typeof CONST.REPORT.ACTIONS.TYPE.REPORT_PREVIEW>>>((resolve) => {
            const connection = Onyx.connect({
                key: `${ONYXKEYS.COLLECTION.REPORT_ACTIONS}${parentReport?.reportID}`,
                callback: (reportActions) => {
                    Onyx.disconnect(connection);
                    const action = Object.values(reportActions ?? {}).at(0);
                    resolve(action as OnyxTypes.ReportAction<typeof CONST.REPORT.ACTIONS.TYPE.REPORT_PREVIEW>);
                },
            });
        });
        expect(getOriginalMessage(reportPreviewAction)?.linkedReportID).toBe(reportID);

        await new Promise<void>((resolve) => {
            const connection = Onyx.connect({
                key: ONYXKEYS.COLLECTION.REPORT,
                waitForCollectionCallback: true,
                callback: (reports) => {
                    Onyx.disconnect(connection);
                    const createdReport = reports?.[`${ONYXKEYS.COLLECTION.REPORT}${reportID}`];

                    // assert correctness of crucial onyx data
                    expect(createdReport?.reportID).toBe(reportID);
                    expect(createdReport?.total).toBe(0);
                    expect(createdReport?.parentReportActionID).toBe(reportPreviewAction?.reportActionID);

                    resolve();
                },
            });
        });

        await new Promise<void>((resolve) => {
            const connection = Onyx.connect({
                key: ONYXKEYS.NVP_QUICK_ACTION_GLOBAL_CREATE,
                callback: (quickAction) => {
                    Onyx.disconnect(connection);

                    // Then the quickAction.action should be set to CREATE_REPORT
                    expect(quickAction?.action).toBe(CONST.QUICK_ACTIONS.CREATE_REPORT);
                    expect(quickAction?.chatReportID).toBe('1234');
                    resolve();
                },
            });
        });
    });

    describe('completeOnboarding', () => {
        const TEST_USER_LOGIN = 'test@gmail.com';
        const TEST_USER_ACCOUNT_ID = 1;
        global.fetch = TestHelper.getGlobalFetchMock();

        it('should set "isOptimisticAction" to false/null for all actions in admins report after completing onboarding setup', async () => {
            await Onyx.set(ONYXKEYS.SESSION, {email: TEST_USER_LOGIN, accountID: TEST_USER_ACCOUNT_ID});
            await waitForBatchedUpdates();

            const adminsChatReportID = '7957055873634067';
            const onboardingPolicyID = 'A70D00C752416807';
            const engagementChoice = CONST.INTRO_CHOICES.MANAGE_TEAM;

            Report.completeOnboarding({
                engagementChoice,
                onboardingMessage: CONST.ONBOARDING_MESSAGES[engagementChoice],
                adminsChatReportID,
                onboardingPolicyID,
                companySize: CONST.ONBOARDING_COMPANY_SIZE.MICRO,
                userReportedIntegration: null,
            });

            await waitForBatchedUpdates();

            const reportActions: OnyxEntry<OnyxTypes.ReportActions> = await new Promise((resolve) => {
                const connection = Onyx.connect({
                    key: `${ONYXKEYS.COLLECTION.REPORT_ACTIONS}${adminsChatReportID}`,
                    callback: (id) => {
                        Onyx.disconnect(connection);
                        resolve(id);
                    },
                });
            });
            expect(reportActions).not.toBeNull();
            expect(reportActions).not.toBeUndefined();
            Object.values(reportActions ?? {}).forEach((action) => {
                expect(action.isOptimisticAction).toBeFalsy();
            });
        });
    });

<<<<<<< HEAD
    describe('markAllMessagesAsRead', () => {
        it('should mark all unread report', async () => {
            // Given a collection of 10 unread and read reports, where even-index report is unread
            const currentTime = DateUtils.getDBTime();
            const reportCollections: Record<`${typeof ONYXKEYS.COLLECTION.REPORT}${string}`, OnyxTypes.Report> = createCollection<OnyxTypes.Report>(
                (item) => `${ONYXKEYS.COLLECTION.REPORT}${item.reportID}`,
                (index) => {
                    if (index % 2 === 0) {
                        return {
                            ...createRandomReport(index),
                            lastMessageText: 'test',
                            lastReadTime: DateUtils.subtractMillisecondsFromDateTime(currentTime, 1),
                            lastVisibleActionCreated: currentTime,
                        };
                    }
                    return createRandomReport(index);
                },
                10,
            );
            await Onyx.mergeCollection(ONYXKEYS.COLLECTION.REPORT, reportCollections);

            // When mark all reports as read
            Report.markAllMessagesAsRead();

            await waitForBatchedUpdates();

            // Then all report should be read
            const isUnreadCollection = await Promise.all(
                Object.values(reportCollections).map((report) => {
                    return new Promise<boolean>((resolve) => {
                        const connection = Onyx.connect({
                            key: `${ONYXKEYS.COLLECTION.REPORT}${report.reportID}`,
                            callback: (reportVal) => {
                                Onyx.disconnect(connection);
                                resolve(ReportUtils.isUnread(reportVal, undefined));
                            },
                        });
                    });
                }),
            );
            expect(isUnreadCollection.some(Boolean)).toBe(false);
=======
    describe('updateDescription', () => {
        it('should not call UpdateRoomDescription API if the description is not changed', async () => {
            global.fetch = TestHelper.getGlobalFetchMock();
            Report.updateDescription('1', '<h1>test</h1>', '# test');

            await waitForBatchedUpdates();

            expect(global.fetch).toHaveBeenCalledTimes(0);
        });

        it('should revert to correct previous description if UpdateRoomDescription API fails', async () => {
            const report: OnyxTypes.Report = {
                ...createRandomReport(1),
                description: '<h1>test</h1>',
            };
            const mockFetch = fetch as MockFetch;

            await Onyx.set(`${ONYXKEYS.COLLECTION.REPORT}${report.reportID}`, report);

            mockFetch?.fail?.();
            Report.updateDescription('1', '<h1>test</h1>', '# test1');

            await waitForBatchedUpdates();
            let updateReport: OnyxEntry<OnyxTypes.Report>;

            await TestHelper.getOnyxData({
                key: `${ONYXKEYS.COLLECTION.REPORT}${report.reportID}`,
                callback: (val) => (updateReport = val),
            });
            expect(updateReport?.description).toBe('<h1>test</h1>');
>>>>>>> be602885
        });
    });
});<|MERGE_RESOLUTION|>--- conflicted
+++ resolved
@@ -1620,7 +1620,6 @@
         });
     });
 
-<<<<<<< HEAD
     describe('markAllMessagesAsRead', () => {
         it('should mark all unread report', async () => {
             // Given a collection of 10 unread and read reports, where even-index report is unread
@@ -1662,7 +1661,9 @@
                 }),
             );
             expect(isUnreadCollection.some(Boolean)).toBe(false);
-=======
+        });
+    });
+
     describe('updateDescription', () => {
         it('should not call UpdateRoomDescription API if the description is not changed', async () => {
             global.fetch = TestHelper.getGlobalFetchMock();
@@ -1693,7 +1694,6 @@
                 callback: (val) => (updateReport = val),
             });
             expect(updateReport?.description).toBe('<h1>test</h1>');
->>>>>>> be602885
         });
     });
 });