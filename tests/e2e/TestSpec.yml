--- conflicted
+++ resolved
@@ -21,15 +21,9 @@
   test:
     commands:
       - cd zip
-<<<<<<< HEAD
-      - npm install underscore
-      # Reduce logging noise in log file:
+      - npm install underscore ts-node typescript
       - export LOGGER_PROGRESS_REFRESH_RATE=5000
-      - node e2e/testRunner.js -- --mainAppPath app-e2eRelease.apk --deltaAppPath app-e2edeltaRelease.apk
-=======
-      - npm install underscore ts-node typescript
-      - npx ts-node e2e/testRunner.js -- --skipInstallDeps --buildMode "skip" --skipCheckout --mainAppPath app-e2eRelease.apk --deltaAppPath app-e2edeltaRelease.apk
->>>>>>> 8d60f673
+      - npx ts-node e2e/testRunner.js -- --mainAppPath app-e2eRelease.apk --deltaAppPath app-e2edeltaRelease.apk
 
 artifacts:
   - $WORKING_DIRECTORY