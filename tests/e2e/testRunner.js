--- conflicted
+++ resolved
@@ -21,7 +21,6 @@
 import defaultConfig from './config';
 import createServerInstance from './server';
 import reversePort from './utils/androidReversePort';
-import execAsync from './utils/execAsync';
 import installApp from './utils/installApp';
 import killApp from './utils/killApp';
 import launchApp from './utils/launchApp';
@@ -62,16 +61,7 @@
 // When we are in dev mode we want to apply certain default params and configs
 const isDevMode = args.includes('--development');
 if (isDevMode) {
-<<<<<<< HEAD
     setConfigPath('config.local.js');
-=======
-    setConfigPath('config.local.ts');
-    buildMode = 'js-only';
-}
-
-if (args.includes('--buildMode')) {
-    buildMode = getArg('--buildMode');
->>>>>>> 8d60f673
 }
 
 if (args.includes('--config')) {
