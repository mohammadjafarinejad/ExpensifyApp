import type {StackNavigationProp, StackScreenProps} from '@react-navigation/stack';
import {screen} from '@testing-library/react-native';
import type {ComponentType} from 'react';
import React from 'react';
import type ReactNative from 'react-native';
import {Dimensions, InteractionManager} from 'react-native';
import Onyx from 'react-native-onyx';
import type Animated from 'react-native-reanimated';
import {measurePerformance} from 'reassure';
import type {WithNavigationFocusProps} from '@components/withNavigationFocus';
import type Navigation from '@libs/Navigation/Navigation';
import type {AuthScreensParamList} from '@libs/Navigation/types';
import ComposeProviders from '@src/components/ComposeProviders';
import DragAndDropProvider from '@src/components/DragAndDrop/Provider';
import {LocaleContextProvider} from '@src/components/LocaleContextProvider';
import OnyxProvider from '@src/components/OnyxProvider';
import {CurrentReportIDContextProvider} from '@src/components/withCurrentReportID';
import {KeyboardStateProvider} from '@src/components/withKeyboardState';
import {WindowDimensionsProvider} from '@src/components/withWindowDimensions';
import CONST from '@src/CONST';
import ONYXKEYS from '@src/ONYXKEYS';
import {ReportAttachmentsProvider} from '@src/pages/home/report/ReportAttachmentsContext';
import ReportScreen from '@src/pages/home/ReportScreen';
import type SCREENS from '@src/SCREENS';
import type * as OnyxTypes from '@src/types/onyx';
import type {ReportCollectionDataSet} from '@src/types/onyx/Report';
import type {ReportActionsCollectionDataSet} from '@src/types/onyx/ReportAction';
import createCollection from '../utils/collections/createCollection';
import createPersonalDetails from '../utils/collections/personalDetails';
import createRandomPolicy from '../utils/collections/policies';
import createRandomReport from '../utils/collections/reports';
import * as ReportTestUtils from '../utils/ReportTestUtils';
import * as TestHelper from '../utils/TestHelper';
import waitForBatchedUpdates from '../utils/waitForBatchedUpdates';
import wrapOnyxWithWaitForBatchedUpdates from '../utils/wrapOnyxWithWaitForBatchedUpdates';

type ReportScreenWrapperProps = StackScreenProps<AuthScreensParamList, typeof SCREENS.REPORT>;

jest.mock('@src/libs/API', () => ({
    write: jest.fn(),
    makeRequestWithSideEffects: jest.fn(),
    read: jest.fn(),
}));

jest.mock('react-native/Libraries/Interaction/InteractionManager', () => ({
    runAfterInteractions: () => ({
        cancel: jest.fn(),
    }),
    createInteractionHandle: jest.fn(),
    clearInteractionHandle: jest.fn(),
}));

jest.mock('react-native', () => {
    const actualReactNative = jest.requireActual<typeof ReactNative>('react-native');
    // eslint-disable-next-line @typescript-eslint/no-unsafe-return
    return {
        ...actualReactNative,
        Dimensions: {
            ...actualReactNative.Dimensions,
            addEventListener: jest.fn(),
        },
    };
});

jest.mock('react-native-reanimated', () => {
    const actualNav = jest.requireActual<typeof Animated>('react-native-reanimated/mock');
    return {
        ...actualNav,
        useSharedValue: jest.fn,
        useAnimatedStyle: jest.fn,
        useAnimatedRef: jest.fn,
    };
});

jest.mock('@src/components/ConfirmedRoute.tsx');

jest.mock('@src/components/withNavigationFocus', <TProps extends WithNavigationFocusProps>() => (Component: ComponentType<TProps>) => {
    function WithNavigationFocus(props: Omit<TProps, keyof WithNavigationFocusProps>) {
        return (
            <Component
                // eslint-disable-next-line react/jsx-props-no-spreading
                {...(props as TProps)}
                isFocused={false}
            />
        );
    }

    WithNavigationFocus.displayName = 'WithNavigationFocus';

    return WithNavigationFocus;
});

jest.mock('@src/hooks/useEnvironment', () =>
    jest.fn(() => ({
        environment: 'development',
        environmentURL: 'https://new.expensify.com',
        isProduction: false,
        isDevelopment: true,
    })),
);

jest.mock('@src/libs/Permissions', () => ({
    canUseLinkPreviews: jest.fn(() => true),
    canUseDefaultRooms: jest.fn(() => true),
}));
jest.mock('@src/hooks/usePermissions.ts');

jest.mock('@src/libs/Navigation/Navigation', () => ({
    isNavigationReady: jest.fn(() => Promise.resolve()),
    isDisplayedInModal: jest.fn(() => false),
}));

jest.mock('@react-navigation/native', () => {
    const actualNav = jest.requireActual<typeof Navigation>('@react-navigation/native');
    return {
        ...actualNav,
        useFocusEffect: jest.fn(),
        useIsFocused: () => true,
        useRoute: () => jest.fn(),
        useNavigation: () => ({
            navigate: jest.fn(),
            addListener: () => jest.fn(),
        }),
        useNavigationState: () => {},
        createNavigationContainerRef: jest.fn(),
    };
});

// mock PortalStateContext
jest.mock('@gorhom/portal');

beforeAll(() =>
    Onyx.init({
        keys: ONYXKEYS,
        safeEvictionKeys: [ONYXKEYS.COLLECTION.REPORT_ACTIONS],
    }),
);

type MockListener = {
    remove: jest.Mock;
    callback?: () => void;
};

const mockListener: MockListener = {remove: jest.fn()};
let mockCancel: jest.Mock;
let mockRunAfterInteractions: jest.Mock;

beforeEach(() => {
    global.fetch = TestHelper.getGlobalFetchMock();
    wrapOnyxWithWaitForBatchedUpdates(Onyx);

    // Reset mocks before each test
    (Dimensions.addEventListener as jest.Mock).mockClear();
    mockListener.remove.mockClear();

    // Mock the implementation of addEventListener to return the mockListener
<<<<<<< HEAD
    (Dimensions.addEventListener as jest.Mock).mockImplementation((event, callback) => {
=======
    (Dimensions.addEventListener as jest.Mock).mockImplementation((event: string, callback: () => void) => {
>>>>>>> 77d380ce
        if (event === 'change') {
            mockListener.callback = callback;
            return mockListener;
        }
        return {remove: jest.fn()};
    });

    // Mock the implementation of InteractionManager.runAfterInteractions
    mockCancel = jest.fn();
    mockRunAfterInteractions = jest.fn().mockReturnValue({cancel: mockCancel});

    jest.spyOn(InteractionManager, 'runAfterInteractions').mockImplementation(mockRunAfterInteractions);

    // Initialize the network key for OfflineWithFeedback
    Onyx.merge(ONYXKEYS.NETWORK, {isOffline: false});
    Onyx.clear().then(waitForBatchedUpdates);
});

const policies = createCollection(
    (item: OnyxTypes.Policy) => `${ONYXKEYS.COLLECTION.POLICY}${item.id}`,
    (index: number) => createRandomPolicy(index),
    10,
);

const personalDetails = createCollection(
    (item: OnyxTypes.PersonalDetails) => item.accountID,
    (index: number) => createPersonalDetails(index),
    20,
);

function ReportScreenWrapper(props: ReportScreenWrapperProps) {
    return (
        <ComposeProviders
            components={[
                OnyxProvider,
                CurrentReportIDContextProvider,
                KeyboardStateProvider,
                WindowDimensionsProvider,
                LocaleContextProvider,
                DragAndDropProvider,
                ReportAttachmentsProvider,
            ]}
        >
            <ReportScreen
                // eslint-disable-next-line react/jsx-props-no-spreading
                {...props}
                route={props.route}
                navigation={props.navigation}
            />
        </ComposeProviders>
    );
}

const report = {...createRandomReport(1), policyID: '1'};
const reportActions = ReportTestUtils.getMockedReportActionsMap(1000);
const mockRoute = {params: {reportID: '1', reportActionID: ''}, key: 'Report', name: 'Report' as const};

test('[ReportScreen] should render ReportScreen', async () => {
    const {addListener} = TestHelper.createAddListenerMock();
    const scenario = async () => {
        await screen.findByTestId('ReportScreen');
    };
<<<<<<< HEAD

    const navigation = {addListener} as unknown as StackNavigationProp<AuthScreensParamList, 'Report', undefined>;

    await waitForBatchedUpdates();
    const reportCollectionDataSet: ReportCollectionDataSet = {
        [`${ONYXKEYS.COLLECTION.REPORT}${mockRoute.params.reportID}`]: report,
    };
    const reportActionsCollectionDataSet: ReportActionsCollectionDataSet = {
        [`${ONYXKEYS.COLLECTION.REPORT_ACTIONS}${mockRoute.params.reportID}`]: reportActions,
    };

=======

    const navigation = {addListener} as unknown as StackNavigationProp<AuthScreensParamList, 'Report', undefined>;

    await waitForBatchedUpdates();
    const reportCollectionDataSet: ReportCollectionDataSet = {
        [`${ONYXKEYS.COLLECTION.REPORT}${mockRoute.params.reportID}`]: report,
    };
    const reportActionsCollectionDataSet: ReportActionsCollectionDataSet = {
        [`${ONYXKEYS.COLLECTION.REPORT_ACTIONS}${mockRoute.params.reportID}`]: reportActions,
    };

>>>>>>> 77d380ce
    Onyx.multiSet({
        [ONYXKEYS.IS_SIDEBAR_LOADED]: true,
        [ONYXKEYS.PERSONAL_DETAILS_LIST]: personalDetails,
        [ONYXKEYS.BETAS]: [CONST.BETAS.DEFAULT_ROOMS],
        [`${ONYXKEYS.COLLECTION.POLICY}`]: policies,
        [ONYXKEYS.SHOULD_SHOW_COMPOSE_INPUT]: true,
        ...reportCollectionDataSet,
        ...reportActionsCollectionDataSet,
    });
    await measurePerformance(
        <ReportScreenWrapper
            navigation={navigation}
            route={mockRoute}
        />,
        {scenario},
    );
});

test('[ReportScreen] should render composer', async () => {
    const {addListener} = TestHelper.createAddListenerMock();
    const scenario = async () => {
        await screen.findByTestId('composer');
    };

    const navigation = {addListener} as unknown as StackNavigationProp<AuthScreensParamList, 'Report', undefined>;

    await waitForBatchedUpdates();
<<<<<<< HEAD

    const reportCollectionDataSet: ReportCollectionDataSet = {
        [`${ONYXKEYS.COLLECTION.REPORT}${mockRoute.params.reportID}`]: report,
    };

    const reportActionsCollectionDataSet: ReportActionsCollectionDataSet = {
        [`${ONYXKEYS.COLLECTION.REPORT_ACTIONS}${mockRoute.params.reportID}`]: reportActions,
    };
    Onyx.multiSet({
        [ONYXKEYS.IS_SIDEBAR_LOADED]: true,
        [ONYXKEYS.PERSONAL_DETAILS_LIST]: personalDetails,
        [ONYXKEYS.BETAS]: [CONST.BETAS.DEFAULT_ROOMS],
        [`${ONYXKEYS.COLLECTION.POLICY}`]: policies,
        [ONYXKEYS.SHOULD_SHOW_COMPOSE_INPUT]: true,
        ...reportCollectionDataSet,
        ...reportActionsCollectionDataSet,
    });
    await measurePerformance(
        <ReportScreenWrapper
            navigation={navigation}
            route={mockRoute}
        />,
        {scenario},
    );
});

=======

    const reportCollectionDataSet: ReportCollectionDataSet = {
        [`${ONYXKEYS.COLLECTION.REPORT}${mockRoute.params.reportID}`]: report,
    };

    const reportActionsCollectionDataSet: ReportActionsCollectionDataSet = {
        [`${ONYXKEYS.COLLECTION.REPORT_ACTIONS}${mockRoute.params.reportID}`]: reportActions,
    };
    Onyx.multiSet({
        [ONYXKEYS.IS_SIDEBAR_LOADED]: true,
        [ONYXKEYS.PERSONAL_DETAILS_LIST]: personalDetails,
        [ONYXKEYS.BETAS]: [CONST.BETAS.DEFAULT_ROOMS],
        [`${ONYXKEYS.COLLECTION.POLICY}`]: policies,
        [ONYXKEYS.SHOULD_SHOW_COMPOSE_INPUT]: true,
        ...reportCollectionDataSet,
        ...reportActionsCollectionDataSet,
    });
    await measurePerformance(
        <ReportScreenWrapper
            navigation={navigation}
            route={mockRoute}
        />,
        {scenario},
    );
});

>>>>>>> 77d380ce
test('[ReportScreen] should render report list', async () => {
    const {addListener} = TestHelper.createAddListenerMock();
    const scenario = async () => {
        await screen.findByTestId('report-actions-list');
    };

    const navigation = {addListener} as unknown as StackNavigationProp<AuthScreensParamList, 'Report', undefined>;

    await waitForBatchedUpdates();

    const reportCollectionDataSet: ReportCollectionDataSet = {
        [`${ONYXKEYS.COLLECTION.REPORT}${mockRoute.params.reportID}`]: report,
    };

    const reportActionsCollectionDataSet: ReportActionsCollectionDataSet = {
        [`${ONYXKEYS.COLLECTION.REPORT_ACTIONS}${mockRoute.params.reportID}`]: reportActions,
    };

    Onyx.multiSet({
        [ONYXKEYS.IS_SIDEBAR_LOADED]: true,
        [ONYXKEYS.PERSONAL_DETAILS_LIST]: personalDetails,
        [ONYXKEYS.BETAS]: [CONST.BETAS.DEFAULT_ROOMS],
        [`${ONYXKEYS.COLLECTION.POLICY}`]: policies,
        [ONYXKEYS.SHOULD_SHOW_COMPOSE_INPUT]: true,
        [ONYXKEYS.IS_LOADING_APP]: false,
        [`${ONYXKEYS.COLLECTION.REPORT_METADATA}${mockRoute.params.reportID}`]: {
            isLoadingInitialReportActions: false,
        },
        ...reportCollectionDataSet,
        ...reportActionsCollectionDataSet,
    });
    await measurePerformance(
        <ReportScreenWrapper
            navigation={navigation}
            route={mockRoute}
        />,
        {scenario},
    );
});<|MERGE_RESOLUTION|>--- conflicted
+++ resolved
@@ -154,11 +154,7 @@
     mockListener.remove.mockClear();
 
     // Mock the implementation of addEventListener to return the mockListener
-<<<<<<< HEAD
-    (Dimensions.addEventListener as jest.Mock).mockImplementation((event, callback) => {
-=======
     (Dimensions.addEventListener as jest.Mock).mockImplementation((event: string, callback: () => void) => {
->>>>>>> 77d380ce
         if (event === 'change') {
             mockListener.callback = callback;
             return mockListener;
@@ -221,7 +217,6 @@
     const scenario = async () => {
         await screen.findByTestId('ReportScreen');
     };
-<<<<<<< HEAD
 
     const navigation = {addListener} as unknown as StackNavigationProp<AuthScreensParamList, 'Report', undefined>;
 
@@ -233,19 +228,6 @@
         [`${ONYXKEYS.COLLECTION.REPORT_ACTIONS}${mockRoute.params.reportID}`]: reportActions,
     };
 
-=======
-
-    const navigation = {addListener} as unknown as StackNavigationProp<AuthScreensParamList, 'Report', undefined>;
-
-    await waitForBatchedUpdates();
-    const reportCollectionDataSet: ReportCollectionDataSet = {
-        [`${ONYXKEYS.COLLECTION.REPORT}${mockRoute.params.reportID}`]: report,
-    };
-    const reportActionsCollectionDataSet: ReportActionsCollectionDataSet = {
-        [`${ONYXKEYS.COLLECTION.REPORT_ACTIONS}${mockRoute.params.reportID}`]: reportActions,
-    };
-
->>>>>>> 77d380ce
     Onyx.multiSet({
         [ONYXKEYS.IS_SIDEBAR_LOADED]: true,
         [ONYXKEYS.PERSONAL_DETAILS_LIST]: personalDetails,
@@ -273,7 +255,6 @@
     const navigation = {addListener} as unknown as StackNavigationProp<AuthScreensParamList, 'Report', undefined>;
 
     await waitForBatchedUpdates();
-<<<<<<< HEAD
 
     const reportCollectionDataSet: ReportCollectionDataSet = {
         [`${ONYXKEYS.COLLECTION.REPORT}${mockRoute.params.reportID}`]: report,
@@ -300,34 +281,6 @@
     );
 });
 
-=======
-
-    const reportCollectionDataSet: ReportCollectionDataSet = {
-        [`${ONYXKEYS.COLLECTION.REPORT}${mockRoute.params.reportID}`]: report,
-    };
-
-    const reportActionsCollectionDataSet: ReportActionsCollectionDataSet = {
-        [`${ONYXKEYS.COLLECTION.REPORT_ACTIONS}${mockRoute.params.reportID}`]: reportActions,
-    };
-    Onyx.multiSet({
-        [ONYXKEYS.IS_SIDEBAR_LOADED]: true,
-        [ONYXKEYS.PERSONAL_DETAILS_LIST]: personalDetails,
-        [ONYXKEYS.BETAS]: [CONST.BETAS.DEFAULT_ROOMS],
-        [`${ONYXKEYS.COLLECTION.POLICY}`]: policies,
-        [ONYXKEYS.SHOULD_SHOW_COMPOSE_INPUT]: true,
-        ...reportCollectionDataSet,
-        ...reportActionsCollectionDataSet,
-    });
-    await measurePerformance(
-        <ReportScreenWrapper
-            navigation={navigation}
-            route={mockRoute}
-        />,
-        {scenario},
-    );
-});
-
->>>>>>> 77d380ce
 test('[ReportScreen] should render report list', async () => {
     const {addListener} = TestHelper.createAddListenerMock();
     const scenario = async () => {
