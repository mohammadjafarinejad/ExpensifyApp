import type * as NativeNavigation from '@react-navigation/native';
import {fireEvent, screen} from '@testing-library/react-native';
import React, {useMemo} from 'react';
import Onyx from 'react-native-onyx';
import {measureRenders} from 'reassure';
import {LocaleContextProvider} from '@components/LocaleContextProvider';
import {OptionsListContext} from '@components/OptionListContextProvider';
import SearchAutocompleteInput from '@components/Search/SearchAutocompleteInput';
import SearchRouter from '@components/Search/SearchRouter/SearchRouter';
import {createOptionList} from '@libs/OptionsListUtils';
import ComposeProviders from '@src/components/ComposeProviders';
import OnyxProvider from '@src/components/OnyxProvider';
import CONST from '@src/CONST';
import ONYXKEYS from '@src/ONYXKEYS';
import type {PersonalDetails, Report} from '@src/types/onyx';
import createCollection from '../utils/collections/createCollection';
import createPersonalDetails from '../utils/collections/personalDetails';
import createRandomReport from '../utils/collections/reports';
import * as TestHelper from '../utils/TestHelper';
import waitForBatchedUpdates from '../utils/waitForBatchedUpdates';
import wrapOnyxWithWaitForBatchedUpdates from '../utils/wrapOnyxWithWaitForBatchedUpdates';

jest.mock('lodash/debounce', () =>
    jest.fn((fn: Record<string, jest.Mock>) => {
        // eslint-disable-next-line no-param-reassign
        fn.cancel = jest.fn();
        return fn;
    }),
);

jest.mock('@src/libs/Log');

jest.mock('@src/libs/API', () => ({
    write: jest.fn(),
    makeRequestWithSideEffects: jest.fn(),
    read: jest.fn(),
}));

jest.mock('@src/libs/Navigation/Navigation', () => ({
    dismissModalWithReport: jest.fn(),
    getTopmostReportId: jest.fn(),
    isNavigationReady: jest.fn(() => Promise.resolve()),
    isDisplayedInModal: jest.fn(() => false),
}));

jest.mock('@react-navigation/native', () => {
    const actualNav = jest.requireActual<typeof NativeNavigation>('@react-navigation/native');
    return {
        ...actualNav,
        useFocusEffect: jest.fn(),
        useIsFocused: () => true,
        useRoute: () => jest.fn(),
        // eslint-disable-next-line @typescript-eslint/naming-convention
        UNSTABLE_usePreventRemove: () => jest.fn(),
        useNavigation: () => ({
            navigate: jest.fn(),
            addListener: () => jest.fn(),
        }),
        createNavigationContainerRef: () => ({
            addListener: () => jest.fn(),
            removeListener: () => jest.fn(),
            isReady: () => jest.fn(),
            getCurrentRoute: () => jest.fn(),
            getState: () => jest.fn(),
        }),
        useNavigationState: () => ({
            routes: [],
        }),
    };
});

<<<<<<< HEAD
jest.mock('@src/components/ConfirmedRoute.tsx');
jest.mock('@libs/runOnLiveMarkdownRuntime', () => {
    const runOnLiveMarkdownRuntime = <Args extends unknown[], ReturnValue>(worklet: (...args: Args) => ReturnValue) => worklet;
    return runOnLiveMarkdownRuntime;
});

=======
>>>>>>> 09d92103
const getMockedReports = (length = 100) =>
    createCollection<Report>(
        (item) => `${ONYXKEYS.COLLECTION.REPORT}${item.reportID}`,
        (index) => createRandomReport(index),
        length,
    );

const getMockedPersonalDetails = (length = 100) =>
    createCollection<PersonalDetails>(
        (item) => item.accountID,
        (index) => createPersonalDetails(index),
        length,
    );

const mockedReports = getMockedReports(600);
const mockedBetas = Object.values(CONST.BETAS);
const mockedPersonalDetails = getMockedPersonalDetails(100);
const mockedOptions = createOptionList(mockedPersonalDetails, mockedReports);

beforeAll(() =>
    Onyx.init({
        keys: ONYXKEYS,
        safeEvictionKeys: [ONYXKEYS.COLLECTION.REPORT],
    }),
);

// Initialize the network key for OfflineWithFeedback
beforeEach(() => {
    global.fetch = TestHelper.getGlobalFetchMock();
    wrapOnyxWithWaitForBatchedUpdates(Onyx);
    Onyx.merge(ONYXKEYS.NETWORK, {isOffline: false});
});

// Clear out Onyx after each test so that each test starts with a clean state
afterEach(() => {
    Onyx.clear();
});

const mockOnClose = jest.fn();

function SearchAutocompleteInputWrapper() {
    const [value, setValue] = React.useState('');
    return (
        <ComposeProviders components={[OnyxProvider, LocaleContextProvider]}>
            <SearchAutocompleteInput
                value={value}
                onSearchQueryChange={(searchTerm) => setValue(searchTerm)}
                isFullWidth={false}
                substitutionMap={CONST.EMPTY_OBJECT}
            />
        </ComposeProviders>
    );
}

function SearchRouterWrapperWithCachedOptions() {
    return (
        <ComposeProviders components={[OnyxProvider, LocaleContextProvider]}>
            <OptionsListContext.Provider value={useMemo(() => ({options: mockedOptions, initializeOptions: () => {}, resetOptions: () => {}, areOptionsInitialized: true}), [])}>
                <SearchRouter onRouterClose={mockOnClose} />
            </OptionsListContext.Provider>
        </ComposeProviders>
    );
}

test('[SearchRouter] should render list with cached options', async () => {
    const scenario = async () => {
        await screen.findByTestId('SearchRouter');
    };

    return waitForBatchedUpdates()
        .then(() =>
            Onyx.multiSet({
                ...mockedReports,
                [ONYXKEYS.PERSONAL_DETAILS_LIST]: mockedPersonalDetails,
                [ONYXKEYS.BETAS]: mockedBetas,
                [ONYXKEYS.IS_SEARCHING_FOR_REPORTS]: true,
            }),
        )
        .then(() => measureRenders(<SearchRouterWrapperWithCachedOptions />, {scenario}));
});

test('[SearchRouter] should react to text input changes', async () => {
    const scenario = async () => {
        const input = await screen.findByTestId('search-autocomplete-text-input');
        fireEvent.changeText(input, 'Email Four');
        fireEvent.changeText(input, 'Report');
        fireEvent.changeText(input, 'Email Five');
    };

    return waitForBatchedUpdates()
        .then(() =>
            Onyx.multiSet({
                ...mockedReports,
                [ONYXKEYS.PERSONAL_DETAILS_LIST]: mockedPersonalDetails,
                [ONYXKEYS.BETAS]: mockedBetas,
                [ONYXKEYS.IS_SEARCHING_FOR_REPORTS]: true,
            }),
        )
        .then(() => measureRenders(<SearchAutocompleteInputWrapper />, {scenario}));
});<|MERGE_RESOLUTION|>--- conflicted
+++ resolved
@@ -69,15 +69,8 @@
     };
 });
 
-<<<<<<< HEAD
 jest.mock('@src/components/ConfirmedRoute.tsx');
-jest.mock('@libs/runOnLiveMarkdownRuntime', () => {
-    const runOnLiveMarkdownRuntime = <Args extends unknown[], ReturnValue>(worklet: (...args: Args) => ReturnValue) => worklet;
-    return runOnLiveMarkdownRuntime;
-});
 
-=======
->>>>>>> 09d92103
 const getMockedReports = (length = 100) =>
     createCollection<Report>(
         (item) => `${ONYXKEYS.COLLECTION.REPORT}${item.reportID}`,
