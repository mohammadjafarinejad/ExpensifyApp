import {fireEvent, screen} from '@testing-library/react-native';
import Onyx from 'react-native-onyx';
import {measureRenders} from 'reassure';
import CONST from '@src/CONST';
import ONYXKEYS from '@src/ONYXKEYS';
import * as LHNTestUtils from '../utils/LHNTestUtils';
import * as TestHelper from '../utils/TestHelper';
import waitForBatchedUpdates from '../utils/waitForBatchedUpdates';
import wrapOnyxWithWaitForBatchedUpdates from '../utils/wrapOnyxWithWaitForBatchedUpdates';

jest.mock('@libs/Permissions');
jest.mock('../../src/libs/Navigation/Navigation', () => ({
    navigate: jest.fn(),
    isActiveRoute: jest.fn(),
    getTopmostReportId: jest.fn(),
    getActiveRoute: jest.fn(),
    getTopmostReportActionId: jest.fn(),
    isNavigationReady: jest.fn(() => Promise.resolve()),
    isDisplayedInModal: jest.fn(() => false),
}));
jest.mock('../../src/libs/Navigation/navigationRef', () => ({
    getState: () => ({
        routes: [{name: 'Report'}],
    }),
    getRootState: () => ({
        routes: [],
    }),
    addListener: () => () => {},
    isReady: () => true,
}));
jest.mock('@components/Icon/Expensicons');

jest.mock('@react-navigation/native');
jest.mock('@src/hooks/useLHNEstimatedListSize/index.native.ts');

const getMockedReportsMap = (length = 100) => {
    const mockReports = Object.fromEntries(
        Array.from({length}, (value, index) => {
            const reportID = index + 1;
            const participants = [1, 2];
            const reportKey = `${ONYXKEYS.COLLECTION.REPORT}${reportID}`;
            const report = {...LHNTestUtils.getFakeReport(participants, 1, true), lastMessageText: 'hey'};

            return [reportKey, report];
        }),
    );

    return mockReports;
};

const mockedResponseMap = getMockedReportsMap(500);

describe('SidebarLinks', () => {
    beforeAll(() => {
        Onyx.init({
            keys: ONYXKEYS,
            evictableKeys: [ONYXKEYS.COLLECTION.REPORT_ACTIONS],
        });
    });

    beforeEach(() => {
        global.fetch = TestHelper.getGlobalFetchMock();
        wrapOnyxWithWaitForBatchedUpdates(Onyx);

        // Initialize the network key for OfflineWithFeedback
        Onyx.merge(ONYXKEYS.NETWORK, {isOffline: false});
        TestHelper.signInWithTestUser(1, 'email1@test.com', undefined, undefined, 'One').then(waitForBatchedUpdates);
    });

    afterEach(() => {
        Onyx.clear();
    });

    test('[SidebarLinks] should render Sidebar with 500 reports stored', async () => {
        const scenario = async () => {
            await screen.findByTestId('lhn-options-list');
        };

        await waitForBatchedUpdates();

        await Onyx.multiSet({
            [ONYXKEYS.PERSONAL_DETAILS_LIST]: LHNTestUtils.fakePersonalDetails,
            [ONYXKEYS.BETAS]: [CONST.BETAS.DEFAULT_ROOMS],
            [ONYXKEYS.NVP_PRIORITY_MODE]: CONST.PRIORITY_MODE.GSD,
            [ONYXKEYS.IS_LOADING_REPORT_DATA]: false,
            ...mockedResponseMap,
        });

        await measureRenders(<LHNTestUtils.MockedSidebarLinks />, {scenario});
    });

    test('[SidebarLinks] should click on list item', async () => {
        const scenario = async () => {
<<<<<<< HEAD
            await screen.findByTestId('lhn-options-list');
            fireEvent.press(await screen.findByTestId('1'));
=======
            // Wait for the sidebar container to be rendered first
            await waitFor(async () => {
                await screen.findByTestId('lhn-options-list');
            });

            // Then wait for the specific list item to be available
            const button = await screen.findByTestId('1');
            fireEvent.press(button);
>>>>>>> ac3686ad
        };
        await Onyx.multiSet({
            [ONYXKEYS.PERSONAL_DETAILS_LIST]: LHNTestUtils.fakePersonalDetails,
            [ONYXKEYS.BETAS]: [CONST.BETAS.DEFAULT_ROOMS],
            [ONYXKEYS.NVP_PRIORITY_MODE]: CONST.PRIORITY_MODE.GSD,
            [ONYXKEYS.IS_LOADING_REPORT_DATA]: false,
            ...mockedResponseMap,
        });

        // Wait for Onyx to process the data
        await waitForBatchedUpdates();

        await measureRenders(<LHNTestUtils.MockedSidebarLinks />, {scenario});
    });
});<|MERGE_RESOLUTION|>--- conflicted
+++ resolved
@@ -1,4 +1,4 @@
-import {fireEvent, screen} from '@testing-library/react-native';
+import {fireEvent, screen, waitFor} from '@testing-library/react-native';
 import Onyx from 'react-native-onyx';
 import {measureRenders} from 'reassure';
 import CONST from '@src/CONST';
@@ -91,10 +91,6 @@
 
     test('[SidebarLinks] should click on list item', async () => {
         const scenario = async () => {
-<<<<<<< HEAD
-            await screen.findByTestId('lhn-options-list');
-            fireEvent.press(await screen.findByTestId('1'));
-=======
             // Wait for the sidebar container to be rendered first
             await waitFor(async () => {
                 await screen.findByTestId('lhn-options-list');
@@ -103,7 +99,6 @@
             // Then wait for the specific list item to be available
             const button = await screen.findByTestId('1');
             fireEvent.press(button);
->>>>>>> ac3686ad
         };
         await Onyx.multiSet({
             [ONYXKEYS.PERSONAL_DETAILS_LIST]: LHNTestUtils.fakePersonalDetails,
