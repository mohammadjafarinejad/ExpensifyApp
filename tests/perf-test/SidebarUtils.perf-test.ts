--- conflicted
+++ resolved
@@ -78,12 +78,8 @@
 test('[SidebarUtils] getOrderedReportIDs on 5k reports', async () => {
     const currentReportId = '1';
     const allReports = getMockedReports();
-<<<<<<< HEAD
-    const betas = [CONST.BETAS.DEFAULT_ROOMS, CONST.BETAS.POLICY_ROOMS];
+    const betas = [CONST.BETAS.DEFAULT_ROOMS];
     const transactionViolations = {} as OnyxCollection<TransactionViolation[]>;
-=======
-    const betas = [CONST.BETAS.DEFAULT_ROOMS];
->>>>>>> aed717d8
 
     const policies = createCollection<Policy>(
         (item) => `${ONYXKEYS.COLLECTION.POLICY}${item.id}`,
