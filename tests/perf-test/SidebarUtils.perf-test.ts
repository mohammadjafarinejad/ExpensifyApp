import type {OnyxCollection} from 'react-native-onyx';
import Onyx from 'react-native-onyx';
import {measureFunction} from 'reassure';
import SidebarUtils from '@libs/SidebarUtils';
import CONST from '@src/CONST';
import ONYXKEYS from '@src/ONYXKEYS';
<<<<<<< HEAD
import type {PersonalDetails, TransactionViolations} from '@src/types/onyx';
=======
import type {PersonalDetails, TransactionViolation} from '@src/types/onyx';
>>>>>>> 44ef9284
import type Policy from '@src/types/onyx/Policy';
import type Report from '@src/types/onyx/Report';
import type {ReportActions} from '@src/types/onyx/ReportAction';
import type ReportAction from '@src/types/onyx/ReportAction';
import createCollection from '../utils/collections/createCollection';
import createPersonalDetails from '../utils/collections/personalDetails';
import createRandomPolicy from '../utils/collections/policies';
import createRandomReportAction from '../utils/collections/reportActions';
import createRandomReport from '../utils/collections/reports';
import waitForBatchedUpdates from '../utils/waitForBatchedUpdates';

beforeAll(() =>
    Onyx.init({
        keys: ONYXKEYS,
        safeEvictionKeys: [ONYXKEYS.COLLECTION.REPORT_ACTIONS],
    }),
);

// Clear out Onyx after each test so that each test starts with a clean slate
afterEach(() => {
    Onyx.clear();
});

const getMockedReports = (length = 500) =>
    createCollection<Report>(
        (item) => `${ONYXKEYS.COLLECTION.REPORT}${item.reportID}`,
        (index) => createRandomReport(index),
        length,
    );

const reportActions = createCollection<ReportAction>(
    (item) => `${item.reportActionID}`,
    (index) => createRandomReportAction(index),
);

const personalDetails = createCollection<PersonalDetails>(
    (item) => item.accountID,
    (index) => createPersonalDetails(index),
);

const mockedResponseMap = getMockedReports(5000) as Record<`${typeof ONYXKEYS.COLLECTION.REPORT}`, Report>;
const runs = CONST.PERFORMANCE_TESTS.RUNS;

test('[SidebarUtils] getOptionData on 5k reports', async () => {
    const report = createRandomReport(1);
    const preferredLocale = 'en';
    const policy = createRandomPolicy(1);
    const parentReportAction = createRandomReportAction(1);
    const transactionViolations = {} as TransactionViolations;

    Onyx.multiSet({
        ...mockedResponseMap,
    });

    await waitForBatchedUpdates();
<<<<<<< HEAD
    await measureFunction(() => SidebarUtils.getOptionData(report, reportActions, personalDetails, preferredLocale, policy, parentReportAction, transactionViolations, false), {runs});
=======

    await measureFunction(
        () =>
            SidebarUtils.getOptionData({
                report,
                reportActions,
                personalDetails,
                preferredLocale,
                policy,
                parentReportAction,
                hasViolations: false,
            }),
        {runs},
    );
>>>>>>> 44ef9284
});

test('[SidebarUtils] getOrderedReportIDs on 5k reports', async () => {
    const currentReportId = '1';
    const allReports = getMockedReports();
    const betas = [CONST.BETAS.DEFAULT_ROOMS];
<<<<<<< HEAD
    const transactionViolations = {} as TransactionViolations;
=======
    const transactionViolations = {} as OnyxCollection<TransactionViolation[]>;
>>>>>>> 44ef9284

    const policies = createCollection<Policy>(
        (item) => `${ONYXKEYS.COLLECTION.POLICY}${item.id}`,
        (index) => createRandomPolicy(index),
    );

    const allReportActions = Object.fromEntries(
        Object.keys(reportActions).map((key) => [
            key,
            [
                {
                    errors: reportActions[key].errors ?? [],
                    message: [
                        {
                            moderationDecision: {
                                decision: reportActions[key].message?.[0]?.moderationDecision?.decision,
                            },
                        },
                    ],
                },
            ],
        ]),
    ) as unknown as OnyxCollection<ReportActions>;

    Onyx.multiSet({
        ...mockedResponseMap,
    });

    await waitForBatchedUpdates();
    await measureFunction(() => SidebarUtils.getOrderedReportIDs(currentReportId, allReports, betas, policies, CONST.PRIORITY_MODE.DEFAULT, allReportActions, transactionViolations), {runs});
});<|MERGE_RESOLUTION|>--- conflicted
+++ resolved
@@ -4,14 +4,9 @@
 import SidebarUtils from '@libs/SidebarUtils';
 import CONST from '@src/CONST';
 import ONYXKEYS from '@src/ONYXKEYS';
-<<<<<<< HEAD
-import type {PersonalDetails, TransactionViolations} from '@src/types/onyx';
-=======
 import type {PersonalDetails, TransactionViolation} from '@src/types/onyx';
->>>>>>> 44ef9284
 import type Policy from '@src/types/onyx/Policy';
 import type Report from '@src/types/onyx/Report';
-import type {ReportActions} from '@src/types/onyx/ReportAction';
 import type ReportAction from '@src/types/onyx/ReportAction';
 import createCollection from '../utils/collections/createCollection';
 import createPersonalDetails from '../utils/collections/personalDetails';
@@ -57,16 +52,12 @@
     const preferredLocale = 'en';
     const policy = createRandomPolicy(1);
     const parentReportAction = createRandomReportAction(1);
-    const transactionViolations = {} as TransactionViolations;
 
     Onyx.multiSet({
         ...mockedResponseMap,
     });
 
     await waitForBatchedUpdates();
-<<<<<<< HEAD
-    await measureFunction(() => SidebarUtils.getOptionData(report, reportActions, personalDetails, preferredLocale, policy, parentReportAction, transactionViolations, false), {runs});
-=======
 
     await measureFunction(
         () =>
@@ -81,18 +72,13 @@
             }),
         {runs},
     );
->>>>>>> 44ef9284
 });
 
 test('[SidebarUtils] getOrderedReportIDs on 5k reports', async () => {
     const currentReportId = '1';
     const allReports = getMockedReports();
     const betas = [CONST.BETAS.DEFAULT_ROOMS];
-<<<<<<< HEAD
-    const transactionViolations = {} as TransactionViolations;
-=======
     const transactionViolations = {} as OnyxCollection<TransactionViolation[]>;
->>>>>>> 44ef9284
 
     const policies = createCollection<Policy>(
         (item) => `${ONYXKEYS.COLLECTION.POLICY}${item.id}`,
@@ -115,7 +101,7 @@
                 },
             ],
         ]),
-    ) as unknown as OnyxCollection<ReportActions>;
+    ) as unknown as OnyxCollection<ReportAction[]>;
 
     Onyx.multiSet({
         ...mockedResponseMap,
