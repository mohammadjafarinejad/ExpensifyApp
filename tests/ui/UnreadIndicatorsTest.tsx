/* eslint-disable @typescript-eslint/naming-convention */
import * as NativeNavigation from '@react-navigation/native';
import {act, fireEvent, render, screen, waitFor} from '@testing-library/react-native';
import {addSeconds, format, subMinutes, subSeconds} from 'date-fns';
import {utcToZonedTime} from 'date-fns-tz';
import React from 'react';
import {AppState, DeviceEventEmitter} from 'react-native';
import type {ViewStyle} from 'react-native';
import type {OnyxEntry} from 'react-native-onyx';
import Onyx from 'react-native-onyx';
import * as CollectionUtils from '@libs/CollectionUtils';
import DateUtils from '@libs/DateUtils';
import * as Localize from '@libs/Localize';
import LocalNotification from '@libs/Notification/LocalNotification';
import * as NumberUtils from '@libs/NumberUtils';
<<<<<<< HEAD
=======
import * as Pusher from '@libs/Pusher/pusher';
import PusherConnectionManager from '@libs/PusherConnectionManager';
import {getReportActionText} from '@libs/ReportActionsUtils';
>>>>>>> 3fab86f4
import FontUtils from '@styles/utils/FontUtils';
import * as AppActions from '@userActions/App';
import * as Report from '@userActions/Report';
import * as User from '@userActions/User';
import App from '@src/App';
import CONST from '@src/CONST';
import ONYXKEYS from '@src/ONYXKEYS';
import type {ReportAction, ReportActions} from '@src/types/onyx';
import type {NativeNavigationMock} from '../../__mocks__/@react-navigation/native';
import PusherHelper from '../utils/PusherHelper';
import * as TestHelper from '../utils/TestHelper';
import waitForBatchedUpdates from '../utils/waitForBatchedUpdates';
import waitForBatchedUpdatesWithAct from '../utils/waitForBatchedUpdatesWithAct';

// We need a large timeout here as we are lazy loading React Navigation screens and this test is running against the entire mounted App
jest.setTimeout(30000);

jest.mock('@react-navigation/native');
jest.mock('../../src/libs/Notification/LocalNotification');
jest.mock('../../src/components/Icon/Expensicons');
jest.mock('../../src/components/ConfirmedRoute.tsx');

TestHelper.setupApp();
// In this test, we are generically mocking the responses of all API requests by mocking fetch() and having it
// return 200. In other tests, we might mock HttpUtils.xhr() with a more specific mock data response (which means
// fetch() never gets called so it does not need mocking) or we might have fetch throw an error to test error handling
// behavior. But here we just want to treat all API requests as a generic "success" and in the cases where we need to
// simulate data arriving we will just set it into Onyx directly with Onyx.merge() or Onyx.set() etc.
TestHelper.setupGlobalFetchMock();

function scrollUpToRevealNewMessagesBadge() {
    const hintText = Localize.translateLocal('sidebarScreen.listOfChatMessages');
    fireEvent.scroll(screen.getByLabelText(hintText), {
        nativeEvent: {
            contentOffset: {
                y: 250,
            },
            contentSize: {
                // Dimensions of the scrollable content
                height: 500,
                width: 100,
            },
            layoutMeasurement: {
                // Dimensions of the device
                height: 700,
                width: 300,
            },
        },
    });
}

function isNewMessagesBadgeVisible(): boolean {
    const hintText = Localize.translateLocal('accessibilityHints.scrollToNewestMessages');
    const badge = screen.queryByAccessibilityHint(hintText);
    const badgeProps = badge?.props as {style: ViewStyle};
    const transformStyle = badgeProps.style.transform?.[0] as {translateY: number};

    return Math.round(transformStyle.translateY) === -40;
}

function navigateToSidebar(): Promise<void> {
    const hintText = Localize.translateLocal('accessibilityHints.navigateToChatsList');
    const reportHeaderBackButton = screen.queryByAccessibilityHint(hintText);
    if (reportHeaderBackButton) {
        fireEvent(reportHeaderBackButton, 'press');
    }
    return waitForBatchedUpdates();
}

async function navigateToSidebarOption(index: number): Promise<void> {
    const hintText = Localize.translateLocal('accessibilityHints.navigatesToChat');
    const optionRows = screen.queryAllByAccessibilityHint(hintText);
    fireEvent(optionRows[index], 'press');
    await waitForBatchedUpdatesWithAct();
}

function areYouOnChatListScreen(): boolean {
    const hintText = Localize.translateLocal('sidebarScreen.listOfChats');
    const sidebarLinks = screen.queryAllByLabelText(hintText);

    return !sidebarLinks?.[0]?.props?.accessibilityElementsHidden;
}

const REPORT_ID = '1';
const USER_A_ACCOUNT_ID = 1;
const USER_A_EMAIL = 'user_a@test.com';
const USER_B_ACCOUNT_ID = 2;
const USER_B_EMAIL = 'user_b@test.com';
const USER_C_ACCOUNT_ID = 3;
const USER_C_EMAIL = 'user_c@test.com';
let reportAction3CreatedDate: string;
let reportAction9CreatedDate: string;

/**
 * Sets up a test with a logged in user that has one unread chat from another user. Returns the <App/> test instance.
 */
function signInAndGetAppWithUnreadChat(): Promise<void> {
    // Render the App and sign in as a test user.
    render(<App />);
    return waitForBatchedUpdatesWithAct()
        .then(async () => {
            await waitForBatchedUpdatesWithAct();
            const hintText = Localize.translateLocal('loginForm.loginForm');
            const loginForm = screen.queryAllByLabelText(hintText);
            expect(loginForm).toHaveLength(1);

            await act(async () => {
                await TestHelper.signInWithTestUser(USER_A_ACCOUNT_ID, USER_A_EMAIL, undefined, undefined, 'A');
            });
            return waitForBatchedUpdatesWithAct();
        })
        .then(() => {
            User.subscribeToUserEvents();
            return waitForBatchedUpdates();
        })
        .then(async () => {
            const TEN_MINUTES_AGO = subMinutes(new Date(), 10);
            reportAction3CreatedDate = format(addSeconds(TEN_MINUTES_AGO, 30), CONST.DATE.FNS_DB_FORMAT_STRING);
            reportAction9CreatedDate = format(addSeconds(TEN_MINUTES_AGO, 90), CONST.DATE.FNS_DB_FORMAT_STRING);

            // Simulate setting an unread report and personal details
            await Onyx.merge(`${ONYXKEYS.COLLECTION.REPORT}${REPORT_ID}`, {
                reportID: REPORT_ID,
                reportName: CONST.REPORT.DEFAULT_REPORT_NAME,
                lastReadTime: reportAction3CreatedDate,
                lastVisibleActionCreated: reportAction9CreatedDate,
                lastMessageText: 'Test',
                participants: {[USER_B_ACCOUNT_ID]: {hidden: false}},
                lastActorAccountID: USER_B_ACCOUNT_ID,
                type: CONST.REPORT.TYPE.CHAT,
            });
            const createdReportActionID = NumberUtils.rand64().toString();
            await Onyx.merge(`${ONYXKEYS.COLLECTION.REPORT_ACTIONS}${REPORT_ID}`, {
                [createdReportActionID]: {
                    actionName: CONST.REPORT.ACTIONS.TYPE.CREATED,
                    automatic: false,
                    created: format(TEN_MINUTES_AGO, CONST.DATE.FNS_DB_FORMAT_STRING),
                    reportActionID: createdReportActionID,
                    message: [
                        {
                            style: 'strong',
                            text: '__FAKE__',
                            type: 'TEXT',
                        },
                        {
                            style: 'normal',
                            text: 'created this report',
                            type: 'TEXT',
                        },
                    ],
                },
                1: TestHelper.buildTestReportComment(format(addSeconds(TEN_MINUTES_AGO, 10), CONST.DATE.FNS_DB_FORMAT_STRING), USER_B_ACCOUNT_ID, '1'),
                2: TestHelper.buildTestReportComment(format(addSeconds(TEN_MINUTES_AGO, 20), CONST.DATE.FNS_DB_FORMAT_STRING), USER_B_ACCOUNT_ID, '2'),
                3: TestHelper.buildTestReportComment(reportAction3CreatedDate, USER_B_ACCOUNT_ID, '3'),
                4: TestHelper.buildTestReportComment(format(addSeconds(TEN_MINUTES_AGO, 40), CONST.DATE.FNS_DB_FORMAT_STRING), USER_B_ACCOUNT_ID, '4'),
                5: TestHelper.buildTestReportComment(format(addSeconds(TEN_MINUTES_AGO, 50), CONST.DATE.FNS_DB_FORMAT_STRING), USER_B_ACCOUNT_ID, '5'),
                6: TestHelper.buildTestReportComment(format(addSeconds(TEN_MINUTES_AGO, 60), CONST.DATE.FNS_DB_FORMAT_STRING), USER_B_ACCOUNT_ID, '6'),
                7: TestHelper.buildTestReportComment(format(addSeconds(TEN_MINUTES_AGO, 70), CONST.DATE.FNS_DB_FORMAT_STRING), USER_B_ACCOUNT_ID, '7'),
                8: TestHelper.buildTestReportComment(format(addSeconds(TEN_MINUTES_AGO, 80), CONST.DATE.FNS_DB_FORMAT_STRING), USER_B_ACCOUNT_ID, '8'),
                9: TestHelper.buildTestReportComment(reportAction9CreatedDate, USER_B_ACCOUNT_ID, '9'),
            });
            await Onyx.merge(ONYXKEYS.PERSONAL_DETAILS_LIST, {
                [USER_B_ACCOUNT_ID]: TestHelper.buildPersonalDetails(USER_B_EMAIL, USER_B_ACCOUNT_ID, 'B'),
            });

            // We manually setting the sidebar as loaded since the onLayout event does not fire in tests
            AppActions.setSidebarLoaded();
            return waitForBatchedUpdatesWithAct();
        });
}

describe('Unread Indicators', () => {
    afterEach(() => {
        jest.clearAllMocks();
        Onyx.clear();

        // Unsubscribe to pusher channels
        PusherHelper.teardown();
    });

    it('Display bold in the LHN for unread chat and new line indicator above the chat message when we navigate to it', () =>
        signInAndGetAppWithUnreadChat()
            .then(() => {
                // Verify no notifications are created for these older messages
                expect((LocalNotification.showCommentNotification as jest.Mock).mock.calls).toHaveLength(0);

                // Verify the sidebar links are rendered
                const sidebarLinksHintText = Localize.translateLocal('sidebarScreen.listOfChats');
                const sidebarLinks = screen.queryAllByLabelText(sidebarLinksHintText);
                expect(sidebarLinks).toHaveLength(1);

                // Verify there is only one option in the sidebar
                const optionRowsHintText = Localize.translateLocal('accessibilityHints.navigatesToChat');
                const optionRows = screen.queryAllByAccessibilityHint(optionRowsHintText);
                expect(optionRows).toHaveLength(1);

                // And that the text is bold
                const displayNameHintText = Localize.translateLocal('accessibilityHints.chatUserDisplayNames');
                const displayNameText = screen.queryByLabelText(displayNameHintText);
                expect(displayNameText?.props?.style?.fontWeight).toBe(FontUtils.fontWeight.bold);

                return navigateToSidebarOption(0);
            })
            .then(async () => {
                await act(() => (NativeNavigation as NativeNavigationMock).triggerTransitionEnd());

                // That the report actions are visible along with the created action
                const welcomeMessageHintText = Localize.translateLocal('accessibilityHints.chatWelcomeMessage');
                const createdAction = screen.queryByLabelText(welcomeMessageHintText);
                expect(createdAction).toBeTruthy();
                const reportCommentsHintText = Localize.translateLocal('accessibilityHints.chatMessage');
                const reportComments = screen.queryAllByLabelText(reportCommentsHintText);
                expect(reportComments).toHaveLength(9);
                // Since the last read timestamp is the timestamp of action 3 we should have an unread indicator above the next "unread" action which will
                // have actionID of 4
                const newMessageLineIndicatorHintText = Localize.translateLocal('accessibilityHints.newMessageLineIndicator');
                const unreadIndicator = screen.queryAllByLabelText(newMessageLineIndicatorHintText);
                expect(unreadIndicator).toHaveLength(1);
                const reportActionID = unreadIndicator[0]?.props?.['data-action-id'];
                expect(reportActionID).toBe('4');
                // Scroll up and verify that the "New messages" badge appears
                scrollUpToRevealNewMessagesBadge();
                return waitFor(() => expect(isNewMessagesBadgeVisible()).toBe(true));
            }));
    it('Clear the new line indicator and bold when we navigate away from a chat that is now read', () =>
        signInAndGetAppWithUnreadChat()
            // Navigate to the unread chat from the sidebar
            .then(() => navigateToSidebarOption(0))
            .then(async () => {
                await act(() => (NativeNavigation as NativeNavigationMock).triggerTransitionEnd());
                // Verify the unread indicator is present
                const newMessageLineIndicatorHintText = Localize.translateLocal('accessibilityHints.newMessageLineIndicator');
                const unreadIndicator = screen.queryAllByLabelText(newMessageLineIndicatorHintText);
                expect(unreadIndicator).toHaveLength(1);
            })
            .then(() => {
                expect(areYouOnChatListScreen()).toBe(false);
                // Then navigate back to the sidebar
                return navigateToSidebar();
            })
            .then(() => {
                // Verify the LHN is now open
                expect(areYouOnChatListScreen()).toBe(true);

                // Tap on the chat again
                return navigateToSidebarOption(0);
            })
            .then(() => {
                // Sending event to clear the unread indicator cache, given that the test doesn't behave as the app
                DeviceEventEmitter.emit(`unreadAction_${REPORT_ID}`, format(new Date(), CONST.DATE.FNS_DB_FORMAT_STRING));
                return waitForBatchedUpdatesWithAct();
            })
            .then(() => {
                // Verify the unread indicator is not present
                const newMessageLineIndicatorHintText = Localize.translateLocal('accessibilityHints.newMessageLineIndicator');
                const unreadIndicator = screen.queryAllByLabelText(newMessageLineIndicatorHintText);
                expect(unreadIndicator).toHaveLength(0);
                // Tap on the chat again
                return navigateToSidebarOption(0);
            })
            .then(() => {
                // Verify the unread indicator is not present
                const newMessageLineIndicatorHintText = Localize.translateLocal('accessibilityHints.newMessageLineIndicator');
                const unreadIndicator = screen.queryAllByLabelText(newMessageLineIndicatorHintText);
                expect(unreadIndicator).toHaveLength(0);
                expect(areYouOnChatListScreen()).toBe(false);
            }));
    it('Shows a browser notification and bold text when a new message arrives for a chat that is read', () =>
        signInAndGetAppWithUnreadChat()
            .then(() => {
                // Simulate a new report arriving via Pusher along with reportActions and personalDetails for the other participant
                // We set the created date 5 seconds in the past to ensure that time has passed when we open the report
                const NEW_REPORT_ID = '2';
                const NEW_REPORT_CREATED_DATE = subSeconds(new Date(), 5);
                const NEW_REPORT_FIST_MESSAGE_CREATED_DATE = addSeconds(NEW_REPORT_CREATED_DATE, 1);
                const createdReportActionID = NumberUtils.rand64();
                const commentReportActionID = NumberUtils.rand64();
                PusherHelper.emitOnyxUpdate([
                    {
                        onyxMethod: Onyx.METHOD.MERGE,
                        key: `${ONYXKEYS.COLLECTION.REPORT}${NEW_REPORT_ID}`,
                        value: {
                            reportID: NEW_REPORT_ID,
                            reportName: CONST.REPORT.DEFAULT_REPORT_NAME,
                            lastReadTime: '',
                            lastVisibleActionCreated: DateUtils.getDBTime(utcToZonedTime(NEW_REPORT_FIST_MESSAGE_CREATED_DATE, 'UTC').valueOf()),
                            lastMessageText: 'Comment 1',
                            lastActorAccountID: USER_C_ACCOUNT_ID,
                            participants: {[USER_C_ACCOUNT_ID]: {hidden: false}},
                            type: CONST.REPORT.TYPE.CHAT,
                        },
                    },
                    {
                        onyxMethod: Onyx.METHOD.MERGE,
                        key: `${ONYXKEYS.COLLECTION.REPORT_ACTIONS}${NEW_REPORT_ID}`,
                        value: {
                            [createdReportActionID]: {
                                actionName: CONST.REPORT.ACTIONS.TYPE.CREATED,
                                automatic: false,
                                created: format(NEW_REPORT_CREATED_DATE, CONST.DATE.FNS_DB_FORMAT_STRING),
                                reportActionID: createdReportActionID,
                            },
                            [commentReportActionID]: {
                                actionName: CONST.REPORT.ACTIONS.TYPE.ADD_COMMENT,
                                actorAccountID: USER_C_ACCOUNT_ID,
                                person: [{type: 'TEXT', style: 'strong', text: 'User C'}],
                                created: format(NEW_REPORT_FIST_MESSAGE_CREATED_DATE, CONST.DATE.FNS_DB_FORMAT_STRING),
                                message: [{type: 'COMMENT', html: 'Comment 1', text: 'Comment 1'}],
                                reportActionID: commentReportActionID,
                            },
                        },
                        shouldNotify: true,
                    },
                    {
                        onyxMethod: Onyx.METHOD.MERGE,
                        key: ONYXKEYS.PERSONAL_DETAILS_LIST,
                        value: {
                            [USER_C_ACCOUNT_ID]: TestHelper.buildPersonalDetails(USER_C_EMAIL, USER_C_ACCOUNT_ID, 'C'),
                        },
                    },
                ]);
                return waitForBatchedUpdates();
            })
            .then(() => {
                // Verify notification was created
                expect(LocalNotification.showCommentNotification).toBeCalled();
            })
            .then(() => {
                // // Verify the new report option appears in the LHN
                const optionRowsHintText = Localize.translateLocal('accessibilityHints.navigatesToChat');
                const optionRows = screen.queryAllByAccessibilityHint(optionRowsHintText);
                expect(optionRows).toHaveLength(2);
                // Verify the text for both chats are bold indicating that nothing has not yet been read
                const displayNameHintTexts = Localize.translateLocal('accessibilityHints.chatUserDisplayNames');
                const displayNameTexts = screen.queryAllByLabelText(displayNameHintTexts);
                expect(displayNameTexts).toHaveLength(2);
                const firstReportOption = displayNameTexts[0];
                expect(firstReportOption?.props?.style?.fontWeight).toBe(FontUtils.fontWeight.bold);
                expect(screen.getByText('C User')).toBeOnTheScreen();

                const secondReportOption = displayNameTexts[1];
                expect(secondReportOption?.props?.style?.fontWeight).toBe(FontUtils.fontWeight.bold);
                expect(screen.getByText('B User')).toBeOnTheScreen();

                // Tap the new report option and navigate back to the sidebar again via the back button
                return navigateToSidebarOption(0);
            })
            .then(waitForBatchedUpdates)
            .then(async () => {
                await act(() => (NativeNavigation as NativeNavigationMock).triggerTransitionEnd());
                // Verify that report we navigated to appears in a "read" state while the original unread report still shows as unread
                const hintText = Localize.translateLocal('accessibilityHints.chatUserDisplayNames');
                const displayNameTexts = screen.queryAllByLabelText(hintText);
                expect(displayNameTexts).toHaveLength(2);
                expect(displayNameTexts[0]?.props?.style?.fontWeight).toBe(undefined);
                expect(screen.getAllByText('C User')[0]).toBeOnTheScreen();
                expect(displayNameTexts[1]?.props?.style?.fontWeight).toBe(FontUtils.fontWeight.bold);
                expect(screen.getByText('B User')).toBeOnTheScreen();
            }));
<<<<<<< HEAD
    it('Delete a chat message and verify the unread indicator is moved', async () => {
        const getUnreadIndicator = () => {
            const newMessageLineIndicatorHintText = Localize.translateLocal('accessibilityHints.newMessageLineIndicator');
            return screen.queryAllByLabelText(newMessageLineIndicatorHintText);
        };

        return signInAndGetAppWithUnreadChat()
            .then(() => navigateToSidebarOption(0))
            .then(async () => act(() => (NativeNavigation as NativeNavigationMock).triggerTransitionEnd()))
            .then(async () => {
                const reportActionsViewWrapper = await screen.findByTestId('report-actions-view-wrapper');
                if (reportActionsViewWrapper) {
                    fireEvent(reportActionsViewWrapper, 'onLayout', {nativeEvent: {layout: {x: 0, y: 0, width: 100, height: 100}}});
                }
                return waitForBatchedUpdates();
            })
            .then(() => {
                // Verify the new line indicator is present, and it's before the action with ID 4
                const unreadIndicator = getUnreadIndicator();
                expect(unreadIndicator).toHaveLength(1);
                const reportActionID = unreadIndicator[0]?.props?.['data-action-id'];
                expect(reportActionID).toBe('4');

                // simulate delete comment event from Pusher
                PusherHelper.emitOnyxUpdate([
                    {
                        onyxMethod: Onyx.METHOD.MERGE,
                        key: `${ONYXKEYS.COLLECTION.REPORT_ACTIONS}${REPORT_ID}`,
                        value: {
                            '4': {
                                message: [],
                            },
                        },
                    },
                ]);
                return waitForBatchedUpdates();
            })
            .then(() =>
                // Verify the new line indicator is now before the action with ID 5
                waitFor(() => {
                    const unreadIndicator = getUnreadIndicator();
                    const reportActionID = unreadIndicator[0]?.props?.['data-action-id'];
                    expect(reportActionID).toBe('5');
                }),
            );
    });
=======
>>>>>>> 3fab86f4

    xit('Manually marking a chat message as unread shows the new line indicator and updates the LHN', () =>
        signInAndGetAppWithUnreadChat()
            // Navigate to the unread report
            .then(() => navigateToSidebarOption(0))
            .then(() => {
                // It's difficult to trigger marking a report comment as unread since we would have to mock the long press event and then
                // another press on the context menu item so we will do it via the action directly and then test if the UI has updated properly
                Report.markCommentAsUnread(REPORT_ID, reportAction3CreatedDate);
                return waitForBatchedUpdates();
            })
            .then(() => {
                // Verify the indicator appears above the last action
                const newMessageLineIndicatorHintText = Localize.translateLocal('accessibilityHints.newMessageLineIndicator');
                const unreadIndicator = screen.queryAllByLabelText(newMessageLineIndicatorHintText);
                expect(unreadIndicator).toHaveLength(1);
                const reportActionID = unreadIndicator[0]?.props?.['data-action-id'];
                expect(reportActionID).toBe('3');
                // Scroll up and verify the new messages badge appears
                scrollUpToRevealNewMessagesBadge();
                return waitFor(() => expect(isNewMessagesBadgeVisible()).toBe(true));
            })
            // Navigate to the sidebar
            .then(navigateToSidebar)
            .then(() => {
                // Verify the report is marked as unread in the sidebar
                const hintText = Localize.translateLocal('accessibilityHints.chatUserDisplayNames');
                const displayNameTexts = screen.queryAllByLabelText(hintText);
                expect(displayNameTexts).toHaveLength(1);
                expect(displayNameTexts[0]?.props?.style?.fontWeight).toBe(FontUtils.fontWeight.bold);
                expect(screen.getByText('B User')).toBeOnTheScreen();

                // Navigate to the report again and back to the sidebar
                return navigateToSidebarOption(0);
            })
            .then(() => navigateToSidebar())
            .then(() => {
                // Verify the report is now marked as read
                const hintText = Localize.translateLocal('accessibilityHints.chatUserDisplayNames');
                const displayNameTexts = screen.queryAllByLabelText(hintText);
                expect(displayNameTexts).toHaveLength(1);
                expect(displayNameTexts[0]?.props?.style?.fontWeight).toBe(undefined);
                expect(screen.getByText('B User')).toBeOnTheScreen();

                // Navigate to the report again and verify the new line indicator is missing
                return navigateToSidebarOption(0);
            })
            .then(() => {
                const newMessageLineIndicatorHintText = Localize.translateLocal('accessibilityHints.newMessageLineIndicator');
                const unreadIndicator = screen.queryAllByLabelText(newMessageLineIndicatorHintText);
                expect(unreadIndicator).toHaveLength(0);

                // Scroll up and verify the "New messages" badge is hidden
                scrollUpToRevealNewMessagesBadge();
                return waitFor(() => expect(isNewMessagesBadgeVisible()).toBe(false));
            }));

    it('Keep showing the new line indicator when a new message is created by the current user', () =>
        signInAndGetAppWithUnreadChat()
            .then(() => {
                // Verify we are on the LHN and that the chat shows as unread in the LHN
                expect(areYouOnChatListScreen()).toBe(true);

                // Navigate to the report and verify the indicator is present
                return navigateToSidebarOption(0);
            })
            .then(async () => {
                await act(() => (NativeNavigation as NativeNavigationMock).triggerTransitionEnd());
                const newMessageLineIndicatorHintText = Localize.translateLocal('accessibilityHints.newMessageLineIndicator');
                const unreadIndicator = screen.queryAllByLabelText(newMessageLineIndicatorHintText);
                expect(unreadIndicator).toHaveLength(1);

                // Leave a comment as the current user and verify the indicator is removed
                Report.addComment(REPORT_ID, 'Current User Comment 1');
                return waitForBatchedUpdates();
            })
            .then(() => {
                const newMessageLineIndicatorHintText = Localize.translateLocal('accessibilityHints.newMessageLineIndicator');
                const unreadIndicator = screen.queryAllByLabelText(newMessageLineIndicatorHintText);
                expect(unreadIndicator).toHaveLength(1);
            }));

    xit('Keeps the new line indicator when the user moves the App to the background', () =>
        signInAndGetAppWithUnreadChat()
            .then(() => {
                // Verify we are on the LHN and that the chat shows as unread in the LHN
                expect(areYouOnChatListScreen()).toBe(true);

                // Navigate to the chat and verify the new line indicator is present
                return navigateToSidebarOption(0);
            })
            .then(() => {
                const newMessageLineIndicatorHintText = Localize.translateLocal('accessibilityHints.newMessageLineIndicator');
                const unreadIndicator = screen.queryAllByLabelText(newMessageLineIndicatorHintText);
                expect(unreadIndicator).toHaveLength(1);

                // Then back to the LHN - then back to the chat again and verify the new line indicator has cleared
                return navigateToSidebar();
            })
            .then(() => navigateToSidebarOption(0))
            .then(() => {
                const newMessageLineIndicatorHintText = Localize.translateLocal('accessibilityHints.newMessageLineIndicator');
                const unreadIndicator = screen.queryAllByLabelText(newMessageLineIndicatorHintText);
                expect(unreadIndicator).toHaveLength(0);

                // Mark a previous comment as unread and verify the unread action indicator returns
                Report.markCommentAsUnread(REPORT_ID, reportAction9CreatedDate);
                return waitForBatchedUpdates();
            })
            .then(() => {
                const newMessageLineIndicatorHintText = Localize.translateLocal('accessibilityHints.newMessageLineIndicator');
                let unreadIndicator = screen.queryAllByLabelText(newMessageLineIndicatorHintText);
                expect(unreadIndicator).toHaveLength(1);

                // Trigger the app going inactive and active again
                AppState.emitCurrentTestState('background');
                AppState.emitCurrentTestState('active');

                // Verify the new line is still present
                unreadIndicator = screen.queryAllByLabelText(newMessageLineIndicatorHintText);
                expect(unreadIndicator).toHaveLength(1);
            }));

    it('Displays the correct chat message preview in the LHN when a comment is added then deleted', () => {
        let reportActions: OnyxEntry<ReportActions>;
        let lastReportAction: ReportAction | undefined;
        Onyx.connect({
            key: `${ONYXKEYS.COLLECTION.REPORT_ACTIONS}${REPORT_ID}`,
            callback: (val) => (reportActions = val),
        });
        return (
            signInAndGetAppWithUnreadChat()
                // Navigate to the chat and simulate leaving a comment from the current user
                .then(() => navigateToSidebarOption(0))
                .then(() => {
                    // Leave a comment as the current user
                    Report.addComment(REPORT_ID, 'Current User Comment 1');
                    return waitForBatchedUpdates();
                })
                .then(() => {
                    // Simulate the response from the server so that the comment can be deleted in this test
                    lastReportAction = reportActions ? CollectionUtils.lastItem(reportActions) : undefined;
                    Onyx.merge(`${ONYXKEYS.COLLECTION.REPORT}${REPORT_ID}`, {
                        lastMessageText: getReportActionText(lastReportAction),
                        lastActorAccountID: lastReportAction?.actorAccountID,
                        reportID: REPORT_ID,
                    });
                    return waitForBatchedUpdates();
                })
                .then(() => {
                    // Verify the chat preview text matches the last comment from the current user
                    const hintText = Localize.translateLocal('accessibilityHints.lastChatMessagePreview');
                    const alternateText = screen.queryAllByLabelText(hintText);
                    expect(alternateText).toHaveLength(1);
                    expect(screen.getByText('Current User Comment 1')).toBeOnTheScreen();

                    if (lastReportAction) {
                        Report.deleteReportComment(REPORT_ID, lastReportAction);
                    }
                    return waitForBatchedUpdates();
                })
                .then(() => {
                    const hintText = Localize.translateLocal('accessibilityHints.lastChatMessagePreview');
                    const alternateText = screen.queryAllByLabelText(hintText);
                    expect(alternateText).toHaveLength(1);
                    expect(screen.getAllByText('Comment 9')[0]).toBeOnTheScreen();
                })
        );
    });
});<|MERGE_RESOLUTION|>--- conflicted
+++ resolved
@@ -13,12 +13,7 @@
 import * as Localize from '@libs/Localize';
 import LocalNotification from '@libs/Notification/LocalNotification';
 import * as NumberUtils from '@libs/NumberUtils';
-<<<<<<< HEAD
-=======
-import * as Pusher from '@libs/Pusher/pusher';
-import PusherConnectionManager from '@libs/PusherConnectionManager';
 import {getReportActionText} from '@libs/ReportActionsUtils';
->>>>>>> 3fab86f4
 import FontUtils from '@styles/utils/FontUtils';
 import * as AppActions from '@userActions/App';
 import * as Report from '@userActions/Report';
@@ -378,55 +373,6 @@
                 expect(displayNameTexts[1]?.props?.style?.fontWeight).toBe(FontUtils.fontWeight.bold);
                 expect(screen.getByText('B User')).toBeOnTheScreen();
             }));
-<<<<<<< HEAD
-    it('Delete a chat message and verify the unread indicator is moved', async () => {
-        const getUnreadIndicator = () => {
-            const newMessageLineIndicatorHintText = Localize.translateLocal('accessibilityHints.newMessageLineIndicator');
-            return screen.queryAllByLabelText(newMessageLineIndicatorHintText);
-        };
-
-        return signInAndGetAppWithUnreadChat()
-            .then(() => navigateToSidebarOption(0))
-            .then(async () => act(() => (NativeNavigation as NativeNavigationMock).triggerTransitionEnd()))
-            .then(async () => {
-                const reportActionsViewWrapper = await screen.findByTestId('report-actions-view-wrapper');
-                if (reportActionsViewWrapper) {
-                    fireEvent(reportActionsViewWrapper, 'onLayout', {nativeEvent: {layout: {x: 0, y: 0, width: 100, height: 100}}});
-                }
-                return waitForBatchedUpdates();
-            })
-            .then(() => {
-                // Verify the new line indicator is present, and it's before the action with ID 4
-                const unreadIndicator = getUnreadIndicator();
-                expect(unreadIndicator).toHaveLength(1);
-                const reportActionID = unreadIndicator[0]?.props?.['data-action-id'];
-                expect(reportActionID).toBe('4');
-
-                // simulate delete comment event from Pusher
-                PusherHelper.emitOnyxUpdate([
-                    {
-                        onyxMethod: Onyx.METHOD.MERGE,
-                        key: `${ONYXKEYS.COLLECTION.REPORT_ACTIONS}${REPORT_ID}`,
-                        value: {
-                            '4': {
-                                message: [],
-                            },
-                        },
-                    },
-                ]);
-                return waitForBatchedUpdates();
-            })
-            .then(() =>
-                // Verify the new line indicator is now before the action with ID 5
-                waitFor(() => {
-                    const unreadIndicator = getUnreadIndicator();
-                    const reportActionID = unreadIndicator[0]?.props?.['data-action-id'];
-                    expect(reportActionID).toBe('5');
-                }),
-            );
-    });
-=======
->>>>>>> 3fab86f4
 
     xit('Manually marking a chat message as unread shows the new line indicator and updates the LHN', () =>
         signInAndGetAppWithUnreadChat()
