--- conflicted
+++ resolved
@@ -37,11 +37,6 @@
 jest.mock('../../src/components/ConfirmedRoute.tsx');
 
 TestHelper.setupApp();
-// In this test, we are generically mocking the responses of all API requests by mocking fetch() and having it
-// return 200. In other tests, we might mock HttpUtils.xhr() with a more specific mock data response (which means
-// fetch() never gets called so it does not need mocking) or we might have fetch throw an error to test error handling
-// behavior. But here we just want to treat all API requests as a generic "success" and in the cases where we need to
-// simulate data arriving we will just set it into Onyx directly with Onyx.merge() or Onyx.set() etc.
 TestHelper.setupGlobalFetchMock();
 
 function scrollUpToRevealNewMessagesBadge() {
@@ -156,26 +151,6 @@
                     text: '__FAKE__',
                     type: 'TEXT',
                 },
-<<<<<<< HEAD
-                1: TestHelper.buildTestReportComment(format(addSeconds(TEN_MINUTES_AGO, 10), CONST.DATE.FNS_DB_FORMAT_STRING), USER_B_ACCOUNT_ID, '1'),
-                2: TestHelper.buildTestReportComment(format(addSeconds(TEN_MINUTES_AGO, 20), CONST.DATE.FNS_DB_FORMAT_STRING), USER_B_ACCOUNT_ID, '2'),
-                3: TestHelper.buildTestReportComment(reportAction3CreatedDate, USER_B_ACCOUNT_ID, '3'),
-                4: TestHelper.buildTestReportComment(format(addSeconds(TEN_MINUTES_AGO, 40), CONST.DATE.FNS_DB_FORMAT_STRING), USER_B_ACCOUNT_ID, '4'),
-                5: TestHelper.buildTestReportComment(format(addSeconds(TEN_MINUTES_AGO, 50), CONST.DATE.FNS_DB_FORMAT_STRING), USER_B_ACCOUNT_ID, '5'),
-                6: TestHelper.buildTestReportComment(format(addSeconds(TEN_MINUTES_AGO, 60), CONST.DATE.FNS_DB_FORMAT_STRING), USER_B_ACCOUNT_ID, '6'),
-                7: TestHelper.buildTestReportComment(format(addSeconds(TEN_MINUTES_AGO, 70), CONST.DATE.FNS_DB_FORMAT_STRING), USER_B_ACCOUNT_ID, '7'),
-                8: TestHelper.buildTestReportComment(format(addSeconds(TEN_MINUTES_AGO, 80), CONST.DATE.FNS_DB_FORMAT_STRING), USER_B_ACCOUNT_ID, '8'),
-                9: TestHelper.buildTestReportComment(reportAction9CreatedDate, USER_B_ACCOUNT_ID, '9'),
-            });
-            await Onyx.merge(ONYXKEYS.PERSONAL_DETAILS_LIST, {
-                [USER_B_ACCOUNT_ID]: TestHelper.buildPersonalDetails(USER_B_EMAIL, USER_B_ACCOUNT_ID, 'B'),
-            });
-
-            // We manually setting the sidebar as loaded since the onLayout event does not fire in tests
-            AppActions.setSidebarLoaded();
-            return waitForBatchedUpdatesWithAct();
-        });
-=======
                 {
                     style: 'normal',
                     text: 'created this report',
@@ -183,15 +158,15 @@
                 },
             ],
         },
-        1: TestHelper.buildTestReportComment(format(addSeconds(TEN_MINUTES_AGO, 10), CONST.DATE.FNS_DB_FORMAT_STRING), USER_B_ACCOUNT_ID, '1', createdReportActionID),
-        2: TestHelper.buildTestReportComment(format(addSeconds(TEN_MINUTES_AGO, 20), CONST.DATE.FNS_DB_FORMAT_STRING), USER_B_ACCOUNT_ID, '2', '1'),
-        3: TestHelper.buildTestReportComment(reportAction3CreatedDate, USER_B_ACCOUNT_ID, '3', '2'),
-        4: TestHelper.buildTestReportComment(format(addSeconds(TEN_MINUTES_AGO, 40), CONST.DATE.FNS_DB_FORMAT_STRING), USER_B_ACCOUNT_ID, '4', '3'),
-        5: TestHelper.buildTestReportComment(format(addSeconds(TEN_MINUTES_AGO, 50), CONST.DATE.FNS_DB_FORMAT_STRING), USER_B_ACCOUNT_ID, '5', '4'),
-        6: TestHelper.buildTestReportComment(format(addSeconds(TEN_MINUTES_AGO, 60), CONST.DATE.FNS_DB_FORMAT_STRING), USER_B_ACCOUNT_ID, '6', '5'),
-        7: TestHelper.buildTestReportComment(format(addSeconds(TEN_MINUTES_AGO, 70), CONST.DATE.FNS_DB_FORMAT_STRING), USER_B_ACCOUNT_ID, '7', '6'),
-        8: TestHelper.buildTestReportComment(format(addSeconds(TEN_MINUTES_AGO, 80), CONST.DATE.FNS_DB_FORMAT_STRING), USER_B_ACCOUNT_ID, '8', '7'),
-        9: TestHelper.buildTestReportComment(reportAction9CreatedDate, USER_B_ACCOUNT_ID, '9', '8'),
+        1: TestHelper.buildTestReportComment(format(addSeconds(TEN_MINUTES_AGO, 10), CONST.DATE.FNS_DB_FORMAT_STRING), USER_B_ACCOUNT_ID, '1'),
+        2: TestHelper.buildTestReportComment(format(addSeconds(TEN_MINUTES_AGO, 20), CONST.DATE.FNS_DB_FORMAT_STRING), USER_B_ACCOUNT_ID, '2'),
+        3: TestHelper.buildTestReportComment(reportAction3CreatedDate, USER_B_ACCOUNT_ID, '3'),
+        4: TestHelper.buildTestReportComment(format(addSeconds(TEN_MINUTES_AGO, 40), CONST.DATE.FNS_DB_FORMAT_STRING), USER_B_ACCOUNT_ID, '4'),
+        5: TestHelper.buildTestReportComment(format(addSeconds(TEN_MINUTES_AGO, 50), CONST.DATE.FNS_DB_FORMAT_STRING), USER_B_ACCOUNT_ID, '5'),
+        6: TestHelper.buildTestReportComment(format(addSeconds(TEN_MINUTES_AGO, 60), CONST.DATE.FNS_DB_FORMAT_STRING), USER_B_ACCOUNT_ID, '6'),
+        7: TestHelper.buildTestReportComment(format(addSeconds(TEN_MINUTES_AGO, 70), CONST.DATE.FNS_DB_FORMAT_STRING), USER_B_ACCOUNT_ID, '7'),
+        8: TestHelper.buildTestReportComment(format(addSeconds(TEN_MINUTES_AGO, 80), CONST.DATE.FNS_DB_FORMAT_STRING), USER_B_ACCOUNT_ID, '8'),
+        9: TestHelper.buildTestReportComment(reportAction9CreatedDate, USER_B_ACCOUNT_ID, '9'),
     });
     await Onyx.merge(ONYXKEYS.PERSONAL_DETAILS_LIST, {
         [USER_B_ACCOUNT_ID]: TestHelper.buildPersonalDetails(USER_B_EMAIL, USER_B_ACCOUNT_ID, 'B'),
@@ -224,7 +199,6 @@
 
     // Verify the comment is visible (it will appear twice, once in the LHN and once on the report screen)
     expect(screen.getAllByText(comment)[0]).toBeOnTheScreen();
->>>>>>> fe32d975
 }
 
 const newMessageLineIndicatorHintText = Localize.translateLocal('accessibilityHints.newMessageLineIndicator');
@@ -471,23 +445,12 @@
     it('Keep showing the new line indicator when a new message is created by the current user', async () => {
         await signInAndGetAppWithUnreadChat();
 
-<<<<<<< HEAD
-                // Navigate to the report and verify the indicator is present
-                return navigateToSidebarOption(0);
-            })
-            .then(async () => {
-                await act(() => (NativeNavigation as NativeNavigationMock).triggerTransitionEnd());
-                const newMessageLineIndicatorHintText = Localize.translateLocal('accessibilityHints.newMessageLineIndicator');
-                const unreadIndicator = screen.queryAllByLabelText(newMessageLineIndicatorHintText);
-                expect(unreadIndicator).toHaveLength(1);
-=======
         // Verify we are on the LHN and that the chat shows as unread in the LHN
         expect(areYouOnChatListScreen()).toBe(true);
->>>>>>> fe32d975
 
         // Navigate to the report and verify the indicator is present
         await navigateToSidebarOption(0);
-        await act(() => transitionEndCB?.());
+        await act(() => (NativeNavigation as NativeNavigationMock).triggerTransitionEnd());
         let unreadIndicator = screen.queryAllByLabelText(newMessageLineIndicatorHintText);
         expect(unreadIndicator).toHaveLength(1);
 
