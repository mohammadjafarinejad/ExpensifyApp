--- conflicted
+++ resolved
@@ -111,27 +111,7 @@
 });
 
 beforeAll(() => {
-<<<<<<< HEAD
     TestHelper.beforeAllSetupUITests(true)
-=======
-    // In this test, we are generically mocking the responses of all API requests by mocking fetch() and having it
-    // return 200. In other tests, we might mock HttpUtils.xhr() with a more specific mock data response (which means
-    // fetch() never gets called so it does not need mocking) or we might have fetch throw an error to test error handling
-    // behavior. But here we just want to treat all API requests as a generic "success" and in the cases where we need to
-    // simulate data arriving we will just set it into Onyx directly with Onyx.merge() or Onyx.set() etc.
-    global.fetch = TestHelper.getGlobalFetchMock();
-
-    Linking.setInitialURL('https://new.expensify.com/');
-    appSetup();
-
-    // Connect to Pusher
-    PusherConnectionManager.init();
-    Pusher.init({
-        appKey: CONFIG.PUSHER.APP_KEY,
-        cluster: CONFIG.PUSHER.CLUSTER,
-        authEndpoint: `${CONFIG.EXPENSIFY.DEFAULT_API_ROOT}api/AuthenticatePusher?`,
-    });
->>>>>>> e8ae3c5a
 });
 
 function scrollUpToRevealNewMessagesBadge() {
