import {render, renderHook} from '@testing-library/react-native';
import {createRef, forwardRef, useImperativeHandle} from 'react';
import type {Ref} from 'react';
import Onyx from 'react-native-onyx';
import {ProductTrainingContextProvider, useProductTrainingContext} from '@components/ProductTrainingContext';
import type {ProductTrainingTooltipName} from '@components/ProductTrainingContext/TOOLTIPS';
import useResponsiveLayout from '@hooks/useResponsiveLayout';
import DateUtils from '@libs/DateUtils';
import CONST from '@src/CONST';
import ONYXKEYS from '@src/ONYXKEYS';
import * as TestHelper from '../../utils/TestHelper';
import waitForBatchedUpdatesWithAct from '../../utils/waitForBatchedUpdatesWithAct';
import wrapOnyxWithWaitForBatchedUpdates from '../../utils/wrapOnyxWithWaitForBatchedUpdates';

jest.mock('@hooks/useResponsiveLayout', () => ({
    // eslint-disable-next-line @typescript-eslint/naming-convention
    __esModule: true,
    default: jest.fn(),
}));

// Mock Fullstory library dependency
jest.mock('@libs/Fullstory', () => ({
    default: {
        consentAndIdentify: jest.fn(),
    },
    parseFSAttributes: jest.fn(),
}));
jest.mock('@components/ConfirmedRoute.tsx');

const DEFAULT_USE_RESPONSIVE_LAYOUT_VALUE = {
    shouldUseNarrowLayout: true,
    isSmallScreenWidth: true,
    isInNarrowPaneModal: false,
    isExtraSmallScreenHeight: false,
    isMediumScreenWidth: false,
    isLargeScreenWidth: false,
    isExtraSmallScreenWidth: false,
    isSmallScreen: false,
    onboardingIsMediumOrLargerScreenWidth: false,
    isExtraLargeScreenWidth: false,
};

const TEST_USER_ACCOUNT_ID = 1;
const TEST_USER_LOGIN = 'test@test.com';

const wrapper = ({children}: {children: React.ReactNode}) => <ProductTrainingContextProvider>{children}</ProductTrainingContextProvider>;

type ProductTrainingRef = ReturnType<typeof useProductTrainingContext>;

// A simple component that calls useProductTrainingContext and sets its result into the ref.
// Used in cases where using renderHook is not possible, for example, when we need to share the same instance of the context.
const ProductTraining = forwardRef(({tooltipName, shouldShow}: {tooltipName: ProductTrainingTooltipName; shouldShow?: boolean}, ref: Ref<ProductTrainingRef>) => {
    const result = useProductTrainingContext(tooltipName, shouldShow);

    useImperativeHandle(ref, () => result);

    return null;
});

const signUpWithTestUser = () => {
    TestHelper.signInWithTestUser(TEST_USER_ACCOUNT_ID, TEST_USER_LOGIN);
};

describe('ProductTrainingContextProvider', () => {
    beforeAll(() => {
        // Initialize Onyx
        Onyx.init({
            keys: ONYXKEYS,
        });
        return waitForBatchedUpdatesWithAct();
    });

    beforeEach(() => {
        // Set up test environment before each test
        wrapOnyxWithWaitForBatchedUpdates(Onyx);
        Onyx.merge(ONYXKEYS.NETWORK, {isOffline: false});
        Onyx.merge(ONYXKEYS.IS_LOADING_APP, false);
        signUpWithTestUser();
    });

    afterEach(async () => {
        // Clean up test environment after each test
        await Onyx.clear();
        await waitForBatchedUpdatesWithAct();
    });

    const mockUseResponsiveLayout = useResponsiveLayout as jest.MockedFunction<typeof useResponsiveLayout>;
    mockUseResponsiveLayout.mockReturnValue({...DEFAULT_USE_RESPONSIVE_LAYOUT_VALUE, shouldUseNarrowLayout: false});

    describe('Basic Tooltip Registration', () => {
        it('should not register tooltips when app is loading', async () => {
            // When app is loading
            Onyx.merge(ONYXKEYS.IS_LOADING_APP, true);
            await waitForBatchedUpdatesWithAct();

            const testTooltip = CONST.PRODUCT_TRAINING_TOOLTIP_NAMES.GLOBAL_CREATE_TOOLTIP;
            const {result} = renderHook(() => useProductTrainingContext(testTooltip), {wrapper});

            // Then tooltip should not show
            expect(result.current.shouldShowProductTrainingTooltip).toBe(false);
        });

        it('should not register tooltips when onboarding is not completed', async () => {
            // When onboarding is not completed
            Onyx.merge(ONYXKEYS.NVP_ONBOARDING, {hasCompletedGuidedSetupFlow: false});
            await waitForBatchedUpdatesWithAct();

            const testTooltip = CONST.PRODUCT_TRAINING_TOOLTIP_NAMES.GLOBAL_CREATE_TOOLTIP;
            const {result} = renderHook(() => useProductTrainingContext(testTooltip), {wrapper});

            // Then tooltip should not show
            expect(result.current.shouldShowProductTrainingTooltip).toBe(false);
        });

        it('should register tooltips when onboarding is completed and user is not migrated', async () => {
            // When onboarding is completed
            Onyx.merge(ONYXKEYS.NVP_ONBOARDING, {hasCompletedGuidedSetupFlow: true});
            await waitForBatchedUpdatesWithAct();

            const testTooltip = CONST.PRODUCT_TRAINING_TOOLTIP_NAMES.GLOBAL_CREATE_TOOLTIP;
            const {result} = renderHook(() => useProductTrainingContext(testTooltip), {wrapper});

            // Then tooltip should show
            expect(result.current.shouldShowProductTrainingTooltip).toBe(true);
        });

        it('should keep tooltip visible when another tooltip with shouldShow=false is unmounted', async () => {
            const testTooltip = CONST.PRODUCT_TRAINING_TOOLTIP_NAMES.GLOBAL_CREATE_TOOLTIP;
            const ref = createRef<ProductTrainingRef>();

            // When multiple tooltips with the same name but different shouldShow values are rendered
            const {rerender} = render(
                wrapper({
                    children: (
                        <>
                            <ProductTraining
                                ref={ref}
                                tooltipName={testTooltip}
                                shouldShow
                            />
                            <ProductTraining
                                tooltipName={testTooltip}
                                shouldShow={false}
                            />
                        </>
                    ),
                }),
            );
            await waitForBatchedUpdatesWithAct();

            // Then tooltip should be shown
            expect(ref.current?.shouldShowProductTrainingTooltip).toBe(true);

            // When tooltip with shouldShow=false is unmounted
            rerender(
                wrapper({
                    children: (
                        <ProductTraining
                            ref={ref}
                            tooltipName={testTooltip}
                            shouldShow
                        />
                    ),
                }),
            );
            await waitForBatchedUpdatesWithAct();

            // Then the remaining tooltip should still be shown
            expect(ref.current?.shouldShowProductTrainingTooltip).toBe(true);
        });
    });

    describe('Migrated User Scenarios', () => {
        it('should not show tooltips for migrated users before welcome modal dismissal', async () => {
            // When user is a migrated user and welcome modal is not dismissed
            Onyx.merge(ONYXKEYS.NVP_ONBOARDING, {hasCompletedGuidedSetupFlow: true});
            Onyx.merge(ONYXKEYS.NVP_TRY_NEW_DOT, {nudgeMigration: {timestamp: new Date()}});
            await waitForBatchedUpdatesWithAct();

            // Then tooltips should not show
            const testTooltip = CONST.PRODUCT_TRAINING_TOOLTIP_NAMES.GLOBAL_CREATE_TOOLTIP;
            const {result} = renderHook(() => useProductTrainingContext(testTooltip), {wrapper});

            // Expect tooltip to be hidden
            expect(result.current.shouldShowProductTrainingTooltip).toBe(false);
        });

        it('should show tooltips for migrated users after welcome modal dismissal', async () => {
            // When migrated user has dismissed welcome modal
            Onyx.merge(ONYXKEYS.NVP_ONBOARDING, {hasCompletedGuidedSetupFlow: true});
            Onyx.merge(ONYXKEYS.NVP_TRY_NEW_DOT, {nudgeMigration: {timestamp: new Date()}});
            const date = new Date();
            Onyx.set(ONYXKEYS.NVP_DISMISSED_PRODUCT_TRAINING, {
                migratedUserWelcomeModal: {
                    timestamp: DateUtils.getDBTime(date.valueOf()),
                },
            });
            await waitForBatchedUpdatesWithAct();

            const testTooltip = CONST.PRODUCT_TRAINING_TOOLTIP_NAMES.GLOBAL_CREATE_TOOLTIP;
            const {result} = renderHook(() => useProductTrainingContext(testTooltip), {wrapper});

            // Then tooltip should show
            expect(result.current.shouldShowProductTrainingTooltip).toBe(true);
        });
    });

    describe('Tooltip Dismissal', () => {
        it('should not show dismissed tooltips', async () => {
            // When a tooltip has been dismissed
            const date = new Date();
            Onyx.merge(ONYXKEYS.NVP_ONBOARDING, {hasCompletedGuidedSetupFlow: true});
            const testTooltip = CONST.PRODUCT_TRAINING_TOOLTIP_NAMES.GLOBAL_CREATE_TOOLTIP;
            Onyx.merge(ONYXKEYS.NVP_DISMISSED_PRODUCT_TRAINING, {
                migratedUserWelcomeModal: {
                    timestamp: DateUtils.getDBTime(date.valueOf()),
                },
                [testTooltip]: {
                    timestamp: DateUtils.getDBTime(date.valueOf()),
                },
            });
            await waitForBatchedUpdatesWithAct();

            const {result} = renderHook(() => useProductTrainingContext(testTooltip), {wrapper});

            // Then tooltip should not show
            expect(result.current.shouldShowProductTrainingTooltip).toBe(false);
        });
        it('should hide tooltip when hideProductTrainingTooltip is called', async () => {
            // When migrated user has dismissed welcome modal
            Onyx.merge(ONYXKEYS.NVP_ONBOARDING, {hasCompletedGuidedSetupFlow: true});
            Onyx.merge(ONYXKEYS.NVP_TRY_NEW_DOT, {nudgeMigration: {timestamp: new Date()}});
            const date = new Date();
            Onyx.set(ONYXKEYS.NVP_DISMISSED_PRODUCT_TRAINING, {
                migratedUserWelcomeModal: {
                    timestamp: DateUtils.getDBTime(date.valueOf()),
                },
            });
            await waitForBatchedUpdatesWithAct();
            const testTooltip = CONST.PRODUCT_TRAINING_TOOLTIP_NAMES.GLOBAL_CREATE_TOOLTIP;
            const {result, rerender} = renderHook(() => useProductTrainingContext(testTooltip), {wrapper});
            // When the user dismiss the tooltip
            result.current.hideProductTrainingTooltip();
            rerender({});
            // Then tooltip should not show
            expect(result.current.shouldShowProductTrainingTooltip).toBe(false);
            // And dismissed tooltip should be recorded in Onyx
            const dismissedTooltipsOnyxState = await new Promise((resolve) => {
                const connection = Onyx.connect({
                    key: ONYXKEYS.NVP_DISMISSED_PRODUCT_TRAINING,
                    callback: (dismissedTooltips) => {
                        Onyx.disconnect(connection);
                        resolve(dismissedTooltips);
                    },
                });
            });
            // Expect dismissed tooltip to be recorded
            expect(dismissedTooltipsOnyxState).toHaveProperty(testTooltip);
        });
    });

    describe('Layout Specific Behavior', () => {
<<<<<<< HEAD
        it('should handle narrow layout specific tooltips based on screen width', async () => {
            // When narrow layout is false
            mockUseResponsiveLayout.mockReturnValue({...DEFAULT_USE_RESPONSIVE_LAYOUT_VALUE, shouldUseNarrowLayout: false});

            Onyx.merge(ONYXKEYS.NVP_ONBOARDING, {hasCompletedGuidedSetupFlow: true});
            await waitForBatchedUpdatesWithAct();

            // TODO: To be replaced by expense reports search tooltip
            const testTooltip = CONST.PRODUCT_TRAINING_TOOLTIP_NAMES.CONCIERGE_LHN_GBR;
            const {result, rerender} = renderHook(() => useProductTrainingContext(testTooltip), {wrapper});
            // Then narrow layout tooltip should not show
            expect(result.current.shouldShowProductTrainingTooltip).toBe(false);

            // When narrow layout changes to true
            mockUseResponsiveLayout.mockReturnValue({...DEFAULT_USE_RESPONSIVE_LAYOUT_VALUE, shouldUseNarrowLayout: true});
            rerender({});
            await waitForBatchedUpdatesWithAct();

            // Then narrow layout tooltip should show
            expect(result.current.shouldShowProductTrainingTooltip).toBe(false);
        });
=======
>>>>>>> c93cde5a
        it('should handle wide layout specific tooltips based on screen width', async () => {
            // When narrow layout is true
            mockUseResponsiveLayout.mockReturnValue({...DEFAULT_USE_RESPONSIVE_LAYOUT_VALUE, shouldUseNarrowLayout: true});

            Onyx.merge(ONYXKEYS.NVP_ONBOARDING, {hasCompletedGuidedSetupFlow: true});
            await waitForBatchedUpdatesWithAct();

            const testTooltip = CONST.PRODUCT_TRAINING_TOOLTIP_NAMES.RENAME_SAVED_SEARCH;
            const {result, rerender} = renderHook(() => useProductTrainingContext(testTooltip), {wrapper});
            // Then wide layout tooltip should not show
            expect(result.current.shouldShowProductTrainingTooltip).toBe(false);

            // When narrow layout changes to false
            mockUseResponsiveLayout.mockReturnValue({...DEFAULT_USE_RESPONSIVE_LAYOUT_VALUE, shouldUseNarrowLayout: false});
            rerender({});
            await waitForBatchedUpdatesWithAct();

            // Then wide layout tooltip should show
            expect(result.current.shouldShowProductTrainingTooltip).toBe(true);
        });
    });

    describe('Priority Handling', () => {
        it('should show only highest priority tooltip when multiple are active', async () => {
            // When multiple tooltips are registered and no tooltips are dismissed
            Onyx.merge(ONYXKEYS.NVP_ONBOARDING, {hasCompletedGuidedSetupFlow: true});
            const date = new Date();
            Onyx.merge(ONYXKEYS.NVP_DISMISSED_PRODUCT_TRAINING, {
                migratedUserWelcomeModal: {
                    timestamp: DateUtils.getDBTime(date.valueOf()),
                },
            });
            await waitForBatchedUpdatesWithAct();

            // Then only highest priority tooltip should show
            const highPriorityTooltip = CONST.PRODUCT_TRAINING_TOOLTIP_NAMES.GLOBAL_CREATE_TOOLTIP;
            const lowPriorityTooltip = CONST.PRODUCT_TRAINING_TOOLTIP_NAMES.LHN_WORKSPACE_CHAT_TOOLTIP;

            const {result} = renderHook(
                () => ({
                    higher: useProductTrainingContext(highPriorityTooltip),
                    lower: useProductTrainingContext(lowPriorityTooltip),
                }),
                {wrapper},
            );

            // Expect only higher priority tooltip to be visible
            expect(result.current.higher.shouldShowProductTrainingTooltip).toBe(true);
            expect(result.current.lower.shouldShowProductTrainingTooltip).toBe(false);
        });

        it('should show lower priority tooltip when higher priority is dismissed', async () => {
            // When higher priority tooltip is dismissed
            Onyx.merge(ONYXKEYS.NVP_ONBOARDING, {hasCompletedGuidedSetupFlow: true});
            const date = new Date();
            const highPriorityTooltip = CONST.PRODUCT_TRAINING_TOOLTIP_NAMES.GLOBAL_CREATE_TOOLTIP;
            const lowPriorityTooltip = CONST.PRODUCT_TRAINING_TOOLTIP_NAMES.LHN_WORKSPACE_CHAT_TOOLTIP;

            Onyx.merge(ONYXKEYS.NVP_DISMISSED_PRODUCT_TRAINING, {
                migratedUserWelcomeModal: {
                    timestamp: DateUtils.getDBTime(date.valueOf()),
                },
                [highPriorityTooltip]: {
                    timestamp: DateUtils.getDBTime(date.valueOf()),
                },
            });
            await waitForBatchedUpdatesWithAct();

            // Then lower priority tooltip should show
            const {result} = renderHook(
                () => ({
                    higher: useProductTrainingContext(highPriorityTooltip),
                    lower: useProductTrainingContext(lowPriorityTooltip),
                }),
                {wrapper},
            );

            // Expect higher priority tooltip to be hidden and lower priority to be visible
            expect(result.current.higher.shouldShowProductTrainingTooltip).toBe(false);
            expect(result.current.lower.shouldShowProductTrainingTooltip).toBe(true);
        });

        it('should transition to next priority tooltip when current is dismissed', async () => {
            // When starting with all tooltips visible
            Onyx.merge(ONYXKEYS.NVP_ONBOARDING, {hasCompletedGuidedSetupFlow: true});
            const date = new Date();
            Onyx.merge(ONYXKEYS.NVP_DISMISSED_PRODUCT_TRAINING, {
                migratedUserWelcomeModal: {
                    timestamp: DateUtils.getDBTime(date.valueOf()),
                },
            });
            await waitForBatchedUpdatesWithAct();

            const highPriorityTooltip = CONST.PRODUCT_TRAINING_TOOLTIP_NAMES.GLOBAL_CREATE_TOOLTIP;
            const lowPriorityTooltip = CONST.PRODUCT_TRAINING_TOOLTIP_NAMES.LHN_WORKSPACE_CHAT_TOOLTIP;

            const {result} = renderHook(
                () => ({
                    higher: useProductTrainingContext(highPriorityTooltip),
                    lower: useProductTrainingContext(lowPriorityTooltip),
                }),
                {wrapper},
            );

            // Then initially higher priority should be visible
            expect(result.current.higher.shouldShowProductTrainingTooltip).toBe(true);
            expect(result.current.lower.shouldShowProductTrainingTooltip).toBe(false);

            // When dismissing higher priority tooltip
            Onyx.merge(ONYXKEYS.NVP_DISMISSED_PRODUCT_TRAINING, {
                [highPriorityTooltip]: {
                    timestamp: DateUtils.getDBTime(date.valueOf()),
                },
            });
            await waitForBatchedUpdatesWithAct();

            // Then lower priority tooltip should become visible
            expect(result.current.lower.shouldShowProductTrainingTooltip).toBe(true);
        });
    });
});<|MERGE_RESOLUTION|>--- conflicted
+++ resolved
@@ -260,30 +260,6 @@
     });
 
     describe('Layout Specific Behavior', () => {
-<<<<<<< HEAD
-        it('should handle narrow layout specific tooltips based on screen width', async () => {
-            // When narrow layout is false
-            mockUseResponsiveLayout.mockReturnValue({...DEFAULT_USE_RESPONSIVE_LAYOUT_VALUE, shouldUseNarrowLayout: false});
-
-            Onyx.merge(ONYXKEYS.NVP_ONBOARDING, {hasCompletedGuidedSetupFlow: true});
-            await waitForBatchedUpdatesWithAct();
-
-            // TODO: To be replaced by expense reports search tooltip
-            const testTooltip = CONST.PRODUCT_TRAINING_TOOLTIP_NAMES.CONCIERGE_LHN_GBR;
-            const {result, rerender} = renderHook(() => useProductTrainingContext(testTooltip), {wrapper});
-            // Then narrow layout tooltip should not show
-            expect(result.current.shouldShowProductTrainingTooltip).toBe(false);
-
-            // When narrow layout changes to true
-            mockUseResponsiveLayout.mockReturnValue({...DEFAULT_USE_RESPONSIVE_LAYOUT_VALUE, shouldUseNarrowLayout: true});
-            rerender({});
-            await waitForBatchedUpdatesWithAct();
-
-            // Then narrow layout tooltip should show
-            expect(result.current.shouldShowProductTrainingTooltip).toBe(false);
-        });
-=======
->>>>>>> c93cde5a
         it('should handle wide layout specific tooltips based on screen width', async () => {
             // When narrow layout is true
             mockUseResponsiveLayout.mockReturnValue({...DEFAULT_USE_RESPONSIVE_LAYOUT_VALUE, shouldUseNarrowLayout: true});
