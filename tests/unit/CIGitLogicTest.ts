--- conflicted
+++ resolved
@@ -21,12 +21,7 @@
 const DUMMY_DIR = path.resolve(os.homedir(), 'DumDumRepo');
 const GIT_REMOTE = path.resolve(os.homedir(), 'dummyGitRemotes/DumDumRepo');
 
-<<<<<<< HEAD
-// Used to mock the Octokit GithubAPI
-const mockGetInput = jest.fn<string | undefined, [string]>();
-=======
 const mockGetInput = jest.fn();
->>>>>>> c0c64ed6
 
 type ExecSyncError = {stderr: Buffer};
 
@@ -66,141 +61,6 @@
     return packageJson.version;
 }
 
-<<<<<<< HEAD
-function initGithubAPIMocking() {
-    jest.spyOn(core, 'getInput').mockImplementation((name): string => {
-        if (name === 'GITHUB_TOKEN') {
-            return 'mock-token';
-        }
-        return mockGetInput(name) ?? '';
-    });
-
-    // Mock various compareCommits responses with single mocked function
-    jest.spyOn(GithubUtils, 'paginate').mockImplementation((method, p) => {
-        if (method !== GithubUtils.octokit.repos.compareCommitsWithBasehead) {
-            throw new Error(`Paginate called for unmocked method ${method.name}`);
-        }
-
-        const params = p as Parameters<typeof GithubUtils.octokit.repos.compareCommitsWithBasehead>[0];
-
-        const baseHead = params?.basehead;
-
-        // eslint-disable-next-line @typescript-eslint/no-explicit-any
-        const mockCommits: any[] = (() => {
-            switch (baseHead) {
-                case '2.0.0-0...2.0.0-1-staging':
-                    return [{sha: 'sha_pr1_merge', commit: {message: 'Merge pull request #1 from Expensify/pr-1', author: {name: 'Test Author'}}, author: {login: 'test_user'}}];
-                case '2.0.0-0...2.0.0-2-staging':
-                    return [
-                        {sha: 'sha_pr1_merge', commit: {message: 'Merge pull request #1 from Expensify/pr-1', author: {name: 'Test Author'}}, author: {login: 'test_user'}},
-                        {sha: 'sha_pr3_merge', commit: {message: 'Merge pull request #3 from Expensify/pr-3', author: {name: 'Test Author'}}, author: {login: 'test_user'}},
-                    ];
-                case '2.0.0-1-staging...2.0.0-2-staging':
-                    return [{sha: 'sha_pr3_merge', commit: {message: 'Merge pull request #3 from Expensify/pr-3', author: {name: 'Test Author'}}, author: {login: 'test_user'}}];
-                case '2.0.0-0...2.0.1-1-staging':
-                    return [
-                        {sha: 'sha_pr1_merge_alt', commit: {message: 'Merge pull request #1 from Expensify/pr-1', author: {name: 'Test Author'}}, author: {login: 'test_user'}},
-                        {sha: 'sha_pr3_merge_alt', commit: {message: 'Merge pull request #3 from Expensify/pr-3', author: {name: 'Test Author'}}, author: {login: 'test_user'}},
-                    ];
-                case '2.0.0-0...2.0.1-0':
-                    return [{sha: 'sha_pr5_merge', commit: {message: 'Merge pull request #5 from Expensify/pr-5', author: {name: 'Test Author'}}, author: {login: 'test_user'}}];
-                case '2.0.0-0...2.0.1-1':
-                    return [
-                        {sha: 'sha_pr1_merge_v2', commit: {message: 'Merge pull request #1 from Expensify/pr-1', author: {name: 'Test Author'}}, author: {login: 'test_user'}},
-                        {sha: 'sha_pr3_merge_v2', commit: {message: 'Merge pull request #3 from Expensify/pr-3', author: {name: 'Test Author'}}, author: {login: 'test_user'}},
-                    ];
-                case '2.0.0-2-staging...2.0.2-0-staging':
-                    return [
-                        {sha: 'sha_pr2_merge', commit: {message: 'Merge pull request #2 from Expensify/pr-2', author: {name: 'Test Author'}}, author: {login: 'test_user'}},
-                        {sha: 'sha_pr5_merge', commit: {message: 'Merge pull request #5 from Expensify/pr-5', author: {name: 'Test Author'}}, author: {login: 'test_user'}},
-                    ];
-                case '2.0.0-2-staging...2.0.2-1-staging':
-                    return [
-                        {sha: 'sha_pr2_merge', commit: {message: 'Merge pull request #2 from Expensify/pr-2', author: {name: 'Test Author'}}, author: {login: 'test_user'}},
-                        {sha: 'sha_pr5_merge', commit: {message: 'Merge pull request #5 from Expensify/pr-5', author: {name: 'Test Author'}}, author: {login: 'test_user'}},
-                        {sha: 'sha_pr6_merge', commit: {message: 'Merge pull request #6 from Expensify/pr-6', author: {name: 'Test Author'}}, author: {login: 'test_user'}},
-                    ];
-                case '2.0.2-0-staging...2.0.2-1-staging':
-                    return [{sha: 'sha_pr6_merge', commit: {message: 'Merge pull request #6 from Expensify/pr-6', author: {name: 'Test Author'}}, author: {login: 'test_user'}}];
-                case '2.0.0-2-staging...2.0.2-2-staging':
-                    return [
-                        {sha: 'sha_pr2_merge', commit: {message: 'Merge pull request #2 from Expensify/pr-2', author: {name: 'Test Author'}}, author: {login: 'test_user'}},
-                        {sha: 'sha_pr5_merge', commit: {message: 'Merge pull request #5 from Expensify/pr-5', author: {name: 'Test Author'}}, author: {login: 'test_user'}},
-                        {sha: 'sha_pr6_merge', commit: {message: 'Merge pull request #6 from Expensify/pr-6', author: {name: 'Test Author'}}, author: {login: 'test_user'}},
-                        {sha: 'sha_pr7_merge', commit: {message: 'Merge pull request #7 from Expensify/pr-7', author: {name: 'Test Author'}}, author: {login: 'test_user'}},
-                    ];
-                case '2.0.2-1-staging...2.0.2-2-staging':
-                    return [{sha: 'sha_pr7_merge', commit: {message: 'Merge pull request #7 from Expensify/pr-7', author: {name: 'Test Author'}}, author: {login: 'test_user'}}];
-                case '2.0.0-2-staging...2.0.2-3-staging':
-                    return [
-                        {sha: 'sha_pr2_merge', commit: {message: 'Merge pull request #2 from Expensify/pr-2', author: {name: 'Test Author'}}, author: {login: 'test_user'}},
-                        {sha: 'sha_pr5_merge', commit: {message: 'Merge pull request #5 from Expensify/pr-5', author: {name: 'Test Author'}}, author: {login: 'test_user'}},
-                        {sha: 'sha_pr6_merge', commit: {message: 'Merge pull request #6 from Expensify/pr-6', author: {name: 'Test Author'}}, author: {login: 'test_user'}},
-                        {sha: 'sha_pr7_merge', commit: {message: 'Merge pull request #7 from Expensify/pr-7', author: {name: 'Test Author'}}, author: {login: 'test_user'}},
-                        {sha: 'sha_pr8_merge', commit: {message: 'Merge pull request #8 from Expensify/pr-8', author: {name: 'Test Author'}}, author: {login: 'test_user'}},
-                    ];
-                case '2.0.2-2-staging...2.0.2-3-staging':
-                    return [{sha: 'sha_pr8_merge', commit: {message: 'Merge pull request #8 from Expensify/pr-8', author: {name: 'Test Author'}}, author: {login: 'test_user'}}];
-                case '2.0.1-1...2.0.2-4':
-                    return [
-                        {sha: 'sha_pr2_merge', commit: {message: 'Merge pull request #2 from Expensify/pr-2', author: {name: 'Test Author'}}, author: {login: 'test_user'}},
-                        {sha: 'sha_pr5_merge', commit: {message: 'Merge pull request #5 from Expensify/pr-5', author: {name: 'Test Author'}}, author: {login: 'test_user'}},
-                        {sha: 'sha_pr6_merge', commit: {message: 'Merge pull request #6 from Expensify/pr-6', author: {name: 'Test Author'}}, author: {login: 'test_user'}},
-                        {sha: 'sha_pr7_merge', commit: {message: 'Merge pull request #7 from Expensify/pr-7', author: {name: 'Test Author'}}, author: {login: 'test_user'}},
-                        {sha: 'sha_pr8_merge', commit: {message: 'Merge pull request #8 from Expensify/pr-8', author: {name: 'Test Author'}}, author: {login: 'test_user'}},
-                        {sha: 'sha_pr10_merge', commit: {message: 'Merge pull request #10 from Expensify/pr-10', author: {name: 'Test Author'}}, author: {login: 'test_user'}},
-                    ];
-                case '2.0.2-4-staging...2.0.3-0-staging':
-                    return [
-                        {sha: 'sha_pr9_merge', commit: {message: 'Merge pull request #9 from Expensify/pr-9', author: {name: 'Test Author'}}, author: {login: 'test_user'}},
-                        {sha: 'sha_pr11_merge', commit: {message: 'Merge pull request #11 from Expensify/pr-11', author: {name: 'Test Author'}}, author: {login: 'test_user'}},
-                    ];
-                case '2.0.2-4-staging...2.0.3-1-staging':
-                    return [
-                        {sha: 'sha_pr9_merge', commit: {message: 'Merge pull request #9 from Expensify/pr-9', author: {name: 'Test Author'}}, author: {login: 'test_user'}},
-                        {sha: 'sha_pr11_merge', commit: {message: 'Merge pull request #11 from Expensify/pr-11', author: {name: 'Test Author'}}, author: {login: 'test_user'}},
-                        {sha: 'sha_pr13_merge', commit: {message: 'Merge pull request #13 from Expensify/pr-13', author: {name: 'Test Author'}}, author: {login: 'test_user'}},
-                    ];
-                case '2.0.3-0-staging...2.0.3-1-staging':
-                    return [{sha: 'sha_pr13_merge', commit: {message: 'Merge pull request #13 from Expensify/pr-13', author: {name: 'Test Author'}}, author: {login: 'test_user'}}];
-                case '2.0.3-1-staging...2.0.4-0-staging':
-                    return [{sha: 'sha_pr12_merge', commit: {message: 'Merge pull request #12 from Expensify/pr-12', author: {name: 'Test Author'}}, author: {login: 'test_user'}}];
-                case '2.0.4-0-staging...5.0.0-0-staging':
-                    return [{sha: 'sha_pr14_merge', commit: {message: 'Merge pull request #14 from Expensify/pr-14', author: {name: 'Test Author'}}, author: {login: 'test_user'}}];
-                case '5.0.0-0-staging...8.0.0-0-staging':
-                    return [{sha: 'sha_pr15_merge', commit: {message: 'Merge pull request #15 from Expensify/pr-15', author: {name: 'Test Author'}}, author: {login: 'test_user'}}];
-                case '2.0.4-0-staging...8.0.0-0-staging':
-                    return [
-                        {sha: 'sha_pr14_merge', commit: {message: 'Merge pull request #14 from Expensify/pr-14', author: {name: 'Test Author'}}, author: {login: 'test_user'}},
-                        {sha: 'sha_pr15_merge', commit: {message: 'Merge pull request #15 from Expensify/pr-15', author: {name: 'Test Author'}}, author: {login: 'test_user'}},
-                    ];
-                default:
-                    console.warn(`Unhandled tag pair in compareCommits mock: ${baseHead}`);
-                    return [];
-            }
-        })();
-
-        return Promise.resolve({
-            url: '',
-            html_url: '',
-            permalink_url: '',
-            diff_url: '',
-            patch_url: '',
-            // eslint-disable-next-line @typescript-eslint/no-unsafe-assignment, @typescript-eslint/no-explicit-any
-            base_commit: {} as any,
-            // eslint-disable-next-line @typescript-eslint/no-unsafe-assignment, @typescript-eslint/no-explicit-any
-            merge_base_commit: {} as any,
-            status: mockCommits.length > 0 ? 'ahead' : ('identical' as const),
-            ahead_by: mockCommits.length,
-            behind_by: 0,
-            total_commits: mockCommits.length,
-            commits: mockCommits,
-        });
-    });
-}
-
-=======
->>>>>>> c0c64ed6
 function initGitServer() {
     Log.info('Initializing git server...');
     if (fs.existsSync(GIT_REMOTE)) {
