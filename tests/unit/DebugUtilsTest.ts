import Onyx from 'react-native-onyx';
import DateUtils from '@libs/DateUtils';
import type {ObjectType} from '@libs/DebugUtils';
import DebugUtils from '@libs/DebugUtils';
import CONST from '@src/CONST';
import ONYXKEYS from '@src/ONYXKEYS';
import type {Report, ReportAction, ReportActions, Transaction} from '@src/types/onyx';
import type {JoinWorkspaceResolution} from '@src/types/onyx/OriginalMessage';
import type {ReportCollectionDataSet} from '@src/types/onyx/Report';
import type {ReportActionsCollectionDataSet} from '@src/types/onyx/ReportAction';
import type ReportActionName from '../../src/types/onyx/ReportActionName';
import createRandomReportAction from '../utils/collections/reportActions';
import createRandomReport from '../utils/collections/reports';
import createRandomTransaction from '../utils/collections/transaction';

const MOCK_REPORT: Report = {
    ...createRandomReport(0),
};

const MOCK_REPORT_ACTION: ReportAction = {
    ...createRandomReportAction(0),
    originalMessage: undefined,
};

const MOCK_TRANSACTION: Transaction = createRandomTransaction(0);

const MOCK_DRAFT_REPORT_ACTION = DebugUtils.onyxDataToString(MOCK_REPORT_ACTION);

const MOCK_CONST_ENUM = {
    foo: 'foo',
    bar: 'bar',
};

const TEST_OBJECT = {
    a: 1,
    b: 'a',
    c: [],
    d: {},
    e: true,
    f: false,
};

const TEST_OBJECT_TYPE = {
    a: 'number',
    b: 'string',
    c: 'array',
    d: 'object',
    e: 'boolean',
    f: 'boolean',
} satisfies ObjectType<Record<string, unknown>>;

describe('DebugUtils', () => {
    describe('onyxDataToString', () => {
        it('returns "undefined" when data is undefined', () => {
            expect(DebugUtils.onyxDataToString(undefined)).toBe('undefined');
        });

        it('returns JSON string when data is an object', () => {
            expect(DebugUtils.onyxDataToString(MOCK_REPORT_ACTION)).toBe(MOCK_DRAFT_REPORT_ACTION);
        });

        it('returns string when data is string', () => {
            expect(DebugUtils.onyxDataToString(2)).toBe('2');
        });
    });

    describe('stringToOnyxData', () => {
        it('returns number when type is number', () => {
            expect(DebugUtils.stringToOnyxData('2', 'number')).toBe(2);
        });

        it('returns object when type is object', () => {
            expect(DebugUtils.stringToOnyxData('{\n      "a": 2\n}', 'object')).toEqual({a: 2});
        });

        it('returns true when type is boolean and data is "true"', () => {
            expect(DebugUtils.stringToOnyxData('true', 'boolean')).toBe(true);
        });

        it('returns false when type is boolean and data is "false"', () => {
            expect(DebugUtils.stringToOnyxData('false', 'boolean')).toBe(false);
        });

        it('returns null when type is undefined', () => {
            expect(DebugUtils.stringToOnyxData('2', 'undefined')).toBe(null);
        });

        it('returns string when type is string', () => {
            expect(DebugUtils.stringToOnyxData('2', 'string')).toBe('2');
        });

        it('returns string when type is not specified', () => {
            expect(DebugUtils.stringToOnyxData('2')).toBe('2');
        });
    });

    describe('compareStringWithOnyxData', () => {
        it('returns true when data is undefined and text is "undefined"', () => {
            expect(DebugUtils.compareStringWithOnyxData('undefined', undefined)).toBe(true);
        });

        it('returns false when data is undefined and text is not "undefined"', () => {
            expect(DebugUtils.compareStringWithOnyxData('A', undefined)).toBe(false);
        });

        it('returns true when data is object and text is data in JSON format', () => {
            expect(DebugUtils.compareStringWithOnyxData(MOCK_DRAFT_REPORT_ACTION, MOCK_REPORT_ACTION)).toBe(true);
        });

        it('returns false when data is object and text is not data in JSON format', () => {
            expect(DebugUtils.compareStringWithOnyxData('{}', MOCK_REPORT_ACTION)).toBe(false);
        });

        it('returns true when data is string and text equals to data', () => {
            expect(DebugUtils.compareStringWithOnyxData('A', 'A')).toBe(true);
        });

        it('returns false when data is string and text is not equal to data', () => {
            expect(DebugUtils.compareStringWithOnyxData('2', 'A')).toBe(false);
        });
    });

    describe('getNumberOfLinesFromString', () => {
        it('returns 1 when string is empty', () => {
            expect(DebugUtils.getNumberOfLinesFromString('')).toBe(1);
        });

        it('returns 1 when no "\\n" are present in the string', () => {
            expect(DebugUtils.getNumberOfLinesFromString('Something something something')).toBe(1);
        });

        it('returns k when there are k - 1 "\\n" present in the string', () => {
            expect(DebugUtils.getNumberOfLinesFromString('Line1\n Line2\nLine3')).toBe(3);
        });
    });

    describe('validateNumber', () => {
        it('does not throw SyntaxError when value is "undefined"', () => {
            expect(() => {
                DebugUtils.validateNumber('undefined');
            }).not.toThrow();
        });

        it('does not throw SyntaxError when value is a valid string representation of a number', () => {
            expect(() => {
                DebugUtils.validateNumber('1');
            }).not.toThrow();
        });

        it('does not throw SyntaxError when value is an empty string', () => {
            expect(() => {
                DebugUtils.validateNumber('');
            }).not.toThrow();
        });

        it('throws SyntaxError when value is not a valid number', () => {
            expect(() => {
                DebugUtils.validateNumber('A');
            }).toThrow();
        });
    });

    describe('validateBoolean', () => {
        it('does not throw SyntaxError when value is "undefined"', () => {
            expect(() => {
                DebugUtils.validateBoolean('undefined');
            }).not.toThrow();
        });

        it('does not throw SyntaxError when value is a valid string representation of true', () => {
            expect(() => {
                DebugUtils.validateBoolean('true');
            }).not.toThrow();
        });

        it('does not throw SyntaxError when value is a valid string representation of false', () => {
            expect(() => {
                DebugUtils.validateBoolean('false');
            }).not.toThrow();
        });

        it('throws SyntaxError when value is not a valid string representation of a boolean', () => {
            expect(() => {
                DebugUtils.validateBoolean('1');
            }).toThrow();
        });
    });

    describe('validateDate', () => {
        it('does not throw SyntaxError when value is "undefined"', () => {
            expect(() => {
                DebugUtils.validateDate('undefined');
            }).not.toThrow();
        });

        it('does not throw SyntaxError when value is a valid string representation of a date', () => {
            expect(() => {
                DebugUtils.validateDate('2024-08-08 18:20:44.171');
            }).not.toThrow();
        });

        it('throws SyntaxError when value is not a valid string representation of a date - number', () => {
            expect(() => {
                DebugUtils.validateDate('1');
            }).toThrow();
        });

        it('throws SyntaxError when value is not a valid string representation of a date - invalid year', () => {
            expect(() => {
                DebugUtils.validateDate('20-08-08 18:20:44.171');
            }).toThrow();
        });

        it('throws SyntaxError when value is not a valid string representation of a date - invalid month', () => {
            expect(() => {
                DebugUtils.validateDate('2024-14-08 18:20:44.171');
            }).toThrow();
        });

        it('throws SyntaxError when value is not a valid string representation of a date - invalid day', () => {
            expect(() => {
                DebugUtils.validateDate('2024-08-40 18:20:44.171');
            }).toThrow();
        });

        it('throws SyntaxError when value is not a valid string representation of a date - invalid hour', () => {
            expect(() => {
                DebugUtils.validateDate('2024-08-08 32:20:44.171');
            }).toThrow();
        });

        it('throws SyntaxError when value is not a valid string representation of a date - invalid minutes', () => {
            expect(() => {
                DebugUtils.validateDate('2024-08-08 18:70:44.171');
            }).toThrow();
        });

        it('throws SyntaxError when value is not a valid string representation of a date - invalid seconds', () => {
            expect(() => {
                DebugUtils.validateDate('2024-08-08 18:20:70.171');
            }).toThrow();
        });

        it('throws SyntaxError when value is not a valid string representation of a date - invalid milliseconds', () => {
            expect(() => {
                DebugUtils.validateDate('2024-08-08 18:20:44.1710');
            }).toThrow();
        });
    });

    describe('validateConstantEnum', () => {
        it('does not throw SyntaxError when value is "undefined"', () => {
            expect(() => {
                DebugUtils.validateConstantEnum('undefined', MOCK_CONST_ENUM);
            }).not.toThrow();
        });

        it('does not throw SyntaxError when value is an empty string', () => {
            expect(() => {
                DebugUtils.validateConstantEnum('', MOCK_CONST_ENUM);
            }).not.toThrow();
        });

        it('does not throw SyntaxError when value is a valid string representation of a constant enum', () => {
            expect(() => {
                DebugUtils.validateConstantEnum('foo', MOCK_CONST_ENUM);
            }).not.toThrow();
        });

        it('throws SyntaxError when value is not a valid string representation of a constant enum', () => {
            expect(() => {
                DebugUtils.validateConstantEnum('1', MOCK_CONST_ENUM);
            }).toThrow();
        });
    });

    describe('validateArray', () => {
        it('does not throw SyntaxError when value is "undefined"', () => {
            expect(() => {
                DebugUtils.validateArray('undefined', 'number');
            }).not.toThrow();
        });

        it('does not throw SyntaxError when value is a string representation of an empty array', () => {
            expect(() => {
                DebugUtils.validateArray('[]', 'number');
            }).not.toThrow();
        });

        it('does not throw SyntaxError when value is a valid string representation of a number array', () => {
            expect(() => {
                DebugUtils.validateArray('[1]', 'number');
            }).not.toThrow();
        });

        it('does not throw SyntaxError when value is a valid string representation of a string array', () => {
            expect(() => {
                DebugUtils.validateArray('["a"]', 'string');
            }).not.toThrow();
        });

        it('does not throw SyntaxError when value is a valid string representation of an object array', () => {
            expect(() => {
                DebugUtils.validateArray(DebugUtils.onyxDataToString([TEST_OBJECT]), TEST_OBJECT_TYPE);
            }).not.toThrow();
        });

        it('throws SyntaxError when value is just a string', () => {
            expect(() => {
                DebugUtils.validateArray('a', 'number');
            }).toThrow();
        });

        it('throws SyntaxError when value is a string representation of an object', () => {
            expect(() => {
                DebugUtils.validateArray('{}', 'number');
            }).toThrow();
        });

        it('throws SyntaxError when value is not a valid string representation of a number array', () => {
            expect(() => {
                DebugUtils.validateArray('["a"]', 'number');
            }).toThrow();
        });

        it('throws SyntaxError when value is not a valid string representation of a string array', () => {
            expect(() => {
                DebugUtils.validateArray('[1]', 'string');
            }).toThrow();
        });

        it('throws SyntaxError when value is not a valid string representation of a constant enum array', () => {
            expect(() => {
                DebugUtils.validateArray<'constantEnum'>('["a"]', MOCK_CONST_ENUM);
            }).toThrow();
        });

        it('throws SyntaxError when value is a valid string representation of an object array but it has an invalid property type', () => {
            expect(() => {
                DebugUtils.validateArray(
                    DebugUtils.onyxDataToString([
                        {
                            c: 'a',
                        },
                    ]),
                    {
                        c: ['number', 'undefined'],
                    },
                );
            }).toThrow();
        });

        it('does not throw SyntaxError when value is a valid string representation of an object array and has valid property types', () => {
            expect(() => {
                DebugUtils.validateArray(
                    DebugUtils.onyxDataToString([
                        {
                            c: 2,
                        },
                    ]),
                    {
                        c: ['number', 'undefined'],
                    },
                );
            }).not.toThrow();
        });

        it("throws SyntaxError when value is a valid string representation of an object array but there's a property type which is not an array as expected", () => {
            expect(() => {
                DebugUtils.validateArray(
                    DebugUtils.onyxDataToString([
                        {
                            c: 2,
                        },
                    ]),
                    {
                        c: 'array',
                    },
                );
            }).toThrow();
        });
    });

    describe('validateObject', () => {
        describe('value is undefined', () => {
            it('does not throw SyntaxError', () => {
                expect(() => {
                    DebugUtils.validateObject('undefined', {});
                }).not.toThrow();
            });
        });

        describe('value is null', () => {
            it('does not throw SyntaxError', () => {
                expect(() => {
                    DebugUtils.validateObject('null', {});
                }).not.toThrow();
            });
        });

        describe('value is a JSON representation of an object', () => {
            describe('object is valid', () => {
                it('does not throw SyntaxError', () => {
                    expect(() => {
                        DebugUtils.validateObject(DebugUtils.onyxDataToString(TEST_OBJECT), TEST_OBJECT_TYPE);
                    }).not.toThrow();
                });
            });

            describe('object has an invalid property', () => {
                it('throws SyntaxError', () => {
                    expect(() => {
                        DebugUtils.validateObject(
                            DebugUtils.onyxDataToString({
                                a: 'a',
                                b: 'a',
                                c: [],
                                d: {},
                                e: true,
                                f: false,
                            }),
                            TEST_OBJECT_TYPE,
                        );
                    }).toThrow();
                });
            });

            describe('object is a collection', () => {
                describe('collection index type is invalid', () => {
                    it('throws SyntaxError', () => {
                        expect(() => {
                            DebugUtils.validateObject(
                                DebugUtils.onyxDataToString({
                                    a: {
                                        foo: 'bar',
                                    },
                                }),
                                {
                                    foo: 'string',
                                },
                                'number',
                            );
                        }).toThrow();
                    });
                });

                describe('collection index type is valid', () => {
                    describe('collection value type is not valid', () => {
                        it('throws SyntaxError', () => {
                            expect(() => {
                                DebugUtils.validateObject(
                                    DebugUtils.onyxDataToString({
                                        a: [1, 2, 3],
                                    }),
                                    {
                                        foo: 'string',
                                    },
                                    'string',
                                );
                            }).toThrow();
                        });
                    });
                });
            });
        });

        describe('value is a JSON representation of an array', () => {
            it('throws SyntaxError', () => {
                expect(() => {
                    DebugUtils.validateObject(DebugUtils.onyxDataToString([TEST_OBJECT]), TEST_OBJECT_TYPE);
                }).toThrow();
            });
        });

        describe('JSON contains an invalid property', () => {
            it('throws SyntaxError', () => {
                expect(() => {
                    DebugUtils.validateObject(
                        DebugUtils.onyxDataToString({
                            a: 'a',
                            b: 'a',
                            c: [],
                            d: {},
                            e: true,
                            f: false,
                        }),
                        TEST_OBJECT_TYPE,
                    );
                }).toThrow();
            });
        });
    });

    describe('validateString', () => {
        describe('value is undefined', () => {
            it('does not throw SyntaxError"', () => {
                expect(() => {
                    DebugUtils.validateString('undefined');
                }).not.toThrow();
            });
        });
    });

    describe('validateReportDraftProperty', () => {
        describe.each(Object.keys(MOCK_REPORT) as Array<keyof Report>)('%s', (key) => {
            describe('is undefined', () => {
                it(`${DebugUtils.REPORT_REQUIRED_PROPERTIES.includes(key) ? 'throws SyntaxError' : 'does not throw SyntaxError'}`, () => {
                    if (DebugUtils.REPORT_REQUIRED_PROPERTIES.includes(key)) {
                        expect(() => {
                            DebugUtils.validateReportDraftProperty(key, 'undefined');
                        }).toThrow();
                    } else {
                        expect(() => {
                            DebugUtils.validateReportDraftProperty(key, 'undefined');
                        }).not.toThrow();
                    }
                });
            });

            describe('is invalid', () => {
                it('throws SyntaxError', () => {
                    const value = MOCK_REPORT[key];
                    let invalidValue: unknown;

                    switch (typeof value) {
                        case 'number':
                            invalidValue = 'a';
                            break;
                        case 'boolean':
                        case 'object':
                            invalidValue = 2;
                            break;
                        default:
                            invalidValue = [];
                    }

                    expect(() => {
                        DebugUtils.validateReportDraftProperty(key, DebugUtils.onyxDataToString(invalidValue));
                    }).toThrow();
                });
            });

            describe('is valid', () => {
                it('does not throw SyntaxError', () => {
                    expect(() => {
                        DebugUtils.validateReportDraftProperty(key, DebugUtils.onyxDataToString(MOCK_REPORT[key]));
                    }).not.toThrow();
                });
            });
        });
    });

    describe('validateReportActionDraftProperty', () => {
        describe.each(Object.keys(MOCK_REPORT_ACTION) as Array<keyof ReportAction>)('%s', (key) => {
            it(`${DebugUtils.REPORT_ACTION_REQUIRED_PROPERTIES.includes(key) ? "throws SyntaxError when 'undefined'" : 'does not throw SyntaxError when "undefined"'}`, () => {
                if (DebugUtils.REPORT_ACTION_REQUIRED_PROPERTIES.includes(key)) {
                    expect(() => {
                        DebugUtils.validateReportActionDraftProperty(key, 'undefined');
                    }).toThrow();
                } else {
                    expect(() => {
                        DebugUtils.validateReportActionDraftProperty(key, 'undefined');
                    }).not.toThrow();
                }
            });

            it('throws SyntaxError when invalid', () => {
                const value = MOCK_REPORT_ACTION[key];
                let invalidValue: unknown;

                switch (typeof value) {
                    case 'number':
                        invalidValue = 'a';
                        break;
                    case 'boolean':
                    case 'object':
                        invalidValue = 2;
                        break;
                    default:
                        invalidValue = [];
                }

                expect(() => {
                    DebugUtils.validateReportActionDraftProperty(key, DebugUtils.onyxDataToString(invalidValue));
                }).toThrow();
            });

            it('does not throw SyntaxError when valid', () => {
                expect(() => {
                    DebugUtils.validateReportActionDraftProperty(key, DebugUtils.onyxDataToString(MOCK_REPORT_ACTION[key]));
                }).not.toThrow();
            });
        });
    });

    describe('validateTransactionDraftProperty', () => {
        describe.each(Object.keys(MOCK_TRANSACTION) as Array<keyof Transaction>)('%s', (key) => {
            it(`${DebugUtils.TRANSACTION_REQUIRED_PROPERTIES.includes(key) ? "throws SyntaxError when 'undefined'" : 'does not throw SyntaxError when "undefined"'}`, () => {
                if (DebugUtils.TRANSACTION_REQUIRED_PROPERTIES.includes(key)) {
                    expect(() => {
                        DebugUtils.validateTransactionDraftProperty(key, 'undefined');
                    }).toThrow();
                } else {
                    expect(() => {
                        DebugUtils.validateTransactionDraftProperty(key, 'undefined');
                    }).not.toThrow();
                }
            });

            it('throws SyntaxError when invalid', () => {
                const value = MOCK_TRANSACTION[key];
                let invalidValue: unknown;

                switch (typeof value) {
                    case 'number':
                        invalidValue = 'a';
                        break;
                    case 'boolean':
                    case 'object':
                        invalidValue = 2;
                        break;
                    default:
                        invalidValue = [];
                }

                expect(() => {
                    DebugUtils.validateTransactionDraftProperty(key, DebugUtils.onyxDataToString(invalidValue));
                }).toThrow();
            });

            it('does not throw SyntaxError when valid', () => {
                expect(() => {
                    DebugUtils.validateTransactionDraftProperty(key, DebugUtils.onyxDataToString(MOCK_TRANSACTION[key]));
                }).not.toThrow();
            });
        });
    });

    describe('validateReportActionJSON', () => {
        it('does not throw SyntaxError when valid', () => {
            expect(() => {
                DebugUtils.validateReportActionJSON(MOCK_DRAFT_REPORT_ACTION);
            }).not.toThrow();
        });

        it('throws SyntaxError when property is not a valid number', () => {
            const reportAction: ReportAction = {
                ...MOCK_REPORT_ACTION,
                accountID: '2' as unknown as number,
            };
            const draftReportAction = DebugUtils.onyxDataToString(reportAction);
            expect(() => {
                DebugUtils.validateReportActionJSON(draftReportAction);
            }).toThrow(
                new SyntaxError('debug.invalidProperty', {
                    cause: {
                        propertyName: 'accountID',
                        expectedType: 'number | undefined',
                    },
                }),
            );
        });

        it('throws SyntaxError when property is not a valid date', () => {
            const reportAction: ReportAction = {
                ...MOCK_REPORT_ACTION,
                created: 2 as unknown as string,
            };
            const draftReportAction = DebugUtils.onyxDataToString(reportAction);
            expect(() => {
                DebugUtils.validateReportActionJSON(draftReportAction);
            }).toThrow(
                new SyntaxError('debug.invalidProperty', {
                    cause: {
                        propertyName: 'created',
                        expectedType: CONST.DATE.FNS_DB_FORMAT_STRING,
                    },
                }),
            );
        });

        it('throws SyntaxError when property is not a valid boolean', () => {
            const reportAction: ReportAction = {
                ...MOCK_REPORT_ACTION,
                isLoading: 2 as unknown as boolean,
            };
            const draftReportAction = DebugUtils.onyxDataToString(reportAction);
            expect(() => {
                DebugUtils.validateReportActionJSON(draftReportAction);
            }).toThrow(
                new SyntaxError('debug.invalidProperty', {
                    cause: {
                        propertyName: 'isLoading',
                        expectedType: 'true | false | undefined',
                    },
                }),
            );
        });

        it('throws SyntaxError when property is missing', () => {
            const reportAction: ReportAction = {
                ...MOCK_REPORT_ACTION,
                actionName: undefined as unknown as ReportActionName,
            };
            const draftReportAction = DebugUtils.onyxDataToString(reportAction);
            expect(() => {
                DebugUtils.validateReportActionJSON(draftReportAction);
            }).toThrow(
                new SyntaxError('debug.missingProperty', {
                    cause: {
                        propertyName: 'actionName',
                    },
                }),
            );
        });
    });
    describe('getReasonForShowingRowInLHN', () => {
        const baseReport: Report = {
            reportID: '1',
            type: CONST.REPORT.TYPE.CHAT,
            chatType: CONST.REPORT.CHAT_TYPE.POLICY_ROOM,
            reportName: 'My first chat',
            lastMessageText: 'Hello World!',
        };
        beforeAll(() => {
            Onyx.init({
                keys: ONYXKEYS,
            });
        });
        beforeEach(() => {
            Onyx.clear();
        });
        it('returns null when report is not defined', () => {
            const reason = DebugUtils.getReasonForShowingRowInLHN(undefined);
            expect(reason).toBeNull();
        });
        it('returns correct reason when report has a valid draft comment', async () => {
            await Onyx.set(`${ONYXKEYS.COLLECTION.REPORT_DRAFT_COMMENT}1`, 'Hello world!');
            const reason = DebugUtils.getReasonForShowingRowInLHN(baseReport);
            expect(reason).toBe('debug.reasonVisibleInLHN.hasDraftComment');
        });
        it('returns correct reason when report has GBR', () => {
            const reason = DebugUtils.getReasonForShowingRowInLHN({
                ...baseReport,
                lastMentionedTime: '2024-08-10 18:70:44.171',
                lastReadTime: '2024-08-08 18:70:44.171',
            });
            expect(reason).toBe('debug.reasonVisibleInLHN.hasGBR');
        });
        it('returns correct reason when report is pinned', () => {
            const reason = DebugUtils.getReasonForShowingRowInLHN({
                ...baseReport,
                isPinned: true,
            });
            expect(reason).toBe('debug.reasonVisibleInLHN.pinnedByUser');
        });
        it('returns correct reason when report has add workspace room errors', () => {
            const reason = DebugUtils.getReasonForShowingRowInLHN({
                ...baseReport,
                errorFields: {
                    addWorkspaceRoom: {
                        error: 'Something happened',
                    },
                },
            });
            expect(reason).toBe('debug.reasonVisibleInLHN.hasAddWorkspaceRoomErrors');
        });
        it('returns correct reason when report is unread', async () => {
            await Onyx.set(ONYXKEYS.NVP_PRIORITY_MODE, CONST.PRIORITY_MODE.GSD);
            await Onyx.set(ONYXKEYS.SESSION, {
                accountID: 1234,
            });
            const reason = DebugUtils.getReasonForShowingRowInLHN({
                ...baseReport,
                participants: {
                    // eslint-disable-next-line @typescript-eslint/naming-convention
                    1234: {
                        notificationPreference: CONST.REPORT.NOTIFICATION_PREFERENCE.ALWAYS,
                    },
                },
                lastVisibleActionCreated: '2024-08-10 18:70:44.171',
                lastReadTime: '2024-08-08 18:70:44.171',
                lastMessageText: 'Hello world!',
            });
            expect(reason).toBe('debug.reasonVisibleInLHN.isUnread');
        });
        it('returns correct reason when report is archived', async () => {
            const reportNameValuePairs = {
                private_isArchived: DateUtils.getDBTime(),
            };
            await Onyx.set(ONYXKEYS.NVP_PRIORITY_MODE, CONST.PRIORITY_MODE.DEFAULT);
            await Onyx.set(`${ONYXKEYS.COLLECTION.REPORT_NAME_VALUE_PAIRS}${baseReport.reportID}`, reportNameValuePairs);
            const reason = DebugUtils.getReasonForShowingRowInLHN({
                ...baseReport,
            });
            expect(reason).toBe('debug.reasonVisibleInLHN.isArchived');
        });
        it('returns correct reason when report is self DM', () => {
            const reason = DebugUtils.getReasonForShowingRowInLHN({
                ...baseReport,
                chatType: CONST.REPORT.CHAT_TYPE.SELF_DM,
            });
            expect(reason).toBe('debug.reasonVisibleInLHN.isSelfDM');
        });
        it('returns correct reason when report is temporarily focused', () => {
            const reason = DebugUtils.getReasonForShowingRowInLHN(baseReport);
            expect(reason).toBe('debug.reasonVisibleInLHN.isFocused');
        });
        it('returns correct reason when report has one transaction thread with violations', async () => {
            const MOCK_TRANSACTION_REPORT: Report = {
                reportID: '1',
                ownerAccountID: 12345,
                type: CONST.REPORT.TYPE.EXPENSE,
            };
            const MOCK_REPORTS: ReportCollectionDataSet = {
                [`${ONYXKEYS.COLLECTION.REPORT}1` as const]: MOCK_TRANSACTION_REPORT,
                [`${ONYXKEYS.COLLECTION.REPORT}2` as const]: {
                    reportID: '2',
                    type: CONST.REPORT.TYPE.CHAT,
                    parentReportID: '1',
                    parentReportActionID: '1',
                    stateNum: CONST.REPORT.STATE_NUM.SUBMITTED,
                },
            };
            const MOCK_REPORT_ACTIONS: ReportActionsCollectionDataSet = {
                [`${ONYXKEYS.COLLECTION.REPORT_ACTIONS}1` as const]: {
                    // eslint-disable-next-line @typescript-eslint/naming-convention
                    '1': {
                        reportActionID: '1',
                        actionName: CONST.REPORT.ACTIONS.TYPE.IOU,
                        actorAccountID: 12345,
                        created: '2024-08-08 18:20:44.171',
                        childReportID: '2',
                        message: {
                            type: CONST.IOU.REPORT_ACTION_TYPE.CREATE,
                            amount: 10,
                            currency: CONST.CURRENCY.USD,
                            IOUReportID: '1',
                            text: 'Vacation expense',
                            IOUTransactionID: '1',
                        },
                    },
                },
            };
            await Onyx.multiSet({
                ...MOCK_REPORTS,
                ...MOCK_REPORT_ACTIONS,
                [ONYXKEYS.SESSION]: {
                    accountID: 12345,
                },
                [`${ONYXKEYS.COLLECTION.TRANSACTION}1` as const]: {
                    transactionID: '1',
                    amount: 10,
                    modifiedAmount: 10,
                    reportID: '1',
                },
                [`${ONYXKEYS.COLLECTION.TRANSACTION_VIOLATIONS}1` as const]: [
                    {
                        type: CONST.VIOLATION_TYPES.VIOLATION,
                        name: CONST.VIOLATIONS.MISSING_CATEGORY,
                    },
                ],
            });
            const reason = DebugUtils.getReasonForShowingRowInLHN(MOCK_TRANSACTION_REPORT, true);
            expect(reason).toBe('debug.reasonVisibleInLHN.hasRBR');
        });
        it('returns correct reason when report has violations', async () => {
            const MOCK_EXPENSE_REPORT: Report = {
                reportID: '1',
                chatReportID: '2',
                parentReportID: '2',
                parentReportActionID: '1',
                ownerAccountID: 12345,
                stateNum: CONST.REPORT.STATE_NUM.SUBMITTED,
                type: CONST.REPORT.TYPE.EXPENSE,
            };
            const MOCK_REPORTS: ReportCollectionDataSet = {
                [`${ONYXKEYS.COLLECTION.REPORT}1` as const]: MOCK_EXPENSE_REPORT,
                [`${ONYXKEYS.COLLECTION.REPORT}2` as const]: {
                    reportID: '2',
                    chatType: CONST.REPORT.CHAT_TYPE.POLICY_EXPENSE_CHAT,
                },
            };
            const MOCK_REPORT_ACTIONS: ReportActionsCollectionDataSet = {
                [`${ONYXKEYS.COLLECTION.REPORT_ACTIONS}2` as const]: {
                    // eslint-disable-next-line @typescript-eslint/naming-convention
                    '1': {
                        reportActionID: '1',
                        actionName: CONST.REPORT.ACTIONS.TYPE.IOU,
                        actorAccountID: 12345,
                        created: '2024-08-08 18:20:44.171',
                        message: {
                            type: CONST.IOU.REPORT_ACTION_TYPE.CREATE,
                            amount: 10,
                            currency: CONST.CURRENCY.USD,
                            IOUReportID: '1',
                            text: 'Vacation expense',
                            IOUTransactionID: '1',
                        },
                    },
                },
            };
            await Onyx.multiSet({
                ...MOCK_REPORTS,
                ...MOCK_REPORT_ACTIONS,
                [ONYXKEYS.SESSION]: {
                    accountID: 12345,
                },
                [`${ONYXKEYS.COLLECTION.TRANSACTION}1` as const]: {
                    transactionID: '1',
                    amount: 10,
                    modifiedAmount: 10,
                    reportID: '1',
                },
                [`${ONYXKEYS.COLLECTION.TRANSACTION_VIOLATIONS}1` as const]: [
                    {
                        type: CONST.VIOLATION_TYPES.VIOLATION,
                        name: CONST.VIOLATIONS.MISSING_CATEGORY,
                    },
                ],
            });
            const reason = DebugUtils.getReasonForShowingRowInLHN(MOCK_EXPENSE_REPORT, true);
            expect(reason).toBe('debug.reasonVisibleInLHN.hasRBR');
        });
        it('returns correct reason when report has errors', () => {
            const reason = DebugUtils.getReasonForShowingRowInLHN(baseReport, true);
            expect(reason).toBe('debug.reasonVisibleInLHN.hasRBR');
        });
    });
    describe('getReasonAndReportActionForGBRInLHNRow', () => {
        beforeAll(() => {
            Onyx.init({
                keys: ONYXKEYS,
            });
        });
        beforeEach(() => {
            Onyx.clear();
        });
        it('returns undefined reason when report is not defined', () => {
            const {reason} = DebugUtils.getReasonAndReportActionForGBRInLHNRow(undefined) ?? {};
            expect(reason).toBeUndefined();
        });
        it('returns correct reason when report has a join request', async () => {
            const MOCK_REPORT_ACTIONS = {
                // eslint-disable-next-line @typescript-eslint/naming-convention
                '0': {
                    reportActionID: '0',
                    actionName: CONST.REPORT.ACTIONS.TYPE.ACTIONABLE_JOIN_REQUEST,
                    created: '2024-08-08 19:70:44.171',
                    message: {
                        choice: '' as JoinWorkspaceResolution,
                        policyID: '0',
                    },
                } as ReportAction<'ACTIONABLEJOINREQUEST'>,
            };
            await Onyx.set(`${ONYXKEYS.COLLECTION.REPORT_ACTIONS}1`, MOCK_REPORT_ACTIONS);
            const {reason} =
                DebugUtils.getReasonAndReportActionForGBRInLHNRow({
                    reportID: '1',
                }) ?? {};
            expect(reason).toBe('debug.reasonGBR.hasJoinRequest');
        });
        it('returns correct reason when report is unread with mention', () => {
            const {reason} =
                DebugUtils.getReasonAndReportActionForGBRInLHNRow({
                    reportID: '1',
                    lastMentionedTime: '2024-08-10 18:70:44.171',
                    lastReadTime: '2024-08-08 18:70:44.171',
                }) ?? {};
            expect(reason).toBe('debug.reasonGBR.isUnreadWithMention');
        });
        it('returns correct reason when report has a task which is waiting for assignee to complete it', async () => {
            await Onyx.set(ONYXKEYS.SESSION, {accountID: 12345});
            const {reason} =
                DebugUtils.getReasonAndReportActionForGBRInLHNRow({
                    reportID: '1',
                    type: CONST.REPORT.TYPE.TASK,
                    hasParentAccess: false,
                    managerID: 12345,
                    stateNum: CONST.REPORT.STATE_NUM.OPEN,
                    statusNum: CONST.REPORT.STATUS_NUM.OPEN,
                }) ?? {};
            expect(reason).toBe('debug.reasonGBR.isWaitingForAssigneeToCompleteAction');
        });
        it('returns correct reason when report has a child report awaiting action from the user', () => {
            const {reason} =
                DebugUtils.getReasonAndReportActionForGBRInLHNRow({
                    reportID: '1',
                    hasOutstandingChildRequest: true,
                }) ?? {};
            expect(reason).toBe('debug.reasonGBR.hasChildReportAwaitingAction');
        });
        it('returns undefined reason when report has no GBR', () => {
            const {reason} =
                DebugUtils.getReasonAndReportActionForGBRInLHNRow({
                    reportID: '1',
                }) ?? {};
            expect(reason).toBeUndefined();
        });
        it('returns undefined reportAction when report is not defined', () => {
            const {reportAction} = DebugUtils.getReasonAndReportActionForGBRInLHNRow(undefined) ?? {};
            expect(reportAction).toBeUndefined();
        });
        it('returns the report action which is a join request', async () => {
            const MOCK_REPORT_ACTIONS = {
                // eslint-disable-next-line @typescript-eslint/naming-convention
                '0': {
                    reportActionID: '0',
                    actionName: CONST.REPORT.ACTIONS.TYPE.CREATED,
                    created: '2024-08-08 18:70:44.171',
                } as ReportAction<'CREATED'>,
                // eslint-disable-next-line @typescript-eslint/naming-convention
                '1': {
                    reportActionID: '1',
                    actionName: CONST.REPORT.ACTIONS.TYPE.ACTIONABLE_JOIN_REQUEST,
                    created: '2024-08-08 19:70:44.171',
                    message: {
                        choice: '' as JoinWorkspaceResolution,
                        policyID: '0',
                    },
                } as ReportAction<'ACTIONABLEJOINREQUEST'>,
            };
            await Onyx.set(`${ONYXKEYS.COLLECTION.REPORT_ACTIONS}1`, MOCK_REPORT_ACTIONS);
            const {reportAction} =
                DebugUtils.getReasonAndReportActionForGBRInLHNRow({
                    reportID: '1',
                }) ?? {};
            expect(reportAction).toMatchObject(MOCK_REPORT_ACTIONS['1']);
        });
        it('returns the report action which is awaiting action', async () => {
            const MOCK_REPORTS: ReportCollectionDataSet = {
                // Chat report
                [`${ONYXKEYS.COLLECTION.REPORT}1`]: {
                    reportID: '1',
                    policyID: '1',
                    hasOutstandingChildRequest: true,
                    chatType: CONST.REPORT.CHAT_TYPE.POLICY_EXPENSE_CHAT,
                },
                // IOU report
                [`${ONYXKEYS.COLLECTION.REPORT}2`]: {
                    reportID: '2',
                    policyID: '1',
                    managerID: 12345,
                    type: CONST.REPORT.TYPE.EXPENSE,
                    stateNum: CONST.REPORT.STATE_NUM.SUBMITTED,
                    statusNum: CONST.REPORT.STATUS_NUM.SUBMITTED,
                },
            };
            const MOCK_REPORT_ACTIONS: ReportActions = {
                // eslint-disable-next-line @typescript-eslint/naming-convention
                '0': {
                    reportActionID: '0',
                    actionName: CONST.REPORT.ACTIONS.TYPE.CREATED,
                    created: '2024-08-08 18:70:44.171',
                },
                // eslint-disable-next-line @typescript-eslint/naming-convention
                '1': {
                    reportActionID: '1',
                    actionName: CONST.REPORT.ACTIONS.TYPE.REPORT_PREVIEW,
                    created: '2024-08-08 19:70:44.171',
                    childReportID: '2',
                },
            };
            await Onyx.multiSet({
                ...MOCK_REPORTS,
                [`${ONYXKEYS.COLLECTION.REPORT_ACTIONS}1` as const]: MOCK_REPORT_ACTIONS,
                [`${ONYXKEYS.COLLECTION.POLICY}1` as const]: {
                    approvalMode: CONST.POLICY.APPROVAL_MODE.BASIC,
                    type: CONST.POLICY.TYPE.CORPORATE,
                },
                [`${ONYXKEYS.COLLECTION.TRANSACTION}1` as const]: {
                    amount: -100,
                    currency: CONST.CURRENCY.USD,
                    reportID: '2',
                    merchant: 'test merchant',
                },
                [ONYXKEYS.SESSION]: {
                    accountID: 12345,
                },
            });
            // eslint-disable-next-line @typescript-eslint/non-nullable-type-assertion-style
            const {reportAction} = DebugUtils.getReasonAndReportActionForGBRInLHNRow(MOCK_REPORTS[`${ONYXKEYS.COLLECTION.REPORT}1`] as Report) ?? {};
            expect(reportAction).toMatchObject(MOCK_REPORT_ACTIONS['1']);
        });
        it('returns undefined report action when report has no GBR', () => {
            const {reportAction} =
                DebugUtils.getReasonAndReportActionForGBRInLHNRow({
                    reportID: '1',
                }) ?? {};
            expect(reportAction).toBeUndefined();
        });
    });
    describe('getReasonAndReportActionForRBRInLHNRow', () => {
        beforeAll(() => {
            Onyx.init({
                keys: ONYXKEYS,
            });
        });
        describe('reportAction', () => {
            beforeEach(() => {
                Onyx.clear();
            });
            it('returns undefined when report has no RBR', () => {
                const {reportAction} =
                    DebugUtils.getReasonAndReportActionForRBRInLHNRow(
                        {
                            reportID: '1',
                        },
                        undefined,
                        false,
                    ) ?? {};
                expect(reportAction).toBeUndefined();
            });
            it('returns undefined if it is a transaction thread, the transaction is missing smart scan fields and the report is not settled', async () => {
                const MOCK_REPORTS: ReportCollectionDataSet = {
                    [`${ONYXKEYS.COLLECTION.REPORT}1` as const]: {
                        reportID: '1',
                        parentReportID: '2',
                        parentReportActionID: '1',
                        statusNum: CONST.REPORT.STATUS_NUM.SUBMITTED,
                    },
                    [`${ONYXKEYS.COLLECTION.REPORT}2` as const]: {
                        reportID: '2',
                    },
                };
                const MOCK_REPORT_ACTIONS: ReportActionsCollectionDataSet = {
                    [`${ONYXKEYS.COLLECTION.REPORT_ACTIONS}2` as const]: {
                        // eslint-disable-next-line @typescript-eslint/naming-convention
                        '1': {
                            reportActionID: '1',
                            actionName: CONST.REPORT.ACTIONS.TYPE.IOU,
                            actorAccountID: 12345,
                            created: '2024-08-08 18:20:44.171',
                            message: {
                                type: CONST.IOU.REPORT_ACTION_TYPE.CREATE,
                                amount: 10,
                                currency: CONST.CURRENCY.USD,
                                expenseReportID: '1',
                                text: 'Vacation expense',
                                IOUTransactionID: '1',
                            },
                        },
                    },
                };
                await Onyx.multiSet({
                    ...MOCK_REPORTS,
                    ...MOCK_REPORT_ACTIONS,
                    [ONYXKEYS.SESSION]: {
                        accountID: 12345,
                    },
                    [`${ONYXKEYS.COLLECTION.TRANSACTION}1` as const]: {
                        amount: 0,
                        modifiedAmount: 0,
                    },
                });
                const {reportAction} =
                    DebugUtils.getReasonAndReportActionForRBRInLHNRow(
                        // eslint-disable-next-line @typescript-eslint/non-nullable-type-assertion-style
                        MOCK_REPORTS[`${ONYXKEYS.COLLECTION.REPORT}1`] as Report,
                        undefined,
                        false,
                    ) ?? {};
                expect(reportAction).toBe(undefined);
            });
            describe("Report has missing fields, isn't settled and it's owner is the current user", () => {
                describe('Report is IOU', () => {
                    it('returns correct report action which has missing fields', async () => {
                        const MOCK_IOU_REPORT: Report = {
                            reportID: '1',
                            type: CONST.REPORT.TYPE.IOU,
                            statusNum: CONST.REPORT.STATUS_NUM.SUBMITTED,
                            ownerAccountID: 12345,
                        };
                        const MOCK_REPORT_ACTIONS: ReportActions = {
                            // eslint-disable-next-line @typescript-eslint/naming-convention
                            '0': {
                                actionName: CONST.REPORT.ACTIONS.TYPE.CREATED,
                                reportActionID: '0',
                                created: '2024-08-08 18:20:44.171',
                            } as ReportAction<'CREATED'>,
                            // eslint-disable-next-line @typescript-eslint/naming-convention
                            '1': {
                                actionName: CONST.REPORT.ACTIONS.TYPE.IOU,
                                reportActionID: '1',
                                message: {
                                    IOUTransactionID: '2',
                                },
                                actorAccountID: 1,
                            } as ReportAction<'IOU'>,
                            // eslint-disable-next-line @typescript-eslint/naming-convention
                            '2': {
                                actionName: CONST.REPORT.ACTIONS.TYPE.IOU,
                                reportActionID: '2',
                                message: {
                                    IOUTransactionID: '1',
                                },
                                actorAccountID: 1,
                            } as ReportAction<'IOU'>,
                            // eslint-disable-next-line @typescript-eslint/naming-convention
                            '3': {
                                actionName: CONST.REPORT.ACTIONS.TYPE.IOU,
                                reportActionID: '3',
                                message: {
                                    IOUTransactionID: '1',
                                },
                                actorAccountID: 12345,
                            } as ReportAction<'IOU'>,
                        };
                        await Onyx.multiSet({
                            [`${ONYXKEYS.COLLECTION.TRANSACTION}1` as const]: {
                                amount: 0,
                                modifiedAmount: 0,
                            },
                            [`${ONYXKEYS.COLLECTION.REPORT}1` as const]: MOCK_IOU_REPORT,
                            [`${ONYXKEYS.COLLECTION.REPORT_ACTIONS}1` as const]: MOCK_REPORT_ACTIONS,
                            [ONYXKEYS.SESSION]: {
                                accountID: 12345,
                            },
                        });
                        const {reportAction} = DebugUtils.getReasonAndReportActionForRBRInLHNRow(MOCK_IOU_REPORT, MOCK_REPORT_ACTIONS, false) ?? {};
                        expect(reportAction).toMatchObject(MOCK_REPORT_ACTIONS['3']);
                    });
                });
                describe('Report is expense', () => {
                    it('returns correct report action which has missing fields', async () => {
                        const MOCK_IOU_REPORT: Report = {
                            reportID: '1',
                            type: CONST.REPORT.TYPE.EXPENSE,
                            statusNum: CONST.REPORT.STATUS_NUM.SUBMITTED,
                            ownerAccountID: 12345,
                        };
                        const MOCK_REPORT_ACTIONS: ReportActions = {
                            // eslint-disable-next-line @typescript-eslint/naming-convention
                            '0': {
                                actionName: CONST.REPORT.ACTIONS.TYPE.CREATED,
                                reportActionID: '0',
                                created: '2024-08-08 18:20:44.171',
                            } as ReportAction<'CREATED'>,
                            // eslint-disable-next-line @typescript-eslint/naming-convention
                            '1': {
                                actionName: CONST.REPORT.ACTIONS.TYPE.IOU,
                                reportActionID: '1',
                                message: {
                                    IOUTransactionID: '2',
                                },
                                actorAccountID: 1,
                            } as ReportAction<'IOU'>,
                            // eslint-disable-next-line @typescript-eslint/naming-convention
                            '2': {
                                actionName: CONST.REPORT.ACTIONS.TYPE.IOU,
                                reportActionID: '2',
                                message: {
                                    IOUTransactionID: '1',
                                },
                                actorAccountID: 1,
                            } as ReportAction<'IOU'>,
                            // eslint-disable-next-line @typescript-eslint/naming-convention
                            '3': {
                                actionName: CONST.REPORT.ACTIONS.TYPE.IOU,
                                reportActionID: '3',
                                message: {
                                    IOUTransactionID: '1',
                                },
                                actorAccountID: 12345,
                            } as ReportAction<'IOU'>,
                        };
                        await Onyx.multiSet({
                            [`${ONYXKEYS.COLLECTION.TRANSACTION}1` as const]: {
                                amount: 0,
                                modifiedAmount: 0,
                            },
                            [`${ONYXKEYS.COLLECTION.REPORT}1` as const]: MOCK_IOU_REPORT,
                            [`${ONYXKEYS.COLLECTION.REPORT_ACTIONS}1` as const]: MOCK_REPORT_ACTIONS,
                            [ONYXKEYS.SESSION]: {
                                accountID: 12345,
                            },
                        });
                        const {reportAction} = DebugUtils.getReasonAndReportActionForRBRInLHNRow(MOCK_IOU_REPORT, MOCK_REPORT_ACTIONS, false) ?? {};
                        expect(reportAction).toMatchObject(MOCK_REPORT_ACTIONS['3']);
                    });
                });
            });
            describe('There is a report action with smart scan errors', () => {
                it('returns correct report action which is a report preview and has an error', async () => {
                    const MOCK_CHAT_REPORT: Report = {
                        reportID: '1',
                        type: CONST.REPORT.TYPE.CHAT,
                        ownerAccountID: 12345,
                    };
                    const MOCK_IOU_REPORT: Report = {
                        reportID: '2',
                        type: CONST.REPORT.TYPE.IOU,
                        statusNum: CONST.REPORT.STATUS_NUM.SUBMITTED,
                        ownerAccountID: 12345,
                    };
                    const MOCK_CHAT_REPORT_ACTIONS: ReportActions = {
                        // eslint-disable-next-line @typescript-eslint/naming-convention
                        '0': {
                            actionName: CONST.REPORT.ACTIONS.TYPE.CREATED,
                            reportActionID: '0',
                            created: '2024-08-08 18:20:44.171',
                        } as ReportAction<'CREATED'>,
                        // eslint-disable-next-line @typescript-eslint/naming-convention
                        '1': {
                            actionName: CONST.REPORT.ACTIONS.TYPE.REPORT_PREVIEW,
                            reportActionID: '3',
                            message: {
                                linkedReportID: '2',
                            },
                            actorAccountID: 1,
                        } as ReportAction<'REPORTPREVIEW'>,
                    };
                    const MOCK_IOU_REPORT_ACTIONS = {
                        // eslint-disable-next-line @typescript-eslint/naming-convention
                        '1': {
                            actionName: CONST.REPORT.ACTIONS.TYPE.IOU,
                            reportActionID: '1',
                            message: {
                                IOUTransactionID: '1',
                            },
                            actorAccountID: 12345,
                        } as ReportAction<'IOU'>,
                    };
                    await Onyx.multiSet({
                        [`${ONYXKEYS.COLLECTION.TRANSACTION}1` as const]: {
                            amount: 0,
                            modifiedAmount: 0,
                        },
                        [`${ONYXKEYS.COLLECTION.REPORT}1` as const]: MOCK_CHAT_REPORT,
                        [`${ONYXKEYS.COLLECTION.REPORT}2` as const]: MOCK_IOU_REPORT,
                        [`${ONYXKEYS.COLLECTION.REPORT_ACTIONS}1` as const]: MOCK_CHAT_REPORT_ACTIONS,
                        [`${ONYXKEYS.COLLECTION.REPORT_ACTIONS}2` as const]: MOCK_IOU_REPORT_ACTIONS,
                        [ONYXKEYS.SESSION]: {
                            accountID: 12345,
                        },
                    });
                    const {reportAction} = DebugUtils.getReasonAndReportActionForRBRInLHNRow(MOCK_CHAT_REPORT, MOCK_CHAT_REPORT_ACTIONS, false) ?? {};
                    expect(reportAction).toMatchObject(MOCK_CHAT_REPORT_ACTIONS['1']);
                });
                it('returns correct report action which is a split bill and has an error', async () => {
                    const MOCK_CHAT_REPORT: Report = {
                        reportID: '1',
                        type: CONST.REPORT.TYPE.CHAT,
                        ownerAccountID: 1,
                    };
                    const MOCK_IOU_REPORT: Report = {
                        reportID: '2',
                        type: CONST.REPORT.TYPE.IOU,
                        ownerAccountID: 1,
                    };
                    const MOCK_REPORT_ACTIONS: ReportActions = {
                        // eslint-disable-next-line @typescript-eslint/naming-convention
                        '0': {
                            actionName: CONST.REPORT.ACTIONS.TYPE.CREATED,
                            reportActionID: '0',
                            created: '2024-08-08 18:20:44.171',
                        } as ReportAction<'CREATED'>,
                        // eslint-disable-next-line @typescript-eslint/naming-convention
                        '1': {
                            actionName: CONST.REPORT.ACTIONS.TYPE.IOU,
                            reportActionID: '1',
                            message: {
                                IOUTransactionID: '2',
                            },
                            actorAccountID: 1,
                        } as ReportAction<'IOU'>,
                        // eslint-disable-next-line @typescript-eslint/naming-convention
                        '2': {
                            actionName: CONST.REPORT.ACTIONS.TYPE.IOU,
                            reportActionID: '2',
                            message: {
                                IOUTransactionID: '1',
                            },
                            actorAccountID: 1,
                        } as ReportAction<'IOU'>,
                        // eslint-disable-next-line @typescript-eslint/naming-convention
                        '3': {
                            actionName: CONST.REPORT.ACTIONS.TYPE.IOU,
                            reportActionID: '3',
                            message: {
                                IOUTransactionID: '1',
                                type: CONST.IOU.REPORT_ACTION_TYPE.SPLIT,
                            },
                            actorAccountID: 1,
                        } as ReportAction<'IOU'>,
                    };
                    await Onyx.multiSet({
                        [`${ONYXKEYS.COLLECTION.TRANSACTION}1` as const]: {
                            amount: 0,
                            modifiedAmount: 0,
                        },
                        [`${ONYXKEYS.COLLECTION.REPORT}1` as const]: MOCK_CHAT_REPORT,
                        [`${ONYXKEYS.COLLECTION.REPORT}2` as const]: MOCK_IOU_REPORT,
                        [`${ONYXKEYS.COLLECTION.REPORT_ACTIONS}1` as const]: MOCK_REPORT_ACTIONS,
                        [ONYXKEYS.SESSION]: {
                            accountID: 12345,
                        },
                    });
                    const {reportAction} = DebugUtils.getReasonAndReportActionForRBRInLHNRow(MOCK_CHAT_REPORT, MOCK_REPORT_ACTIONS, false) ?? {};
                    expect(reportAction).toMatchObject(MOCK_REPORT_ACTIONS['3']);
                });
                it("returns undefined if there's no report action is a report preview or a split bill", async () => {
                    const MOCK_IOU_REPORT: Report = {
                        reportID: '1',
                        type: CONST.REPORT.TYPE.EXPENSE,
                        statusNum: CONST.REPORT.STATUS_NUM.SUBMITTED,
                        ownerAccountID: 12345,
                    };
                    const MOCK_REPORT_ACTIONS: ReportActions = {
                        // eslint-disable-next-line @typescript-eslint/naming-convention
                        '0': {
                            actionName: CONST.REPORT.ACTIONS.TYPE.CREATED,
                            reportActionID: '0',
                            created: '2024-08-08 18:20:44.171',
                        } as ReportAction<'CREATED'>,
                        // eslint-disable-next-line @typescript-eslint/naming-convention
                        '1': {
                            actionName: CONST.REPORT.ACTIONS.TYPE.IOU,
                            reportActionID: '1',
                            message: {
                                IOUTransactionID: '2',
                            },
                            actorAccountID: 1,
                        } as ReportAction<'IOU'>,
                        // eslint-disable-next-line @typescript-eslint/naming-convention
                        '2': {
                            actionName: CONST.REPORT.ACTIONS.TYPE.IOU,
                            reportActionID: '2',
                            message: {
                                IOUTransactionID: '1',
                            },
                            actorAccountID: 1,
                        } as ReportAction<'IOU'>,
                        // eslint-disable-next-line @typescript-eslint/naming-convention
                        '3': {
                            actionName: CONST.REPORT.ACTIONS.TYPE.IOU,
                            reportActionID: '3',
                            message: {
                                IOUTransactionID: '1',
                            },
                            actorAccountID: 12345,
                        } as ReportAction<'IOU'>,
                    };
                    await Onyx.multiSet({
                        [`${ONYXKEYS.COLLECTION.TRANSACTION}1` as const]: {
                            amount: 0,
                            modifiedAmount: 0,
                        },
                        [`${ONYXKEYS.COLLECTION.REPORT}1` as const]: MOCK_IOU_REPORT,
                        [`${ONYXKEYS.COLLECTION.REPORT_ACTIONS}1` as const]: MOCK_REPORT_ACTIONS,
                        [ONYXKEYS.SESSION]: {
                            accountID: 12345,
                        },
                    });
                    const {reportAction} = DebugUtils.getReasonAndReportActionForRBRInLHNRow(MOCK_IOU_REPORT, MOCK_REPORT_ACTIONS, false) ?? {};
                    expect(reportAction).toMatchObject(MOCK_REPORT_ACTIONS['3']);
                });
            });
            it('returns report action that contains errors', () => {
                const MOCK_REPORT_ACTIONS: ReportActions = {
                    // eslint-disable-next-line @typescript-eslint/naming-convention
                    '0': {
                        reportActionID: '0',
                        actionName: CONST.REPORT.ACTIONS.TYPE.CREATED,
                        created: '2024-08-08 18:40:44.171',
                        message: [
                            {
                                type: 'TEXT',
                                text: 'Hello world!',
                            },
                        ],
                    },
                    // eslint-disable-next-line @typescript-eslint/naming-convention
                    '1': {
                        reportActionID: '1',
                        actionName: CONST.REPORT.ACTIONS.TYPE.ADD_COMMENT,
                        created: '2024-08-08 18:42:44.171',
                        message: [
                            {
                                type: 'TEXT',
                                text: 'Hello world!',
                            },
                        ],
                        errors: {
                            randomError: 'Random error',
                        },
                    },
                    // eslint-disable-next-line @typescript-eslint/naming-convention
                    '2': {
                        reportActionID: '2',
                        actionName: CONST.REPORT.ACTIONS.TYPE.ADD_COMMENT,
                        created: '2024-08-08 18:44:44.171',
                        message: [
                            {
                                type: 'TEXT',
                                text: 'Hello world!',
                            },
                        ],
                    },
                };
                const {reportAction} =
                    DebugUtils.getReasonAndReportActionForRBRInLHNRow(
                        {
                            reportID: '1',
                        },
                        MOCK_REPORT_ACTIONS,
                        false,
                    ) ?? {};
                expect(reportAction).toMatchObject(MOCK_REPORT_ACTIONS['1']);
            });
        });
        describe('reason', () => {
            it('returns correct reason when there are errors', () => {
                const {reason} =
                    DebugUtils.getReasonAndReportActionForRBRInLHNRow(
                        {
                            reportID: '1',
                        },
                        {
                            [`${ONYXKEYS.COLLECTION.REPORT_ACTIONS}1`]: {
                                reportActionID: '1',
                                actionName: CONST.REPORT.ACTIONS.TYPE.CREATED,
                                created: '2024-09-20 13:11:11.122',
                                message: [
                                    {
                                        type: 'TEXT',
                                        text: 'Hello world!',
                                    },
                                ],
                                errors: {
                                    randomError: 'Something went wrong',
                                },
                            },
                        },
                        false,
                    ) ?? {};
                expect(reason).toBe('debug.reasonRBR.hasErrors');
            });
            it('returns correct reason when there are violations', () => {
                const {reason} =
                    DebugUtils.getReasonAndReportActionForRBRInLHNRow(
                        {
                            reportID: '1',
                        },
                        undefined,
                        true,
                    ) ?? {};
                expect(reason).toBe('debug.reasonRBR.hasViolations');
            });
<<<<<<< HEAD
            it('returns correct reason when there are reports on the expense chat with violations', async () => {
=======
            it('returns an undefined reason when the report is archived', () => {
                const {reason} =
                    DebugUtils.getReasonAndReportActionForRBRInLHNRow(
                        {
                            reportID: '1',
                        },
                        undefined,
                        true,
                        true,
                    ) ?? {};
                expect(reason).toBe(undefined);
            });
            it('returns correct reason when there are reports on the workspace chat with violations', async () => {
>>>>>>> 81b1b493
                const report: Report = {
                    reportID: '0',
                    type: CONST.REPORT.TYPE.CHAT,
                    ownerAccountID: 1234,
                    policyID: '1',
                    chatType: CONST.REPORT.CHAT_TYPE.POLICY_EXPENSE_CHAT,
                };
                await Onyx.multiSet({
                    [ONYXKEYS.SESSION]: {
                        accountID: 1234,
                    },
                    [`${ONYXKEYS.COLLECTION.REPORT}0` as const]: report,
                    [`${ONYXKEYS.COLLECTION.REPORT}1` as const]: {
                        reportID: '1',
                        parentReportActionID: '0',
                        stateNum: CONST.REPORT.STATE_NUM.OPEN,
                        ownerAccountID: 1234,
                        policyID: '1',
                    },
                    [`${ONYXKEYS.COLLECTION.TRANSACTION}1` as const]: {
                        transactionID: '1',
                        amount: 10,
                        modifiedAmount: 10,
                        reportID: '0',
                    },
                    [`${ONYXKEYS.COLLECTION.TRANSACTION_VIOLATIONS}1` as const]: [
                        {
                            type: CONST.VIOLATION_TYPES.VIOLATION,
                            name: CONST.VIOLATIONS.MISSING_CATEGORY,
                            showInReview: true,
                        },
                    ],
                });
                const {reason} = DebugUtils.getReasonAndReportActionForRBRInLHNRow(report, {}, false) ?? {};
                expect(reason).toBe('debug.reasonRBR.hasTransactionThreadViolations');
            });
        });
    });
});<|MERGE_RESOLUTION|>--- conflicted
+++ resolved
@@ -1547,9 +1547,6 @@
                     ) ?? {};
                 expect(reason).toBe('debug.reasonRBR.hasViolations');
             });
-<<<<<<< HEAD
-            it('returns correct reason when there are reports on the expense chat with violations', async () => {
-=======
             it('returns an undefined reason when the report is archived', () => {
                 const {reason} =
                     DebugUtils.getReasonAndReportActionForRBRInLHNRow(
@@ -1562,8 +1559,7 @@
                     ) ?? {};
                 expect(reason).toBe(undefined);
             });
-            it('returns correct reason when there are reports on the workspace chat with violations', async () => {
->>>>>>> 81b1b493
+            it('returns correct reason when there are reports on the expense chat with violations', async () => {
                 const report: Report = {
                     reportID: '0',
                     type: CONST.REPORT.TYPE.CHAT,
