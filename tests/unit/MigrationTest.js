--- conflicted
+++ resolved
@@ -90,169 +90,6 @@
                 expect(localStorage.getItem('non-onyx-item')).toEqual('MOCK');
             });
         });
-    });
-
-<<<<<<< HEAD
-    describe('KeyReportActionsByReportActionID', () => {
-        // Warning: this test has to come before the others in this suite because Onyx.clear leaves traces and keys with null values aren't cleared out between tests
-        it("Should work even if there's no reportAction data in Onyx", () =>
-            KeyReportActionsByReportActionID().then(() =>
-                expect(LogSpy).toHaveBeenCalledWith('[Migrate Onyx] Skipped migration KeyReportActionsByReportActionID because there were no reportActions'),
-            ));
-
-        it("Should work even if there's zombie reportAction data in Onyx", () =>
-            Onyx.multiSet({
-                [`${ONYXKEYS.COLLECTION.REPORT_ACTIONS}1`]: null,
-                [`${ONYXKEYS.COLLECTION.REPORT_ACTIONS}2`]: null,
-            })
-                .then(KeyReportActionsByReportActionID)
-                .then(() => {
-                    expect(LogSpy).toHaveBeenCalledWith('[Migrate Onyx] Skipped migration KeyReportActionsByReportActionID because there are no actions to migrate');
-                    const connectionID = Onyx.connect({
-                        key: ONYXKEYS.COLLECTION.REPORT_ACTIONS,
-                        waitForCollectionCallback: true,
-                        callback: (allReportActions) => {
-                            Onyx.disconnect(connectionID);
-                            _.each(allReportActions, (reportActionsForReport) => expect(reportActionsForReport).toBeNull());
-                        },
-                    });
-                }));
-
-        it('Should migrate reportActions to be keyed by reportActionID instead of sequenceNumber', () =>
-            Onyx.multiSet({
-                [`${ONYXKEYS.COLLECTION.REPORT_ACTIONS}1`]: {
-                    1: {
-                        reportActionID: '1000',
-                        sequenceNumber: 1,
-                    },
-                    2: {
-                        reportActionID: '2000',
-                        sequenceNumber: 2,
-                    },
-                },
-                [`${ONYXKEYS.COLLECTION.REPORT_ACTIONS}2`]: {
-                    1: {
-                        reportActionID: '3000',
-                        sequenceNumber: 1,
-                    },
-                    2: {
-                        reportActionID: '4000',
-                        sequenceNumber: 2,
-                    },
-                },
-            })
-                .then(KeyReportActionsByReportActionID)
-                .then(() => {
-                    expect(LogSpy).toHaveBeenCalledWith('[Migrate Onyx] Re-keying reportActions by reportActionID for 2 reports');
-                    const connectionID = Onyx.connect({
-                        key: ONYXKEYS.COLLECTION.REPORT_ACTIONS,
-                        waitForCollectionCallback: true,
-                        callback: (allReportActions) => {
-                            Onyx.disconnect(connectionID);
-                            expect(_.keys(allReportActions).length).toBe(2);
-                            _.each(allReportActions, (reportActionsForReport) => {
-                                _.each(reportActionsForReport, (reportAction, key) => {
-                                    expect(key).toBe(reportAction.reportActionID);
-                                });
-                            });
-                        },
-                    });
-                }));
-
-        it('Should return early if the migration has already happened', () =>
-            Onyx.multiSet({
-                [`${ONYXKEYS.COLLECTION.REPORT_ACTIONS}1`]: {
-                    1000: {
-                        reportActionID: '1000',
-                        sequenceNumber: 1,
-                    },
-                    2000: {
-                        reportActionID: '2000',
-                        sequenceNumber: 2,
-                    },
-                },
-                [`${ONYXKEYS.COLLECTION.REPORT_ACTIONS}2`]: {
-                    3000: {
-                        reportActionID: '3000',
-                    },
-                    4000: {
-                        reportActionID: '4000',
-                    },
-                },
-            })
-                .then(KeyReportActionsByReportActionID)
-                .then(() => {
-                    expect(LogSpy).toHaveBeenCalledWith('[Migrate Onyx] Skipped migration KeyReportActionsByReportActionID because we already migrated it');
-                    const connectionID = Onyx.connect({
-                        key: ONYXKEYS.COLLECTION.REPORT_ACTIONS,
-                        waitForCollectionCallback: true,
-                        callback: (allReportActions) => {
-                            Onyx.disconnect(connectionID);
-                            expect(_.keys(allReportActions).length).toBe(2);
-                            _.each(allReportActions, (reportActionsForReport) => {
-                                _.each(reportActionsForReport, (reportAction, key) => {
-                                    expect(key).toBe(reportAction.reportActionID);
-                                });
-                            });
-                        },
-                    });
-                }));
-=======
-    describe('AddLastVisibleActionCreated', () => {
-        it('Should add lastVisibleActionCreated wherever lastActionCreated currently is', () =>
-            Onyx.multiSet({
-                [`${ONYXKEYS.COLLECTION.REPORT}1`]: {
-                    lastActionCreated: '2022-11-16 01:31:13.702',
-                },
-                [`${ONYXKEYS.COLLECTION.REPORT}2`]: {
-                    lastActionCreated: '2022-11-16 01:31:54.821',
-                },
-            })
-                .then(AddLastVisibleActionCreated)
-                .then(() => {
-                    expect(LogSpy).toHaveBeenCalledWith('[Migrate Onyx] Adding lastVisibleActionCreated field to 2 reports');
-                    const connectionID = Onyx.connect({
-                        key: ONYXKEYS.COLLECTION.REPORT,
-                        waitForCollectionCallback: true,
-                        callback: (allReports) => {
-                            Onyx.disconnect(connectionID);
-                            expect(_.keys(allReports).length).toBe(2);
-                            _.each(allReports, (report) => {
-                                expect(_.has(report, 'lastVisibleActionCreated')).toBe(true);
-                            });
-                            expect(allReports.report_1.lastVisibleActionCreated).toBe('2022-11-16 01:31:13.702');
-                            expect(allReports.report_2.lastVisibleActionCreated).toBe('2022-11-16 01:31:54.821');
-                        },
-                    });
-                }));
-
-        it('Should skip if the report data already has the correct fields', () =>
-            Onyx.multiSet({
-                [`${ONYXKEYS.COLLECTION.REPORT}1`]: {
-                    lastVisibleActionCreated: '2022-11-16 01:31:13.702',
-                },
-                [`${ONYXKEYS.COLLECTION.REPORT}2`]: {
-                    lastVisibleActionCreated: '2022-11-16 01:31:54.821',
-                },
-            })
-                .then(AddLastVisibleActionCreated)
-                .then(() => {
-                    expect(LogSpy).toHaveBeenCalledWith('[Migrate Onyx] Skipped migration AddLastVisibleActionCreated');
-                }));
-
-        it('Should work even if there is no report data', () =>
-            AddLastVisibleActionCreated().then(() => {
-                expect(LogSpy).toHaveBeenCalledWith('[Migrate Onyx] Skipped migration AddLastVisibleActionCreated');
-                const connectionID = Onyx.connect({
-                    key: ONYXKEYS.COLLECTION.REPORT,
-                    waitForCollectionCallback: true,
-                    callback: (allReports) => {
-                        Onyx.disconnect(connectionID);
-                        expect(_.compact(_.values(allReports))).toEqual([]);
-                    },
-                });
-            }));
->>>>>>> 4c207ec0
     });
 
     describe('PersonalDetailsByAccountID', () => {
