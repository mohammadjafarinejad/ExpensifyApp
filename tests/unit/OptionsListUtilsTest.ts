/* eslint-disable @typescript-eslint/naming-convention */
import type {OnyxCollection} from 'react-native-onyx';
import Onyx from 'react-native-onyx';
import DateUtils from '@libs/DateUtils';
import CONST from '@src/CONST';
import * as OptionsListUtils from '@src/libs/OptionsListUtils';
import * as ReportUtils from '@src/libs/ReportUtils';
import ONYXKEYS from '@src/ONYXKEYS';
import type {PersonalDetails, Policy, Report, TaxRatesWithDefault, Transaction} from '@src/types/onyx';
import waitForBatchedUpdates from '../utils/waitForBatchedUpdates';

type PersonalDetailsList = Record<string, PersonalDetails & ReportUtils.OptionData>;

describe('OptionsListUtils', () => {
    // Given a set of reports with both single participants and multiple participants some pinned and some not
    const REPORTS: OnyxCollection<Report> = {
        '1': {
            lastReadTime: '2021-01-14 11:25:39.295',
            lastVisibleActionCreated: '2022-11-22 03:26:02.015',
            isPinned: false,
            reportID: '1',
            participants: {
                2: {notificationPreference: CONST.REPORT.NOTIFICATION_PREFERENCE.ALWAYS},
                1: {notificationPreference: CONST.REPORT.NOTIFICATION_PREFERENCE.ALWAYS},
                5: {notificationPreference: CONST.REPORT.NOTIFICATION_PREFERENCE.ALWAYS},
            },
            reportName: 'Iron Man, Mister Fantastic, Invisible Woman',
            type: CONST.REPORT.TYPE.CHAT,
        },
        '2': {
            lastReadTime: '2021-01-14 11:25:39.296',
            lastVisibleActionCreated: '2022-11-22 03:26:02.016',
            isPinned: false,
            reportID: '2',
            participants: {
                2: {notificationPreference: CONST.REPORT.NOTIFICATION_PREFERENCE.ALWAYS},
                3: {notificationPreference: CONST.REPORT.NOTIFICATION_PREFERENCE.ALWAYS},
            },
            reportName: 'Spider-Man',
            type: CONST.REPORT.TYPE.CHAT,
        },

        // This is the only report we are pinning in this test
        '3': {
            lastReadTime: '2021-01-14 11:25:39.297',
            lastVisibleActionCreated: '2022-11-22 03:26:02.170',
            isPinned: true,
            reportID: '3',
            participants: {
                2: {notificationPreference: CONST.REPORT.NOTIFICATION_PREFERENCE.ALWAYS},
                1: {notificationPreference: CONST.REPORT.NOTIFICATION_PREFERENCE.ALWAYS},
            },
            reportName: 'Mister Fantastic',
            type: CONST.REPORT.TYPE.CHAT,
        },
        '4': {
            lastReadTime: '2021-01-14 11:25:39.298',
            lastVisibleActionCreated: '2022-11-22 03:26:02.180',
            isPinned: false,
            reportID: '4',
            participants: {
                2: {notificationPreference: CONST.REPORT.NOTIFICATION_PREFERENCE.ALWAYS},
                4: {notificationPreference: CONST.REPORT.NOTIFICATION_PREFERENCE.ALWAYS},
            },
            reportName: 'Black Panther',
            type: CONST.REPORT.TYPE.CHAT,
        },
        '5': {
            lastReadTime: '2021-01-14 11:25:39.299',
            lastVisibleActionCreated: '2022-11-22 03:26:02.019',
            isPinned: false,
            reportID: '5',
            participants: {
                2: {notificationPreference: CONST.REPORT.NOTIFICATION_PREFERENCE.ALWAYS},
                5: {notificationPreference: CONST.REPORT.NOTIFICATION_PREFERENCE.ALWAYS},
            },
            reportName: 'Invisible Woman',
            type: CONST.REPORT.TYPE.CHAT,
        },
        '6': {
            lastReadTime: '2021-01-14 11:25:39.300',
            lastVisibleActionCreated: '2022-11-22 03:26:02.020',
            isPinned: false,
            reportID: '6',
            participants: {
                2: {notificationPreference: CONST.REPORT.NOTIFICATION_PREFERENCE.ALWAYS},
                6: {notificationPreference: CONST.REPORT.NOTIFICATION_PREFERENCE.ALWAYS},
            },
            reportName: 'Thor',
            type: CONST.REPORT.TYPE.CHAT,
        },

        // Note: This report has the largest lastVisibleActionCreated
        '7': {
            lastReadTime: '2021-01-14 11:25:39.301',
            lastVisibleActionCreated: '2022-11-22 03:26:03.999',
            isPinned: false,
            reportID: '7',
            participants: {
                2: {notificationPreference: CONST.REPORT.NOTIFICATION_PREFERENCE.ALWAYS},
                7: {notificationPreference: CONST.REPORT.NOTIFICATION_PREFERENCE.ALWAYS},
            },
            reportName: 'Captain America',
            type: CONST.REPORT.TYPE.CHAT,
        },

        // Note: This report has no lastVisibleActionCreated
        '8': {
            lastReadTime: '2021-01-14 11:25:39.301',
            lastVisibleActionCreated: '2022-11-22 03:26:02.000',
            isPinned: false,
            reportID: '8',
            participants: {
                2: {notificationPreference: CONST.REPORT.NOTIFICATION_PREFERENCE.ALWAYS},
                12: {notificationPreference: CONST.REPORT.NOTIFICATION_PREFERENCE.ALWAYS},
            },
            reportName: 'Silver Surfer',
            type: CONST.REPORT.TYPE.CHAT,
        },

        // Note: This report has an IOU
        '9': {
            lastReadTime: '2021-01-14 11:25:39.302',
            lastVisibleActionCreated: '2022-11-22 03:26:02.998',
            isPinned: false,
            reportID: '9',
            participants: {
                2: {notificationPreference: CONST.REPORT.NOTIFICATION_PREFERENCE.ALWAYS},
                8: {notificationPreference: CONST.REPORT.NOTIFICATION_PREFERENCE.ALWAYS},
            },
            reportName: 'Mister Sinister',
            iouReportID: '100',
            type: CONST.REPORT.TYPE.CHAT,
        },

        // This report is an archived room – it does not have a name and instead falls back on oldPolicyName
        '10': {
            lastReadTime: '2021-01-14 11:25:39.200',
            lastVisibleActionCreated: '2022-11-22 03:26:02.001',
            reportID: '10',
            isPinned: false,
            participants: {
                2: {notificationPreference: CONST.REPORT.NOTIFICATION_PREFERENCE.ALWAYS},
                7: {notificationPreference: CONST.REPORT.NOTIFICATION_PREFERENCE.ALWAYS},
            },
            reportName: '',
            oldPolicyName: "SHIELD's workspace",
            chatType: CONST.REPORT.CHAT_TYPE.POLICY_EXPENSE_CHAT,
            isOwnPolicyExpenseChat: true,
            type: CONST.REPORT.TYPE.CHAT,

            // This indicates that the report is archived
            stateNum: 2,
            statusNum: 2,
            // eslint-disable-next-line @typescript-eslint/naming-convention
            private_isArchived: DateUtils.getDBTime(),
        },
    };

    // And a set of personalDetails some with existing reports and some without
    const PERSONAL_DETAILS: PersonalDetailsList = {
        // These exist in our reports
        '1': {
            accountID: 1,
            displayName: 'Mister Fantastic',
            login: 'reedrichards@expensify.com',
            isSelected: true,
            reportID: '1',
        },
        '2': {
            accountID: 2,
            displayName: 'Iron Man',
            login: 'tonystark@expensify.com',
            reportID: '1',
        },
        '3': {
            accountID: 3,
            displayName: 'Spider-Man',
            login: 'peterparker@expensify.com',
            reportID: '1',
        },
        '4': {
            accountID: 4,
            displayName: 'Black Panther',
            login: 'tchalla@expensify.com',
            reportID: '1',
        },
        '5': {
            accountID: 5,
            displayName: 'Invisible Woman',
            login: 'suestorm@expensify.com',
            reportID: '1',
        },
        '6': {
            accountID: 6,
            displayName: 'Thor',
            login: 'thor@expensify.com',
            reportID: '1',
        },
        '7': {
            accountID: 7,
            displayName: 'Captain America',
            login: 'steverogers@expensify.com',
            reportID: '1',
        },
        '8': {
            accountID: 8,
            displayName: 'Mr Sinister',
            login: 'mistersinister@marauders.com',
            reportID: '1',
        },

        // These do not exist in reports at all
        '9': {
            accountID: 9,
            displayName: 'Black Widow',
            login: 'natasharomanoff@expensify.com',
            reportID: '',
        },
        '10': {
            accountID: 10,
            displayName: 'The Incredible Hulk',
            login: 'brucebanner@expensify.com',
            reportID: '',
        },
    };

    const REPORTS_WITH_CONCIERGE: OnyxCollection<Report> = {
        ...REPORTS,

        '11': {
            lastReadTime: '2021-01-14 11:25:39.302',
            lastVisibleActionCreated: '2022-11-22 03:26:02.022',
            isPinned: false,
            reportID: '11',
            participants: {
                2: {notificationPreference: CONST.REPORT.NOTIFICATION_PREFERENCE.ALWAYS},
                999: {notificationPreference: CONST.REPORT.NOTIFICATION_PREFERENCE.ALWAYS},
            },
            reportName: 'Concierge',
            type: CONST.REPORT.TYPE.CHAT,
        },
    };

    const REPORTS_WITH_CHRONOS: OnyxCollection<Report> = {
        ...REPORTS,
        '12': {
            lastReadTime: '2021-01-14 11:25:39.302',
            lastVisibleActionCreated: '2022-11-22 03:26:02.022',
            isPinned: false,
            reportID: '12',
            participants: {
                2: {notificationPreference: CONST.REPORT.NOTIFICATION_PREFERENCE.ALWAYS},
                1000: {notificationPreference: CONST.REPORT.NOTIFICATION_PREFERENCE.ALWAYS},
            },
            reportName: 'Chronos',
            type: CONST.REPORT.TYPE.CHAT,
        },
    };

    const REPORTS_WITH_RECEIPTS: OnyxCollection<Report> = {
        ...REPORTS,
        '13': {
            lastReadTime: '2021-01-14 11:25:39.302',
            lastVisibleActionCreated: '2022-11-22 03:26:02.022',
            isPinned: false,
            reportID: '13',
            participants: {
                2: {notificationPreference: CONST.REPORT.NOTIFICATION_PREFERENCE.ALWAYS},
                1001: {notificationPreference: CONST.REPORT.NOTIFICATION_PREFERENCE.ALWAYS},
            },
            reportName: 'Receipts',
            type: CONST.REPORT.TYPE.CHAT,
        },
    };

    const REPORTS_WITH_WORKSPACE_ROOMS: OnyxCollection<Report> = {
        ...REPORTS,
        '14': {
            lastReadTime: '2021-01-14 11:25:39.302',
            lastVisibleActionCreated: '2022-11-22 03:26:02.022',
            isPinned: false,
            reportID: '14',
            participants: {
                2: {notificationPreference: CONST.REPORT.NOTIFICATION_PREFERENCE.ALWAYS},
                1: {notificationPreference: CONST.REPORT.NOTIFICATION_PREFERENCE.ALWAYS},
                10: {notificationPreference: CONST.REPORT.NOTIFICATION_PREFERENCE.ALWAYS},
                3: {notificationPreference: CONST.REPORT.NOTIFICATION_PREFERENCE.ALWAYS},
            },
            reportName: '',
            oldPolicyName: 'Avengers Room',
            chatType: CONST.REPORT.CHAT_TYPE.POLICY_ADMINS,
            isOwnPolicyExpenseChat: true,
            type: CONST.REPORT.TYPE.CHAT,
        },
    };

    const REPORTS_WITH_CHAT_ROOM: OnyxCollection<Report> = {
        ...REPORTS,
        15: {
            lastReadTime: '2021-01-14 11:25:39.301',
            lastVisibleActionCreated: '2022-11-22 03:26:02.000',
            isPinned: false,
            reportID: '15',
            participants: {
                2: {notificationPreference: CONST.REPORT.NOTIFICATION_PREFERENCE.ALWAYS},
                3: {notificationPreference: CONST.REPORT.NOTIFICATION_PREFERENCE.ALWAYS},
                4: {notificationPreference: CONST.REPORT.NOTIFICATION_PREFERENCE.ALWAYS},
            },
            reportName: 'Spider-Man, Black Panther',
            type: CONST.REPORT.TYPE.CHAT,
            chatType: CONST.REPORT.CHAT_TYPE.DOMAIN_ALL,
        },
    };

    const PERSONAL_DETAILS_WITH_CONCIERGE: PersonalDetailsList = {
        ...PERSONAL_DETAILS,
        '999': {
            accountID: 999,
            displayName: 'Concierge',
            login: 'concierge@expensify.com',
            reportID: '',
        },
    };

    const PERSONAL_DETAILS_WITH_CHRONOS: PersonalDetailsList = {
        ...PERSONAL_DETAILS,

        '1000': {
            accountID: 1000,
            displayName: 'Chronos',
            login: 'chronos@expensify.com',
            reportID: '',
        },
    };

    const PERSONAL_DETAILS_WITH_RECEIPTS: PersonalDetailsList = {
        ...PERSONAL_DETAILS,

        '1001': {
            accountID: 1001,
            displayName: 'Receipts',
            login: 'receipts@expensify.com',
            reportID: '',
        },
    };

    const PERSONAL_DETAILS_WITH_PERIODS: PersonalDetailsList = {
        ...PERSONAL_DETAILS,

        '1002': {
            accountID: 1002,
            displayName: 'The Flash',
            login: 'barry.allen@expensify.com',
            reportID: '',
        },
    };

    const policyID = 'ABC123';

    const POLICY: Policy = {
        id: policyID,
        name: 'Hero Policy',
        role: 'user',
        type: CONST.POLICY.TYPE.TEAM,
        owner: '',
        outputCurrency: '',
        isPolicyExpenseChatEnabled: false,
    };

    // Set the currently logged in user, report data, and personal details
    beforeAll(() => {
        Onyx.init({
            keys: ONYXKEYS,
            initialKeyStates: {
                [ONYXKEYS.SESSION]: {accountID: 2, email: 'tonystark@expensify.com'},
                [`${ONYXKEYS.COLLECTION.REPORT}100` as const]: {
                    reportID: '',
                    ownerAccountID: 8,
                    total: 1000,
                },
                [`${ONYXKEYS.COLLECTION.POLICY}${policyID}` as const]: POLICY,
            },
        });
        Onyx.registerLogger(() => {});
        return waitForBatchedUpdates().then(() => Onyx.set(ONYXKEYS.PERSONAL_DETAILS_LIST, PERSONAL_DETAILS));
    });

    let OPTIONS: OptionsListUtils.OptionList;
    let OPTIONS_WITH_CONCIERGE: OptionsListUtils.OptionList;
    let OPTIONS_WITH_CHRONOS: OptionsListUtils.OptionList;
    let OPTIONS_WITH_RECEIPTS: OptionsListUtils.OptionList;
    let OPTIONS_WITH_WORKSPACE_ROOM: OptionsListUtils.OptionList;

    beforeEach(() => {
        OPTIONS = OptionsListUtils.createOptionList(PERSONAL_DETAILS, REPORTS);
        OPTIONS_WITH_CONCIERGE = OptionsListUtils.createOptionList(PERSONAL_DETAILS_WITH_CONCIERGE, REPORTS_WITH_CONCIERGE);
        OPTIONS_WITH_CHRONOS = OptionsListUtils.createOptionList(PERSONAL_DETAILS_WITH_CHRONOS, REPORTS_WITH_CHRONOS);
        OPTIONS_WITH_RECEIPTS = OptionsListUtils.createOptionList(PERSONAL_DETAILS_WITH_RECEIPTS, REPORTS_WITH_RECEIPTS);
        OPTIONS_WITH_WORKSPACE_ROOM = OptionsListUtils.createOptionList(PERSONAL_DETAILS, REPORTS_WITH_WORKSPACE_ROOMS);
    });

    it('getSearchOptions()', () => {
        // When we filter in the Search view without providing a searchValue
        const results = OptionsListUtils.getSearchOptions(OPTIONS, '', [CONST.BETAS.ALL]);

        // All 2 personalDetails (including those that have reports) should be returned
        // Filtering of personalDetails that have reports is done in filterOptions
        expect(results.personalDetails.length).toBe(9);

        // Then all of the reports should be shown including the archived rooms.
        expect(results.recentReports.length).toBe(Object.values(OPTIONS.reports).length);
    });

    it('getFilteredOptions()', () => {
        // maxRecentReportsToShow in src/libs/OptionsListUtils.js
        const MAX_RECENT_REPORTS = 5;

        // When we call getFilteredOptions() with no search value
        let results = OptionsListUtils.getFilteredOptions({reports: OPTIONS.reports, personalDetails: OPTIONS.personalDetails});

        // We should expect maximimum of 5 recent reports to be returned
        expect(results.recentReports.length).toBe(MAX_RECENT_REPORTS);

        // We should expect all personalDetails except the currently logged in user to be returned
        // Filtering of personalDetails that have reports is done in filterOptions
        expect(results.personalDetails.length).toBe(Object.values(OPTIONS.personalDetails).length - 1);

        // All personal details including those that have reports should be returned
        // We should expect personal details sorted alphabetically
        expect(results.personalDetails.at(0)?.text).toBe('Black Panther');
        expect(results.personalDetails.at(1)?.text).toBe('Black Widow');
        expect(results.personalDetails.at(2)?.text).toBe('Captain America');
        expect(results.personalDetails.at(3)?.text).toBe('Invisible Woman');
        expect(results.personalDetails.at(4)?.text).toBe('Mister Fantastic');
        expect(results.personalDetails.at(5)?.text).toBe('Mr Sinister');
        expect(results.personalDetails.at(6)?.text).toBe('Spider-Man');
        expect(results.personalDetails.at(7)?.text).toBe('The Incredible Hulk');
        expect(results.personalDetails.at(8)?.text).toBe('Thor');

        // Then the result which has an existing report should also have the reportID attached
        const personalDetailWithExistingReport = results.personalDetails.find((personalDetail) => personalDetail.login === 'peterparker@expensify.com');
        expect(personalDetailWithExistingReport?.reportID).toBe('2');

        // When we only pass personal details
        results = OptionsListUtils.getFilteredOptions({personalDetails: OPTIONS.personalDetails});

        // We should expect personal details sorted alphabetically
        expect(results.personalDetails.at(0)?.text).toBe('Black Panther');
        expect(results.personalDetails.at(1)?.text).toBe('Black Widow');
        expect(results.personalDetails.at(2)?.text).toBe('Captain America');
        expect(results.personalDetails.at(3)?.text).toBe('Invisible Woman');

        // When we don't include personal detail to the result
        results = OptionsListUtils.getFilteredOptions({
            maxRecentReportsToShow: 0,
        });

        // Then no personal detail options will be returned
        expect(results.personalDetails.length).toBe(0);

        // Test for Concierge's existence in chat options

        results = OptionsListUtils.getFilteredOptions({reports: OPTIONS_WITH_CONCIERGE.reports, personalDetails: OPTIONS_WITH_CONCIERGE.personalDetails});

        // Concierge is included in the results by default. We should expect all the personalDetails to show
        // (minus the currently logged in user)
        // Filtering of personalDetails that have reports is done in filterOptions
        expect(results.personalDetails.length).toBe(Object.values(OPTIONS_WITH_CONCIERGE.personalDetails).length - 1);
        expect(results.recentReports).toEqual(expect.arrayContaining([expect.objectContaining({login: 'concierge@expensify.com'})]));

        // Test by excluding Concierge from the results
        results = OptionsListUtils.getFilteredOptions({
            reports: OPTIONS_WITH_CONCIERGE.reports,
            personalDetails: OPTIONS_WITH_CONCIERGE.personalDetails,
            excludeLogins: [CONST.EMAIL.CONCIERGE],
        });

        // All the personalDetails should be returned minus the currently logged in user and Concierge
        // Filtering of personalDetails that have reports is done in filterOptions
        expect(results.personalDetails.length).toBe(Object.values(OPTIONS_WITH_CONCIERGE.personalDetails).length - 2);
        expect(results.personalDetails).not.toEqual(expect.arrayContaining([expect.objectContaining({login: 'concierge@expensify.com'})]));

        // Test by excluding Chronos from the results
        results = OptionsListUtils.getFilteredOptions({reports: OPTIONS_WITH_CHRONOS.reports, personalDetails: OPTIONS_WITH_CHRONOS.personalDetails, excludeLogins: [CONST.EMAIL.CHRONOS]});

        // All the personalDetails should be returned minus the currently logged in user and Concierge
        // Filtering of personalDetails that have reports is done in filterOptions
        expect(results.personalDetails.length).toBe(Object.values(OPTIONS_WITH_CHRONOS.personalDetails).length - 2);
        expect(results.personalDetails).not.toEqual(expect.arrayContaining([expect.objectContaining({login: 'chronos@expensify.com'})]));

        // Test by excluding Receipts from the results
        results = OptionsListUtils.getFilteredOptions({
            reports: OPTIONS_WITH_RECEIPTS.reports,
            personalDetails: OPTIONS_WITH_RECEIPTS.personalDetails,
            excludeLogins: [CONST.EMAIL.RECEIPTS],
        });

        // All the personalDetails should be returned minus the currently logged in user and Concierge
        // Filtering of personalDetails that have reports is done in filterOptions
        expect(results.personalDetails.length).toBe(Object.values(OPTIONS_WITH_RECEIPTS.personalDetails).length - 2);
        expect(results.personalDetails).not.toEqual(expect.arrayContaining([expect.objectContaining({login: 'receipts@expensify.com'})]));
    });

    it('getFilteredOptions() for group Chat', () => {
        // When we call getFilteredOptions() with no search value
        let results = OptionsListUtils.getFilteredOptions({reports: OPTIONS.reports, personalDetails: OPTIONS.personalDetails});

        // Then we should expect only a maxmimum of 5 recent reports to be returned
        expect(results.recentReports.length).toBe(5);

        // And we should expect all the personalDetails to show except the currently logged in user
        // Filtering of personalDetails that have reports is done in filterOptions
        expect(results.personalDetails.length).toBe(Object.values(OPTIONS.personalDetails).length - 1);

        // All personal details including those that have reports should be returned
        // We should expect personal details sorted alphabetically
        expect(results.personalDetails.at(0)?.text).toBe('Black Panther');
        expect(results.personalDetails.at(1)?.text).toBe('Black Widow');
        expect(results.personalDetails.at(2)?.text).toBe('Captain America');
        expect(results.personalDetails.at(3)?.text).toBe('Invisible Woman');
        expect(results.personalDetails.at(4)?.text).toBe('Mister Fantastic');
        expect(results.personalDetails.at(5)?.text).toBe('Mr Sinister');
        expect(results.personalDetails.at(6)?.text).toBe('Spider-Man');
        expect(results.personalDetails.at(7)?.text).toBe('The Incredible Hulk');
        expect(results.personalDetails.at(8)?.text).toBe('Thor');

        // And none of our personalDetails should include any of the users with recent reports
        const reportLogins = results.recentReports.map((reportOption) => reportOption.login);
        const personalDetailsOverlapWithReports = results.personalDetails.every((personalDetailOption) => reportLogins.includes(personalDetailOption.login));
        expect(personalDetailsOverlapWithReports).toBe(false);

        // When we provide no selected options to getFilteredOptions()
        results = OptionsListUtils.getFilteredOptions({reports: OPTIONS.reports, personalDetails: OPTIONS.personalDetails});

        // Then one of our older report options (not in our five most recent) should appear in the personalDetails
        // but not in recentReports
        expect(results.recentReports.every((option) => option.login !== 'peterparker@expensify.com')).toBe(true);
        expect(results.personalDetails.every((option) => option.login !== 'peterparker@expensify.com')).toBe(false);

        // When we provide a "selected" option to getFilteredOptions()
        results = OptionsListUtils.getFilteredOptions({reports: OPTIONS.reports, personalDetails: OPTIONS.personalDetails, excludeLogins: ['peterparker@expensify.com']});

        // Then the option should not appear anywhere in either list
        expect(results.recentReports.every((option) => option.login !== 'peterparker@expensify.com')).toBe(true);
        expect(results.personalDetails.every((option) => option.login !== 'peterparker@expensify.com')).toBe(true);

        // Test Concierge's existence in new group options
        results = OptionsListUtils.getFilteredOptions({reports: OPTIONS_WITH_CONCIERGE.reports, personalDetails: OPTIONS_WITH_CONCIERGE.personalDetails});

        // Concierge is included in the results by default. We should expect all the personalDetails to show
        // (minus the currently logged in user)
        // Filtering of personalDetails that have reports is done in filterOptions
        expect(results.personalDetails.length).toBe(Object.values(OPTIONS_WITH_CONCIERGE.personalDetails).length - 1);
        expect(results.recentReports).toEqual(expect.arrayContaining([expect.objectContaining({login: 'concierge@expensify.com'})]));

        // Test by excluding Concierge from the results
        results = OptionsListUtils.getFilteredOptions({
            reports: OPTIONS_WITH_CONCIERGE.reports,
            personalDetails: OPTIONS_WITH_CONCIERGE.personalDetails,
            excludeLogins: [CONST.EMAIL.CONCIERGE],
        });

        // We should expect all the personalDetails to show (minus
        // the currently logged in user and Concierge)
        // Filtering of personalDetails that have reports is done in filterOptions
        expect(results.personalDetails.length).toBe(Object.values(OPTIONS_WITH_CONCIERGE.personalDetails).length - 2);
        expect(results.personalDetails).not.toEqual(expect.arrayContaining([expect.objectContaining({login: 'concierge@expensify.com'})]));
        expect(results.recentReports).not.toEqual(expect.arrayContaining([expect.objectContaining({login: 'concierge@expensify.com'})]));

        // Test by excluding Chronos from the results
        results = OptionsListUtils.getFilteredOptions({reports: OPTIONS_WITH_CHRONOS.reports, personalDetails: OPTIONS_WITH_CHRONOS.personalDetails, excludeLogins: [CONST.EMAIL.CHRONOS]});

        // We should expect all the personalDetails to show (minus
        // the currently logged in user and Concierge)
        // Filtering of personalDetails that have reports is done in filterOptions
        expect(results.personalDetails.length).toBe(Object.values(OPTIONS_WITH_CHRONOS.personalDetails).length - 2);
        expect(results.personalDetails).not.toEqual(expect.arrayContaining([expect.objectContaining({login: 'chronos@expensify.com'})]));
        expect(results.recentReports).not.toEqual(expect.arrayContaining([expect.objectContaining({login: 'chronos@expensify.com'})]));

        // Test by excluding Receipts from the results
        results = OptionsListUtils.getFilteredOptions({
            reports: OPTIONS_WITH_RECEIPTS.reports,
            personalDetails: OPTIONS_WITH_RECEIPTS.personalDetails,
            excludeLogins: [CONST.EMAIL.RECEIPTS],
        });

        // We should expect all the personalDetails to show (minus
        // the currently logged in user and Concierge)
        // Filtering of personalDetails that have reports is done in filterOptions
        expect(results.personalDetails.length).toBe(Object.values(OPTIONS_WITH_RECEIPTS.personalDetails).length - 2);
        expect(results.personalDetails).not.toEqual(expect.arrayContaining([expect.objectContaining({login: 'receipts@expensify.com'})]));
        expect(results.recentReports).not.toEqual(expect.arrayContaining([expect.objectContaining({login: 'receipts@expensify.com'})]));
    });

    it('getShareDestinationsOptions()', () => {
        // Filter current REPORTS as we do in the component, before getting share destination options
        const filteredReports = Object.values(OPTIONS.reports).reduce<OptionsListUtils.OptionList['reports']>((filtered, option) => {
            const report = option.item;
            if (ReportUtils.canUserPerformWriteAction(report) && ReportUtils.canCreateTaskInReport(report) && !ReportUtils.isCanceledTaskReport(report)) {
                filtered.push(option);
            }
            return filtered;
        }, []);

        // When we pass an empty search value
        let results = OptionsListUtils.getShareDestinationOptions(filteredReports, OPTIONS.personalDetails, [], '');

        // Then we should expect all the recent reports to show but exclude the archived rooms
        expect(results.recentReports.length).toBe(Object.values(OPTIONS.reports).length - 1);

        // Filter current REPORTS_WITH_WORKSPACE_ROOMS as we do in the component, before getting share destination options
        const filteredReportsWithWorkspaceRooms = Object.values(OPTIONS_WITH_WORKSPACE_ROOM.reports).reduce<OptionsListUtils.OptionList['reports']>((filtered, option) => {
            const report = option.item;
            // eslint-disable-next-line @typescript-eslint/prefer-nullish-coalescing
            if (ReportUtils.canUserPerformWriteAction(report) || ReportUtils.isExpensifyOnlyParticipantInReport(report)) {
                filtered.push(option);
            }
            return filtered;
        }, []);

        // When we also have a policy to return rooms in the results
        results = OptionsListUtils.getShareDestinationOptions(filteredReportsWithWorkspaceRooms, OPTIONS.personalDetails, [], '');
        // Then we should expect the DMS, the group chats and the workspace room to show
        // We should expect all the recent reports to show, excluding the archived rooms
        expect(results.recentReports.length).toBe(Object.values(OPTIONS_WITH_WORKSPACE_ROOM.reports).length - 1);
    });

    it('getMemberInviteOptions()', () => {
        // When we only pass personal details
        const results = OptionsListUtils.getMemberInviteOptions(OPTIONS.personalDetails, [], '');

        // We should expect personal details to be sorted alphabetically
        expect(results.personalDetails.at(0)?.text).toBe('Black Panther');
        expect(results.personalDetails.at(1)?.text).toBe('Black Widow');
        expect(results.personalDetails.at(2)?.text).toBe('Captain America');
        expect(results.personalDetails.at(3)?.text).toBe('Invisible Woman');
    });

    it('getFilteredOptions() for tags', () => {
        const search = 'ing';
        const emptySearch = '';
        const wrongSearch = 'bla bla';
        const recentlyUsedTags = ['Engineering', 'HR'];

        const selectedOptions = [
            {
                name: 'Medical',
            },
        ];
        const smallTagsList: Record<string, SelectedTagOption> = {
            Engineering: {
                enabled: false,
                name: 'Engineering',
                accountID: undefined,
            },
            Medical: {
                enabled: true,
                name: 'Medical',
                accountID: undefined,
            },
            Accounting: {
                enabled: true,
                name: 'Accounting',
                accountID: undefined,
            },
            HR: {
                enabled: true,
                name: 'HR',
                accountID: undefined,
                pendingAction: 'delete',
            },
        };
        const smallResultList: OptionsListUtils.CategorySection[] = [
            {
                title: '',
                shouldShow: false,
                // data sorted alphabetically by name
                data: [
                    {
                        text: 'Accounting',
                        keyForList: 'Accounting',
                        searchText: 'Accounting',
                        tooltipText: 'Accounting',
                        isDisabled: false,
                        isSelected: false,
                        pendingAction: undefined,
                    },
                    {
                        text: 'HR',
                        keyForList: 'HR',
                        searchText: 'HR',
                        tooltipText: 'HR',
                        isDisabled: true,
                        isSelected: false,
                        pendingAction: 'delete',
                    },
                    {
                        text: 'Medical',
                        keyForList: 'Medical',
                        searchText: 'Medical',
                        tooltipText: 'Medical',
                        isDisabled: false,
                        isSelected: false,
                        pendingAction: undefined,
                    },
                ],
            },
        ];
        const smallSearchResultList: OptionsListUtils.CategorySection[] = [
            {
                title: '',
                shouldShow: true,
                data: [
                    {
                        text: 'Accounting',
                        keyForList: 'Accounting',
                        searchText: 'Accounting',
                        tooltipText: 'Accounting',
                        isDisabled: false,
                        isSelected: false,
                        pendingAction: undefined,
                    },
                ],
            },
        ];
        const smallWrongSearchResultList: OptionsListUtils.CategorySection[] = [
            {
                title: '',
                shouldShow: true,
                data: [],
            },
        ];
        const largeTagsList: Record<string, SelectedTagOption> = {
            Engineering: {
                enabled: false,
                name: 'Engineering',
                accountID: undefined,
            },
            Medical: {
                enabled: true,
                name: 'Medical',
                accountID: undefined,
            },
            Accounting: {
                enabled: true,
                name: 'Accounting',
                accountID: undefined,
            },
            HR: {
                enabled: true,
                name: 'HR',
                accountID: undefined,
            },
            Food: {
                enabled: true,
                name: 'Food',
                accountID: undefined,
            },
            Traveling: {
                enabled: false,
                name: 'Traveling',
                accountID: undefined,
            },
            Cleaning: {
                enabled: true,
                name: 'Cleaning',
                accountID: undefined,
            },
            Software: {
                enabled: true,
                name: 'Software',
                accountID: undefined,
            },
            OfficeSupplies: {
                enabled: false,
                name: 'Office Supplies',
                accountID: undefined,
            },
            Taxes: {
                enabled: true,
                name: 'Taxes',
                accountID: undefined,
                pendingAction: 'delete',
            },
            Benefits: {
                enabled: true,
                name: 'Benefits',
                accountID: undefined,
            },
        };
        const largeResultList: OptionsListUtils.CategorySection[] = [
            {
                title: '',
                shouldShow: true,
                data: [
                    {
                        text: 'Medical',
                        keyForList: 'Medical',
                        searchText: 'Medical',
                        tooltipText: 'Medical',
                        isDisabled: false,
                        isSelected: true,
                        pendingAction: undefined,
                    },
                ],
            },
            {
                title: 'Recent',
                shouldShow: true,
                data: [
                    {
                        text: 'HR',
                        keyForList: 'HR',
                        searchText: 'HR',
                        tooltipText: 'HR',
                        isDisabled: false,
                        isSelected: false,
                        pendingAction: undefined,
                    },
                ],
            },
            {
                title: 'All',
                shouldShow: true,
                // data sorted alphabetically by name
                data: [
                    {
                        text: 'Accounting',
                        keyForList: 'Accounting',
                        searchText: 'Accounting',
                        tooltipText: 'Accounting',
                        isDisabled: false,
                        isSelected: false,
                        pendingAction: undefined,
                    },
                    {
                        text: 'Benefits',
                        keyForList: 'Benefits',
                        searchText: 'Benefits',
                        tooltipText: 'Benefits',
                        isDisabled: false,
                        isSelected: false,
                        pendingAction: undefined,
                    },
                    {
                        text: 'Cleaning',
                        keyForList: 'Cleaning',
                        searchText: 'Cleaning',
                        tooltipText: 'Cleaning',
                        isDisabled: false,
                        isSelected: false,
                        pendingAction: undefined,
                    },
                    {
                        text: 'Food',
                        keyForList: 'Food',
                        searchText: 'Food',
                        tooltipText: 'Food',
                        isDisabled: false,
                        isSelected: false,
                        pendingAction: undefined,
                    },
                    {
                        text: 'HR',
                        keyForList: 'HR',
                        searchText: 'HR',
                        tooltipText: 'HR',
                        isDisabled: false,
                        isSelected: false,
                        pendingAction: undefined,
                    },
                    {
                        text: 'Software',
                        keyForList: 'Software',
                        searchText: 'Software',
                        tooltipText: 'Software',
                        isDisabled: false,
                        isSelected: false,
                        pendingAction: undefined,
                    },
                    {
                        text: 'Taxes',
                        keyForList: 'Taxes',
                        searchText: 'Taxes',
                        tooltipText: 'Taxes',
                        isDisabled: true,
                        isSelected: false,
                        pendingAction: 'delete',
                    },
                ],
            },
        ];
        const largeSearchResultList: OptionsListUtils.CategorySection[] = [
            {
                title: '',
                shouldShow: true,
                data: [
                    {
                        text: 'Accounting',
                        keyForList: 'Accounting',
                        searchText: 'Accounting',
                        tooltipText: 'Accounting',
                        isDisabled: false,
                        isSelected: false,
                        pendingAction: undefined,
                    },
                    {
                        text: 'Cleaning',
                        keyForList: 'Cleaning',
                        searchText: 'Cleaning',
                        tooltipText: 'Cleaning',
                        isDisabled: false,
                        isSelected: false,
                        pendingAction: undefined,
                    },
                ],
            },
        ];
        const largeWrongSearchResultList: OptionsListUtils.CategorySection[] = [
            {
                title: '',
                shouldShow: true,
                data: [],
            },
        ];

        const smallResult = OptionsListUtils.getFilteredOptions({searchValue: emptySearch, includeP2P: false, includeTags: true, tags: smallTagsList});
        expect(smallResult.tagOptions).toStrictEqual(smallResultList);

        const smallSearchResult = OptionsListUtils.getFilteredOptions({searchValue: search, includeP2P: false, includeTags: true, tags: smallTagsList});
        expect(smallSearchResult.tagOptions).toStrictEqual(smallSearchResultList);

        const smallWrongSearchResult = OptionsListUtils.getFilteredOptions({searchValue: wrongSearch, includeP2P: false, includeTags: true, tags: smallTagsList});
        expect(smallWrongSearchResult.tagOptions).toStrictEqual(smallWrongSearchResultList);

        const largeResult = OptionsListUtils.getFilteredOptions({searchValue: emptySearch, selectedOptions, includeP2P: false, includeTags: true, tags: largeTagsList, recentlyUsedTags});
        expect(largeResult.tagOptions).toStrictEqual(largeResultList);

        const largeSearchResult = OptionsListUtils.getFilteredOptions({searchValue: search, selectedOptions, includeP2P: false, includeTags: true, tags: largeTagsList, recentlyUsedTags});
        expect(largeSearchResult.tagOptions).toStrictEqual(largeSearchResultList);

        const largeWrongSearchResult = OptionsListUtils.getFilteredOptions({
            searchValue: wrongSearch,
            selectedOptions,
            includeP2P: false,
            includeTags: true,
            tags: largeTagsList,
            recentlyUsedTags,
        });
<<<<<<< HEAD
        expect(largeWrongSearchResult.tagOptions).toStrictEqual(largeWrongSearchResultList);
=======
        expect(largeWrongSearchResult.categoryOptions).toStrictEqual(largeWrongSearchResultList);

        const emptyResult = OptionsListUtils.getFilteredOptions({searchValue: search, selectedOptions, includeP2P: false, includeCategories: true, categories: emptyCategoriesList});
        expect(emptyResult.categoryOptions).toStrictEqual(emptySelectedResultList);
    });

    it('getCategoryOptionTree()', () => {
        const categories = {
            Meals: {
                enabled: true,
                name: 'Meals',
            },
            Restaurant: {
                enabled: true,
                name: 'Restaurant',
            },
            Food: {
                enabled: true,
                name: 'Food',
            },
            'Food: Meat': {
                enabled: true,
                name: 'Food: Meat',
            },
            'Food: Milk': {
                enabled: true,
                name: 'Food: Milk',
            },
            'Cars: Audi': {
                enabled: true,
                name: 'Cars: Audi',
            },
            'Cars: Mercedes-Benz': {
                enabled: true,
                name: 'Cars: Mercedes-Benz',
            },
            'Travel: Meals': {
                enabled: true,
                name: 'Travel: Meals',
            },
            'Travel: Meals: Breakfast': {
                enabled: true,
                name: 'Travel: Meals: Breakfast',
            },
            'Travel: Meals: Lunch': {
                enabled: true,
                name: 'Travel: Meals: Lunch',
            },
            Plain: {
                enabled: true,
                name: 'Plain',
            },
            Audi: {
                enabled: true,
                name: 'Audi',
            },
            Health: {
                enabled: true,
                name: 'Health',
            },
            'A: B: C': {
                enabled: true,
                name: 'A: B: C',
            },
            'A: B: C: D: E': {
                enabled: true,
                name: 'A: B: C: D: E',
            },
        };
        const result = [
            {
                text: 'Meals',
                keyForList: 'Meals',
                searchText: 'Meals',
                tooltipText: 'Meals',
                isDisabled: false,
                isSelected: false,
                pendingAction: undefined,
            },
            {
                text: 'Restaurant',
                keyForList: 'Restaurant',
                searchText: 'Restaurant',
                tooltipText: 'Restaurant',
                isDisabled: false,
                isSelected: false,
                pendingAction: undefined,
            },
            {
                text: 'Food',
                keyForList: 'Food',
                searchText: 'Food',
                tooltipText: 'Food',
                isDisabled: false,
                isSelected: false,
                pendingAction: undefined,
            },
            {
                text: '    Meat',
                keyForList: 'Food: Meat',
                searchText: 'Food: Meat',
                tooltipText: 'Meat',
                isDisabled: false,
                isSelected: false,
                pendingAction: undefined,
            },
            {
                text: '    Milk',
                keyForList: 'Food: Milk',
                searchText: 'Food: Milk',
                tooltipText: 'Milk',
                isDisabled: false,
                isSelected: false,
                pendingAction: undefined,
            },
            {
                text: 'Cars',
                keyForList: 'Cars',
                searchText: 'Cars',
                tooltipText: 'Cars',
                isDisabled: true,
                isSelected: false,
                pendingAction: undefined,
            },
            {
                text: '    Audi',
                keyForList: 'Cars: Audi',
                searchText: 'Cars: Audi',
                tooltipText: 'Audi',
                isDisabled: false,
                isSelected: false,
                pendingAction: undefined,
            },
            {
                text: '    Mercedes-Benz',
                keyForList: 'Cars: Mercedes-Benz',
                searchText: 'Cars: Mercedes-Benz',
                tooltipText: 'Mercedes-Benz',
                isDisabled: false,
                isSelected: false,
                pendingAction: undefined,
            },
            {
                text: 'Travel',
                keyForList: 'Travel',
                searchText: 'Travel',
                tooltipText: 'Travel',
                isDisabled: true,
                isSelected: false,
                pendingAction: undefined,
            },
            {
                text: '    Meals',
                keyForList: 'Travel: Meals',
                searchText: 'Travel: Meals',
                tooltipText: 'Meals',
                isDisabled: false,
                isSelected: false,
                pendingAction: undefined,
            },
            {
                text: '        Breakfast',
                keyForList: 'Travel: Meals: Breakfast',
                searchText: 'Travel: Meals: Breakfast',
                tooltipText: 'Breakfast',
                isDisabled: false,
                isSelected: false,
                pendingAction: undefined,
            },
            {
                text: '        Lunch',
                keyForList: 'Travel: Meals: Lunch',
                searchText: 'Travel: Meals: Lunch',
                tooltipText: 'Lunch',
                isDisabled: false,
                isSelected: false,
                pendingAction: undefined,
            },
            {
                text: 'Plain',
                keyForList: 'Plain',
                searchText: 'Plain',
                tooltipText: 'Plain',
                isDisabled: false,
                isSelected: false,
                pendingAction: undefined,
            },
            {
                text: 'Audi',
                keyForList: 'Audi',
                searchText: 'Audi',
                tooltipText: 'Audi',
                isDisabled: false,
                isSelected: false,
                pendingAction: undefined,
            },
            {
                text: 'Health',
                keyForList: 'Health',
                searchText: 'Health',
                tooltipText: 'Health',
                isDisabled: false,
                isSelected: false,
                pendingAction: undefined,
            },
            {
                text: 'A',
                keyForList: 'A',
                searchText: 'A',
                tooltipText: 'A',
                isDisabled: true,
                isSelected: false,
                pendingAction: undefined,
            },
            {
                text: '    B',
                keyForList: 'A: B',
                searchText: 'A: B',
                tooltipText: 'B',
                isDisabled: true,
                isSelected: false,
                pendingAction: undefined,
            },
            {
                text: '        C',
                keyForList: 'A: B: C',
                searchText: 'A: B: C',
                tooltipText: 'C',
                isDisabled: false,
                isSelected: false,
                pendingAction: undefined,
            },
            {
                text: '            D',
                keyForList: 'A: B: C: D',
                searchText: 'A: B: C: D',
                tooltipText: 'D',
                isDisabled: true,
                isSelected: false,
                pendingAction: undefined,
            },
            {
                text: '                E',
                keyForList: 'A: B: C: D: E',
                searchText: 'A: B: C: D: E',
                tooltipText: 'E',
                isDisabled: false,
                isSelected: false,
                pendingAction: undefined,
            },
        ];
        const resultOneLine = [
            {
                text: 'Meals',
                keyForList: 'Meals',
                searchText: 'Meals',
                tooltipText: 'Meals',
                isDisabled: false,
                isSelected: false,
                pendingAction: undefined,
            },
            {
                text: 'Restaurant',
                keyForList: 'Restaurant',
                searchText: 'Restaurant',
                tooltipText: 'Restaurant',
                isDisabled: false,
                isSelected: false,
                pendingAction: undefined,
            },
            {
                text: 'Food',
                keyForList: 'Food',
                searchText: 'Food',
                tooltipText: 'Food',
                isDisabled: false,
                isSelected: false,
                pendingAction: undefined,
            },
            {
                text: 'Food: Meat',
                keyForList: 'Food: Meat',
                searchText: 'Food: Meat',
                tooltipText: 'Food: Meat',
                isDisabled: false,
                isSelected: false,
                pendingAction: undefined,
            },
            {
                text: 'Food: Milk',
                keyForList: 'Food: Milk',
                searchText: 'Food: Milk',
                tooltipText: 'Food: Milk',
                isDisabled: false,
                isSelected: false,
                pendingAction: undefined,
            },
            {
                text: 'Cars: Audi',
                keyForList: 'Cars: Audi',
                searchText: 'Cars: Audi',
                tooltipText: 'Cars: Audi',
                isDisabled: false,
                isSelected: false,
                pendingAction: undefined,
            },
            {
                text: 'Cars: Mercedes-Benz',
                keyForList: 'Cars: Mercedes-Benz',
                searchText: 'Cars: Mercedes-Benz',
                tooltipText: 'Cars: Mercedes-Benz',
                isDisabled: false,
                isSelected: false,
                pendingAction: undefined,
            },
            {
                text: 'Travel: Meals',
                keyForList: 'Travel: Meals',
                searchText: 'Travel: Meals',
                tooltipText: 'Travel: Meals',
                isDisabled: false,
                isSelected: false,
                pendingAction: undefined,
            },
            {
                text: 'Travel: Meals: Breakfast',
                keyForList: 'Travel: Meals: Breakfast',
                searchText: 'Travel: Meals: Breakfast',
                tooltipText: 'Travel: Meals: Breakfast',
                isDisabled: false,
                isSelected: false,
                pendingAction: undefined,
            },
            {
                text: 'Travel: Meals: Lunch',
                keyForList: 'Travel: Meals: Lunch',
                searchText: 'Travel: Meals: Lunch',
                tooltipText: 'Travel: Meals: Lunch',
                isDisabled: false,
                isSelected: false,
                pendingAction: undefined,
            },
            {
                text: 'Plain',
                keyForList: 'Plain',
                searchText: 'Plain',
                tooltipText: 'Plain',
                isDisabled: false,
                isSelected: false,
                pendingAction: undefined,
            },
            {
                text: 'Audi',
                keyForList: 'Audi',
                searchText: 'Audi',
                tooltipText: 'Audi',
                isDisabled: false,
                isSelected: false,
                pendingAction: undefined,
            },
            {
                text: 'Health',
                keyForList: 'Health',
                searchText: 'Health',
                tooltipText: 'Health',
                isDisabled: false,
                isSelected: false,
                pendingAction: undefined,
            },
            {
                text: 'A: B: C',
                keyForList: 'A: B: C',
                searchText: 'A: B: C',
                tooltipText: 'A: B: C',
                isDisabled: false,
                isSelected: false,
                pendingAction: undefined,
            },
            {
                text: 'A: B: C: D: E',
                keyForList: 'A: B: C: D: E',
                searchText: 'A: B: C: D: E',
                tooltipText: 'A: B: C: D: E',
                isDisabled: false,
                isSelected: false,
                pendingAction: undefined,
            },
        ];

        expect(OptionsListUtils.getCategoryOptionTree(categories)).toStrictEqual(result);
        expect(OptionsListUtils.getCategoryOptionTree(categories, true)).toStrictEqual(resultOneLine);
    });

    it('sortCategories', () => {
        const categoriesIncorrectOrdering = {
            Taxi: {
                name: 'Taxi',
                enabled: false,
            },
            'Test1: Subtest2': {
                name: 'Test1: Subtest2',
                enabled: true,
            },
            'Test: Test1: Subtest4': {
                name: 'Test: Test1: Subtest4',
                enabled: true,
            },
            Taxes: {
                name: 'Taxes',
                enabled: true,
            },
            Test: {
                name: 'Test',
                enabled: true,
                pendingAction: 'delete' as PendingAction,
            },
            Test1: {
                name: 'Test1',
                enabled: true,
            },
            'Travel: Nested-Travel': {
                name: 'Travel: Nested-Travel',
                enabled: true,
            },
            'Test1: Subtest1': {
                name: 'Test1: Subtest1',
                enabled: true,
            },
            'Test: Test1': {
                name: 'Test: Test1',
                enabled: true,
            },
            'Test: Test1: Subtest1': {
                name: 'Test: Test1: Subtest1',
                enabled: true,
            },
            'Test: Test1: Subtest3': {
                name: 'Test: Test1: Subtest3',
                enabled: false,
            },
            'Test: Test1: Subtest2': {
                name: 'Test: Test1: Subtest2',
                enabled: true,
            },
            'Test: Test2': {
                name: 'Test: Test2',
                enabled: true,
            },
            Travel: {
                name: 'Travel',
                enabled: true,
            },
            Utilities: {
                name: 'Utilities',
                enabled: true,
            },
            'Test: Test3: Subtest1': {
                name: 'Test: Test3: Subtest1',
                enabled: true,
            },
            'Test1: Subtest3': {
                name: 'Test1: Subtest3',
                enabled: true,
            },
        };
        const result = [
            {
                name: 'Taxes',
                enabled: true,
                pendingAction: undefined,
            },
            {
                name: 'Taxi',
                enabled: false,
                pendingAction: undefined,
            },
            {
                name: 'Test',
                enabled: true,
                pendingAction: 'delete',
            },
            {
                name: 'Test: Test1',
                enabled: true,
                pendingAction: undefined,
            },
            {
                name: 'Test: Test1: Subtest1',
                enabled: true,
                pendingAction: undefined,
            },
            {
                name: 'Test: Test1: Subtest2',
                enabled: true,
                pendingAction: undefined,
            },
            {
                name: 'Test: Test1: Subtest3',
                enabled: false,
                pendingAction: undefined,
            },
            {
                name: 'Test: Test1: Subtest4',
                enabled: true,
                pendingAction: undefined,
            },
            {
                name: 'Test: Test2',
                enabled: true,
                pendingAction: undefined,
            },
            {
                name: 'Test: Test3: Subtest1',
                enabled: true,
                pendingAction: undefined,
            },
            {
                name: 'Test1',
                enabled: true,
                pendingAction: undefined,
            },
            {
                name: 'Test1: Subtest1',
                enabled: true,
                pendingAction: undefined,
            },
            {
                name: 'Test1: Subtest2',
                enabled: true,
                pendingAction: undefined,
            },
            {
                name: 'Test1: Subtest3',
                enabled: true,
                pendingAction: undefined,
            },
            {
                name: 'Travel',
                enabled: true,
                pendingAction: undefined,
            },
            {
                name: 'Travel: Nested-Travel',
                enabled: true,
                pendingAction: undefined,
            },
            {
                name: 'Utilities',
                enabled: true,
                pendingAction: undefined,
            },
        ];
        const categoriesIncorrectOrdering2 = {
            'Cars: BMW': {
                enabled: false,
                name: 'Cars: BMW',
            },
            Medical: {
                enabled: false,
                name: 'Medical',
            },
            'Travel: Meals: Lunch': {
                enabled: true,
                name: 'Travel: Meals: Lunch',
            },
            'Cars: Mercedes-Benz': {
                enabled: true,
                name: 'Cars: Mercedes-Benz',
            },
            Food: {
                enabled: true,
                name: 'Food',
            },
            'Food: Meat': {
                enabled: true,
                name: 'Food: Meat',
            },
            'Travel: Meals: Dinner': {
                enabled: false,
                name: 'Travel: Meals: Dinner',
            },
            'Food: Vegetables': {
                enabled: false,
                name: 'Food: Vegetables',
            },
            Restaurant: {
                enabled: true,
                name: 'Restaurant',
            },
            Taxi: {
                enabled: false,
                name: 'Taxi',
            },
            'Food: Milk': {
                enabled: true,
                name: 'Food: Milk',
            },
            'Travel: Meals': {
                enabled: true,
                name: 'Travel: Meals',
            },
            'Travel: Meals: Breakfast': {
                enabled: true,
                name: 'Travel: Meals: Breakfast',
            },
            'Cars: Audi': {
                enabled: true,
                name: 'Cars: Audi',
            },
        };
        const result2 = [
            {
                enabled: true,
                name: 'Cars: Audi',
                pendingAction: undefined,
            },
            {
                enabled: false,
                name: 'Cars: BMW',
                pendingAction: undefined,
            },
            {
                enabled: true,
                name: 'Cars: Mercedes-Benz',
                pendingAction: undefined,
            },
            {
                enabled: true,
                name: 'Food',
                pendingAction: undefined,
            },
            {
                enabled: true,
                name: 'Food: Meat',
                pendingAction: undefined,
            },
            {
                enabled: true,
                name: 'Food: Milk',
                pendingAction: undefined,
            },
            {
                enabled: false,
                name: 'Food: Vegetables',
                pendingAction: undefined,
            },
            {
                enabled: false,
                name: 'Medical',
                pendingAction: undefined,
            },
            {
                enabled: true,
                name: 'Restaurant',
                pendingAction: undefined,
            },
            {
                enabled: false,
                name: 'Taxi',
                pendingAction: undefined,
            },
            {
                enabled: true,
                name: 'Travel: Meals',
                pendingAction: undefined,
            },
            {
                enabled: true,
                name: 'Travel: Meals: Breakfast',
                pendingAction: undefined,
            },
            {
                enabled: false,
                name: 'Travel: Meals: Dinner',
                pendingAction: undefined,
            },
            {
                enabled: true,
                name: 'Travel: Meals: Lunch',
                pendingAction: undefined,
            },
        ];
        const categoriesIncorrectOrdering3 = {
            'Movies: Mr. Nobody': {
                enabled: true,
                name: 'Movies: Mr. Nobody',
            },
            Movies: {
                enabled: true,
                name: 'Movies',
            },
            'House, M.D.': {
                enabled: true,
                name: 'House, M.D.',
            },
            'Dr. House': {
                enabled: true,
                name: 'Dr. House',
            },
            'Many.dots.on.the.way.': {
                enabled: true,
                name: 'Many.dots.on.the.way.',
            },
            'More.Many.dots.on.the.way.': {
                enabled: false,
                name: 'More.Many.dots.on.the.way.',
            },
        };
        const result3 = [
            {
                enabled: true,
                name: 'Dr. House',
                pendingAction: undefined,
            },
            {
                enabled: true,
                name: 'House, M.D.',
                pendingAction: undefined,
            },
            {
                enabled: true,
                name: 'Many.dots.on.the.way.',
                pendingAction: undefined,
            },
            {
                enabled: false,
                name: 'More.Many.dots.on.the.way.',
                pendingAction: undefined,
            },
            {
                enabled: true,
                name: 'Movies',
                pendingAction: undefined,
            },
            {
                enabled: true,
                name: 'Movies: Mr. Nobody',
                pendingAction: undefined,
            },
        ];

        expect(OptionsListUtils.sortCategories(categoriesIncorrectOrdering)).toStrictEqual(result);
        expect(OptionsListUtils.sortCategories(categoriesIncorrectOrdering2)).toStrictEqual(result2);
        expect(OptionsListUtils.sortCategories(categoriesIncorrectOrdering3)).toStrictEqual(result3);
>>>>>>> d5e7a5ab
    });

    it('getFilteredOptions() for taxRate', () => {
        const search = 'rate';
        const emptySearch = '';
        const wrongSearch = 'bla bla';

        const taxRatesWithDefault: TaxRatesWithDefault = {
            name: 'Tax',
            defaultExternalID: 'CODE1',
            defaultValue: '0%',
            foreignTaxDefault: 'CODE1',
            taxes: {
                CODE2: {
                    name: 'Tax rate 2',
                    value: '3%',
                    code: 'CODE2',
                    modifiedName: 'Tax rate 2 (3%)',
                    pendingAction: 'delete',
                },
                CODE3: {
                    name: 'Tax option 3',
                    value: '5%',
                    code: 'CODE3',
                    modifiedName: 'Tax option 3 (5%)',
                    pendingAction: undefined,
                },
                CODE1: {
                    name: 'Tax exempt 1',
                    value: '0%',
                    code: 'CODE1',
                    modifiedName: 'Tax exempt 1 (0%) • Default',
                    pendingAction: undefined,
                },
            },
        };
        const policy = {
            taxRates: taxRatesWithDefault,
        } as Policy;

        const transaction = {
            taxCode: 'CODE1',
        } as Transaction;

        const resultList: OptionsListUtils.CategorySection[] = [
            {
                data: [
                    {
                        code: 'CODE1',
                        isDisabled: false,
                        isSelected: undefined,
                        keyForList: 'Tax exempt 1 (0%) • Default',
                        searchText: 'Tax exempt 1 (0%) • Default',
                        text: 'Tax exempt 1 (0%) • Default',
                        tooltipText: 'Tax exempt 1 (0%) • Default',
                        pendingAction: undefined,
                    },
                    {
                        code: 'CODE3',
                        isDisabled: false,
                        isSelected: undefined,
                        keyForList: 'Tax option 3 (5%)',
                        searchText: 'Tax option 3 (5%)',
                        text: 'Tax option 3 (5%)',
                        tooltipText: 'Tax option 3 (5%)',
                        pendingAction: undefined,
                    },
                    {
                        code: 'CODE2',
                        isDisabled: true,
                        isSelected: undefined,
                        keyForList: 'Tax rate 2 (3%)',
                        searchText: 'Tax rate 2 (3%)',
                        text: 'Tax rate 2 (3%)',
                        tooltipText: 'Tax rate 2 (3%)',
                        pendingAction: 'delete',
                    },
                ],
                shouldShow: false,
                title: '',
            },
        ];

        const searchResultList: OptionsListUtils.CategorySection[] = [
            {
                data: [
                    {
                        code: 'CODE2',
                        isDisabled: true,
                        isSelected: undefined,
                        keyForList: 'Tax rate 2 (3%)',
                        searchText: 'Tax rate 2 (3%)',
                        text: 'Tax rate 2 (3%)',
                        tooltipText: 'Tax rate 2 (3%)',
                        pendingAction: 'delete',
                    },
                ],
                shouldShow: true,
                title: '',
            },
        ];

        const wrongSearchResultList: OptionsListUtils.CategorySection[] = [
            {
                data: [],
                shouldShow: true,
                title: '',
            },
        ];

        const result = OptionsListUtils.getTaxRatesSection(policy, [], emptySearch, transaction);

        expect(result).toStrictEqual(resultList);

        const searchResult = OptionsListUtils.getTaxRatesSection(policy, [], search, transaction);
        expect(searchResult).toStrictEqual(searchResultList);

        const wrongSearchResult = OptionsListUtils.getTaxRatesSection(policy, [], wrongSearch, transaction);
        expect(wrongSearchResult).toStrictEqual(wrongSearchResultList);
    });

    it('formatMemberForList()', () => {
        const formattedMembers = Object.values(PERSONAL_DETAILS).map((personalDetail) => OptionsListUtils.formatMemberForList(personalDetail));

        // We're only formatting items inside the array, so the order should be the same as the original PERSONAL_DETAILS array
        expect(formattedMembers.at(0)?.text).toBe('Mister Fantastic');
        expect(formattedMembers.at(1)?.text).toBe('Iron Man');
        expect(formattedMembers.at(2)?.text).toBe('Spider-Man');

        // We should expect only the first item to be selected
        expect(formattedMembers.at(0)?.isSelected).toBe(true);

        // And all the others to be unselected
        expect(formattedMembers.slice(1).every((personalDetail) => !personalDetail.isSelected)).toBe(true);

        // `isDisabled` is always false
        expect(formattedMembers.every((personalDetail) => !personalDetail.isDisabled)).toBe(true);
    });

    describe('filterOptions', () => {
        it('should return all options when search is empty', () => {
            const options = OptionsListUtils.getSearchOptions(OPTIONS, '', [CONST.BETAS.ALL]);
            const filteredOptions = OptionsListUtils.filterOptions(options, '');

            expect(filteredOptions.recentReports.length + filteredOptions.personalDetails.length).toBe(12);
        });

        it('should return filtered options in correct order', () => {
            const searchText = 'man';
            const options = OptionsListUtils.getSearchOptions(OPTIONS, '', [CONST.BETAS.ALL]);

            const filteredOptions = OptionsListUtils.filterOptions(options, searchText, {sortByReportTypeInSearch: true});
            expect(filteredOptions.recentReports.length).toBe(4);
            expect(filteredOptions.recentReports.at(0)?.text).toBe('Invisible Woman');
            expect(filteredOptions.recentReports.at(1)?.text).toBe('Spider-Man');
            expect(filteredOptions.recentReports.at(2)?.text).toBe('Black Widow');
            expect(filteredOptions.recentReports.at(3)?.text).toBe('Mister Fantastic, Invisible Woman');
        });

        it('should filter users by email', () => {
            const searchText = 'mistersinister@marauders.com';
            const options = OptionsListUtils.getSearchOptions(OPTIONS, '', [CONST.BETAS.ALL]);

            const filteredOptions = OptionsListUtils.filterOptions(options, searchText);

            expect(filteredOptions.recentReports.length).toBe(1);
            expect(filteredOptions.recentReports.at(0)?.text).toBe('Mr Sinister');
        });

        it('should find archived chats', () => {
            const searchText = 'Archived';
            const options = OptionsListUtils.getSearchOptions(OPTIONS, '', [CONST.BETAS.ALL]);
            const filteredOptions = OptionsListUtils.filterOptions(options, searchText);

            expect(filteredOptions.recentReports.length).toBe(1);
            expect(!!filteredOptions.recentReports.at(0)?.private_isArchived).toBe(true);
        });

        it('should filter options by email if dot is skipped in the email', () => {
            const searchText = 'barryallen';
            const OPTIONS_WITH_PERIODS = OptionsListUtils.createOptionList(PERSONAL_DETAILS_WITH_PERIODS, REPORTS);
            const options = OptionsListUtils.getSearchOptions(OPTIONS_WITH_PERIODS, '', [CONST.BETAS.ALL]);

            const filteredOptions = OptionsListUtils.filterOptions(options, searchText, {sortByReportTypeInSearch: true});

            expect(filteredOptions.recentReports.length).toBe(1);
            expect(filteredOptions.recentReports.at(0)?.login).toBe('barry.allen@expensify.com');
        });

        it('should include workspace rooms in the search results', () => {
            const searchText = 'avengers';
            const options = OptionsListUtils.getSearchOptions(OPTIONS_WITH_WORKSPACE_ROOM, '', [CONST.BETAS.ALL]);

            const filteredOptions = OptionsListUtils.filterOptions(options, searchText);

            expect(filteredOptions.recentReports.length).toBe(1);
            expect(filteredOptions.recentReports.at(0)?.subtitle).toBe('Avengers Room');
        });

        it('should put exact match by login on the top of the list', () => {
            const searchText = 'reedrichards@expensify.com';
            const options = OptionsListUtils.getSearchOptions(OPTIONS, '', [CONST.BETAS.ALL]);

            const filteredOptions = OptionsListUtils.filterOptions(options, searchText);

            expect(filteredOptions.recentReports.length).toBe(1);
            expect(filteredOptions.recentReports.at(0)?.login).toBe(searchText);
        });

        it('should prioritize options with matching display name over chatrooms', () => {
            const searchText = 'spider';
            const OPTIONS_WITH_CHATROOMS = OptionsListUtils.createOptionList(PERSONAL_DETAILS, REPORTS_WITH_CHAT_ROOM);
            const options = OptionsListUtils.getSearchOptions(OPTIONS_WITH_CHATROOMS, '', [CONST.BETAS.ALL]);

            const filterOptions = OptionsListUtils.filterOptions(options, searchText);

            expect(filterOptions.recentReports.length).toBe(2);
            expect(filterOptions.recentReports.at(1)?.isChatRoom).toBe(true);
        });

        it('should put the item with latest lastVisibleActionCreated on top when search value match multiple items', () => {
            const searchText = 'fantastic';

            const options = OptionsListUtils.getSearchOptions(OPTIONS, '');
            const filteredOptions = OptionsListUtils.filterOptions(options, searchText);

            expect(filteredOptions.recentReports.length).toBe(2);
            expect(filteredOptions.recentReports.at(0)?.text).toBe('Mister Fantastic');
            expect(filteredOptions.recentReports.at(1)?.text).toBe('Mister Fantastic, Invisible Woman');
        });

        it('should return the user to invite when the search value is a valid, non-existent email', () => {
            const searchText = 'test@email.com';

            const options = OptionsListUtils.getSearchOptions(OPTIONS, '');
            const filteredOptions = OptionsListUtils.filterOptions(options, searchText);

            expect(filteredOptions.userToInvite?.login).toBe(searchText);
        });

        it('should not return any results if the search value is on an exluded logins list', () => {
            const searchText = 'admin@expensify.com';

            const options = OptionsListUtils.getFilteredOptions({reports: OPTIONS.reports, personalDetails: OPTIONS.personalDetails, excludeLogins: CONST.EXPENSIFY_EMAILS});
            const filterOptions = OptionsListUtils.filterOptions(options, searchText, {excludeLogins: CONST.EXPENSIFY_EMAILS});
            expect(filterOptions.recentReports.length).toBe(0);
        });

        it('should return the user to invite when the search value is a valid, non-existent email and the user is not excluded', () => {
            const searchText = 'test@email.com';

            const options = OptionsListUtils.getSearchOptions(OPTIONS, '');
            const filteredOptions = OptionsListUtils.filterOptions(options, searchText, {excludeLogins: CONST.EXPENSIFY_EMAILS});

            expect(filteredOptions.userToInvite?.login).toBe(searchText);
        });

        it('should return limited amount of recent reports if the limit is set', () => {
            const searchText = '';

            const options = OptionsListUtils.getSearchOptions(OPTIONS, '');
            const filteredOptions = OptionsListUtils.filterOptions(options, searchText, {maxRecentReportsToShow: 2});

            expect(filteredOptions.recentReports.length).toBe(2);
        });

        it('should not return any user to invite if email exists on the personal details list', () => {
            const searchText = 'natasharomanoff@expensify.com';
            const options = OptionsListUtils.getSearchOptions(OPTIONS, '', [CONST.BETAS.ALL]);

            const filteredOptions = OptionsListUtils.filterOptions(options, searchText);
            expect(filteredOptions.personalDetails.length).toBe(1);
            expect(filteredOptions.userToInvite).toBe(null);
        });

        it('should not return any options if search value does not match any personal details (getMemberInviteOptions)', () => {
            const options = OptionsListUtils.getMemberInviteOptions(OPTIONS.personalDetails, [], '');
            const filteredOptions = OptionsListUtils.filterOptions(options, 'magneto');
            expect(filteredOptions.personalDetails.length).toBe(0);
        });

        it('should return one personal detail if search value matches an email (getMemberInviteOptions)', () => {
            const options = OptionsListUtils.getMemberInviteOptions(OPTIONS.personalDetails, [], '');
            const filteredOptions = OptionsListUtils.filterOptions(options, 'peterparker@expensify.com');

            expect(filteredOptions.personalDetails.length).toBe(1);
            expect(filteredOptions.personalDetails.at(0)?.text).toBe('Spider-Man');
        });

        it('should not show any recent reports if a search value does not match the group chat name (getShareDestinationsOptions)', () => {
            // Filter current REPORTS as we do in the component, before getting share destination options
            const filteredReports = Object.values(OPTIONS.reports).reduce<OptionsListUtils.OptionList['reports']>((filtered, option) => {
                const report = option.item;
                if (ReportUtils.canUserPerformWriteAction(report) && ReportUtils.canCreateTaskInReport(report) && !ReportUtils.isCanceledTaskReport(report)) {
                    filtered.push(option);
                }
                return filtered;
            }, []);
            const options = OptionsListUtils.getShareDestinationOptions(filteredReports, OPTIONS.personalDetails, [], '');
            const filteredOptions = OptionsListUtils.filterOptions(options, 'mutants');

            expect(filteredOptions.recentReports.length).toBe(0);
        });

        it('should return a workspace room when we search for a workspace room(getShareDestinationsOptions)', () => {
            const filteredReportsWithWorkspaceRooms = Object.values(OPTIONS_WITH_WORKSPACE_ROOM.reports).reduce<OptionsListUtils.OptionList['reports']>((filtered, option) => {
                const report = option.item;
                // eslint-disable-next-line @typescript-eslint/prefer-nullish-coalescing
                if (ReportUtils.canUserPerformWriteAction(report) || ReportUtils.isExpensifyOnlyParticipantInReport(report)) {
                    filtered.push(option);
                }
                return filtered;
            }, []);

            const options = OptionsListUtils.getShareDestinationOptions(filteredReportsWithWorkspaceRooms, OPTIONS.personalDetails, [], '');
            const filteredOptions = OptionsListUtils.filterOptions(options, 'Avengers Room');

            expect(filteredOptions.recentReports.length).toBe(1);
        });

        it('should not show any results if searching for a non-existing workspace room(getShareDestinationOptions)', () => {
            const filteredReportsWithWorkspaceRooms = Object.values(OPTIONS_WITH_WORKSPACE_ROOM.reports).reduce<OptionsListUtils.OptionList['reports']>((filtered, option) => {
                const report = option.item;
                // eslint-disable-next-line @typescript-eslint/prefer-nullish-coalescing
                if (ReportUtils.canUserPerformWriteAction(report) || ReportUtils.isExpensifyOnlyParticipantInReport(report)) {
                    filtered.push(option);
                }
                return filtered;
            }, []);

            const options = OptionsListUtils.getShareDestinationOptions(filteredReportsWithWorkspaceRooms, OPTIONS.personalDetails, [], '');
            const filteredOptions = OptionsListUtils.filterOptions(options, 'Mutants Lair');

            expect(filteredOptions.recentReports.length).toBe(0);
        });

        it('should show the option from personal details when searching for personal detail with no existing report (getFilteredOptions)', () => {
            const options = OptionsListUtils.getFilteredOptions({reports: OPTIONS.reports, personalDetails: OPTIONS.personalDetails});
            const filteredOptions = OptionsListUtils.filterOptions(options, 'hulk');

            expect(filteredOptions.recentReports.length).toBe(0);

            expect(filteredOptions.personalDetails.length).toBe(1);
            expect(filteredOptions.personalDetails.at(0)?.login).toBe('brucebanner@expensify.com');
        });

        it('should return all matching reports and personal details (getFilteredOptions)', () => {
            const options = OptionsListUtils.getFilteredOptions({reports: OPTIONS.reports, personalDetails: OPTIONS.personalDetails});
            const filteredOptions = OptionsListUtils.filterOptions(options, '.com');

            expect(filteredOptions.recentReports.length).toBe(5);
            expect(filteredOptions.recentReports.at(0)?.text).toBe('Captain America');

            expect(filteredOptions.personalDetails.length).toBe(4);
            expect(filteredOptions.personalDetails.at(0)?.login).toBe('natasharomanoff@expensify.com');
        });

        it('should not return any options or user to invite if there are no search results and the string does not match a potential email or phone (getFilteredOptions)', () => {
            const options = OptionsListUtils.getFilteredOptions({reports: OPTIONS.reports, personalDetails: OPTIONS.personalDetails});
            const filteredOptions = OptionsListUtils.filterOptions(options, 'marc@expensify');

            expect(filteredOptions.recentReports.length).toBe(0);
            expect(filteredOptions.personalDetails.length).toBe(0);
            expect(filteredOptions.userToInvite).toBe(null);
        });

        it('should not return any options but should return an user to invite if no matching options exist and the search value is a potential email (getFilteredOptions)', () => {
            const options = OptionsListUtils.getFilteredOptions({reports: OPTIONS.reports, personalDetails: OPTIONS.personalDetails});
            const filteredOptions = OptionsListUtils.filterOptions(options, 'marc@expensify.com');

            expect(filteredOptions.recentReports.length).toBe(0);
            expect(filteredOptions.personalDetails.length).toBe(0);
            expect(filteredOptions.userToInvite).not.toBe(null);
        });

        it('should return user to invite when search term has a period with options for it that do not contain the period (getFilteredOptions)', () => {
            const options = OptionsListUtils.getFilteredOptions({reports: OPTIONS.reports, personalDetails: OPTIONS.personalDetails});
            const filteredOptions = OptionsListUtils.filterOptions(options, 'peter.parker@expensify.com');

            expect(filteredOptions.recentReports.length).toBe(0);
            expect(filteredOptions.userToInvite).not.toBe(null);
        });

        it('should not return options but should return an user to invite if no matching options exist and the search value is a potential phone number (getFilteredOptions)', () => {
            const options = OptionsListUtils.getFilteredOptions({reports: OPTIONS.reports, personalDetails: OPTIONS.personalDetails});
            const filteredOptions = OptionsListUtils.filterOptions(options, '5005550006');

            expect(filteredOptions.recentReports.length).toBe(0);
            expect(filteredOptions.personalDetails.length).toBe(0);
            expect(filteredOptions.userToInvite).not.toBe(null);
            expect(filteredOptions.userToInvite?.login).toBe('+15005550006');
        });

        it('should not return options but should return an user to invite if no matching options exist and the search value is a potential phone number with country code added (getFilteredOptions)', () => {
            const options = OptionsListUtils.getFilteredOptions({reports: OPTIONS.reports, personalDetails: OPTIONS.personalDetails});
            const filteredOptions = OptionsListUtils.filterOptions(options, '+15005550006');

            expect(filteredOptions.recentReports.length).toBe(0);
            expect(filteredOptions.personalDetails.length).toBe(0);
            expect(filteredOptions.userToInvite).not.toBe(null);
            expect(filteredOptions.userToInvite?.login).toBe('+15005550006');
        });

        it('should not return options but should return an user to invite if no matching options exist and the search value is a potential phone number with special characters added (getFilteredOptions)', () => {
            const options = OptionsListUtils.getFilteredOptions({reports: OPTIONS.reports, personalDetails: OPTIONS.personalDetails});
            const filteredOptions = OptionsListUtils.filterOptions(options, '+1 (800)324-3233');

            expect(filteredOptions.recentReports.length).toBe(0);
            expect(filteredOptions.personalDetails.length).toBe(0);
            expect(filteredOptions.userToInvite).not.toBe(null);
            expect(filteredOptions.userToInvite?.login).toBe('+18003243233');
        });

        it('should not return any options or user to invite if contact number contains alphabet characters (getFilteredOptions)', () => {
            const options = OptionsListUtils.getFilteredOptions({reports: OPTIONS.reports, personalDetails: OPTIONS.personalDetails});
            const filteredOptions = OptionsListUtils.filterOptions(options, '998243aaaa');

            expect(filteredOptions.recentReports.length).toBe(0);
            expect(filteredOptions.personalDetails.length).toBe(0);
            expect(filteredOptions.userToInvite).toBe(null);
        });

        it('should not return any options if search value does not match any personal details (getFilteredOptions)', () => {
            const options = OptionsListUtils.getFilteredOptions({reports: OPTIONS.reports, personalDetails: OPTIONS.personalDetails});
            const filteredOptions = OptionsListUtils.filterOptions(options, 'magneto');

            expect(filteredOptions.personalDetails.length).toBe(0);
        });

        it('should return one recent report and no personal details if a search value provides an email (getFilteredOptions)', () => {
            const options = OptionsListUtils.getFilteredOptions({reports: OPTIONS.reports, personalDetails: OPTIONS.personalDetails});
            const filteredOptions = OptionsListUtils.filterOptions(options, 'peterparker@expensify.com', {sortByReportTypeInSearch: true});
            expect(filteredOptions.recentReports.length).toBe(1);
            expect(filteredOptions.recentReports.at(0)?.text).toBe('Spider-Man');
            expect(filteredOptions.personalDetails.length).toBe(0);
        });

        it('should return all matching reports and personal details (getFilteredOptions)', () => {
            const options = OptionsListUtils.getFilteredOptions({reports: OPTIONS.reports, personalDetails: OPTIONS.personalDetails});
            const filteredOptions = OptionsListUtils.filterOptions(options, '.com');

            expect(filteredOptions.personalDetails.length).toBe(4);
            expect(filteredOptions.recentReports.length).toBe(5);
            expect(filteredOptions.personalDetails.at(0)?.login).toBe('natasharomanoff@expensify.com');
            expect(filteredOptions.recentReports.at(0)?.text).toBe('Captain America');
            expect(filteredOptions.recentReports.at(1)?.text).toBe('Mr Sinister');
            expect(filteredOptions.recentReports.at(2)?.text).toBe('Black Panther');
        });

        it('should return matching option when searching (getSearchOptions)', () => {
            const options = OptionsListUtils.getSearchOptions(OPTIONS, '');
            const filteredOptions = OptionsListUtils.filterOptions(options, 'spider');

            expect(filteredOptions.recentReports.length).toBe(1);
            expect(filteredOptions.recentReports.at(0)?.text).toBe('Spider-Man');
        });

        it('should return latest lastVisibleActionCreated item on top when search value matches multiple items (getSearchOptions)', () => {
            const options = OptionsListUtils.getSearchOptions(OPTIONS, '');
            const filteredOptions = OptionsListUtils.filterOptions(options, 'fantastic');

            expect(filteredOptions.recentReports.length).toBe(2);
            expect(filteredOptions.recentReports.at(0)?.text).toBe('Mister Fantastic');
            expect(filteredOptions.recentReports.at(1)?.text).toBe('Mister Fantastic, Invisible Woman');

            return waitForBatchedUpdates()
                .then(() => Onyx.set(ONYXKEYS.PERSONAL_DETAILS_LIST, PERSONAL_DETAILS_WITH_PERIODS))
                .then(() => {
                    const OPTIONS_WITH_PERIODS = OptionsListUtils.createOptionList(PERSONAL_DETAILS_WITH_PERIODS, REPORTS);
                    const results = OptionsListUtils.getSearchOptions(OPTIONS_WITH_PERIODS, '');
                    const filteredResults = OptionsListUtils.filterOptions(results, 'barry.allen@expensify.com', {sortByReportTypeInSearch: true});

                    expect(filteredResults.recentReports.length).toBe(1);
                    expect(filteredResults.recentReports.at(0)?.text).toBe('The Flash');
                });
        });
    });

    describe('canCreateOptimisticPersonalDetailOption', () => {
        const VALID_EMAIL = 'valid@email.com';
        it('should allow to create optimistic personal detail option if email is valid', () => {
            const canCreate = OptionsListUtils.canCreateOptimisticPersonalDetailOption({
                searchValue: VALID_EMAIL,
                recentReportOptions: OPTIONS.reports,
                personalDetailsOptions: OPTIONS.personalDetails,
                currentUserOption: null,
                excludeUnknownUsers: false,
            });

            expect(canCreate).toBe(true);
        });

        it('should not allow to create option if email is an email of current user', () => {
            const currentUserEmail = 'tonystark@expensify.com';
            const canCreate = OptionsListUtils.canCreateOptimisticPersonalDetailOption({
                searchValue: currentUserEmail,
                recentReportOptions: OPTIONS.reports,
                personalDetailsOptions: OPTIONS.personalDetails,
                currentUserOption: null,
                excludeUnknownUsers: false,
            });

            expect(canCreate).toBe(false);
        });
    });
});<|MERGE_RESOLUTION|>--- conflicted
+++ resolved
@@ -635,1067 +635,6 @@
         expect(results.personalDetails.at(1)?.text).toBe('Black Widow');
         expect(results.personalDetails.at(2)?.text).toBe('Captain America');
         expect(results.personalDetails.at(3)?.text).toBe('Invisible Woman');
-    });
-
-    it('getFilteredOptions() for tags', () => {
-        const search = 'ing';
-        const emptySearch = '';
-        const wrongSearch = 'bla bla';
-        const recentlyUsedTags = ['Engineering', 'HR'];
-
-        const selectedOptions = [
-            {
-                name: 'Medical',
-            },
-        ];
-        const smallTagsList: Record<string, SelectedTagOption> = {
-            Engineering: {
-                enabled: false,
-                name: 'Engineering',
-                accountID: undefined,
-            },
-            Medical: {
-                enabled: true,
-                name: 'Medical',
-                accountID: undefined,
-            },
-            Accounting: {
-                enabled: true,
-                name: 'Accounting',
-                accountID: undefined,
-            },
-            HR: {
-                enabled: true,
-                name: 'HR',
-                accountID: undefined,
-                pendingAction: 'delete',
-            },
-        };
-        const smallResultList: OptionsListUtils.CategorySection[] = [
-            {
-                title: '',
-                shouldShow: false,
-                // data sorted alphabetically by name
-                data: [
-                    {
-                        text: 'Accounting',
-                        keyForList: 'Accounting',
-                        searchText: 'Accounting',
-                        tooltipText: 'Accounting',
-                        isDisabled: false,
-                        isSelected: false,
-                        pendingAction: undefined,
-                    },
-                    {
-                        text: 'HR',
-                        keyForList: 'HR',
-                        searchText: 'HR',
-                        tooltipText: 'HR',
-                        isDisabled: true,
-                        isSelected: false,
-                        pendingAction: 'delete',
-                    },
-                    {
-                        text: 'Medical',
-                        keyForList: 'Medical',
-                        searchText: 'Medical',
-                        tooltipText: 'Medical',
-                        isDisabled: false,
-                        isSelected: false,
-                        pendingAction: undefined,
-                    },
-                ],
-            },
-        ];
-        const smallSearchResultList: OptionsListUtils.CategorySection[] = [
-            {
-                title: '',
-                shouldShow: true,
-                data: [
-                    {
-                        text: 'Accounting',
-                        keyForList: 'Accounting',
-                        searchText: 'Accounting',
-                        tooltipText: 'Accounting',
-                        isDisabled: false,
-                        isSelected: false,
-                        pendingAction: undefined,
-                    },
-                ],
-            },
-        ];
-        const smallWrongSearchResultList: OptionsListUtils.CategorySection[] = [
-            {
-                title: '',
-                shouldShow: true,
-                data: [],
-            },
-        ];
-        const largeTagsList: Record<string, SelectedTagOption> = {
-            Engineering: {
-                enabled: false,
-                name: 'Engineering',
-                accountID: undefined,
-            },
-            Medical: {
-                enabled: true,
-                name: 'Medical',
-                accountID: undefined,
-            },
-            Accounting: {
-                enabled: true,
-                name: 'Accounting',
-                accountID: undefined,
-            },
-            HR: {
-                enabled: true,
-                name: 'HR',
-                accountID: undefined,
-            },
-            Food: {
-                enabled: true,
-                name: 'Food',
-                accountID: undefined,
-            },
-            Traveling: {
-                enabled: false,
-                name: 'Traveling',
-                accountID: undefined,
-            },
-            Cleaning: {
-                enabled: true,
-                name: 'Cleaning',
-                accountID: undefined,
-            },
-            Software: {
-                enabled: true,
-                name: 'Software',
-                accountID: undefined,
-            },
-            OfficeSupplies: {
-                enabled: false,
-                name: 'Office Supplies',
-                accountID: undefined,
-            },
-            Taxes: {
-                enabled: true,
-                name: 'Taxes',
-                accountID: undefined,
-                pendingAction: 'delete',
-            },
-            Benefits: {
-                enabled: true,
-                name: 'Benefits',
-                accountID: undefined,
-            },
-        };
-        const largeResultList: OptionsListUtils.CategorySection[] = [
-            {
-                title: '',
-                shouldShow: true,
-                data: [
-                    {
-                        text: 'Medical',
-                        keyForList: 'Medical',
-                        searchText: 'Medical',
-                        tooltipText: 'Medical',
-                        isDisabled: false,
-                        isSelected: true,
-                        pendingAction: undefined,
-                    },
-                ],
-            },
-            {
-                title: 'Recent',
-                shouldShow: true,
-                data: [
-                    {
-                        text: 'HR',
-                        keyForList: 'HR',
-                        searchText: 'HR',
-                        tooltipText: 'HR',
-                        isDisabled: false,
-                        isSelected: false,
-                        pendingAction: undefined,
-                    },
-                ],
-            },
-            {
-                title: 'All',
-                shouldShow: true,
-                // data sorted alphabetically by name
-                data: [
-                    {
-                        text: 'Accounting',
-                        keyForList: 'Accounting',
-                        searchText: 'Accounting',
-                        tooltipText: 'Accounting',
-                        isDisabled: false,
-                        isSelected: false,
-                        pendingAction: undefined,
-                    },
-                    {
-                        text: 'Benefits',
-                        keyForList: 'Benefits',
-                        searchText: 'Benefits',
-                        tooltipText: 'Benefits',
-                        isDisabled: false,
-                        isSelected: false,
-                        pendingAction: undefined,
-                    },
-                    {
-                        text: 'Cleaning',
-                        keyForList: 'Cleaning',
-                        searchText: 'Cleaning',
-                        tooltipText: 'Cleaning',
-                        isDisabled: false,
-                        isSelected: false,
-                        pendingAction: undefined,
-                    },
-                    {
-                        text: 'Food',
-                        keyForList: 'Food',
-                        searchText: 'Food',
-                        tooltipText: 'Food',
-                        isDisabled: false,
-                        isSelected: false,
-                        pendingAction: undefined,
-                    },
-                    {
-                        text: 'HR',
-                        keyForList: 'HR',
-                        searchText: 'HR',
-                        tooltipText: 'HR',
-                        isDisabled: false,
-                        isSelected: false,
-                        pendingAction: undefined,
-                    },
-                    {
-                        text: 'Software',
-                        keyForList: 'Software',
-                        searchText: 'Software',
-                        tooltipText: 'Software',
-                        isDisabled: false,
-                        isSelected: false,
-                        pendingAction: undefined,
-                    },
-                    {
-                        text: 'Taxes',
-                        keyForList: 'Taxes',
-                        searchText: 'Taxes',
-                        tooltipText: 'Taxes',
-                        isDisabled: true,
-                        isSelected: false,
-                        pendingAction: 'delete',
-                    },
-                ],
-            },
-        ];
-        const largeSearchResultList: OptionsListUtils.CategorySection[] = [
-            {
-                title: '',
-                shouldShow: true,
-                data: [
-                    {
-                        text: 'Accounting',
-                        keyForList: 'Accounting',
-                        searchText: 'Accounting',
-                        tooltipText: 'Accounting',
-                        isDisabled: false,
-                        isSelected: false,
-                        pendingAction: undefined,
-                    },
-                    {
-                        text: 'Cleaning',
-                        keyForList: 'Cleaning',
-                        searchText: 'Cleaning',
-                        tooltipText: 'Cleaning',
-                        isDisabled: false,
-                        isSelected: false,
-                        pendingAction: undefined,
-                    },
-                ],
-            },
-        ];
-        const largeWrongSearchResultList: OptionsListUtils.CategorySection[] = [
-            {
-                title: '',
-                shouldShow: true,
-                data: [],
-            },
-        ];
-
-        const smallResult = OptionsListUtils.getFilteredOptions({searchValue: emptySearch, includeP2P: false, includeTags: true, tags: smallTagsList});
-        expect(smallResult.tagOptions).toStrictEqual(smallResultList);
-
-        const smallSearchResult = OptionsListUtils.getFilteredOptions({searchValue: search, includeP2P: false, includeTags: true, tags: smallTagsList});
-        expect(smallSearchResult.tagOptions).toStrictEqual(smallSearchResultList);
-
-        const smallWrongSearchResult = OptionsListUtils.getFilteredOptions({searchValue: wrongSearch, includeP2P: false, includeTags: true, tags: smallTagsList});
-        expect(smallWrongSearchResult.tagOptions).toStrictEqual(smallWrongSearchResultList);
-
-        const largeResult = OptionsListUtils.getFilteredOptions({searchValue: emptySearch, selectedOptions, includeP2P: false, includeTags: true, tags: largeTagsList, recentlyUsedTags});
-        expect(largeResult.tagOptions).toStrictEqual(largeResultList);
-
-        const largeSearchResult = OptionsListUtils.getFilteredOptions({searchValue: search, selectedOptions, includeP2P: false, includeTags: true, tags: largeTagsList, recentlyUsedTags});
-        expect(largeSearchResult.tagOptions).toStrictEqual(largeSearchResultList);
-
-        const largeWrongSearchResult = OptionsListUtils.getFilteredOptions({
-            searchValue: wrongSearch,
-            selectedOptions,
-            includeP2P: false,
-            includeTags: true,
-            tags: largeTagsList,
-            recentlyUsedTags,
-        });
-<<<<<<< HEAD
-        expect(largeWrongSearchResult.tagOptions).toStrictEqual(largeWrongSearchResultList);
-=======
-        expect(largeWrongSearchResult.categoryOptions).toStrictEqual(largeWrongSearchResultList);
-
-        const emptyResult = OptionsListUtils.getFilteredOptions({searchValue: search, selectedOptions, includeP2P: false, includeCategories: true, categories: emptyCategoriesList});
-        expect(emptyResult.categoryOptions).toStrictEqual(emptySelectedResultList);
-    });
-
-    it('getCategoryOptionTree()', () => {
-        const categories = {
-            Meals: {
-                enabled: true,
-                name: 'Meals',
-            },
-            Restaurant: {
-                enabled: true,
-                name: 'Restaurant',
-            },
-            Food: {
-                enabled: true,
-                name: 'Food',
-            },
-            'Food: Meat': {
-                enabled: true,
-                name: 'Food: Meat',
-            },
-            'Food: Milk': {
-                enabled: true,
-                name: 'Food: Milk',
-            },
-            'Cars: Audi': {
-                enabled: true,
-                name: 'Cars: Audi',
-            },
-            'Cars: Mercedes-Benz': {
-                enabled: true,
-                name: 'Cars: Mercedes-Benz',
-            },
-            'Travel: Meals': {
-                enabled: true,
-                name: 'Travel: Meals',
-            },
-            'Travel: Meals: Breakfast': {
-                enabled: true,
-                name: 'Travel: Meals: Breakfast',
-            },
-            'Travel: Meals: Lunch': {
-                enabled: true,
-                name: 'Travel: Meals: Lunch',
-            },
-            Plain: {
-                enabled: true,
-                name: 'Plain',
-            },
-            Audi: {
-                enabled: true,
-                name: 'Audi',
-            },
-            Health: {
-                enabled: true,
-                name: 'Health',
-            },
-            'A: B: C': {
-                enabled: true,
-                name: 'A: B: C',
-            },
-            'A: B: C: D: E': {
-                enabled: true,
-                name: 'A: B: C: D: E',
-            },
-        };
-        const result = [
-            {
-                text: 'Meals',
-                keyForList: 'Meals',
-                searchText: 'Meals',
-                tooltipText: 'Meals',
-                isDisabled: false,
-                isSelected: false,
-                pendingAction: undefined,
-            },
-            {
-                text: 'Restaurant',
-                keyForList: 'Restaurant',
-                searchText: 'Restaurant',
-                tooltipText: 'Restaurant',
-                isDisabled: false,
-                isSelected: false,
-                pendingAction: undefined,
-            },
-            {
-                text: 'Food',
-                keyForList: 'Food',
-                searchText: 'Food',
-                tooltipText: 'Food',
-                isDisabled: false,
-                isSelected: false,
-                pendingAction: undefined,
-            },
-            {
-                text: '    Meat',
-                keyForList: 'Food: Meat',
-                searchText: 'Food: Meat',
-                tooltipText: 'Meat',
-                isDisabled: false,
-                isSelected: false,
-                pendingAction: undefined,
-            },
-            {
-                text: '    Milk',
-                keyForList: 'Food: Milk',
-                searchText: 'Food: Milk',
-                tooltipText: 'Milk',
-                isDisabled: false,
-                isSelected: false,
-                pendingAction: undefined,
-            },
-            {
-                text: 'Cars',
-                keyForList: 'Cars',
-                searchText: 'Cars',
-                tooltipText: 'Cars',
-                isDisabled: true,
-                isSelected: false,
-                pendingAction: undefined,
-            },
-            {
-                text: '    Audi',
-                keyForList: 'Cars: Audi',
-                searchText: 'Cars: Audi',
-                tooltipText: 'Audi',
-                isDisabled: false,
-                isSelected: false,
-                pendingAction: undefined,
-            },
-            {
-                text: '    Mercedes-Benz',
-                keyForList: 'Cars: Mercedes-Benz',
-                searchText: 'Cars: Mercedes-Benz',
-                tooltipText: 'Mercedes-Benz',
-                isDisabled: false,
-                isSelected: false,
-                pendingAction: undefined,
-            },
-            {
-                text: 'Travel',
-                keyForList: 'Travel',
-                searchText: 'Travel',
-                tooltipText: 'Travel',
-                isDisabled: true,
-                isSelected: false,
-                pendingAction: undefined,
-            },
-            {
-                text: '    Meals',
-                keyForList: 'Travel: Meals',
-                searchText: 'Travel: Meals',
-                tooltipText: 'Meals',
-                isDisabled: false,
-                isSelected: false,
-                pendingAction: undefined,
-            },
-            {
-                text: '        Breakfast',
-                keyForList: 'Travel: Meals: Breakfast',
-                searchText: 'Travel: Meals: Breakfast',
-                tooltipText: 'Breakfast',
-                isDisabled: false,
-                isSelected: false,
-                pendingAction: undefined,
-            },
-            {
-                text: '        Lunch',
-                keyForList: 'Travel: Meals: Lunch',
-                searchText: 'Travel: Meals: Lunch',
-                tooltipText: 'Lunch',
-                isDisabled: false,
-                isSelected: false,
-                pendingAction: undefined,
-            },
-            {
-                text: 'Plain',
-                keyForList: 'Plain',
-                searchText: 'Plain',
-                tooltipText: 'Plain',
-                isDisabled: false,
-                isSelected: false,
-                pendingAction: undefined,
-            },
-            {
-                text: 'Audi',
-                keyForList: 'Audi',
-                searchText: 'Audi',
-                tooltipText: 'Audi',
-                isDisabled: false,
-                isSelected: false,
-                pendingAction: undefined,
-            },
-            {
-                text: 'Health',
-                keyForList: 'Health',
-                searchText: 'Health',
-                tooltipText: 'Health',
-                isDisabled: false,
-                isSelected: false,
-                pendingAction: undefined,
-            },
-            {
-                text: 'A',
-                keyForList: 'A',
-                searchText: 'A',
-                tooltipText: 'A',
-                isDisabled: true,
-                isSelected: false,
-                pendingAction: undefined,
-            },
-            {
-                text: '    B',
-                keyForList: 'A: B',
-                searchText: 'A: B',
-                tooltipText: 'B',
-                isDisabled: true,
-                isSelected: false,
-                pendingAction: undefined,
-            },
-            {
-                text: '        C',
-                keyForList: 'A: B: C',
-                searchText: 'A: B: C',
-                tooltipText: 'C',
-                isDisabled: false,
-                isSelected: false,
-                pendingAction: undefined,
-            },
-            {
-                text: '            D',
-                keyForList: 'A: B: C: D',
-                searchText: 'A: B: C: D',
-                tooltipText: 'D',
-                isDisabled: true,
-                isSelected: false,
-                pendingAction: undefined,
-            },
-            {
-                text: '                E',
-                keyForList: 'A: B: C: D: E',
-                searchText: 'A: B: C: D: E',
-                tooltipText: 'E',
-                isDisabled: false,
-                isSelected: false,
-                pendingAction: undefined,
-            },
-        ];
-        const resultOneLine = [
-            {
-                text: 'Meals',
-                keyForList: 'Meals',
-                searchText: 'Meals',
-                tooltipText: 'Meals',
-                isDisabled: false,
-                isSelected: false,
-                pendingAction: undefined,
-            },
-            {
-                text: 'Restaurant',
-                keyForList: 'Restaurant',
-                searchText: 'Restaurant',
-                tooltipText: 'Restaurant',
-                isDisabled: false,
-                isSelected: false,
-                pendingAction: undefined,
-            },
-            {
-                text: 'Food',
-                keyForList: 'Food',
-                searchText: 'Food',
-                tooltipText: 'Food',
-                isDisabled: false,
-                isSelected: false,
-                pendingAction: undefined,
-            },
-            {
-                text: 'Food: Meat',
-                keyForList: 'Food: Meat',
-                searchText: 'Food: Meat',
-                tooltipText: 'Food: Meat',
-                isDisabled: false,
-                isSelected: false,
-                pendingAction: undefined,
-            },
-            {
-                text: 'Food: Milk',
-                keyForList: 'Food: Milk',
-                searchText: 'Food: Milk',
-                tooltipText: 'Food: Milk',
-                isDisabled: false,
-                isSelected: false,
-                pendingAction: undefined,
-            },
-            {
-                text: 'Cars: Audi',
-                keyForList: 'Cars: Audi',
-                searchText: 'Cars: Audi',
-                tooltipText: 'Cars: Audi',
-                isDisabled: false,
-                isSelected: false,
-                pendingAction: undefined,
-            },
-            {
-                text: 'Cars: Mercedes-Benz',
-                keyForList: 'Cars: Mercedes-Benz',
-                searchText: 'Cars: Mercedes-Benz',
-                tooltipText: 'Cars: Mercedes-Benz',
-                isDisabled: false,
-                isSelected: false,
-                pendingAction: undefined,
-            },
-            {
-                text: 'Travel: Meals',
-                keyForList: 'Travel: Meals',
-                searchText: 'Travel: Meals',
-                tooltipText: 'Travel: Meals',
-                isDisabled: false,
-                isSelected: false,
-                pendingAction: undefined,
-            },
-            {
-                text: 'Travel: Meals: Breakfast',
-                keyForList: 'Travel: Meals: Breakfast',
-                searchText: 'Travel: Meals: Breakfast',
-                tooltipText: 'Travel: Meals: Breakfast',
-                isDisabled: false,
-                isSelected: false,
-                pendingAction: undefined,
-            },
-            {
-                text: 'Travel: Meals: Lunch',
-                keyForList: 'Travel: Meals: Lunch',
-                searchText: 'Travel: Meals: Lunch',
-                tooltipText: 'Travel: Meals: Lunch',
-                isDisabled: false,
-                isSelected: false,
-                pendingAction: undefined,
-            },
-            {
-                text: 'Plain',
-                keyForList: 'Plain',
-                searchText: 'Plain',
-                tooltipText: 'Plain',
-                isDisabled: false,
-                isSelected: false,
-                pendingAction: undefined,
-            },
-            {
-                text: 'Audi',
-                keyForList: 'Audi',
-                searchText: 'Audi',
-                tooltipText: 'Audi',
-                isDisabled: false,
-                isSelected: false,
-                pendingAction: undefined,
-            },
-            {
-                text: 'Health',
-                keyForList: 'Health',
-                searchText: 'Health',
-                tooltipText: 'Health',
-                isDisabled: false,
-                isSelected: false,
-                pendingAction: undefined,
-            },
-            {
-                text: 'A: B: C',
-                keyForList: 'A: B: C',
-                searchText: 'A: B: C',
-                tooltipText: 'A: B: C',
-                isDisabled: false,
-                isSelected: false,
-                pendingAction: undefined,
-            },
-            {
-                text: 'A: B: C: D: E',
-                keyForList: 'A: B: C: D: E',
-                searchText: 'A: B: C: D: E',
-                tooltipText: 'A: B: C: D: E',
-                isDisabled: false,
-                isSelected: false,
-                pendingAction: undefined,
-            },
-        ];
-
-        expect(OptionsListUtils.getCategoryOptionTree(categories)).toStrictEqual(result);
-        expect(OptionsListUtils.getCategoryOptionTree(categories, true)).toStrictEqual(resultOneLine);
-    });
-
-    it('sortCategories', () => {
-        const categoriesIncorrectOrdering = {
-            Taxi: {
-                name: 'Taxi',
-                enabled: false,
-            },
-            'Test1: Subtest2': {
-                name: 'Test1: Subtest2',
-                enabled: true,
-            },
-            'Test: Test1: Subtest4': {
-                name: 'Test: Test1: Subtest4',
-                enabled: true,
-            },
-            Taxes: {
-                name: 'Taxes',
-                enabled: true,
-            },
-            Test: {
-                name: 'Test',
-                enabled: true,
-                pendingAction: 'delete' as PendingAction,
-            },
-            Test1: {
-                name: 'Test1',
-                enabled: true,
-            },
-            'Travel: Nested-Travel': {
-                name: 'Travel: Nested-Travel',
-                enabled: true,
-            },
-            'Test1: Subtest1': {
-                name: 'Test1: Subtest1',
-                enabled: true,
-            },
-            'Test: Test1': {
-                name: 'Test: Test1',
-                enabled: true,
-            },
-            'Test: Test1: Subtest1': {
-                name: 'Test: Test1: Subtest1',
-                enabled: true,
-            },
-            'Test: Test1: Subtest3': {
-                name: 'Test: Test1: Subtest3',
-                enabled: false,
-            },
-            'Test: Test1: Subtest2': {
-                name: 'Test: Test1: Subtest2',
-                enabled: true,
-            },
-            'Test: Test2': {
-                name: 'Test: Test2',
-                enabled: true,
-            },
-            Travel: {
-                name: 'Travel',
-                enabled: true,
-            },
-            Utilities: {
-                name: 'Utilities',
-                enabled: true,
-            },
-            'Test: Test3: Subtest1': {
-                name: 'Test: Test3: Subtest1',
-                enabled: true,
-            },
-            'Test1: Subtest3': {
-                name: 'Test1: Subtest3',
-                enabled: true,
-            },
-        };
-        const result = [
-            {
-                name: 'Taxes',
-                enabled: true,
-                pendingAction: undefined,
-            },
-            {
-                name: 'Taxi',
-                enabled: false,
-                pendingAction: undefined,
-            },
-            {
-                name: 'Test',
-                enabled: true,
-                pendingAction: 'delete',
-            },
-            {
-                name: 'Test: Test1',
-                enabled: true,
-                pendingAction: undefined,
-            },
-            {
-                name: 'Test: Test1: Subtest1',
-                enabled: true,
-                pendingAction: undefined,
-            },
-            {
-                name: 'Test: Test1: Subtest2',
-                enabled: true,
-                pendingAction: undefined,
-            },
-            {
-                name: 'Test: Test1: Subtest3',
-                enabled: false,
-                pendingAction: undefined,
-            },
-            {
-                name: 'Test: Test1: Subtest4',
-                enabled: true,
-                pendingAction: undefined,
-            },
-            {
-                name: 'Test: Test2',
-                enabled: true,
-                pendingAction: undefined,
-            },
-            {
-                name: 'Test: Test3: Subtest1',
-                enabled: true,
-                pendingAction: undefined,
-            },
-            {
-                name: 'Test1',
-                enabled: true,
-                pendingAction: undefined,
-            },
-            {
-                name: 'Test1: Subtest1',
-                enabled: true,
-                pendingAction: undefined,
-            },
-            {
-                name: 'Test1: Subtest2',
-                enabled: true,
-                pendingAction: undefined,
-            },
-            {
-                name: 'Test1: Subtest3',
-                enabled: true,
-                pendingAction: undefined,
-            },
-            {
-                name: 'Travel',
-                enabled: true,
-                pendingAction: undefined,
-            },
-            {
-                name: 'Travel: Nested-Travel',
-                enabled: true,
-                pendingAction: undefined,
-            },
-            {
-                name: 'Utilities',
-                enabled: true,
-                pendingAction: undefined,
-            },
-        ];
-        const categoriesIncorrectOrdering2 = {
-            'Cars: BMW': {
-                enabled: false,
-                name: 'Cars: BMW',
-            },
-            Medical: {
-                enabled: false,
-                name: 'Medical',
-            },
-            'Travel: Meals: Lunch': {
-                enabled: true,
-                name: 'Travel: Meals: Lunch',
-            },
-            'Cars: Mercedes-Benz': {
-                enabled: true,
-                name: 'Cars: Mercedes-Benz',
-            },
-            Food: {
-                enabled: true,
-                name: 'Food',
-            },
-            'Food: Meat': {
-                enabled: true,
-                name: 'Food: Meat',
-            },
-            'Travel: Meals: Dinner': {
-                enabled: false,
-                name: 'Travel: Meals: Dinner',
-            },
-            'Food: Vegetables': {
-                enabled: false,
-                name: 'Food: Vegetables',
-            },
-            Restaurant: {
-                enabled: true,
-                name: 'Restaurant',
-            },
-            Taxi: {
-                enabled: false,
-                name: 'Taxi',
-            },
-            'Food: Milk': {
-                enabled: true,
-                name: 'Food: Milk',
-            },
-            'Travel: Meals': {
-                enabled: true,
-                name: 'Travel: Meals',
-            },
-            'Travel: Meals: Breakfast': {
-                enabled: true,
-                name: 'Travel: Meals: Breakfast',
-            },
-            'Cars: Audi': {
-                enabled: true,
-                name: 'Cars: Audi',
-            },
-        };
-        const result2 = [
-            {
-                enabled: true,
-                name: 'Cars: Audi',
-                pendingAction: undefined,
-            },
-            {
-                enabled: false,
-                name: 'Cars: BMW',
-                pendingAction: undefined,
-            },
-            {
-                enabled: true,
-                name: 'Cars: Mercedes-Benz',
-                pendingAction: undefined,
-            },
-            {
-                enabled: true,
-                name: 'Food',
-                pendingAction: undefined,
-            },
-            {
-                enabled: true,
-                name: 'Food: Meat',
-                pendingAction: undefined,
-            },
-            {
-                enabled: true,
-                name: 'Food: Milk',
-                pendingAction: undefined,
-            },
-            {
-                enabled: false,
-                name: 'Food: Vegetables',
-                pendingAction: undefined,
-            },
-            {
-                enabled: false,
-                name: 'Medical',
-                pendingAction: undefined,
-            },
-            {
-                enabled: true,
-                name: 'Restaurant',
-                pendingAction: undefined,
-            },
-            {
-                enabled: false,
-                name: 'Taxi',
-                pendingAction: undefined,
-            },
-            {
-                enabled: true,
-                name: 'Travel: Meals',
-                pendingAction: undefined,
-            },
-            {
-                enabled: true,
-                name: 'Travel: Meals: Breakfast',
-                pendingAction: undefined,
-            },
-            {
-                enabled: false,
-                name: 'Travel: Meals: Dinner',
-                pendingAction: undefined,
-            },
-            {
-                enabled: true,
-                name: 'Travel: Meals: Lunch',
-                pendingAction: undefined,
-            },
-        ];
-        const categoriesIncorrectOrdering3 = {
-            'Movies: Mr. Nobody': {
-                enabled: true,
-                name: 'Movies: Mr. Nobody',
-            },
-            Movies: {
-                enabled: true,
-                name: 'Movies',
-            },
-            'House, M.D.': {
-                enabled: true,
-                name: 'House, M.D.',
-            },
-            'Dr. House': {
-                enabled: true,
-                name: 'Dr. House',
-            },
-            'Many.dots.on.the.way.': {
-                enabled: true,
-                name: 'Many.dots.on.the.way.',
-            },
-            'More.Many.dots.on.the.way.': {
-                enabled: false,
-                name: 'More.Many.dots.on.the.way.',
-            },
-        };
-        const result3 = [
-            {
-                enabled: true,
-                name: 'Dr. House',
-                pendingAction: undefined,
-            },
-            {
-                enabled: true,
-                name: 'House, M.D.',
-                pendingAction: undefined,
-            },
-            {
-                enabled: true,
-                name: 'Many.dots.on.the.way.',
-                pendingAction: undefined,
-            },
-            {
-                enabled: false,
-                name: 'More.Many.dots.on.the.way.',
-                pendingAction: undefined,
-            },
-            {
-                enabled: true,
-                name: 'Movies',
-                pendingAction: undefined,
-            },
-            {
-                enabled: true,
-                name: 'Movies: Mr. Nobody',
-                pendingAction: undefined,
-            },
-        ];
-
-        expect(OptionsListUtils.sortCategories(categoriesIncorrectOrdering)).toStrictEqual(result);
-        expect(OptionsListUtils.sortCategories(categoriesIncorrectOrdering2)).toStrictEqual(result2);
-        expect(OptionsListUtils.sortCategories(categoriesIncorrectOrdering3)).toStrictEqual(result3);
->>>>>>> d5e7a5ab
     });
 
     it('getFilteredOptions() for taxRate', () => {
