--- conflicted
+++ resolved
@@ -1,19 +1,13 @@
 import Onyx from 'react-native-onyx';
 import type {OnyxCollection} from 'react-native-onyx';
 import * as PolicyUtils from '@libs/PolicyUtils';
-<<<<<<< HEAD
 import CONST from '@src/CONST';
-import ONYXKEYS from '@src/ONYXKEYS';
-import type {Policy} from '@src/types/onyx';
-import createRandomPolicy from '../utils/collections/policies';
-import * as TestHelper from '../utils/TestHelper';
-import waitForBatchedUpdates from '../utils/waitForBatchedUpdates';
-=======
 import ONYXKEYS from '@src/ONYXKEYS';
 import type {Policy} from '@src/types/onyx';
 import createCollection from '../utils/collections/createCollection';
 import createRandomPolicy from '../utils/collections/policies';
->>>>>>> 13700ca2
+import * as TestHelper from '../utils/TestHelper';
+import waitForBatchedUpdates from '../utils/waitForBatchedUpdates';
 
 const CARLOS_EMAIL = 'cmartins@expensifail.com';
 const CARLOS_ACCOUNT_ID = 1;
@@ -29,7 +23,7 @@
                 (index) => ({...createRandomPolicy(index + 1), name: 'workspace', pendingAction: null, ...(!index && {role: null})} as Policy),
                 2,
             );
-            expect(PolicyUtils.getActivePolicies(policies, undefined)).toHaveLength(1);
+            expect(PolicyUtils.getActivePolicies(policies, undefined, false)).toHaveLength(1);
         });
     });
     describe('getRateDisplayValue', () => {
@@ -131,7 +125,7 @@
                     role: '',
                 },
             };
-            const result = PolicyUtils.getActivePolicies(policies as OnyxCollection<Policy>, true);
+            const result = PolicyUtils.getActivePolicies(policies as OnyxCollection<Policy>, CARLOS_EMAIL, true);
             // The result should be an empty array since we have no active policies.
             expect(result.length).toBe(0);
         });
@@ -142,7 +136,7 @@
                 // eslint-disable-next-line @typescript-eslint/naming-convention
                 1: randomPolicy1,
             };
-            const result = PolicyUtils.getActivePolicies(policies as OnyxCollection<Policy>, true);
+            const result = PolicyUtils.getActivePolicies(policies as OnyxCollection<Policy>, CARLOS_EMAIL, true);
             // The result should contain the mock paid policy, since it is our only active paid policy.
             expect(result).toContainEqual(randomPolicy1);
         });
@@ -155,7 +149,7 @@
                     pendingAction: CONST.RED_BRICK_ROAD_PENDING_ACTION.DELETE,
                 },
             };
-            const result = PolicyUtils.getActivePolicies(policies as OnyxCollection<Policy>, true);
+            const result = PolicyUtils.getActivePolicies(policies as OnyxCollection<Policy>, CARLOS_EMAIL, true);
             // The result should be an empty array since there is only one policy which is pending deletion, so we have no active paid policies.
             expect(result).toEqual([]);
         });
