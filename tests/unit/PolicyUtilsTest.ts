--- conflicted
+++ resolved
@@ -12,12 +12,8 @@
     getTagList,
     getTagListByOrderWeight,
     getUnitRateValue,
-<<<<<<< HEAD
+    isPolicyMemberWithoutPendingDelete,
     isUserMemberToWorspace,
-=======
-    isPolicyMemberWithoutPendingDelete,
-    isUserInvitedToWorkspace,
->>>>>>> e7245a30
     shouldShowPolicy,
     sortWorkspacesBySelected,
 } from '@libs/PolicyUtils';
