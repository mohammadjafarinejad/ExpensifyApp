--- conflicted
+++ resolved
@@ -1384,7 +1384,6 @@
         });
     });
 
-<<<<<<< HEAD
     describe('shouldReportActionBeVisible', () => {
         it('should return false for moved transaction if the report destination is unavailable', () => {
             // Given a moved transaction action but the report destination is not available
@@ -1418,7 +1417,9 @@
             // Then the action should be visible
             const actual = ReportActionsUtils.shouldReportActionBeVisible(reportAction, reportAction.reportActionID, true);
             expect(actual).toBe(true);
-=======
+        });
+    });
+
     describe('getPolicyChangeLogUpdateEmployee', () => {
         it('should remove SMS domain when the email is a phone number', () => {
             const email = '+919383833920@expensify.sms';
@@ -1461,7 +1462,6 @@
             const actual = ReportActionsUtils.getPolicyChangeLogDeleteMemberMessage(action);
             const expected = translateLocal('report.actions.type.removeMember', {email: formatPhoneNumber(email), role: translateLocal('workspace.common.roleName', {role}).toLowerCase()});
             expect(actual).toBe(expected);
->>>>>>> c3f1cc2b
         });
     });
 });