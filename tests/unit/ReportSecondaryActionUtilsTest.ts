import Onyx from 'react-native-onyx';
import {getSecondaryExportReportActions, getSecondaryReportActions, getSecondaryTransactionThreadActions} from '@libs/ReportSecondaryActionUtils';
import CONST from '@src/CONST';
import * as ReportActionsUtils from '@src/libs/ReportActionsUtils';
import * as ReportUtils from '@src/libs/ReportUtils';
import ONYXKEYS from '@src/ONYXKEYS';
import type {Policy, Report, ReportAction, Transaction, TransactionViolation} from '@src/types/onyx';
import {actionR14932, originalMessageR14932} from '../../__mocks__/reportData/actions';
import {chatReportR14932 as chatReport} from '../../__mocks__/reportData/reports';

const EMPLOYEE_ACCOUNT_ID = 1;
const EMPLOYEE_EMAIL = 'employee@mail.com';
const MANAGER_ACCOUNT_ID = 2;
const MANAGER_EMAIL = 'manager@mail.com';
const APPROVER_ACCOUNT_ID = 3;
const APPROVER_EMAIL = 'approver@mail.com';
const ADMIN_ACCOUNT_ID = 4;
const ADMIN_EMAIL = 'admin@mail.com';

const SESSION = {
    email: EMPLOYEE_EMAIL,
    accountID: EMPLOYEE_ACCOUNT_ID,
};

const PERSONAL_DETAILS = {
    accountID: EMPLOYEE_ACCOUNT_ID,
    login: EMPLOYEE_EMAIL,
};

const REPORT_ID = 1;
const POLICY_ID = 'POLICY_ID';
const OLD_POLICY_ID = 'OLD_POLICY_ID';
describe('getSecondaryAction', () => {
    beforeAll(() => {
        Onyx.init({
            keys: ONYXKEYS,
        });
    });

    beforeEach(async () => {
        jest.clearAllMocks();
        Onyx.clear();
        await Onyx.merge(ONYXKEYS.SESSION, SESSION);
        await Onyx.set(ONYXKEYS.PERSONAL_DETAILS_LIST, {[EMPLOYEE_ACCOUNT_ID]: PERSONAL_DETAILS, [APPROVER_ACCOUNT_ID]: {accountID: APPROVER_ACCOUNT_ID, login: APPROVER_EMAIL}});
    });

    it('should always return default options', () => {
        const report = {} as unknown as Report;
        const policy = {} as unknown as Policy;

        const result = [CONST.REPORT.SECONDARY_ACTIONS.EXPORT, CONST.REPORT.SECONDARY_ACTIONS.DOWNLOAD_PDF, CONST.REPORT.SECONDARY_ACTIONS.VIEW_DETAILS];
        expect(getSecondaryReportActions({currentUserEmail: EMPLOYEE_EMAIL, report, chatReport, reportTransactions: [], violations: {}, policy})).toEqual(result);
    });

    it('includes ADD_EXPENSE option for empty report', async () => {
        const report = {
            reportID: REPORT_ID,
            type: CONST.REPORT.TYPE.EXPENSE,
            ownerAccountID: EMPLOYEE_ACCOUNT_ID,
            stateNum: CONST.REPORT.STATE_NUM.OPEN,
            statusNum: CONST.REPORT.STATUS_NUM.OPEN,
        } as unknown as Report;
        const policy = {
            autoReportingFrequency: CONST.POLICY.AUTO_REPORTING_FREQUENCIES.INSTANT,
            harvesting: {
                enabled: true,
            },
        } as unknown as Policy;
        await Onyx.merge(`${ONYXKEYS.COLLECTION.REPORT}${REPORT_ID}`, report);
        const TRANSACTION_ID = 'TRANSACTION_ID';
        const transaction = {
            transactionID: TRANSACTION_ID,
        } as unknown as Transaction;

        const result = getSecondaryReportActions({currentUserEmail: EMPLOYEE_EMAIL, report, chatReport, reportTransactions: [transaction], violations: {}, policy});
        expect(result.includes(CONST.REPORT.SECONDARY_ACTIONS.ADD_EXPENSE)).toBe(true);
    });

    it('includes SUBMIT option', async () => {
        const report = {
            reportID: REPORT_ID,
            type: CONST.REPORT.TYPE.EXPENSE,
            ownerAccountID: EMPLOYEE_ACCOUNT_ID,
            stateNum: CONST.REPORT.STATE_NUM.OPEN,
            statusNum: CONST.REPORT.STATUS_NUM.OPEN,
            total: 10,
        } as unknown as Report;
        const policy = {
            autoReportingFrequency: CONST.POLICY.AUTO_REPORTING_FREQUENCIES.INSTANT,
            harvesting: {
                enabled: true,
            },
        } as unknown as Policy;
        await Onyx.merge(`${ONYXKEYS.COLLECTION.REPORT}${REPORT_ID}`, report);

        const result = getSecondaryReportActions({currentUserEmail: EMPLOYEE_EMAIL, report, chatReport, reportTransactions: [], violations: {}, policy});
        expect(result.includes(CONST.REPORT.SECONDARY_ACTIONS.SUBMIT)).toBe(true);
    });

    it('includes SUBMIT option for admin', async () => {
        const report = {
            reportID: REPORT_ID,
            type: CONST.REPORT.TYPE.EXPENSE,
            stateNum: CONST.REPORT.STATE_NUM.OPEN,
            statusNum: CONST.REPORT.STATUS_NUM.OPEN,
            total: 10,
        } as unknown as Report;
        const policy = {
            autoReportingFrequency: CONST.POLICY.AUTO_REPORTING_FREQUENCIES.INSTANT,
            harvesting: {
                enabled: true,
            },
            role: CONST.POLICY.ROLE.ADMIN,
        } as unknown as Policy;
        await Onyx.merge(`${ONYXKEYS.COLLECTION.REPORT}${REPORT_ID}`, report);

        const result = getSecondaryReportActions({currentUserEmail: EMPLOYEE_EMAIL, report, chatReport, reportTransactions: [], violations: {}, policy});
        expect(result.includes(CONST.REPORT.SECONDARY_ACTIONS.SUBMIT)).toBe(true);
    });

    it('should not include SUBMIT option for the user who is not submitter/admin/manager', async () => {
        const report: Report = {
            reportID: '1',
            type: CONST.REPORT.TYPE.EXPENSE,
            stateNum: CONST.REPORT.STATE_NUM.OPEN,
            statusNum: CONST.REPORT.STATUS_NUM.OPEN,
            total: 10,
            ownerAccountID: APPROVER_ACCOUNT_ID,
            managerID: 0,
        };
        const policy = {
            autoReportingFrequency: CONST.POLICY.AUTO_REPORTING_FREQUENCIES.INSTANT,
            harvesting: {
                enabled: true,
            },
            role: CONST.POLICY.ROLE.AUDITOR,
        } as unknown as Policy;
        await Onyx.merge(`${ONYXKEYS.COLLECTION.REPORT}${REPORT_ID}`, report);

        const result = getSecondaryReportActions({currentUserEmail: EMPLOYEE_EMAIL, report, chatReport, reportTransactions: [], violations: {}, policy});
        expect(result.includes(CONST.REPORT.SECONDARY_ACTIONS.SUBMIT)).toBe(false);
    });

    it('should not include SUBMIT option for admin with only pending transactions', async () => {
        const report = {
            reportID: REPORT_ID,
            type: CONST.REPORT.TYPE.EXPENSE,
            stateNum: CONST.REPORT.STATE_NUM.OPEN,
            statusNum: CONST.REPORT.STATUS_NUM.OPEN,
            total: 10,
        } as unknown as Report;
        const policy = {
            autoReportingFrequency: CONST.POLICY.AUTO_REPORTING_FREQUENCIES.INSTANT,
            harvesting: {
                enabled: true,
            },
            role: CONST.POLICY.ROLE.ADMIN,
        } as unknown as Policy;
        await Onyx.merge(`${ONYXKEYS.COLLECTION.REPORT}${REPORT_ID}`, report);

        const transaction = {
            transactionID: 'TRANSACTION_ID',
            status: CONST.TRANSACTION.STATUS.PENDING,
            amount: 10,
            merchant: 'Merchant',
            date: '2025-01-01',
        } as unknown as Transaction;

        const result = getSecondaryReportActions({currentUserEmail: EMPLOYEE_EMAIL, report, chatReport, reportTransactions: [transaction], violations: {}, policy});
        expect(result.includes(CONST.REPORT.SECONDARY_ACTIONS.SUBMIT)).toBe(false);
    });

    it('includes APPROVE option for approver and report with duplicates', async () => {
        const report = {
            reportID: REPORT_ID,
            type: CONST.REPORT.TYPE.EXPENSE,
            ownerAccountID: EMPLOYEE_ACCOUNT_ID,
            stateNum: CONST.REPORT.STATE_NUM.SUBMITTED,
            statusNum: CONST.REPORT.STATUS_NUM.SUBMITTED,
            managerID: EMPLOYEE_ACCOUNT_ID,
        } as unknown as Report;
        const policy = {
            approver: EMPLOYEE_EMAIL,
        } as unknown as Policy;
        const TRANSACTION_ID = 'TRANSACTION_ID';
        const transaction = {
            transactionID: TRANSACTION_ID,
        } as unknown as Transaction;

        await Onyx.merge(`${ONYXKEYS.COLLECTION.TRANSACTION}${TRANSACTION_ID}`, transaction);

        await Onyx.set(`${ONYXKEYS.COLLECTION.TRANSACTION_VIOLATIONS}${TRANSACTION_ID}`, [
            {
                name: CONST.VIOLATIONS.DUPLICATED_TRANSACTION,
            } as TransactionViolation,
        ]);

        await Onyx.merge(`${ONYXKEYS.COLLECTION.REPORT}${REPORT_ID}`, report);

        const result = getSecondaryReportActions({currentUserEmail: EMPLOYEE_EMAIL, report, chatReport, reportTransactions: [transaction], violations: {}, policy});
        expect(result.includes(CONST.REPORT.SECONDARY_ACTIONS.APPROVE)).toBe(true);
    });

    it('does not include APPROVE option for approver and report with only pending transactions', async () => {
        const report = {
            reportID: REPORT_ID,
            type: CONST.REPORT.TYPE.EXPENSE,
            ownerAccountID: EMPLOYEE_ACCOUNT_ID,
            stateNum: CONST.REPORT.STATE_NUM.SUBMITTED,
            statusNum: CONST.REPORT.STATUS_NUM.SUBMITTED,
            managerID: EMPLOYEE_ACCOUNT_ID,
        } as unknown as Report;
        const policy = {
            approver: EMPLOYEE_EMAIL,
        } as unknown as Policy;
        const TRANSACTION_ID = 'TRANSACTION_ID';
        const transaction = {
            transactionID: TRANSACTION_ID,
            status: CONST.TRANSACTION.STATUS.PENDING,
            amount: 10,
            merchant: 'Merchant',
            date: '2025-01-01',
        } as unknown as Transaction;

        await Onyx.merge(`${ONYXKEYS.COLLECTION.TRANSACTION}${TRANSACTION_ID}`, transaction);
        await Onyx.merge(`${ONYXKEYS.COLLECTION.REPORT}${REPORT_ID}`, report);

        const result = getSecondaryReportActions({currentUserEmail: EMPLOYEE_EMAIL, report, chatReport, reportTransactions: [transaction], violations: {}, policy});
        expect(result.includes(CONST.REPORT.SECONDARY_ACTIONS.APPROVE)).toBe(false);
    });

    it('includes APPROVE option for report with RTER violations when it is submitted', () => {
        const report = {
            reportID: REPORT_ID,
            type: CONST.REPORT.TYPE.EXPENSE,
            ownerAccountID: EMPLOYEE_ACCOUNT_ID,
            managerID: EMPLOYEE_ACCOUNT_ID,
            stateNum: CONST.REPORT.STATE_NUM.SUBMITTED,
            statusNum: CONST.REPORT.STATUS_NUM.SUBMITTED,
        } as unknown as Report;
        const policy = {
            approver: EMPLOYEE_EMAIL,
        } as unknown as Policy;
        const TRANSACTION_ID = 'TRANSACTION_ID';

        const transaction = {
            transactionID: TRANSACTION_ID,
        } as unknown as Transaction;

        const violation = {
            name: CONST.VIOLATIONS.RTER,
            data: {
                pendingPattern: true,
                rterType: CONST.RTER_VIOLATION_TYPES.SEVEN_DAY_HOLD,
            },
        } as unknown as TransactionViolation;

        const result = getSecondaryReportActions({
            currentUserEmail: EMPLOYEE_EMAIL,
            report,
            chatReport,
            reportTransactions: [transaction],
            violations: {[`${ONYXKEYS.COLLECTION.TRANSACTION_VIOLATIONS}${TRANSACTION_ID}`]: [violation]},
            policy,
        });
        expect(result.includes(CONST.REPORT.SECONDARY_ACTIONS.APPROVE)).toBe(true);
    });

    it('does not include APPROVE option for report with RTER violations when it is not submitted', () => {
        const report = {
            reportID: REPORT_ID,
            type: CONST.REPORT.TYPE.EXPENSE,
            ownerAccountID: EMPLOYEE_ACCOUNT_ID,
            managerID: EMPLOYEE_ACCOUNT_ID,
            stateNum: CONST.REPORT.STATE_NUM.OPEN,
            statusNum: CONST.REPORT.STATUS_NUM.OPEN,
        } as unknown as Report;
        const policy = {
            approver: EMPLOYEE_EMAIL,
        } as unknown as Policy;
        const TRANSACTION_ID = 'TRANSACTION_ID';

        const transaction = {
            transactionID: TRANSACTION_ID,
        } as unknown as Transaction;

        const violation = {
            name: CONST.VIOLATIONS.RTER,
            data: {
                pendingPattern: true,
                rterType: CONST.RTER_VIOLATION_TYPES.SEVEN_DAY_HOLD,
            },
        } as unknown as TransactionViolation;

        const result = getSecondaryReportActions({
            currentUserEmail: EMPLOYEE_EMAIL,
            report,
            chatReport,
            reportTransactions: [transaction],
            violations: {[`${ONYXKEYS.COLLECTION.TRANSACTION_VIOLATIONS}${TRANSACTION_ID}`]: [violation]},
            policy,
        });
        expect(result.includes(CONST.REPORT.SECONDARY_ACTIONS.APPROVE)).toBe(false);
    });

    it('includes APPROVE option for admin with report having broken connection when it is submitted', () => {
        const report = {
            reportID: REPORT_ID,
            type: CONST.REPORT.TYPE.EXPENSE,
            ownerAccountID: EMPLOYEE_ACCOUNT_ID,
            stateNum: CONST.REPORT.STATE_NUM.SUBMITTED,
            statusNum: CONST.REPORT.STATUS_NUM.SUBMITTED,
            managerID: EMPLOYEE_ACCOUNT_ID,
        } as unknown as Report;
        const policy = {role: CONST.POLICY.ROLE.ADMIN, autoReporting: true, autoReportingFrequency: CONST.POLICY.AUTO_REPORTING_FREQUENCIES.INSTANT} as unknown as Policy;
        const TRANSACTION_ID = 'TRANSACTION_ID';

        const transaction = {
            transactionID: TRANSACTION_ID,
        } as unknown as Transaction;

        const violation = {
            name: CONST.VIOLATIONS.RTER,
            data: {
                rterType: CONST.RTER_VIOLATION_TYPES.BROKEN_CARD_CONNECTION,
            },
        } as unknown as TransactionViolation;

        const result = getSecondaryReportActions({
            currentUserEmail: EMPLOYEE_EMAIL,
            report,
            chatReport,
            reportTransactions: [transaction],
            violations: {[`${ONYXKEYS.COLLECTION.TRANSACTION_VIOLATIONS}${TRANSACTION_ID}`]: [violation]},
            policy,
        });
        expect(result.includes(CONST.REPORT.SECONDARY_ACTIONS.APPROVE)).toBe(true);
    });

    it('does not include APPROVE option for admin with report having broken connection that is not submitted', () => {
        const report = {
            reportID: REPORT_ID,
            type: CONST.REPORT.TYPE.EXPENSE,
            ownerAccountID: EMPLOYEE_ACCOUNT_ID,
            stateNum: CONST.REPORT.STATE_NUM.OPEN,
            statusNum: CONST.REPORT.STATUS_NUM.OPEN,
            managerID: EMPLOYEE_ACCOUNT_ID,
        } as unknown as Report;
        const policy = {role: CONST.POLICY.ROLE.ADMIN} as unknown as Policy;
        const TRANSACTION_ID = 'TRANSACTION_ID';

        const transaction = {
            transactionID: TRANSACTION_ID,
        } as unknown as Transaction;

        const violation = {
            name: CONST.VIOLATIONS.RTER,
            data: {
                rterType: CONST.RTER_VIOLATION_TYPES.BROKEN_CARD_CONNECTION,
            },
        } as unknown as TransactionViolation;

        const result = getSecondaryReportActions({
            currentUserEmail: EMPLOYEE_EMAIL,
            report,
            chatReport,
            reportTransactions: [transaction],
            violations: {[`${ONYXKEYS.COLLECTION.TRANSACTION_VIOLATIONS}${TRANSACTION_ID}`]: [violation]},
            policy,
        });
        expect(result.includes(CONST.REPORT.SECONDARY_ACTIONS.APPROVE)).toBe(false);
    });

    it('does not include APPROVE option for report with transactions that are being scanned', () => {
        const report = {
            reportID: REPORT_ID,
            type: CONST.REPORT.TYPE.EXPENSE,
            ownerAccountID: EMPLOYEE_ACCOUNT_ID,
            stateNum: CONST.REPORT.STATE_NUM.SUBMITTED,
            statusNum: CONST.REPORT.STATUS_NUM.SUBMITTED,
            managerID: EMPLOYEE_ACCOUNT_ID,
        } as unknown as Report;
        const policy = {
            approver: EMPLOYEE_EMAIL,
        } as unknown as Policy;
        const TRANSACTION_ID = 'TRANSACTION_ID';
        const transaction = {
            transactionID: TRANSACTION_ID,
            receipt: {
                state: CONST.IOU.RECEIPT_STATE.SCANNING,
            },
        } as unknown as Transaction;

        const result = getSecondaryReportActions({currentUserEmail: EMPLOYEE_EMAIL, report, chatReport, reportTransactions: [transaction], violations: {}, policy});
        expect(result.includes(CONST.REPORT.SECONDARY_ACTIONS.APPROVE)).toBe(false);
    });

    it('includes UNAPPROVE option', () => {
        const report = {
            reportID: REPORT_ID,
            type: CONST.REPORT.TYPE.EXPENSE,
            ownerAccountID: EMPLOYEE_ACCOUNT_ID,
            stateNum: CONST.REPORT.STATE_NUM.APPROVED,
            statusNum: CONST.REPORT.STATUS_NUM.APPROVED,
            managerID: EMPLOYEE_ACCOUNT_ID,
        } as unknown as Report;
        const policy = {approver: EMPLOYEE_EMAIL} as unknown as Policy;

        const result = getSecondaryReportActions({currentUserEmail: EMPLOYEE_EMAIL, report, chatReport, reportTransactions: [], violations: {}, policy});
        expect(result.includes(CONST.REPORT.SECONDARY_ACTIONS.UNAPPROVE)).toBe(true);
    });

    it('includes UNAPPROVE option for admin on finally approved report', () => {
        const report = {
            reportID: REPORT_ID,
            type: CONST.REPORT.TYPE.EXPENSE,
            ownerAccountID: EMPLOYEE_ACCOUNT_ID,
            stateNum: CONST.REPORT.STATE_NUM.APPROVED,
            statusNum: CONST.REPORT.STATUS_NUM.APPROVED,
            managerID: MANAGER_ACCOUNT_ID,
        } as unknown as Report;
        const policy = {
            approver: APPROVER_EMAIL,
            role: CONST.POLICY.ROLE.ADMIN,
        } as unknown as Policy;

        const result = getSecondaryReportActions({currentUserEmail: EMPLOYEE_EMAIL, report, chatReport, reportTransactions: [], violations: {}, policy});
        expect(result.includes(CONST.REPORT.SECONDARY_ACTIONS.UNAPPROVE)).toBe(true);
    });

    it('includes UNAPPROVE option for manager on finally approved report', () => {
        const report = {
            reportID: REPORT_ID,
            type: CONST.REPORT.TYPE.EXPENSE,
            ownerAccountID: EMPLOYEE_ACCOUNT_ID,
            stateNum: CONST.REPORT.STATE_NUM.APPROVED,
            statusNum: CONST.REPORT.STATUS_NUM.APPROVED,
            managerID: EMPLOYEE_ACCOUNT_ID,
        } as unknown as Report;
        const policy = {
            approver: APPROVER_EMAIL,
        } as unknown as Policy;

        const result = getSecondaryReportActions({currentUserEmail: EMPLOYEE_EMAIL, report, chatReport, reportTransactions: [], violations: {}, policy});
        expect(result.includes(CONST.REPORT.SECONDARY_ACTIONS.UNAPPROVE)).toBe(true);
    });

    it('does not include UNAPPROVE option for non-admin, non-manager on finally approved report', () => {
        const report = {
            reportID: REPORT_ID,
            type: CONST.REPORT.TYPE.EXPENSE,
            ownerAccountID: EMPLOYEE_ACCOUNT_ID,
            stateNum: CONST.REPORT.STATE_NUM.APPROVED,
            statusNum: CONST.REPORT.STATUS_NUM.APPROVED,
            managerID: MANAGER_ACCOUNT_ID,
        } as unknown as Report;
        const policy = {
            approver: APPROVER_EMAIL,
        } as unknown as Policy;

        const result = getSecondaryReportActions({currentUserEmail: EMPLOYEE_EMAIL, report, chatReport, reportTransactions: [], violations: {}, policy});
        expect(result.includes(CONST.REPORT.SECONDARY_ACTIONS.UNAPPROVE)).toBe(false);
    });

    it('does not include UNAPPROVE option for non-approved report', () => {
        const report = {
            reportID: REPORT_ID,
            type: CONST.REPORT.TYPE.EXPENSE,
            ownerAccountID: EMPLOYEE_ACCOUNT_ID,
            stateNum: CONST.REPORT.STATE_NUM.SUBMITTED,
            statusNum: CONST.REPORT.STATUS_NUM.SUBMITTED,
            managerID: EMPLOYEE_ACCOUNT_ID,
        } as unknown as Report;
        const policy = {
            approver: EMPLOYEE_EMAIL,
            role: CONST.POLICY.ROLE.ADMIN,
        } as unknown as Policy;

        const result = getSecondaryReportActions({currentUserEmail: EMPLOYEE_EMAIL, report, chatReport, reportTransactions: [], violations: {}, policy});
        expect(result.includes(CONST.REPORT.SECONDARY_ACTIONS.UNAPPROVE)).toBe(false);
    });

    it('does not include UNAPPROVE option for settled report', () => {
        const report = {
            reportID: REPORT_ID,
            type: CONST.REPORT.TYPE.EXPENSE,
            ownerAccountID: EMPLOYEE_ACCOUNT_ID,
            stateNum: CONST.REPORT.STATE_NUM.APPROVED,
            statusNum: CONST.REPORT.STATUS_NUM.REIMBURSED,
            managerID: EMPLOYEE_ACCOUNT_ID,
        } as unknown as Report;
        const policy = {
            approver: EMPLOYEE_EMAIL,
            role: CONST.POLICY.ROLE.ADMIN,
        } as unknown as Policy;

        const result = getSecondaryReportActions({currentUserEmail: EMPLOYEE_EMAIL, report, chatReport, reportTransactions: [], violations: {}, policy});
        expect(result.includes(CONST.REPORT.SECONDARY_ACTIONS.UNAPPROVE)).toBe(false);
    });

    it('does not include UNAPPROVE option for payment processing report', () => {
        const report = {
            reportID: REPORT_ID,
            type: CONST.REPORT.TYPE.EXPENSE,
            ownerAccountID: EMPLOYEE_ACCOUNT_ID,
            stateNum: CONST.REPORT.STATE_NUM.APPROVED,
            statusNum: CONST.REPORT.STATUS_NUM.APPROVED,
            managerID: EMPLOYEE_ACCOUNT_ID,
            isWaitingOnBankAccount: true,
        } as unknown as Report;
        const policy = {
            approver: EMPLOYEE_EMAIL,
            role: CONST.POLICY.ROLE.ADMIN,
        } as unknown as Policy;

        const result = getSecondaryReportActions({currentUserEmail: EMPLOYEE_EMAIL, report, chatReport, reportTransactions: [], violations: {}, policy});
        expect(result.includes(CONST.REPORT.SECONDARY_ACTIONS.UNAPPROVE)).toBe(false);
    });

    it('includes CANCEL_PAYMENT option for report paid elsewhere', () => {
        const report = {
            reportID: REPORT_ID,
            type: CONST.REPORT.TYPE.EXPENSE,
            ownerAccountID: EMPLOYEE_ACCOUNT_ID,
            stateNum: CONST.REPORT.STATE_NUM.APPROVED,
            statusNum: CONST.REPORT.STATUS_NUM.REIMBURSED,
        } as unknown as Report;
        const policy = {
            role: CONST.POLICY.ROLE.ADMIN,
        } as unknown as Policy;

        const result = getSecondaryReportActions({currentUserEmail: EMPLOYEE_EMAIL, report, chatReport, reportTransactions: [], violations: {}, policy});
        expect(result.includes(CONST.REPORT.SECONDARY_ACTIONS.CANCEL_PAYMENT)).toBe(true);
    });

    it('includes CANCEL_PAYMENT option for report before nacha cutoff', async () => {
        const report = {
            reportID: REPORT_ID,
            type: CONST.REPORT.TYPE.EXPENSE,
            ownerAccountID: EMPLOYEE_ACCOUNT_ID,
            statusNum: CONST.REPORT.STATUS_NUM.APPROVED,
            isWaitingOnBankAccount: true,
        } as unknown as Report;
        const policy = {role: CONST.POLICY.ROLE.ADMIN} as unknown as Policy;
        const TRANSACTION_ID = 'transaction_id';
        await Onyx.merge(`${ONYXKEYS.COLLECTION.REPORT}${REPORT_ID}`, report);

        const ACTION_ID = 'action_id';
        const reportAction = {
            actionID: ACTION_ID,
            actionName: CONST.REPORT.ACTIONS.TYPE.IOU,
            message: {
                IOUTransactionID: TRANSACTION_ID,
                type: CONST.IOU.REPORT_ACTION_TYPE.PAY,
            },
            created: '2025-03-06 18:00:00.000',
        } as unknown as ReportAction;
        await Onyx.merge(`${ONYXKEYS.COLLECTION.REPORT_ACTIONS}${REPORT_ID}`, {[ACTION_ID]: reportAction});

        const result = getSecondaryReportActions({
            currentUserEmail: EMPLOYEE_EMAIL,
            report,
            chatReport,
            reportTransactions: [
                {
                    transactionID: TRANSACTION_ID,
                } as unknown as Transaction,
            ],
            violations: {},
            policy,
        });
        expect(result.includes(CONST.REPORT.SECONDARY_ACTIONS.CANCEL_PAYMENT)).toBe(true);
    });

    it('includes HOLD option ', () => {
        const report = {
            reportID: REPORT_ID,
            type: CONST.REPORT.TYPE.EXPENSE,
            ownerAccountID: EMPLOYEE_ACCOUNT_ID,
            stateNum: CONST.REPORT.STATE_NUM.SUBMITTED,
            statusNum: CONST.REPORT.STATUS_NUM.SUBMITTED,
        } as unknown as Report;

        const transaction = {
            transactionID: 'TRANSACTION_ID_R14932',
            comment: {},
        } as unknown as Transaction;
        const policy = {} as unknown as Policy;

        jest.spyOn(ReportUtils, 'canHoldUnholdReportAction').mockReturnValueOnce({canHoldRequest: true, canUnholdRequest: true});
        jest.spyOn(ReportActionsUtils, 'getOneTransactionThreadReportID').mockReturnValueOnce(originalMessageR14932.IOUTransactionID);
        const result = getSecondaryReportActions({
            currentUserEmail: EMPLOYEE_EMAIL,
            report,
            chatReport,
            reportTransactions: [transaction],
            violations: {},
            policy,
            reportActions: [actionR14932],
        });
        expect(result.includes(CONST.REPORT.SECONDARY_ACTIONS.HOLD)).toBe(true);
    });

    it('does not include CHANGE_WORKSPACE option for submitted IOU report and manager being the payer of the new policy', async () => {
        const report = {
            reportID: REPORT_ID,
            type: CONST.REPORT.TYPE.IOU,
            ownerAccountID: MANAGER_ACCOUNT_ID,
            managerID: EMPLOYEE_ACCOUNT_ID,
            stateNum: CONST.REPORT.STATE_NUM.SUBMITTED,
            statusNum: CONST.REPORT.STATUS_NUM.SUBMITTED,
        } as unknown as Report;
        const personalDetails = {
            [EMPLOYEE_ACCOUNT_ID]: {login: EMPLOYEE_EMAIL},
            [MANAGER_ACCOUNT_ID]: {login: MANAGER_EMAIL},
        };
        const policy = {
            id: POLICY_ID,
            type: CONST.POLICY.TYPE.TEAM,
            reimbursementChoice: CONST.POLICY.REIMBURSEMENT_CHOICES.REIMBURSEMENT_MANUAL,
            isPolicyExpenseChatEnabled: true,
            employeeList: {
                [EMPLOYEE_EMAIL]: {email: EMPLOYEE_EMAIL, role: CONST.POLICY.ROLE.ADMIN},
                [MANAGER_EMAIL]: {email: MANAGER_EMAIL, role: CONST.POLICY.ROLE.USER},
            },
        } as unknown as Policy;
        const policies = {[`${ONYXKEYS.COLLECTION.POLICY}${POLICY_ID}`]: policy};
        await Onyx.merge(`${ONYXKEYS.COLLECTION.POLICY}${POLICY_ID}`, policy);
        await Onyx.merge(`${ONYXKEYS.COLLECTION.REPORT}${REPORT_ID}`, report);
        await Onyx.merge(ONYXKEYS.SESSION, {email: EMPLOYEE_EMAIL, accountID: EMPLOYEE_ACCOUNT_ID});
        await Onyx.merge(ONYXKEYS.PERSONAL_DETAILS_LIST, personalDetails);

        const result = getSecondaryReportActions({currentUserEmail: EMPLOYEE_EMAIL, report, chatReport, reportTransactions: [], violations: {}, policy, policies});
        expect(result.includes(CONST.REPORT.SECONDARY_ACTIONS.CHANGE_WORKSPACE)).toBe(false);
    });

    it('includes CHANGE_WORKSPACE option for open expense report submitter', async () => {
        const report = {
            reportID: REPORT_ID,
            type: CONST.REPORT.TYPE.EXPENSE,
            ownerAccountID: EMPLOYEE_ACCOUNT_ID,
            statusNum: CONST.REPORT.STATUS_NUM.OPEN,
            stateNum: CONST.REPORT.STATE_NUM.OPEN,
        } as unknown as Report;

        const personalDetails = {
            [ADMIN_ACCOUNT_ID]: {login: ADMIN_EMAIL},
            [MANAGER_ACCOUNT_ID]: {login: MANAGER_EMAIL},
        };

        const policy = {
            id: POLICY_ID,
            type: CONST.POLICY.TYPE.TEAM,
            role: CONST.POLICY.ROLE.ADMIN,
            isPolicyExpenseChatEnabled: true,
            employeeList: {
                [ADMIN_EMAIL]: {email: ADMIN_EMAIL, role: CONST.POLICY.ROLE.ADMIN},
                [EMPLOYEE_EMAIL]: {email: EMPLOYEE_EMAIL, role: CONST.POLICY.ROLE.USER},
            },
        } as unknown as Policy;
        const policies = {[`${ONYXKEYS.COLLECTION.POLICY}${POLICY_ID}`]: policy};
        await Onyx.merge(`${ONYXKEYS.COLLECTION.POLICY}${POLICY_ID}`, policy);
        await Onyx.merge(`${ONYXKEYS.COLLECTION.REPORT}${REPORT_ID}`, report);
        await Onyx.merge(ONYXKEYS.SESSION, {email: EMPLOYEE_EMAIL, accountID: EMPLOYEE_ACCOUNT_ID});
        await Onyx.merge(ONYXKEYS.PERSONAL_DETAILS_LIST, personalDetails);

        const result = getSecondaryReportActions({currentUserEmail: EMPLOYEE_EMAIL, report, chatReport, reportTransactions: [], violations: {}, policy, policies});
        expect(result.includes(CONST.REPORT.SECONDARY_ACTIONS.CHANGE_WORKSPACE)).toBe(true);
    });

    it('includes CHANGE_WORKSPACE option for submitter, submitted report without approvals', async () => {
        const oldPolicy = {
            id: OLD_POLICY_ID,
            type: CONST.POLICY.TYPE.TEAM,
            approver: MANAGER_EMAIL,
            role: CONST.POLICY.ROLE.USER,
            employeeList: {
                [MANAGER_EMAIL]: {email: MANAGER_EMAIL, role: CONST.POLICY.ROLE.USER},
                [EMPLOYEE_EMAIL]: {email: EMPLOYEE_EMAIL, role: CONST.POLICY.ROLE.USER},
            },
        } as unknown as Policy;

        const newPolicy = {
            id: POLICY_ID,
            type: CONST.POLICY.TYPE.TEAM,
            isPolicyExpenseChatEnabled: true,
            role: CONST.POLICY.ROLE.USER,
            employeeList: {
                [MANAGER_EMAIL]: {email: MANAGER_EMAIL, role: CONST.POLICY.ROLE.USER},
                [EMPLOYEE_EMAIL]: {email: EMPLOYEE_EMAIL, role: CONST.POLICY.ROLE.USER},
            },
        } as unknown as Policy;

        const report = {
            reportID: REPORT_ID,
            type: CONST.REPORT.TYPE.EXPENSE,
            ownerAccountID: EMPLOYEE_ACCOUNT_ID,
            managerID: MANAGER_ACCOUNT_ID,
            statusNum: CONST.REPORT.STATUS_NUM.SUBMITTED,
            stateNum: CONST.REPORT.STATE_NUM.SUBMITTED,
            policyID: oldPolicy.id,
        } as unknown as Report;

        const personalDetails = {
            [EMPLOYEE_ACCOUNT_ID]: {login: EMPLOYEE_EMAIL},
            [MANAGER_ACCOUNT_ID]: {login: MANAGER_EMAIL, accountID: MANAGER_ACCOUNT_ID},
        };

        const policies = {[`${ONYXKEYS.COLLECTION.POLICY}${OLD_POLICY_ID}`]: oldPolicy, [`${ONYXKEYS.COLLECTION.POLICY}${POLICY_ID}`]: newPolicy};
        await Onyx.merge(`${ONYXKEYS.COLLECTION.POLICY}${OLD_POLICY_ID}`, oldPolicy);
        await Onyx.merge(`${ONYXKEYS.COLLECTION.POLICY}${POLICY_ID}`, newPolicy);
        await Onyx.merge(`${ONYXKEYS.COLLECTION.REPORT}${REPORT_ID}`, report);
        await Onyx.merge(ONYXKEYS.SESSION, {email: EMPLOYEE_EMAIL, accountID: EMPLOYEE_ACCOUNT_ID});
        await Onyx.merge(ONYXKEYS.PERSONAL_DETAILS_LIST, personalDetails);

        const result = getSecondaryReportActions({
            currentUserEmail: EMPLOYEE_EMAIL,
            report,
            chatReport,
            reportTransactions: [],
            violations: {},
            policy: oldPolicy,
            policies,
        });
        expect(result.includes(CONST.REPORT.SECONDARY_ACTIONS.CHANGE_WORKSPACE)).toBe(true);
    });

    it('includes CHANGE_WORKSPACE option for approver', async () => {
        const oldPolicy = {
            id: OLD_POLICY_ID,
            type: CONST.POLICY.TYPE.TEAM,
            approver: APPROVER_EMAIL,
            role: CONST.POLICY.ROLE.USER,
            employeeList: {
                [APPROVER_EMAIL]: {email: APPROVER_EMAIL, role: CONST.POLICY.ROLE.USER},
                [EMPLOYEE_EMAIL]: {email: EMPLOYEE_EMAIL, role: CONST.POLICY.ROLE.USER},
            },
        } as unknown as Policy;

        const report = {
            reportID: REPORT_ID,
            type: CONST.REPORT.TYPE.EXPENSE,
            ownerAccountID: EMPLOYEE_ACCOUNT_ID,
            managerID: APPROVER_ACCOUNT_ID,
            statusNum: CONST.REPORT.STATUS_NUM.SUBMITTED,
            stateNum: CONST.REPORT.STATE_NUM.SUBMITTED,
            policyID: oldPolicy.id,
        } as unknown as Report;

        const personalDetails = {
            [EMPLOYEE_ACCOUNT_ID]: {login: EMPLOYEE_EMAIL},
            [APPROVER_ACCOUNT_ID]: {login: APPROVER_EMAIL, accountID: APPROVER_ACCOUNT_ID},
        };

        const policy = {
            id: POLICY_ID,
            type: CONST.POLICY.TYPE.TEAM,
            approver: APPROVER_EMAIL,
            isPolicyExpenseChatEnabled: true,
            role: CONST.POLICY.ROLE.USER,
            employeeList: {
                [APPROVER_EMAIL]: {email: APPROVER_EMAIL, role: CONST.POLICY.ROLE.USER},
                [EMPLOYEE_EMAIL]: {email: EMPLOYEE_EMAIL, role: CONST.POLICY.ROLE.USER},
            },
        } as unknown as Policy;
        const policies = {[`${ONYXKEYS.COLLECTION.POLICY}${POLICY_ID}`]: policy, [`${ONYXKEYS.COLLECTION.POLICY}${OLD_POLICY_ID}`]: oldPolicy};
        await Onyx.merge(`${ONYXKEYS.COLLECTION.POLICY}${POLICY_ID}`, policy);
        await Onyx.merge(`${ONYXKEYS.COLLECTION.POLICY}${OLD_POLICY_ID}`, oldPolicy);
        await Onyx.merge(`${ONYXKEYS.COLLECTION.REPORT}${REPORT_ID}`, report);
        await Onyx.merge(ONYXKEYS.SESSION, {email: APPROVER_EMAIL, accountID: APPROVER_ACCOUNT_ID});
        await Onyx.merge(ONYXKEYS.PERSONAL_DETAILS_LIST, personalDetails);

        const result = getSecondaryReportActions({currentUserEmail: EMPLOYEE_EMAIL, report, chatReport, reportTransactions: [], violations: {}, policy, policies});
        expect(result.includes(CONST.REPORT.SECONDARY_ACTIONS.CHANGE_WORKSPACE)).toBe(true);
    });

    it('includes CHANGE_WORKSPACE option for admin', async () => {
        const oldPolicy = {
            id: OLD_POLICY_ID,
            type: CONST.POLICY.TYPE.TEAM,
            role: CONST.POLICY.ROLE.ADMIN,
            employeeList: {
                [ADMIN_EMAIL]: {email: ADMIN_EMAIL, role: CONST.POLICY.ROLE.ADMIN},
                [EMPLOYEE_EMAIL]: {email: EMPLOYEE_EMAIL, role: CONST.POLICY.ROLE.USER},
            },
        } as unknown as Policy;

        const report = {
            reportID: REPORT_ID,
            type: CONST.REPORT.TYPE.EXPENSE,
            ownerAccountID: EMPLOYEE_ACCOUNT_ID,
            managerID: MANAGER_ACCOUNT_ID,
            statusNum: CONST.REPORT.STATUS_NUM.REIMBURSED,
            stateNum: CONST.REPORT.STATE_NUM.APPROVED,
            policyID: oldPolicy.id,
        } as unknown as Report;

        const policy = {
            id: POLICY_ID,
            type: CONST.POLICY.TYPE.TEAM,
            role: CONST.POLICY.ROLE.ADMIN,
            isPolicyExpenseChatEnabled: true,
            employeeList: {
                [ADMIN_EMAIL]: {email: ADMIN_EMAIL, role: CONST.POLICY.ROLE.ADMIN},
                [EMPLOYEE_EMAIL]: {login: EMPLOYEE_EMAIL, role: CONST.POLICY.ROLE.USER},
            },
        } as unknown as Policy;
        const policies = {[`${ONYXKEYS.COLLECTION.POLICY}${POLICY_ID}`]: policy, [`${ONYXKEYS.COLLECTION.POLICY}${OLD_POLICY_ID}`]: oldPolicy};

        const personalDetails = {
            [EMPLOYEE_ACCOUNT_ID]: {login: EMPLOYEE_EMAIL},
            [ADMIN_ACCOUNT_ID]: {login: ADMIN_EMAIL},
            [MANAGER_ACCOUNT_ID]: {login: MANAGER_EMAIL},
        };

        await Onyx.merge(`${ONYXKEYS.COLLECTION.POLICY}${OLD_POLICY_ID}`, oldPolicy);
        await Onyx.merge(`${ONYXKEYS.COLLECTION.POLICY}${POLICY_ID}`, policy);
        await Onyx.merge(`${ONYXKEYS.COLLECTION.REPORT}${REPORT_ID}`, report);
        await Onyx.merge(ONYXKEYS.SESSION, {email: ADMIN_EMAIL, accountID: ADMIN_ACCOUNT_ID});
        await Onyx.merge(ONYXKEYS.PERSONAL_DETAILS_LIST, personalDetails);

        const result = getSecondaryReportActions({currentUserEmail: EMPLOYEE_EMAIL, report, chatReport, reportTransactions: [], violations: {}, policy, policies});
        expect(result.includes(CONST.REPORT.SECONDARY_ACTIONS.CHANGE_WORKSPACE)).toBe(true);
    });

    it('includes DELETE option for expense report submitter', async () => {
        const report = {
            reportID: REPORT_ID,
            type: CONST.REPORT.TYPE.EXPENSE,
            ownerAccountID: EMPLOYEE_ACCOUNT_ID,
            statusNum: CONST.REPORT.STATUS_NUM.OPEN,
            stateNum: CONST.REPORT.STATE_NUM.OPEN,
        } as unknown as Report;
        const policy = {} as unknown as Policy;
        await Onyx.merge(`${ONYXKEYS.COLLECTION.REPORT}${REPORT_ID}`, report);

        const result = getSecondaryReportActions({currentUserEmail: EMPLOYEE_EMAIL, report, chatReport, reportTransactions: [{} as Transaction], violations: {}, policy});
        expect(result.includes(CONST.REPORT.SECONDARY_ACTIONS.DELETE)).toBe(true);
    });

    it('includes DELETE option for invoice report submitter when total is zero', async () => {
        const report = {
            reportID: REPORT_ID,
            type: CONST.REPORT.TYPE.INVOICE,
            ownerAccountID: EMPLOYEE_ACCOUNT_ID,
            statusNum: CONST.REPORT.STATUS_NUM.OPEN,
            stateNum: CONST.REPORT.STATE_NUM.OPEN,
            total: 0,
        } as unknown as Report;

        const policy = {
            role: CONST.POLICY.ROLE.USER,
        } as unknown as Policy;

        await Onyx.merge(`${ONYXKEYS.COLLECTION.REPORT}${REPORT_ID}`, report);

<<<<<<< HEAD
        const result = getSecondaryTransactionThreadActions(report, {} as Transaction, undefined, policy);
=======
        const result = getSecondaryTransactionThreadActions(EMPLOYEE_EMAIL, report, {} as Transaction, [], policy);
>>>>>>> 6d11ad2b
        expect(result.includes(CONST.REPORT.SECONDARY_ACTIONS.DELETE)).toBe(true);
    });

    it('includes DELETE option for owner of unreported transaction', () => {
        const report = {
            reportID: REPORT_ID,
            type: CONST.REPORT.TYPE.CHAT,
            chatType: CONST.REPORT.CHAT_TYPE.SELF_DM,
            ownerAccountID: EMPLOYEE_ACCOUNT_ID,
        } as unknown as Report;

        const TRANSACTION_ID = 'TRANSACTION_ID';

        const transaction = {
            transactionID: TRANSACTION_ID,
            reportID: CONST.REPORT.UNREPORTED_REPORT_ID,
        } as unknown as Transaction;

        const reportActions = [
            {
                reportActionID: '1',
                actorAccountID: EMPLOYEE_ACCOUNT_ID,
                actionName: CONST.REPORT.ACTIONS.TYPE.IOU,
                originalMessage: {
                    IOUTransactionID: TRANSACTION_ID,
                    IOUReportID: CONST.REPORT.UNREPORTED_REPORT_ID,
                },
            },
        ] as unknown as ReportAction[];

        const policy = {} as unknown as Policy;

        const result = getSecondaryReportActions({currentUserEmail: EMPLOYEE_EMAIL, report, chatReport, reportTransactions: [transaction], violations: {}, policy, reportActions});
        expect(result.includes(CONST.REPORT.SECONDARY_ACTIONS.DELETE)).toBe(true);
    });

    it('includes DELETE option for owner of single processing IOU transaction', () => {
        const report = {
            reportID: REPORT_ID,
            type: CONST.REPORT.TYPE.IOU,
            ownerAccountID: EMPLOYEE_ACCOUNT_ID,
            statusNum: CONST.REPORT.STATUS_NUM.SUBMITTED,
            stateNum: CONST.REPORT.STATE_NUM.SUBMITTED,
        } as unknown as Report;

        const TRANSACTION_ID = 'TRANSACTION_ID';

        const transaction = {
            transactionID: TRANSACTION_ID,
            reportID: REPORT_ID,
        } as unknown as Transaction;

        const reportActions = [
            {
                reportActionID: '1',
                actorAccountID: EMPLOYEE_ACCOUNT_ID,
                actionName: CONST.REPORT.ACTIONS.TYPE.IOU,
                originalMessage: {
                    IOUTransactionID: TRANSACTION_ID,
                    IOUReportID: REPORT_ID,
                },
            },
        ] as unknown as ReportAction[];

        const policy = {} as unknown as Policy;

        const result = getSecondaryReportActions({currentUserEmail: EMPLOYEE_EMAIL, report, chatReport, reportTransactions: [transaction], violations: {}, policy, reportActions});
        expect(result.includes(CONST.REPORT.SECONDARY_ACTIONS.DELETE)).toBe(true);
    });

    it('does not include DELETE option for IOU report', () => {
        const report = {
            reportID: REPORT_ID,
            type: CONST.REPORT.TYPE.IOU,
            ownerAccountID: EMPLOYEE_ACCOUNT_ID,
            statusNum: CONST.REPORT.STATUS_NUM.SUBMITTED,
            stateNum: CONST.REPORT.STATE_NUM.SUBMITTED,
        } as unknown as Report;

        const TRANSACTION_ID = 'TRANSACTION_ID';
        const TRANSACTION_ID_2 = 'TRANSACTION_ID_2';

        const transaction1 = {
            transactionID: TRANSACTION_ID,
            reportID: REPORT_ID,
        } as unknown as Transaction;

        const transaction2 = {
            transactionID: TRANSACTION_ID_2,
            reportID: REPORT_ID,
        } as unknown as Transaction;

        const reportActions = [
            {
                reportActionID: '1',
                actorAccountID: EMPLOYEE_ACCOUNT_ID,
                actionName: CONST.REPORT.ACTIONS.TYPE.IOU,
                originalMessage: {
                    IOUTransactionID: TRANSACTION_ID,
                    IOUReportID: REPORT_ID,
                },
            },
            {
                reportActionID: '2',
                actorAccountID: EMPLOYEE_ACCOUNT_ID,
                actionName: CONST.REPORT.ACTIONS.TYPE.IOU,
                originalMessage: {
                    IOUTransactionID: TRANSACTION_ID_2,
                    IOUReportID: REPORT_ID,
                },
            },
        ] as unknown as ReportAction[];

        const policy = {} as unknown as Policy;

        const result = getSecondaryReportActions({
            currentUserEmail: EMPLOYEE_EMAIL,
            report,
            chatReport,
            reportTransactions: [transaction1, transaction2],
            violations: {},
            policy,
            reportActions,
        });
        expect(result.includes(CONST.REPORT.SECONDARY_ACTIONS.DELETE)).toBe(false);
    });

    it('includes DELETE option for owner of single processing expense transaction', async () => {
        const report = {
            reportID: REPORT_ID,
            type: CONST.REPORT.TYPE.EXPENSE,
            ownerAccountID: EMPLOYEE_ACCOUNT_ID,
            statusNum: CONST.REPORT.STATUS_NUM.SUBMITTED,
            stateNum: CONST.REPORT.STATE_NUM.SUBMITTED,
        } as unknown as Report;

        const TRANSACTION_ID = 'TRANSACTION_ID';

        const transaction = {
            transactionID: TRANSACTION_ID,
            reportID: REPORT_ID,
        } as unknown as Transaction;

        const policy = {} as unknown as Policy;
        await Onyx.merge(`${ONYXKEYS.COLLECTION.REPORT}${REPORT_ID}`, report);

        const result = getSecondaryReportActions({currentUserEmail: EMPLOYEE_EMAIL, report, chatReport, reportTransactions: [transaction], violations: {}, policy});
        expect(result.includes(CONST.REPORT.SECONDARY_ACTIONS.DELETE)).toBe(true);
    });

    it('includes DELETE option for owner of processing expense report', async () => {
        const report = {
            reportID: REPORT_ID,
            type: CONST.REPORT.TYPE.EXPENSE,
            ownerAccountID: EMPLOYEE_ACCOUNT_ID,
            statusNum: CONST.REPORT.STATUS_NUM.SUBMITTED,
            stateNum: CONST.REPORT.STATE_NUM.SUBMITTED,
        } as unknown as Report;

        const TRANSACTION_ID = 'TRANSACTION_ID';
        const TRANSACTION_ID_2 = 'TRANSACTION_ID_2';

        const transaction1 = {
            transactionID: TRANSACTION_ID,
            reportID: REPORT_ID,
        } as unknown as Transaction;

        const transaction2 = {
            transactionID: TRANSACTION_ID_2,
            reportID: REPORT_ID,
        } as unknown as Transaction;

        const policy = {} as unknown as Policy;
        await Onyx.merge(`${ONYXKEYS.COLLECTION.REPORT}${REPORT_ID}`, report);

        const result = getSecondaryReportActions({currentUserEmail: EMPLOYEE_EMAIL, report, chatReport, reportTransactions: [transaction1, transaction2], violations: {}, policy});
        expect(result.includes(CONST.REPORT.SECONDARY_ACTIONS.DELETE)).toBe(true);
    });

    it('does not include DELETE option for corporate liability card transaction', async () => {
        const report = {
            reportID: REPORT_ID,
            type: CONST.REPORT.TYPE.EXPENSE,
            ownerAccountID: EMPLOYEE_ACCOUNT_ID,
            statusNum: CONST.REPORT.STATUS_NUM.SUBMITTED,
            stateNum: CONST.REPORT.STATE_NUM.SUBMITTED,
        } as unknown as Report;

        const TRANSACTION_ID = 'TRANSACTION_ID';

        const transaction = {
            transactionID: TRANSACTION_ID,
            reportID: REPORT_ID,
            managedCard: true,
            comment: {
                liabilityType: CONST.TRANSACTION.LIABILITY_TYPE.RESTRICT,
            },
        } as unknown as Transaction;

        const policy = {} as unknown as Policy;
        await Onyx.merge(`${ONYXKEYS.COLLECTION.REPORT}${REPORT_ID}`, report);

        const result = getSecondaryReportActions({currentUserEmail: EMPLOYEE_EMAIL, report, chatReport, reportTransactions: [transaction], violations: {}, policy});
        expect(result.includes(CONST.REPORT.SECONDARY_ACTIONS.DELETE)).toBe(false);
    });

    it('does not include DELETE option for report that has been forwarded', async () => {
        const report = {
            reportID: REPORT_ID,
            type: CONST.REPORT.TYPE.EXPENSE,
            ownerAccountID: EMPLOYEE_ACCOUNT_ID,
            managerID: MANAGER_ACCOUNT_ID,
            policyID: POLICY_ID,
            statusNum: CONST.REPORT.STATUS_NUM.SUBMITTED,
            stateNum: CONST.REPORT.STATE_NUM.SUBMITTED,
        } as unknown as Report;

        const TRANSACTION_ID = 'TRANSACTION_ID';

        const transaction = {
            transactionID: TRANSACTION_ID,
            reportID: REPORT_ID,
        } as unknown as Transaction;

        const policy = {
            id: POLICY_ID,
            approvalMode: CONST.POLICY.APPROVAL_MODE.BASIC,
            approver: APPROVER_EMAIL,
        } as unknown as Policy;

        await Onyx.merge(`${ONYXKEYS.COLLECTION.REPORT}${REPORT_ID}`, report);
        await Onyx.merge(`${ONYXKEYS.COLLECTION.POLICY}${POLICY_ID}`, policy);

        const result = getSecondaryReportActions({currentUserEmail: EMPLOYEE_EMAIL, report, chatReport, reportTransactions: [transaction], violations: {}, policy});
        expect(result.includes(CONST.REPORT.SECONDARY_ACTIONS.DELETE)).toBe(false);
    });
    it('include DELETE option for demo transaction', async () => {
        const report = {
            reportID: REPORT_ID,
            type: CONST.REPORT.TYPE.EXPENSE,
            ownerAccountID: EMPLOYEE_ACCOUNT_ID,
            statusNum: CONST.REPORT.STATUS_NUM.SUBMITTED,
            stateNum: CONST.REPORT.STATE_NUM.SUBMITTED,
        } as unknown as Report;

        const TRANSACTION_ID = 'TRANSACTION_ID';

        const transaction = {
            transactionID: TRANSACTION_ID,
            reportID: REPORT_ID,
            comment: {
                isDemoTransaction: true,
            },
        } as unknown as Transaction;

        const policy = {
            id: POLICY_ID,
            approvalMode: CONST.POLICY.APPROVAL_MODE.BASIC,
            approver: APPROVER_EMAIL,
        } as unknown as Policy;

        await Onyx.merge(`${ONYXKEYS.COLLECTION.REPORT}${REPORT_ID}`, report);
        await Onyx.merge(`${ONYXKEYS.COLLECTION.POLICY}${POLICY_ID}`, policy);

        const result = getSecondaryReportActions({currentUserEmail: EMPLOYEE_EMAIL, report, chatReport, reportTransactions: [transaction], violations: {}, policy});
        expect(result.includes(CONST.REPORT.SECONDARY_ACTIONS.DELETE)).toBe(true);
    });
});

describe('getSecondaryExportReportActions', () => {
    beforeAll(() => {
        Onyx.init({
            keys: ONYXKEYS,
        });
    });

    beforeEach(async () => {
        jest.clearAllMocks();
        Onyx.clear();
        await Onyx.merge(ONYXKEYS.SESSION, SESSION);
        await Onyx.set(ONYXKEYS.PERSONAL_DETAILS_LIST, {[EMPLOYEE_ACCOUNT_ID]: PERSONAL_DETAILS});
    });

    it('should always return default options', () => {
        const report = {} as unknown as Report;
        const policy = {} as unknown as Policy;

        const result = [CONST.REPORT.EXPORT_OPTIONS.DOWNLOAD_CSV];
        expect(getSecondaryExportReportActions(report, policy)).toEqual(result);
    });

    it('should include export templates when provided', () => {
        const report = {} as unknown as Report;
        const policy = {} as unknown as Policy;
        const exportTemplates = [
            {
                name: 'All Data - expense level',
                templateName: CONST.REPORT.EXPORT_OPTIONS.EXPENSE_LEVEL_EXPORT,
                type: CONST.EXPORT_TEMPLATE_TYPES.INTEGRATIONS,
                description: '',
                policyID: undefined,
            },
            {
                name: 'All Data - report level',
                templateName: CONST.REPORT.EXPORT_OPTIONS.REPORT_LEVEL_EXPORT,
                type: CONST.EXPORT_TEMPLATE_TYPES.INTEGRATIONS,
                description: '',
                policyID: undefined,
            },
            {
                name: 'Custom Template',
                templateName: 'custom_template',
                type: CONST.EXPORT_TEMPLATE_TYPES.IN_APP,
                description: 'Custom description',
                policyID: 'POLICY_123',
            },
        ];

        const result = [CONST.REPORT.EXPORT_OPTIONS.DOWNLOAD_CSV, 'All Data - expense level', 'All Data - report level', 'Custom Template'];
        expect(getSecondaryExportReportActions(report, policy, exportTemplates)).toEqual(result);
    });

    it('does not include EXPORT option for invoice reports', async () => {
        const report = {
            reportID: REPORT_ID,
            type: CONST.REPORT.TYPE.INVOICE,
            ownerAccountID: EMPLOYEE_ACCOUNT_ID,
        } as unknown as Report;
        const policy = {
            connections: {
                [CONST.POLICY.CONNECTIONS.NAME.QBO]: {},
            },
        } as unknown as Policy;
        await Onyx.merge(`${ONYXKEYS.COLLECTION.REPORT}${REPORT_ID}`, report);

        const result = getSecondaryExportReportActions(report, policy);
        expect(result.includes(CONST.REPORT.EXPORT_OPTIONS.EXPORT_TO_INTEGRATION)).toBe(false);
    });

    it('includes EXPORT option for expense report with payments enabled', () => {
        const report = {
            reportID: REPORT_ID,
            type: CONST.REPORT.TYPE.EXPENSE,
            ownerAccountID: EMPLOYEE_ACCOUNT_ID,
            stateNum: CONST.REPORT.STATE_NUM.APPROVED,
            statusNum: CONST.REPORT.STATUS_NUM.APPROVED,
        } as unknown as Report;
        const policy = {
            role: CONST.POLICY.ROLE.ADMIN,
            reimbursementChoice: CONST.POLICY.REIMBURSEMENT_CHOICES.REIMBURSEMENT_YES,
            connections: {[CONST.POLICY.CONNECTIONS.NAME.QBD]: {}},
        } as unknown as Policy;

        const result = getSecondaryExportReportActions(report, policy);
        expect(result.includes(CONST.REPORT.EXPORT_OPTIONS.EXPORT_TO_INTEGRATION)).toBe(true);
    });

    it('includes EXPORT option and templates together', () => {
        const report = {
            reportID: REPORT_ID,
            type: CONST.REPORT.TYPE.EXPENSE,
            ownerAccountID: EMPLOYEE_ACCOUNT_ID,
            stateNum: CONST.REPORT.STATE_NUM.APPROVED,
            statusNum: CONST.REPORT.STATUS_NUM.APPROVED,
        } as unknown as Report;
        const policy = {
            role: CONST.POLICY.ROLE.ADMIN,
            reimbursementChoice: CONST.POLICY.REIMBURSEMENT_CHOICES.REIMBURSEMENT_YES,
            connections: {[CONST.POLICY.CONNECTIONS.NAME.QBD]: {}},
        } as unknown as Policy;
        const exportTemplates = [
            {
                name: 'All Data - expense level',
                templateName: CONST.REPORT.EXPORT_OPTIONS.EXPENSE_LEVEL_EXPORT,
                type: CONST.EXPORT_TEMPLATE_TYPES.INTEGRATIONS,
                description: '',
                policyID: undefined,
            },
        ];

        const result = getSecondaryExportReportActions(report, policy, exportTemplates);
        expect(result.includes(CONST.REPORT.EXPORT_OPTIONS.EXPORT_TO_INTEGRATION)).toBe(true);
        expect(result.includes(CONST.REPORT.EXPORT_OPTIONS.DOWNLOAD_CSV)).toBe(true);
        expect(result.includes('All Data - expense level')).toBe(true);
    });

    it('includes EXPORT option for expense report with payments disabled', () => {
        const report = {
            reportID: REPORT_ID,
            type: CONST.REPORT.TYPE.EXPENSE,
            ownerAccountID: EMPLOYEE_ACCOUNT_ID,
            stateNum: CONST.REPORT.STATE_NUM.APPROVED,
            statusNum: CONST.REPORT.STATUS_NUM.APPROVED,
        } as unknown as Report;
        const policy = {
            role: CONST.POLICY.ROLE.ADMIN,
            connections: {[CONST.POLICY.CONNECTIONS.NAME.QBD]: {config: {autosync: {enabled: true}}}},
        } as unknown as Policy;

        const result = getSecondaryExportReportActions(report, policy);
        expect(result.includes(CONST.REPORT.EXPORT_OPTIONS.EXPORT_TO_INTEGRATION)).toBe(true);
    });

    it('includes MARK_AS_EXPORTED option for invoice report sender', async () => {
        const report = {
            reportID: REPORT_ID,
            type: CONST.REPORT.TYPE.INVOICE,
            ownerAccountID: EMPLOYEE_ACCOUNT_ID,
        } as unknown as Report;
        const policy = {
            connections: {[CONST.POLICY.CONNECTIONS.NAME.QBD]: {}},
        } as unknown as Policy;
        await Onyx.merge(`${ONYXKEYS.COLLECTION.REPORT}${REPORT_ID}`, report);

        const result = getSecondaryExportReportActions(report, policy);
        expect(result.includes(CONST.REPORT.EXPORT_OPTIONS.MARK_AS_EXPORTED)).toBe(true);
    });

    it('includes MARK_AS_EXPORTED option for expense report preferred exporter', () => {
        const report = {
            reportID: REPORT_ID,
            type: CONST.REPORT.TYPE.EXPENSE,
            ownerAccountID: EMPLOYEE_ACCOUNT_ID,
            stateNum: CONST.REPORT.STATE_NUM.APPROVED,
            statusNum: CONST.REPORT.STATUS_NUM.APPROVED,
        } as unknown as Report;
        const policy = {
            connections: {[CONST.POLICY.CONNECTIONS.NAME.QBD]: {config: {export: {exporter: EMPLOYEE_EMAIL}, autoSync: {enabled: false}}}},
        } as unknown as Policy;

        const result = getSecondaryExportReportActions(report, policy);
        expect(result.includes(CONST.REPORT.EXPORT_OPTIONS.MARK_AS_EXPORTED)).toBe(true);
    });

    it('includes MARK_AS_EXPORTED option for expense report with payments enabled', () => {
        const report = {
            reportID: REPORT_ID,
            type: CONST.REPORT.TYPE.EXPENSE,
            ownerAccountID: EMPLOYEE_ACCOUNT_ID,
            stateNum: CONST.REPORT.STATE_NUM.APPROVED,
            statusNum: CONST.REPORT.STATUS_NUM.APPROVED,
        } as unknown as Report;
        const policy = {
            role: CONST.POLICY.ROLE.ADMIN,
            reimbursementChoice: CONST.POLICY.REIMBURSEMENT_CHOICES.REIMBURSEMENT_YES,
            connections: {[CONST.POLICY.CONNECTIONS.NAME.QBD]: {}},
        } as unknown as Policy;

        const result = getSecondaryExportReportActions(report, policy);
        expect(result.includes(CONST.REPORT.EXPORT_OPTIONS.MARK_AS_EXPORTED)).toBe(true);
    });

    it('includes MARK_AS_EXPORTED option for expense report with payments disabled', () => {
        const report = {
            reportID: REPORT_ID,
            type: CONST.REPORT.TYPE.EXPENSE,
            ownerAccountID: EMPLOYEE_ACCOUNT_ID,
            stateNum: CONST.REPORT.STATE_NUM.APPROVED,
            statusNum: CONST.REPORT.STATUS_NUM.APPROVED,
        } as unknown as Report;
        const policy = {
            role: CONST.POLICY.ROLE.ADMIN,
            connections: {[CONST.POLICY.CONNECTIONS.NAME.QBD]: {config: {autosync: {enabled: true}}}},
        } as unknown as Policy;

        const result = getSecondaryExportReportActions(report, policy);
        expect(result.includes(CONST.REPORT.EXPORT_OPTIONS.MARK_AS_EXPORTED)).toBe(true);
    });

    it('includes MARK_AS_EXPORTED option for expense report preferred exporter', () => {
        const report = {
            reportID: REPORT_ID,
            type: CONST.REPORT.TYPE.EXPENSE,
            ownerAccountID: EMPLOYEE_ACCOUNT_ID,
            stateNum: CONST.REPORT.STATE_NUM.APPROVED,
            statusNum: CONST.REPORT.STATUS_NUM.APPROVED,
        } as unknown as Report;
        const policy = {
            connections: {[CONST.POLICY.CONNECTIONS.NAME.QBD]: {config: {export: {exporter: EMPLOYEE_EMAIL}, autoSync: {enabled: false}}}},
        } as unknown as Policy;

        const result = getSecondaryExportReportActions(report, policy);
        expect(result.includes(CONST.REPORT.EXPORT_OPTIONS.MARK_AS_EXPORTED)).toBe(true);
    });

    it('includes MARK_AS_EXPORTED option for expense report admin', () => {
        const report = {
            reportID: REPORT_ID,
            type: CONST.REPORT.TYPE.EXPENSE,
            ownerAccountID: EMPLOYEE_ACCOUNT_ID,
            stateNum: CONST.REPORT.STATE_NUM.APPROVED,
            statusNum: CONST.REPORT.STATUS_NUM.APPROVED,
        } as unknown as Report;
        const policy = {
            connections: {[CONST.POLICY.CONNECTIONS.NAME.QBD]: {config: {export: {exporter: ADMIN_EMAIL}, autoSync: {enabled: true}}}},
            role: CONST.POLICY.ROLE.ADMIN,
        } as unknown as Policy;

        const result = getSecondaryExportReportActions(report, policy);
        expect(result.includes(CONST.REPORT.EXPORT_OPTIONS.MARK_AS_EXPORTED)).toBe(true);
    });

    it('includes REMOVE HOLD option for admin if he is not the holder', () => {
        const report = {} as unknown as Report;
        const policy = {
            role: CONST.POLICY.ROLE.ADMIN,
        } as unknown as Policy;
        const reportTransactions = [
            {
                comment: {
                    hold: 'REPORT_ACTION_ID',
                },
            },
        ] as unknown as Transaction[];

        jest.spyOn(ReportActionsUtils, 'getOneTransactionThreadReportID').mockReturnValue(originalMessageR14932.IOUTransactionID);
        jest.spyOn(ReportUtils, 'isHoldCreator').mockReturnValue(false);

        const result = getSecondaryReportActions({currentUserEmail: EMPLOYEE_EMAIL, report, chatReport, reportTransactions, violations: {}, policy});
        expect(result).toContain(CONST.REPORT.SECONDARY_ACTIONS.REMOVE_HOLD);
    });
});

describe('getSecondaryTransactionThreadActions', () => {
    beforeAll(() => {
        Onyx.init({
            keys: ONYXKEYS,
        });
    });

    beforeEach(async () => {
        jest.clearAllMocks();
        Onyx.clear();
        await Onyx.merge(ONYXKEYS.SESSION, SESSION);
        await Onyx.set(ONYXKEYS.PERSONAL_DETAILS_LIST, {[EMPLOYEE_ACCOUNT_ID]: PERSONAL_DETAILS});
    });

    it('should always return VIEW_DETAILS', () => {
        const report = {} as unknown as Report;
        const policy = {} as unknown as Policy;

        const result = [CONST.REPORT.TRANSACTION_SECONDARY_ACTIONS.VIEW_DETAILS];
<<<<<<< HEAD
        expect(getSecondaryTransactionThreadActions(report, {} as Transaction, undefined, policy)).toEqual(result);
=======
        expect(getSecondaryTransactionThreadActions(EMPLOYEE_EMAIL, report, {} as Transaction, [], policy)).toEqual(result);
>>>>>>> 6d11ad2b
    });

    it('includes HOLD option', () => {
        const report = {
            reportID: REPORT_ID,
            type: CONST.REPORT.TYPE.EXPENSE,
            ownerAccountID: EMPLOYEE_ACCOUNT_ID,
            stateNum: CONST.REPORT.STATE_NUM.SUBMITTED,
            statusNum: CONST.REPORT.STATUS_NUM.SUBMITTED,
        } as unknown as Report;

        const transaction = {
            comment: {},
        } as unknown as Transaction;

        const policy = {} as unknown as Policy;

        jest.spyOn(ReportUtils, 'canHoldUnholdReportAction').mockReturnValueOnce({canHoldRequest: true, canUnholdRequest: true});
<<<<<<< HEAD
        const result = getSecondaryTransactionThreadActions(report, transaction, actionR14932, policy);
=======
        const result = getSecondaryTransactionThreadActions(EMPLOYEE_EMAIL, report, transaction, [actionR14932], policy);
>>>>>>> 6d11ad2b
        expect(result.includes(CONST.REPORT.SECONDARY_ACTIONS.HOLD)).toBe(true);
    });

    it('includes REMOVE HOLD option for transaction thread report admin if he is not the holder', () => {
        const report = {} as unknown as Report;
        const transactionThreadReport = {} as unknown as Report;
        const policy = {
            role: CONST.POLICY.ROLE.ADMIN,
        } as unknown as Policy;
        const transaction = {
            comment: {
                hold: 'REPORT_ACTION_ID',
            },
        } as unknown as Transaction;

        jest.spyOn(ReportUtils, 'isHoldCreator').mockReturnValue(false);
<<<<<<< HEAD
        const result = getSecondaryTransactionThreadActions(report, transaction, undefined, policy, transactionThreadReport);
=======
        const result = getSecondaryTransactionThreadActions(EMPLOYEE_EMAIL, report, transaction, [], policy, transactionThreadReport);
>>>>>>> 6d11ad2b
        expect(result).toContain(CONST.REPORT.SECONDARY_ACTIONS.REMOVE_HOLD);

        // Do not show if admin is the holder
        jest.spyOn(ReportUtils, 'isHoldCreator').mockReturnValue(true);
<<<<<<< HEAD
        const result2 = getSecondaryTransactionThreadActions(report, transaction, undefined, policy, transactionThreadReport);
=======
        const result2 = getSecondaryTransactionThreadActions(EMPLOYEE_EMAIL, report, transaction, [], policy, transactionThreadReport);
>>>>>>> 6d11ad2b
        expect(result2).not.toContain(CONST.REPORT.SECONDARY_ACTIONS.REMOVE_HOLD);
    });

    it('includes DELETE option for expense report submitter', async () => {
        const report = {
            reportID: REPORT_ID,
            type: CONST.REPORT.TYPE.EXPENSE,
            ownerAccountID: EMPLOYEE_ACCOUNT_ID,
            statusNum: CONST.REPORT.STATUS_NUM.OPEN,
            stateNum: CONST.REPORT.STATE_NUM.OPEN,
        } as unknown as Report;

        const policy = {} as unknown as Policy;

        await Onyx.merge(`${ONYXKEYS.COLLECTION.REPORT}${REPORT_ID}`, report);

<<<<<<< HEAD
        const result = getSecondaryTransactionThreadActions(report, {} as Transaction, undefined, policy);
=======
        const result = getSecondaryTransactionThreadActions(EMPLOYEE_EMAIL, report, {} as Transaction, [], policy);
>>>>>>> 6d11ad2b
        expect(result.includes(CONST.REPORT.SECONDARY_ACTIONS.DELETE)).toBe(true);
    });

    it('should not include CHANGE_WORKSPACE option for exported report', async () => {
        const report = {
            reportID: REPORT_ID,
            type: CONST.REPORT.TYPE.IOU,
            ownerAccountID: MANAGER_ACCOUNT_ID,
            managerID: EMPLOYEE_ACCOUNT_ID,
            stateNum: CONST.REPORT.STATE_NUM.SUBMITTED,
            statusNum: CONST.REPORT.STATUS_NUM.SUBMITTED,
        } as unknown as Report;
        const personalDetails = {
            [EMPLOYEE_ACCOUNT_ID]: {login: EMPLOYEE_EMAIL},
            [MANAGER_ACCOUNT_ID]: {login: MANAGER_EMAIL},
        };
        const policy = {
            id: POLICY_ID,
            type: CONST.POLICY.TYPE.TEAM,
            reimbursementChoice: CONST.POLICY.REIMBURSEMENT_CHOICES.REIMBURSEMENT_MANUAL,
            isPolicyExpenseChatEnabled: true,
            employeeList: {
                [EMPLOYEE_EMAIL]: {email: EMPLOYEE_EMAIL, role: CONST.POLICY.ROLE.ADMIN},
                [MANAGER_EMAIL]: {email: MANAGER_EMAIL, role: CONST.POLICY.ROLE.USER},
            },
        } as unknown as Policy;
        const reportActions = [
            {
                actionName: CONST.REPORT.ACTIONS.TYPE.EXPORTED_TO_INTEGRATION,
                originalMessage: {markedManually: true},
            },
        ] as unknown as ReportAction[];
        const policies = {[`${ONYXKEYS.COLLECTION.POLICY}${POLICY_ID}`]: policy};
        await Onyx.merge(`${ONYXKEYS.COLLECTION.POLICY}${POLICY_ID}`, policy);
        await Onyx.merge(`${ONYXKEYS.COLLECTION.REPORT}${REPORT_ID}`, report);
        await Onyx.merge(ONYXKEYS.SESSION, {email: EMPLOYEE_EMAIL, accountID: EMPLOYEE_ACCOUNT_ID});
        await Onyx.merge(ONYXKEYS.PERSONAL_DETAILS_LIST, personalDetails);

        const result = getSecondaryReportActions({currentUserEmail: EMPLOYEE_EMAIL, report, chatReport, reportTransactions: [], violations: {}, policy, policies, reportActions});
        expect(result.includes(CONST.REPORT.SECONDARY_ACTIONS.CHANGE_WORKSPACE)).toBe(false);
    });

    it('includes the SPLIT option if the current user belongs to the workspace', async () => {
        const report = {
            reportID: REPORT_ID,
            policyID: POLICY_ID,
            type: CONST.REPORT.TYPE.EXPENSE,
            ownerAccountID: EMPLOYEE_ACCOUNT_ID,
            managerID: EMPLOYEE_ACCOUNT_ID,
            stateNum: CONST.REPORT.STATE_NUM.SUBMITTED,
            statusNum: CONST.REPORT.STATUS_NUM.SUBMITTED,
        } as unknown as Report;

        const transaction = {
            transactionID: 'TRANSACTION_ID',
            status: CONST.TRANSACTION.STATUS.POSTED,
            amount: 10,
            merchant: 'Merchant',
            date: '2025-01-01',
        } as unknown as Transaction;

        const policy = {
            id: POLICY_ID,
            type: CONST.POLICY.TYPE.TEAM,
            isPolicyExpenseChatEnabled: true,
            employeeList: {
                [EMPLOYEE_EMAIL]: {email: EMPLOYEE_EMAIL, role: CONST.POLICY.ROLE.USER},
                [ADMIN_EMAIL]: {email: ADMIN_EMAIL, role: CONST.POLICY.ROLE.ADMIN},
            },
            role: CONST.POLICY.ROLE.ADMIN,
        } as unknown as Policy;

        await Onyx.merge(`${ONYXKEYS.COLLECTION.POLICY}${POLICY_ID}`, policy);
        await Onyx.merge(`${ONYXKEYS.COLLECTION.REPORT}${REPORT_ID}`, report);

<<<<<<< HEAD
        const result = getSecondaryTransactionThreadActions(report, transaction, actionR14932, policy);
=======
        const result = getSecondaryTransactionThreadActions(EMPLOYEE_EMAIL, report, transaction, [actionR14932], policy);
>>>>>>> 6d11ad2b
        expect(result.includes(CONST.REPORT.SECONDARY_ACTIONS.SPLIT)).toBe(true);
    });

    it('does not include the SPLIT option if the current user does not belong to the workspace', async () => {
        const report = {
            reportID: REPORT_ID,
            policyID: POLICY_ID,
            type: CONST.REPORT.TYPE.EXPENSE,
            ownerAccountID: EMPLOYEE_ACCOUNT_ID,
            managerID: EMPLOYEE_ACCOUNT_ID,
            stateNum: CONST.REPORT.STATE_NUM.SUBMITTED,
            statusNum: CONST.REPORT.STATUS_NUM.SUBMITTED,
        } as unknown as Report;

        const transaction = {
            transactionID: 'TRANSACTION_ID',
            status: CONST.TRANSACTION.STATUS.POSTED,
            amount: 10,
            merchant: 'Merchant',
            date: '2025-01-01',
        } as unknown as Transaction;

        const policy = {
            id: POLICY_ID,
            type: CONST.POLICY.TYPE.TEAM,
            isPolicyExpenseChatEnabled: true,
            employeeList: {
                [ADMIN_EMAIL]: {email: ADMIN_EMAIL, role: CONST.POLICY.ROLE.ADMIN},
            },
            role: CONST.POLICY.ROLE.ADMIN,
        } as unknown as Policy;

        await Onyx.merge(`${ONYXKEYS.COLLECTION.POLICY}${POLICY_ID}`, policy);
        await Onyx.merge(`${ONYXKEYS.COLLECTION.REPORT}${REPORT_ID}`, report);

<<<<<<< HEAD
        const result = getSecondaryTransactionThreadActions(report, transaction, actionR14932, policy);
=======
        const result = getSecondaryTransactionThreadActions(EMPLOYEE_EMAIL, report, transaction, [actionR14932], policy);
>>>>>>> 6d11ad2b
        expect(result.includes(CONST.REPORT.SECONDARY_ACTIONS.SPLIT)).toBe(false);
    });

    it('does not include the SPLIT option if the policy is not expense chat enabled', async () => {
        const report = {
            reportID: REPORT_ID,
            policyID: POLICY_ID,
            type: CONST.REPORT.TYPE.EXPENSE,
            ownerAccountID: EMPLOYEE_ACCOUNT_ID,
            managerID: EMPLOYEE_ACCOUNT_ID,
            stateNum: CONST.REPORT.STATE_NUM.SUBMITTED,
            statusNum: CONST.REPORT.STATUS_NUM.SUBMITTED,
        } as unknown as Report;

        const transaction = {
            transactionID: 'TRANSACTION_ID',
            status: CONST.TRANSACTION.STATUS.POSTED,
            amount: 10,
            merchant: 'Merchant',
            date: '2025-01-01',
        } as unknown as Transaction;

        const policy = {
            id: POLICY_ID,
            type: CONST.POLICY.TYPE.TEAM,
            isPolicyExpenseChatEnabled: false,
            employeeList: {
                [EMPLOYEE_EMAIL]: {email: EMPLOYEE_EMAIL, role: CONST.POLICY.ROLE.USER},
                [ADMIN_EMAIL]: {email: ADMIN_EMAIL, role: CONST.POLICY.ROLE.ADMIN},
            },
            role: CONST.POLICY.ROLE.ADMIN,
        } as unknown as Policy;

        await Onyx.merge(`${ONYXKEYS.COLLECTION.POLICY}${POLICY_ID}`, policy);
        await Onyx.merge(`${ONYXKEYS.COLLECTION.REPORT}${REPORT_ID}`, report);

<<<<<<< HEAD
        const result = getSecondaryTransactionThreadActions(report, transaction, actionR14932, policy);
=======
        const result = getSecondaryTransactionThreadActions(EMPLOYEE_EMAIL, report, transaction, [actionR14932], policy);
>>>>>>> 6d11ad2b
        expect(result.includes(CONST.REPORT.SECONDARY_ACTIONS.SPLIT)).toBe(false);
    });
});<|MERGE_RESOLUTION|>--- conflicted
+++ resolved
@@ -854,11 +854,7 @@
 
         await Onyx.merge(`${ONYXKEYS.COLLECTION.REPORT}${REPORT_ID}`, report);
 
-<<<<<<< HEAD
-        const result = getSecondaryTransactionThreadActions(report, {} as Transaction, undefined, policy);
-=======
-        const result = getSecondaryTransactionThreadActions(EMPLOYEE_EMAIL, report, {} as Transaction, [], policy);
->>>>>>> 6d11ad2b
+        const result = getSecondaryTransactionThreadActions(EMPLOYEE_EMAIL, report, {} as Transaction, undefined, policy);
         expect(result.includes(CONST.REPORT.SECONDARY_ACTIONS.DELETE)).toBe(true);
     });
 
@@ -1401,11 +1397,7 @@
         const policy = {} as unknown as Policy;
 
         const result = [CONST.REPORT.TRANSACTION_SECONDARY_ACTIONS.VIEW_DETAILS];
-<<<<<<< HEAD
-        expect(getSecondaryTransactionThreadActions(report, {} as Transaction, undefined, policy)).toEqual(result);
-=======
-        expect(getSecondaryTransactionThreadActions(EMPLOYEE_EMAIL, report, {} as Transaction, [], policy)).toEqual(result);
->>>>>>> 6d11ad2b
+        expect(getSecondaryTransactionThreadActions(EMPLOYEE_EMAIL, report, {} as Transaction, undefined, policy)).toEqual(result);
     });
 
     it('includes HOLD option', () => {
@@ -1424,11 +1416,7 @@
         const policy = {} as unknown as Policy;
 
         jest.spyOn(ReportUtils, 'canHoldUnholdReportAction').mockReturnValueOnce({canHoldRequest: true, canUnholdRequest: true});
-<<<<<<< HEAD
-        const result = getSecondaryTransactionThreadActions(report, transaction, actionR14932, policy);
-=======
-        const result = getSecondaryTransactionThreadActions(EMPLOYEE_EMAIL, report, transaction, [actionR14932], policy);
->>>>>>> 6d11ad2b
+        const result = getSecondaryTransactionThreadActions(EMPLOYEE_EMAIL, report, transaction, actionR14932, policy);
         expect(result.includes(CONST.REPORT.SECONDARY_ACTIONS.HOLD)).toBe(true);
     });
 
@@ -1445,20 +1433,12 @@
         } as unknown as Transaction;
 
         jest.spyOn(ReportUtils, 'isHoldCreator').mockReturnValue(false);
-<<<<<<< HEAD
-        const result = getSecondaryTransactionThreadActions(report, transaction, undefined, policy, transactionThreadReport);
-=======
-        const result = getSecondaryTransactionThreadActions(EMPLOYEE_EMAIL, report, transaction, [], policy, transactionThreadReport);
->>>>>>> 6d11ad2b
+        const result = getSecondaryTransactionThreadActions(EMPLOYEE_EMAIL, report, transaction, undefined, policy, transactionThreadReport);
         expect(result).toContain(CONST.REPORT.SECONDARY_ACTIONS.REMOVE_HOLD);
 
         // Do not show if admin is the holder
         jest.spyOn(ReportUtils, 'isHoldCreator').mockReturnValue(true);
-<<<<<<< HEAD
-        const result2 = getSecondaryTransactionThreadActions(report, transaction, undefined, policy, transactionThreadReport);
-=======
-        const result2 = getSecondaryTransactionThreadActions(EMPLOYEE_EMAIL, report, transaction, [], policy, transactionThreadReport);
->>>>>>> 6d11ad2b
+        const result2 = getSecondaryTransactionThreadActions(EMPLOYEE_EMAIL, report, transaction, undefined, policy, transactionThreadReport);
         expect(result2).not.toContain(CONST.REPORT.SECONDARY_ACTIONS.REMOVE_HOLD);
     });
 
@@ -1475,11 +1455,7 @@
 
         await Onyx.merge(`${ONYXKEYS.COLLECTION.REPORT}${REPORT_ID}`, report);
 
-<<<<<<< HEAD
-        const result = getSecondaryTransactionThreadActions(report, {} as Transaction, undefined, policy);
-=======
-        const result = getSecondaryTransactionThreadActions(EMPLOYEE_EMAIL, report, {} as Transaction, [], policy);
->>>>>>> 6d11ad2b
+        const result = getSecondaryTransactionThreadActions(EMPLOYEE_EMAIL, report, {} as Transaction, undefined, policy);
         expect(result.includes(CONST.REPORT.SECONDARY_ACTIONS.DELETE)).toBe(true);
     });
 
@@ -1555,11 +1531,7 @@
         await Onyx.merge(`${ONYXKEYS.COLLECTION.POLICY}${POLICY_ID}`, policy);
         await Onyx.merge(`${ONYXKEYS.COLLECTION.REPORT}${REPORT_ID}`, report);
 
-<<<<<<< HEAD
-        const result = getSecondaryTransactionThreadActions(report, transaction, actionR14932, policy);
-=======
-        const result = getSecondaryTransactionThreadActions(EMPLOYEE_EMAIL, report, transaction, [actionR14932], policy);
->>>>>>> 6d11ad2b
+        const result = getSecondaryTransactionThreadActions(EMPLOYEE_EMAIL, report, transaction, actionR14932, policy);
         expect(result.includes(CONST.REPORT.SECONDARY_ACTIONS.SPLIT)).toBe(true);
     });
 
@@ -1595,11 +1567,7 @@
         await Onyx.merge(`${ONYXKEYS.COLLECTION.POLICY}${POLICY_ID}`, policy);
         await Onyx.merge(`${ONYXKEYS.COLLECTION.REPORT}${REPORT_ID}`, report);
 
-<<<<<<< HEAD
-        const result = getSecondaryTransactionThreadActions(report, transaction, actionR14932, policy);
-=======
-        const result = getSecondaryTransactionThreadActions(EMPLOYEE_EMAIL, report, transaction, [actionR14932], policy);
->>>>>>> 6d11ad2b
+        const result = getSecondaryTransactionThreadActions(EMPLOYEE_EMAIL, report, transaction, actionR14932, policy);
         expect(result.includes(CONST.REPORT.SECONDARY_ACTIONS.SPLIT)).toBe(false);
     });
 
@@ -1636,11 +1604,7 @@
         await Onyx.merge(`${ONYXKEYS.COLLECTION.POLICY}${POLICY_ID}`, policy);
         await Onyx.merge(`${ONYXKEYS.COLLECTION.REPORT}${REPORT_ID}`, report);
 
-<<<<<<< HEAD
-        const result = getSecondaryTransactionThreadActions(report, transaction, actionR14932, policy);
-=======
-        const result = getSecondaryTransactionThreadActions(EMPLOYEE_EMAIL, report, transaction, [actionR14932], policy);
->>>>>>> 6d11ad2b
+        const result = getSecondaryTransactionThreadActions(EMPLOYEE_EMAIL, report, transaction, actionR14932, policy);
         expect(result.includes(CONST.REPORT.SECONDARY_ACTIONS.SPLIT)).toBe(false);
     });
 });