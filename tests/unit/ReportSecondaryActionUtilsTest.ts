--- conflicted
+++ resolved
@@ -453,8 +453,8 @@
         const report = {
             reportID: REPORT_ID,
             type: CONST.REPORT.TYPE.IOU,
-            ownerAccountID: EMPLOYEE_ACCOUNT_ID,
-            managerID: MANAGER_ACCOUNT_ID,
+            ownerAccountID: MANAGER_ACCOUNT_ID,
+            managerID: EMPLOYEE_ACCOUNT_ID,
             stateNum: CONST.REPORT.STATE_NUM.SUBMITTED,
             statusNum: CONST.REPORT.STATUS_NUM.SUBMITTED,
         } as unknown as Report;
@@ -468,42 +468,7 @@
             reimbursementChoice: CONST.POLICY.REIMBURSEMENT_CHOICES.REIMBURSEMENT_MANUAL,
             employeeList: {
                 [EMPLOYEE_EMAIL]: {email: EMPLOYEE_EMAIL, role: CONST.POLICY.ROLE.USER},
-<<<<<<< HEAD
                 [MANAGER_EMAIL]: {email: MANAGER_EMAIL, role: CONST.POLICY.ROLE.ADMIN},
-=======
-                [MANAGER_EMAIL]: {email: MANAGER_EMAIL, role: CONST.POLICY.ROLE.USER},
-            },
-        } as unknown as Policy;
-        const policies = {[`${ONYXKEYS.COLLECTION.POLICY}${POLICY_ID}`]: policy};
-        await Onyx.merge(`${ONYXKEYS.COLLECTION.POLICY}${POLICY_ID}`, policy);
-        await Onyx.merge(`${ONYXKEYS.COLLECTION.REPORT}${REPORT_ID}`, report);
-        await Onyx.merge(ONYXKEYS.SESSION, {email: EMPLOYEE_EMAIL, accountID: EMPLOYEE_ACCOUNT_ID});
-        await Onyx.merge(ONYXKEYS.PERSONAL_DETAILS_LIST, personalDetails);
-
-        const result = getSecondaryReportActions(report, [], {}, policy, undefined, undefined, policies, true);
-        expect(result.includes(CONST.REPORT.SECONDARY_ACTIONS.CHANGE_WORKSPACE)).toBe(true);
-    });
-
-    it('includes CHANGE_WORKSPACE option for IOU and the submitter is not a member but current user is admin', async () => {
-        const report = {
-            reportID: REPORT_ID,
-            type: CONST.REPORT.TYPE.IOU,
-            ownerAccountID: EMPLOYEE_ACCOUNT_ID,
-            managerID: MANAGER_ACCOUNT_ID,
-            stateNum: CONST.REPORT.STATE_NUM.SUBMITTED,
-            statusNum: CONST.REPORT.STATUS_NUM.SUBMITTED,
-        } as unknown as Report;
-        const personalDetails = {
-            [ADMIN_ACCOUNT_ID]: {login: ADMIN_EMAIL},
-            [MANAGER_ACCOUNT_ID]: {login: MANAGER_EMAIL},
-        };
-        const policy = {
-            id: POLICY_ID,
-            type: CONST.POLICY.TYPE.TEAM,
-            role: CONST.POLICY.ROLE.ADMIN,
-            employeeList: {
-                [ADMIN_EMAIL]: {email: ADMIN_EMAIL, role: CONST.POLICY.ROLE.ADMIN},
->>>>>>> 188979a5
             },
         } as unknown as Policy;
         const policies = {[`${ONYXKEYS.COLLECTION.POLICY}${POLICY_ID}`]: policy};
