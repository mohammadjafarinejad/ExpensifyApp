import Onyx from 'react-native-onyx';
import {getSecondaryExportReportActions, getSecondaryReportActions, getSecondaryTransactionThreadActions} from '@libs/ReportSecondaryActionUtils';
import CONST from '@src/CONST';
import * as ReportActionsUtils from '@src/libs/ReportActionsUtils';
import * as ReportUtils from '@src/libs/ReportUtils';
import ONYXKEYS from '@src/ONYXKEYS';
import type {Policy, Report, ReportAction, Transaction, TransactionViolation} from '@src/types/onyx';
import {actionR14932, originalMessageR14932} from '../../__mocks__/reportData/actions';
import {chatReportR14932 as chatReport} from '../../__mocks__/reportData/reports';

const EMPLOYEE_ACCOUNT_ID = 1;
const EMPLOYEE_EMAIL = 'employee@mail.com';
const MANAGER_ACCOUNT_ID = 2;
const MANAGER_EMAIL = 'manager@mail.com';
const APPROVER_ACCOUNT_ID = 3;
const APPROVER_EMAIL = 'approver@mail.com';
const ADMIN_ACCOUNT_ID = 4;
const ADMIN_EMAIL = 'admin@mail.com';

const SESSION = {
    email: EMPLOYEE_EMAIL,
    accountID: EMPLOYEE_ACCOUNT_ID,
};

const PERSONAL_DETAILS = {
    accountID: EMPLOYEE_ACCOUNT_ID,
    login: EMPLOYEE_EMAIL,
};

const REPORT_ID = 1;
const POLICY_ID = 'POLICY_ID';
const OLD_POLICY_ID = 'OLD_POLICY_ID';
describe('getSecondaryAction', () => {
    beforeAll(() => {
        Onyx.init({
            keys: ONYXKEYS,
        });
    });

    beforeEach(async () => {
        jest.clearAllMocks();
        Onyx.clear();
        await Onyx.merge(ONYXKEYS.SESSION, SESSION);
        await Onyx.set(ONYXKEYS.PERSONAL_DETAILS_LIST, {[EMPLOYEE_ACCOUNT_ID]: PERSONAL_DETAILS, [APPROVER_ACCOUNT_ID]: {accountID: APPROVER_ACCOUNT_ID, login: APPROVER_EMAIL}});
    });

    it('should always return default options', () => {
        const report = {} as unknown as Report;
        const policy = {} as unknown as Policy;

        const result = [CONST.REPORT.SECONDARY_ACTIONS.EXPORT, CONST.REPORT.SECONDARY_ACTIONS.DOWNLOAD_PDF, CONST.REPORT.SECONDARY_ACTIONS.VIEW_DETAILS];
        expect(getSecondaryReportActions({currentUserEmail: EMPLOYEE_EMAIL, report, chatReport, reportTransactions: [], violations: {}, policy})).toEqual(result);
    });

    it('includes ADD_EXPENSE option for empty report', async () => {
        const report = {
            reportID: REPORT_ID,
            type: CONST.REPORT.TYPE.EXPENSE,
            ownerAccountID: EMPLOYEE_ACCOUNT_ID,
            stateNum: CONST.REPORT.STATE_NUM.OPEN,
            statusNum: CONST.REPORT.STATUS_NUM.OPEN,
        } as unknown as Report;
        const policy = {
            autoReportingFrequency: CONST.POLICY.AUTO_REPORTING_FREQUENCIES.INSTANT,
            harvesting: {
                enabled: true,
            },
        } as unknown as Policy;
        await Onyx.merge(`${ONYXKEYS.COLLECTION.REPORT}${REPORT_ID}`, report);
        const TRANSACTION_ID = 'TRANSACTION_ID';
        const transaction = {
            transactionID: TRANSACTION_ID,
        } as unknown as Transaction;

        const result = getSecondaryReportActions({currentUserEmail: EMPLOYEE_EMAIL, report, chatReport, reportTransactions: [transaction], violations: {}, policy});
        expect(result.includes(CONST.REPORT.SECONDARY_ACTIONS.ADD_EXPENSE)).toBe(true);
    });

    it('includes SUBMIT option', async () => {
        const report = {
            reportID: REPORT_ID,
            type: CONST.REPORT.TYPE.EXPENSE,
            ownerAccountID: EMPLOYEE_ACCOUNT_ID,
            stateNum: CONST.REPORT.STATE_NUM.OPEN,
            statusNum: CONST.REPORT.STATUS_NUM.OPEN,
            total: 10,
        } as unknown as Report;
        const policy = {
            autoReportingFrequency: CONST.POLICY.AUTO_REPORTING_FREQUENCIES.INSTANT,
            harvesting: {
                enabled: true,
            },
        } as unknown as Policy;
        await Onyx.merge(`${ONYXKEYS.COLLECTION.REPORT}${REPORT_ID}`, report);

        const result = getSecondaryReportActions({currentUserEmail: EMPLOYEE_EMAIL, report, chatReport, reportTransactions: [], violations: {}, policy});
        expect(result.includes(CONST.REPORT.SECONDARY_ACTIONS.SUBMIT)).toBe(true);
    });

    it('includes SUBMIT option for admin', async () => {
        const report = {
            reportID: REPORT_ID,
            type: CONST.REPORT.TYPE.EXPENSE,
            stateNum: CONST.REPORT.STATE_NUM.OPEN,
            statusNum: CONST.REPORT.STATUS_NUM.OPEN,
            total: 10,
        } as unknown as Report;
        const policy = {
            autoReportingFrequency: CONST.POLICY.AUTO_REPORTING_FREQUENCIES.INSTANT,
            harvesting: {
                enabled: true,
            },
            role: CONST.POLICY.ROLE.ADMIN,
        } as unknown as Policy;
        await Onyx.merge(`${ONYXKEYS.COLLECTION.REPORT}${REPORT_ID}`, report);

        const result = getSecondaryReportActions({currentUserEmail: EMPLOYEE_EMAIL, report, chatReport, reportTransactions: [], violations: {}, policy});
        expect(result.includes(CONST.REPORT.SECONDARY_ACTIONS.SUBMIT)).toBe(true);
    });

    it('should not include SUBMIT option for the user who is not submitter/admin/manager', async () => {
        const report: Report = {
            reportID: '1',
            type: CONST.REPORT.TYPE.EXPENSE,
            stateNum: CONST.REPORT.STATE_NUM.OPEN,
            statusNum: CONST.REPORT.STATUS_NUM.OPEN,
            total: 10,
            ownerAccountID: APPROVER_ACCOUNT_ID,
            managerID: 0,
        };
        const policy = {
            autoReportingFrequency: CONST.POLICY.AUTO_REPORTING_FREQUENCIES.INSTANT,
            harvesting: {
                enabled: true,
            },
            role: CONST.POLICY.ROLE.AUDITOR,
        } as unknown as Policy;
        await Onyx.merge(`${ONYXKEYS.COLLECTION.REPORT}${REPORT_ID}`, report);

        const result = getSecondaryReportActions({currentUserEmail: EMPLOYEE_EMAIL, report, chatReport, reportTransactions: [], violations: {}, policy});
        expect(result.includes(CONST.REPORT.SECONDARY_ACTIONS.SUBMIT)).toBe(false);
    });

    it('should not include SUBMIT option for admin with only pending transactions', async () => {
        const report = {
            reportID: REPORT_ID,
            type: CONST.REPORT.TYPE.EXPENSE,
            stateNum: CONST.REPORT.STATE_NUM.OPEN,
            statusNum: CONST.REPORT.STATUS_NUM.OPEN,
            total: 10,
        } as unknown as Report;
        const policy = {
            autoReportingFrequency: CONST.POLICY.AUTO_REPORTING_FREQUENCIES.INSTANT,
            harvesting: {
                enabled: true,
            },
            role: CONST.POLICY.ROLE.ADMIN,
        } as unknown as Policy;
        await Onyx.merge(`${ONYXKEYS.COLLECTION.REPORT}${REPORT_ID}`, report);

        const transaction = {
            transactionID: 'TRANSACTION_ID',
            status: CONST.TRANSACTION.STATUS.PENDING,
            amount: 10,
            merchant: 'Merchant',
            date: '2025-01-01',
        } as unknown as Transaction;

        const result = getSecondaryReportActions({currentUserEmail: EMPLOYEE_EMAIL, report, chatReport, reportTransactions: [transaction], violations: {}, policy});
        expect(result.includes(CONST.REPORT.SECONDARY_ACTIONS.SUBMIT)).toBe(false);
    });

    it('includes APPROVE option for approver and report with duplicates', async () => {
        const report = {
            reportID: REPORT_ID,
            type: CONST.REPORT.TYPE.EXPENSE,
            ownerAccountID: EMPLOYEE_ACCOUNT_ID,
            stateNum: CONST.REPORT.STATE_NUM.SUBMITTED,
            statusNum: CONST.REPORT.STATUS_NUM.SUBMITTED,
            managerID: EMPLOYEE_ACCOUNT_ID,
        } as unknown as Report;
        const policy = {
            approver: EMPLOYEE_EMAIL,
        } as unknown as Policy;
        const TRANSACTION_ID = 'TRANSACTION_ID';
        const transaction = {
            transactionID: TRANSACTION_ID,
        } as unknown as Transaction;

        await Onyx.merge(`${ONYXKEYS.COLLECTION.TRANSACTION}${TRANSACTION_ID}`, transaction);

        await Onyx.set(`${ONYXKEYS.COLLECTION.TRANSACTION_VIOLATIONS}${TRANSACTION_ID}`, [
            {
                name: CONST.VIOLATIONS.DUPLICATED_TRANSACTION,
            } as TransactionViolation,
        ]);

        await Onyx.merge(`${ONYXKEYS.COLLECTION.REPORT}${REPORT_ID}`, report);

        const result = getSecondaryReportActions({currentUserEmail: EMPLOYEE_EMAIL, report, chatReport, reportTransactions: [transaction], violations: {}, policy});
        expect(result.includes(CONST.REPORT.SECONDARY_ACTIONS.APPROVE)).toBe(true);
    });

    it('does not include APPROVE option for approver and report with only pending transactions', async () => {
        const report = {
            reportID: REPORT_ID,
            type: CONST.REPORT.TYPE.EXPENSE,
            ownerAccountID: EMPLOYEE_ACCOUNT_ID,
            stateNum: CONST.REPORT.STATE_NUM.SUBMITTED,
            statusNum: CONST.REPORT.STATUS_NUM.SUBMITTED,
            managerID: EMPLOYEE_ACCOUNT_ID,
        } as unknown as Report;
        const policy = {
            approver: EMPLOYEE_EMAIL,
        } as unknown as Policy;
        const TRANSACTION_ID = 'TRANSACTION_ID';
        const transaction = {
            transactionID: TRANSACTION_ID,
            status: CONST.TRANSACTION.STATUS.PENDING,
            amount: 10,
            merchant: 'Merchant',
            date: '2025-01-01',
        } as unknown as Transaction;

        await Onyx.merge(`${ONYXKEYS.COLLECTION.TRANSACTION}${TRANSACTION_ID}`, transaction);
        await Onyx.merge(`${ONYXKEYS.COLLECTION.REPORT}${REPORT_ID}`, report);

        const result = getSecondaryReportActions({currentUserEmail: EMPLOYEE_EMAIL, report, chatReport, reportTransactions: [transaction], violations: {}, policy});
        expect(result.includes(CONST.REPORT.SECONDARY_ACTIONS.APPROVE)).toBe(false);
    });

    it('includes APPROVE option for report with RTER violations when it is submitted', () => {
        const report = {
            reportID: REPORT_ID,
            type: CONST.REPORT.TYPE.EXPENSE,
            ownerAccountID: EMPLOYEE_ACCOUNT_ID,
            managerID: EMPLOYEE_ACCOUNT_ID,
            stateNum: CONST.REPORT.STATE_NUM.SUBMITTED,
            statusNum: CONST.REPORT.STATUS_NUM.SUBMITTED,
        } as unknown as Report;
        const policy = {
            approver: EMPLOYEE_EMAIL,
        } as unknown as Policy;
        const TRANSACTION_ID = 'TRANSACTION_ID';

        const transaction = {
            transactionID: TRANSACTION_ID,
        } as unknown as Transaction;

        const violation = {
            name: CONST.VIOLATIONS.RTER,
            data: {
                pendingPattern: true,
                rterType: CONST.RTER_VIOLATION_TYPES.SEVEN_DAY_HOLD,
            },
        } as unknown as TransactionViolation;

        const result = getSecondaryReportActions({
            currentUserEmail: EMPLOYEE_EMAIL,
            report,
            chatReport,
            reportTransactions: [transaction],
            violations: {[`${ONYXKEYS.COLLECTION.TRANSACTION_VIOLATIONS}${TRANSACTION_ID}`]: [violation]},
            policy,
        });
        expect(result.includes(CONST.REPORT.SECONDARY_ACTIONS.APPROVE)).toBe(true);
    });

    it('does not include APPROVE option for report with RTER violations when it is not submitted', () => {
        const report = {
            reportID: REPORT_ID,
            type: CONST.REPORT.TYPE.EXPENSE,
            ownerAccountID: EMPLOYEE_ACCOUNT_ID,
            managerID: EMPLOYEE_ACCOUNT_ID,
            stateNum: CONST.REPORT.STATE_NUM.OPEN,
            statusNum: CONST.REPORT.STATUS_NUM.OPEN,
        } as unknown as Report;
        const policy = {
            approver: EMPLOYEE_EMAIL,
        } as unknown as Policy;
        const TRANSACTION_ID = 'TRANSACTION_ID';

        const transaction = {
            transactionID: TRANSACTION_ID,
        } as unknown as Transaction;

        const violation = {
            name: CONST.VIOLATIONS.RTER,
            data: {
                pendingPattern: true,
                rterType: CONST.RTER_VIOLATION_TYPES.SEVEN_DAY_HOLD,
            },
        } as unknown as TransactionViolation;

        const result = getSecondaryReportActions({
            currentUserEmail: EMPLOYEE_EMAIL,
            report,
            chatReport,
            reportTransactions: [transaction],
            violations: {[`${ONYXKEYS.COLLECTION.TRANSACTION_VIOLATIONS}${TRANSACTION_ID}`]: [violation]},
            policy,
        });
        expect(result.includes(CONST.REPORT.SECONDARY_ACTIONS.APPROVE)).toBe(false);
    });

    it('includes APPROVE option for admin with report having broken connection when it is submitted', () => {
        const report = {
            reportID: REPORT_ID,
            type: CONST.REPORT.TYPE.EXPENSE,
            ownerAccountID: EMPLOYEE_ACCOUNT_ID,
            stateNum: CONST.REPORT.STATE_NUM.SUBMITTED,
            statusNum: CONST.REPORT.STATUS_NUM.SUBMITTED,
            managerID: EMPLOYEE_ACCOUNT_ID,
        } as unknown as Report;
        const policy = {role: CONST.POLICY.ROLE.ADMIN, autoReporting: true, autoReportingFrequency: CONST.POLICY.AUTO_REPORTING_FREQUENCIES.INSTANT} as unknown as Policy;
        const TRANSACTION_ID = 'TRANSACTION_ID';

        const transaction = {
            transactionID: TRANSACTION_ID,
        } as unknown as Transaction;

        const violation = {
            name: CONST.VIOLATIONS.RTER,
            data: {
                rterType: CONST.RTER_VIOLATION_TYPES.BROKEN_CARD_CONNECTION,
            },
        } as unknown as TransactionViolation;

        const result = getSecondaryReportActions({
            currentUserEmail: EMPLOYEE_EMAIL,
            report,
            chatReport,
            reportTransactions: [transaction],
            violations: {[`${ONYXKEYS.COLLECTION.TRANSACTION_VIOLATIONS}${TRANSACTION_ID}`]: [violation]},
            policy,
        });
        expect(result.includes(CONST.REPORT.SECONDARY_ACTIONS.APPROVE)).toBe(true);
    });

    it('does not include APPROVE option for admin with report having broken connection that is not submitted', () => {
        const report = {
            reportID: REPORT_ID,
            type: CONST.REPORT.TYPE.EXPENSE,
            ownerAccountID: EMPLOYEE_ACCOUNT_ID,
            stateNum: CONST.REPORT.STATE_NUM.OPEN,
            statusNum: CONST.REPORT.STATUS_NUM.OPEN,
            managerID: EMPLOYEE_ACCOUNT_ID,
        } as unknown as Report;
        const policy = {role: CONST.POLICY.ROLE.ADMIN} as unknown as Policy;
        const TRANSACTION_ID = 'TRANSACTION_ID';

        const transaction = {
            transactionID: TRANSACTION_ID,
        } as unknown as Transaction;

        const violation = {
            name: CONST.VIOLATIONS.RTER,
            data: {
                rterType: CONST.RTER_VIOLATION_TYPES.BROKEN_CARD_CONNECTION,
            },
        } as unknown as TransactionViolation;

        const result = getSecondaryReportActions({
            currentUserEmail: EMPLOYEE_EMAIL,
            report,
            chatReport,
            reportTransactions: [transaction],
            violations: {[`${ONYXKEYS.COLLECTION.TRANSACTION_VIOLATIONS}${TRANSACTION_ID}`]: [violation]},
            policy,
        });
        expect(result.includes(CONST.REPORT.SECONDARY_ACTIONS.APPROVE)).toBe(false);
    });

    it('does not include APPROVE option for report with transactions that are being scanned', () => {
        const report = {
            reportID: REPORT_ID,
            type: CONST.REPORT.TYPE.EXPENSE,
            ownerAccountID: EMPLOYEE_ACCOUNT_ID,
            stateNum: CONST.REPORT.STATE_NUM.SUBMITTED,
            statusNum: CONST.REPORT.STATUS_NUM.SUBMITTED,
            managerID: EMPLOYEE_ACCOUNT_ID,
        } as unknown as Report;
        const policy = {
            approver: EMPLOYEE_EMAIL,
        } as unknown as Policy;
        const TRANSACTION_ID = 'TRANSACTION_ID';
        const transaction = {
            transactionID: TRANSACTION_ID,
            receipt: {
                state: CONST.IOU.RECEIPT_STATE.SCANNING,
            },
        } as unknown as Transaction;

        const result = getSecondaryReportActions({currentUserEmail: EMPLOYEE_EMAIL, report, chatReport, reportTransactions: [transaction], violations: {}, policy});
        expect(result.includes(CONST.REPORT.SECONDARY_ACTIONS.APPROVE)).toBe(false);
    });

    it('includes UNAPPROVE option', () => {
        const report = {
            reportID: REPORT_ID,
            type: CONST.REPORT.TYPE.EXPENSE,
            ownerAccountID: EMPLOYEE_ACCOUNT_ID,
            stateNum: CONST.REPORT.STATE_NUM.APPROVED,
            statusNum: CONST.REPORT.STATUS_NUM.APPROVED,
            managerID: EMPLOYEE_ACCOUNT_ID,
        } as unknown as Report;
        const policy = {approver: EMPLOYEE_EMAIL} as unknown as Policy;

        const result = getSecondaryReportActions({currentUserEmail: EMPLOYEE_EMAIL, report, chatReport, reportTransactions: [], violations: {}, policy});
        expect(result.includes(CONST.REPORT.SECONDARY_ACTIONS.UNAPPROVE)).toBe(true);
    });

    it('includes UNAPPROVE option for admin on finally approved report', () => {
        const report = {
            reportID: REPORT_ID,
            type: CONST.REPORT.TYPE.EXPENSE,
            ownerAccountID: EMPLOYEE_ACCOUNT_ID,
            stateNum: CONST.REPORT.STATE_NUM.APPROVED,
            statusNum: CONST.REPORT.STATUS_NUM.APPROVED,
            managerID: MANAGER_ACCOUNT_ID,
        } as unknown as Report;
        const policy = {
            approver: APPROVER_EMAIL,
            role: CONST.POLICY.ROLE.ADMIN,
        } as unknown as Policy;

        const result = getSecondaryReportActions({currentUserEmail: EMPLOYEE_EMAIL, report, chatReport, reportTransactions: [], violations: {}, policy});
        expect(result.includes(CONST.REPORT.SECONDARY_ACTIONS.UNAPPROVE)).toBe(true);
    });

    it('includes UNAPPROVE option for manager on finally approved report', () => {
        const report = {
            reportID: REPORT_ID,
            type: CONST.REPORT.TYPE.EXPENSE,
            ownerAccountID: EMPLOYEE_ACCOUNT_ID,
            stateNum: CONST.REPORT.STATE_NUM.APPROVED,
            statusNum: CONST.REPORT.STATUS_NUM.APPROVED,
            managerID: EMPLOYEE_ACCOUNT_ID,
        } as unknown as Report;
        const policy = {
            approver: APPROVER_EMAIL,
        } as unknown as Policy;

        const result = getSecondaryReportActions({currentUserEmail: EMPLOYEE_EMAIL, report, chatReport, reportTransactions: [], violations: {}, policy});
        expect(result.includes(CONST.REPORT.SECONDARY_ACTIONS.UNAPPROVE)).toBe(true);
    });

    it('does not include UNAPPROVE option for non-admin, non-manager on finally approved report', () => {
        const report = {
            reportID: REPORT_ID,
            type: CONST.REPORT.TYPE.EXPENSE,
            ownerAccountID: EMPLOYEE_ACCOUNT_ID,
            stateNum: CONST.REPORT.STATE_NUM.APPROVED,
            statusNum: CONST.REPORT.STATUS_NUM.APPROVED,
            managerID: MANAGER_ACCOUNT_ID,
        } as unknown as Report;
        const policy = {
            approver: APPROVER_EMAIL,
        } as unknown as Policy;

        const result = getSecondaryReportActions({currentUserEmail: EMPLOYEE_EMAIL, report, chatReport, reportTransactions: [], violations: {}, policy});
        expect(result.includes(CONST.REPORT.SECONDARY_ACTIONS.UNAPPROVE)).toBe(false);
    });

    it('does not include UNAPPROVE option for non-approved report', () => {
        const report = {
            reportID: REPORT_ID,
            type: CONST.REPORT.TYPE.EXPENSE,
            ownerAccountID: EMPLOYEE_ACCOUNT_ID,
            stateNum: CONST.REPORT.STATE_NUM.SUBMITTED,
            statusNum: CONST.REPORT.STATUS_NUM.SUBMITTED,
            managerID: EMPLOYEE_ACCOUNT_ID,
        } as unknown as Report;
        const policy = {
            approver: EMPLOYEE_EMAIL,
            role: CONST.POLICY.ROLE.ADMIN,
        } as unknown as Policy;

        const result = getSecondaryReportActions({currentUserEmail: EMPLOYEE_EMAIL, report, chatReport, reportTransactions: [], violations: {}, policy});
        expect(result.includes(CONST.REPORT.SECONDARY_ACTIONS.UNAPPROVE)).toBe(false);
    });

    it('does not include UNAPPROVE option for settled report', () => {
        const report = {
            reportID: REPORT_ID,
            type: CONST.REPORT.TYPE.EXPENSE,
            ownerAccountID: EMPLOYEE_ACCOUNT_ID,
            stateNum: CONST.REPORT.STATE_NUM.APPROVED,
            statusNum: CONST.REPORT.STATUS_NUM.REIMBURSED,
            managerID: EMPLOYEE_ACCOUNT_ID,
        } as unknown as Report;
        const policy = {
            approver: EMPLOYEE_EMAIL,
            role: CONST.POLICY.ROLE.ADMIN,
        } as unknown as Policy;

        const result = getSecondaryReportActions({currentUserEmail: EMPLOYEE_EMAIL, report, chatReport, reportTransactions: [], violations: {}, policy});
        expect(result.includes(CONST.REPORT.SECONDARY_ACTIONS.UNAPPROVE)).toBe(false);
    });

    it('does not include UNAPPROVE option for payment processing report', () => {
        const report = {
            reportID: REPORT_ID,
            type: CONST.REPORT.TYPE.EXPENSE,
            ownerAccountID: EMPLOYEE_ACCOUNT_ID,
            stateNum: CONST.REPORT.STATE_NUM.APPROVED,
            statusNum: CONST.REPORT.STATUS_NUM.APPROVED,
            managerID: EMPLOYEE_ACCOUNT_ID,
            isWaitingOnBankAccount: true,
        } as unknown as Report;
        const policy = {
            approver: EMPLOYEE_EMAIL,
            role: CONST.POLICY.ROLE.ADMIN,
        } as unknown as Policy;

        const result = getSecondaryReportActions({currentUserEmail: EMPLOYEE_EMAIL, report, chatReport, reportTransactions: [], violations: {}, policy});
        expect(result.includes(CONST.REPORT.SECONDARY_ACTIONS.UNAPPROVE)).toBe(false);
    });

    it('includes CANCEL_PAYMENT option for report paid elsewhere', () => {
        const report = {
            reportID: REPORT_ID,
            type: CONST.REPORT.TYPE.EXPENSE,
            ownerAccountID: EMPLOYEE_ACCOUNT_ID,
            stateNum: CONST.REPORT.STATE_NUM.APPROVED,
            statusNum: CONST.REPORT.STATUS_NUM.REIMBURSED,
        } as unknown as Report;
        const policy = {
            role: CONST.POLICY.ROLE.ADMIN,
        } as unknown as Policy;

        const result = getSecondaryReportActions({currentUserEmail: EMPLOYEE_EMAIL, report, chatReport, reportTransactions: [], violations: {}, policy});
        expect(result.includes(CONST.REPORT.SECONDARY_ACTIONS.CANCEL_PAYMENT)).toBe(true);
    });

    it('includes CANCEL_PAYMENT option for report before nacha cutoff', async () => {
        const report = {
            reportID: REPORT_ID,
            type: CONST.REPORT.TYPE.EXPENSE,
            ownerAccountID: EMPLOYEE_ACCOUNT_ID,
            statusNum: CONST.REPORT.STATUS_NUM.APPROVED,
            isWaitingOnBankAccount: true,
        } as unknown as Report;
        const policy = {role: CONST.POLICY.ROLE.ADMIN} as unknown as Policy;
        const TRANSACTION_ID = 'transaction_id';
        await Onyx.merge(`${ONYXKEYS.COLLECTION.REPORT}${REPORT_ID}`, report);

        const ACTION_ID = 'action_id';
        const reportAction = {
            actionID: ACTION_ID,
            actionName: CONST.REPORT.ACTIONS.TYPE.IOU,
            message: {
                IOUTransactionID: TRANSACTION_ID,
                type: CONST.IOU.REPORT_ACTION_TYPE.PAY,
            },
            created: '2025-03-06 18:00:00.000',
        } as unknown as ReportAction;
        await Onyx.merge(`${ONYXKEYS.COLLECTION.REPORT_ACTIONS}${REPORT_ID}`, {[ACTION_ID]: reportAction});

        const result = getSecondaryReportActions({
            currentUserEmail: EMPLOYEE_EMAIL,
            report,
            chatReport,
            reportTransactions: [
                {
                    transactionID: TRANSACTION_ID,
                } as unknown as Transaction,
            ],
            violations: {},
            policy,
        });
        expect(result.includes(CONST.REPORT.SECONDARY_ACTIONS.CANCEL_PAYMENT)).toBe(true);
    });

    it('includes HOLD option ', () => {
        const report = {
            reportID: REPORT_ID,
            type: CONST.REPORT.TYPE.EXPENSE,
            ownerAccountID: EMPLOYEE_ACCOUNT_ID,
            stateNum: CONST.REPORT.STATE_NUM.SUBMITTED,
            statusNum: CONST.REPORT.STATUS_NUM.SUBMITTED,
        } as unknown as Report;

        const transaction = {
            comment: {},
        } as unknown as Transaction;
        const policy = {} as unknown as Policy;

        jest.spyOn(ReportUtils, 'canHoldUnholdReportAction').mockReturnValueOnce({canHoldRequest: true, canUnholdRequest: true});
        jest.spyOn(ReportActionsUtils, 'getOneTransactionThreadReportID').mockReturnValueOnce(originalMessageR14932.IOUTransactionID);
        const result = getSecondaryReportActions({
            currentUserEmail: EMPLOYEE_EMAIL,
            report,
            chatReport,
            reportTransactions: [transaction],
            violations: {},
            policy,
            reportActions: [actionR14932],
        });
        expect(result.includes(CONST.REPORT.SECONDARY_ACTIONS.HOLD)).toBe(true);
    });

    it('does not include CHANGE_WORKSPACE option for submitted IOU report and manager being the payer of the new policy', async () => {
        const report = {
            reportID: REPORT_ID,
            type: CONST.REPORT.TYPE.IOU,
            ownerAccountID: MANAGER_ACCOUNT_ID,
            managerID: EMPLOYEE_ACCOUNT_ID,
            stateNum: CONST.REPORT.STATE_NUM.SUBMITTED,
            statusNum: CONST.REPORT.STATUS_NUM.SUBMITTED,
        } as unknown as Report;
        const personalDetails = {
            [EMPLOYEE_ACCOUNT_ID]: {login: EMPLOYEE_EMAIL},
            [MANAGER_ACCOUNT_ID]: {login: MANAGER_EMAIL},
        };
        const policy = {
            id: POLICY_ID,
            type: CONST.POLICY.TYPE.TEAM,
            reimbursementChoice: CONST.POLICY.REIMBURSEMENT_CHOICES.REIMBURSEMENT_MANUAL,
            isPolicyExpenseChatEnabled: true,
            employeeList: {
                [EMPLOYEE_EMAIL]: {email: EMPLOYEE_EMAIL, role: CONST.POLICY.ROLE.ADMIN},
                [MANAGER_EMAIL]: {email: MANAGER_EMAIL, role: CONST.POLICY.ROLE.USER},
            },
        } as unknown as Policy;
        const policies = {[`${ONYXKEYS.COLLECTION.POLICY}${POLICY_ID}`]: policy};
        await Onyx.merge(`${ONYXKEYS.COLLECTION.POLICY}${POLICY_ID}`, policy);
        await Onyx.merge(`${ONYXKEYS.COLLECTION.REPORT}${REPORT_ID}`, report);
        await Onyx.merge(ONYXKEYS.SESSION, {email: EMPLOYEE_EMAIL, accountID: EMPLOYEE_ACCOUNT_ID});
        await Onyx.merge(ONYXKEYS.PERSONAL_DETAILS_LIST, personalDetails);

<<<<<<< HEAD
        const result = getSecondaryReportActions({currentUserEmail: EMPLOYEE_EMAIL, report, chatReport, reportTransactions: [], violations: {}, policy, policies});
        expect(result.includes(CONST.REPORT.SECONDARY_ACTIONS.CHANGE_WORKSPACE)).toBe(true);
=======
        const result = getSecondaryReportActions({report, chatReport, reportTransactions: [], violations: {}, policy, policies});
        expect(result.includes(CONST.REPORT.SECONDARY_ACTIONS.CHANGE_WORKSPACE)).toBe(false);
>>>>>>> 9b17b05c
    });

    it('includes CHANGE_WORKSPACE option for open expense report submitter', async () => {
        const report = {
            reportID: REPORT_ID,
            type: CONST.REPORT.TYPE.EXPENSE,
            ownerAccountID: EMPLOYEE_ACCOUNT_ID,
            statusNum: CONST.REPORT.STATUS_NUM.OPEN,
            stateNum: CONST.REPORT.STATE_NUM.OPEN,
        } as unknown as Report;

        const personalDetails = {
            [ADMIN_ACCOUNT_ID]: {login: ADMIN_EMAIL},
            [MANAGER_ACCOUNT_ID]: {login: MANAGER_EMAIL},
        };

        const policy = {
            id: POLICY_ID,
            type: CONST.POLICY.TYPE.TEAM,
            role: CONST.POLICY.ROLE.ADMIN,
            isPolicyExpenseChatEnabled: true,
            employeeList: {
                [ADMIN_EMAIL]: {email: ADMIN_EMAIL, role: CONST.POLICY.ROLE.ADMIN},
                [EMPLOYEE_EMAIL]: {email: EMPLOYEE_EMAIL, role: CONST.POLICY.ROLE.USER},
            },
        } as unknown as Policy;
        const policies = {[`${ONYXKEYS.COLLECTION.POLICY}${POLICY_ID}`]: policy};
        await Onyx.merge(`${ONYXKEYS.COLLECTION.POLICY}${POLICY_ID}`, policy);
        await Onyx.merge(`${ONYXKEYS.COLLECTION.REPORT}${REPORT_ID}`, report);
        await Onyx.merge(ONYXKEYS.SESSION, {email: EMPLOYEE_EMAIL, accountID: EMPLOYEE_ACCOUNT_ID});
        await Onyx.merge(ONYXKEYS.PERSONAL_DETAILS_LIST, personalDetails);

        const result = getSecondaryReportActions({currentUserEmail: EMPLOYEE_EMAIL, report, chatReport, reportTransactions: [], violations: {}, policy, policies});
        expect(result.includes(CONST.REPORT.SECONDARY_ACTIONS.CHANGE_WORKSPACE)).toBe(true);
    });

    it('includes CHANGE_WORKSPACE option for submitter, submitted report without approvals', async () => {
        const oldPolicy = {
            id: OLD_POLICY_ID,
            type: CONST.POLICY.TYPE.TEAM,
            approver: MANAGER_EMAIL,
            role: CONST.POLICY.ROLE.USER,
            employeeList: {
                [MANAGER_EMAIL]: {email: MANAGER_EMAIL, role: CONST.POLICY.ROLE.USER},
                [EMPLOYEE_EMAIL]: {email: EMPLOYEE_EMAIL, role: CONST.POLICY.ROLE.USER},
            },
        } as unknown as Policy;

        const newPolicy = {
            id: POLICY_ID,
            type: CONST.POLICY.TYPE.TEAM,
            isPolicyExpenseChatEnabled: true,
            role: CONST.POLICY.ROLE.USER,
            employeeList: {
                [MANAGER_EMAIL]: {email: MANAGER_EMAIL, role: CONST.POLICY.ROLE.USER},
                [EMPLOYEE_EMAIL]: {email: EMPLOYEE_EMAIL, role: CONST.POLICY.ROLE.USER},
            },
        } as unknown as Policy;

        const report = {
            reportID: REPORT_ID,
            type: CONST.REPORT.TYPE.EXPENSE,
            ownerAccountID: EMPLOYEE_ACCOUNT_ID,
            managerID: MANAGER_ACCOUNT_ID,
            statusNum: CONST.REPORT.STATUS_NUM.SUBMITTED,
            stateNum: CONST.REPORT.STATE_NUM.SUBMITTED,
            policyID: oldPolicy.id,
        } as unknown as Report;

        const personalDetails = {
            [EMPLOYEE_ACCOUNT_ID]: {login: EMPLOYEE_EMAIL},
            [MANAGER_ACCOUNT_ID]: {login: MANAGER_EMAIL, accountID: MANAGER_ACCOUNT_ID},
        };

        const policies = {[`${ONYXKEYS.COLLECTION.POLICY}${OLD_POLICY_ID}`]: oldPolicy, [`${ONYXKEYS.COLLECTION.POLICY}${POLICY_ID}`]: newPolicy};
        await Onyx.merge(`${ONYXKEYS.COLLECTION.POLICY}${OLD_POLICY_ID}`, oldPolicy);
        await Onyx.merge(`${ONYXKEYS.COLLECTION.POLICY}${POLICY_ID}`, newPolicy);
        await Onyx.merge(`${ONYXKEYS.COLLECTION.REPORT}${REPORT_ID}`, report);
        await Onyx.merge(ONYXKEYS.SESSION, {email: EMPLOYEE_EMAIL, accountID: EMPLOYEE_ACCOUNT_ID});
        await Onyx.merge(ONYXKEYS.PERSONAL_DETAILS_LIST, personalDetails);

        const result = getSecondaryReportActions({
            currentUserEmail: EMPLOYEE_EMAIL,
            report,
            chatReport,
            reportTransactions: [],
            violations: {},
            policy: oldPolicy,
            policies,
        });
        expect(result.includes(CONST.REPORT.SECONDARY_ACTIONS.CHANGE_WORKSPACE)).toBe(true);
    });

    it('includes CHANGE_WORKSPACE option for approver', async () => {
        const oldPolicy = {
            id: OLD_POLICY_ID,
            type: CONST.POLICY.TYPE.TEAM,
            approver: APPROVER_EMAIL,
            role: CONST.POLICY.ROLE.USER,
            employeeList: {
                [APPROVER_EMAIL]: {email: APPROVER_EMAIL, role: CONST.POLICY.ROLE.USER},
                [EMPLOYEE_EMAIL]: {email: EMPLOYEE_EMAIL, role: CONST.POLICY.ROLE.USER},
            },
        } as unknown as Policy;

        const report = {
            reportID: REPORT_ID,
            type: CONST.REPORT.TYPE.EXPENSE,
            ownerAccountID: EMPLOYEE_ACCOUNT_ID,
            managerID: APPROVER_ACCOUNT_ID,
            statusNum: CONST.REPORT.STATUS_NUM.SUBMITTED,
            stateNum: CONST.REPORT.STATE_NUM.SUBMITTED,
            policyID: oldPolicy.id,
        } as unknown as Report;

        const personalDetails = {
            [EMPLOYEE_ACCOUNT_ID]: {login: EMPLOYEE_EMAIL},
            [APPROVER_ACCOUNT_ID]: {login: APPROVER_EMAIL, accountID: APPROVER_ACCOUNT_ID},
        };

        const policy = {
            id: POLICY_ID,
            type: CONST.POLICY.TYPE.TEAM,
            approver: APPROVER_EMAIL,
            isPolicyExpenseChatEnabled: true,
            role: CONST.POLICY.ROLE.USER,
            employeeList: {
                [APPROVER_EMAIL]: {email: APPROVER_EMAIL, role: CONST.POLICY.ROLE.USER},
                [EMPLOYEE_EMAIL]: {email: EMPLOYEE_EMAIL, role: CONST.POLICY.ROLE.USER},
            },
        } as unknown as Policy;
        const policies = {[`${ONYXKEYS.COLLECTION.POLICY}${POLICY_ID}`]: policy, [`${ONYXKEYS.COLLECTION.POLICY}${OLD_POLICY_ID}`]: oldPolicy};
        await Onyx.merge(`${ONYXKEYS.COLLECTION.POLICY}${POLICY_ID}`, policy);
        await Onyx.merge(`${ONYXKEYS.COLLECTION.POLICY}${OLD_POLICY_ID}`, oldPolicy);
        await Onyx.merge(`${ONYXKEYS.COLLECTION.REPORT}${REPORT_ID}`, report);
        await Onyx.merge(ONYXKEYS.SESSION, {email: APPROVER_EMAIL, accountID: APPROVER_ACCOUNT_ID});
        await Onyx.merge(ONYXKEYS.PERSONAL_DETAILS_LIST, personalDetails);

        const result = getSecondaryReportActions({currentUserEmail: EMPLOYEE_EMAIL, report, chatReport, reportTransactions: [], violations: {}, policy, policies});
        expect(result.includes(CONST.REPORT.SECONDARY_ACTIONS.CHANGE_WORKSPACE)).toBe(true);
    });

    it('includes CHANGE_WORKSPACE option for admin', async () => {
        const oldPolicy = {
            id: OLD_POLICY_ID,
            type: CONST.POLICY.TYPE.TEAM,
            role: CONST.POLICY.ROLE.ADMIN,
            employeeList: {
                [ADMIN_EMAIL]: {email: ADMIN_EMAIL, role: CONST.POLICY.ROLE.ADMIN},
                [EMPLOYEE_EMAIL]: {email: EMPLOYEE_EMAIL, role: CONST.POLICY.ROLE.USER},
            },
        } as unknown as Policy;

        const report = {
            reportID: REPORT_ID,
            type: CONST.REPORT.TYPE.EXPENSE,
            ownerAccountID: EMPLOYEE_ACCOUNT_ID,
            managerID: MANAGER_ACCOUNT_ID,
            statusNum: CONST.REPORT.STATUS_NUM.REIMBURSED,
            stateNum: CONST.REPORT.STATE_NUM.APPROVED,
            policyID: oldPolicy.id,
        } as unknown as Report;

        const policy = {
            id: POLICY_ID,
            type: CONST.POLICY.TYPE.TEAM,
            role: CONST.POLICY.ROLE.ADMIN,
            isPolicyExpenseChatEnabled: true,
            employeeList: {
                [ADMIN_EMAIL]: {email: ADMIN_EMAIL, role: CONST.POLICY.ROLE.ADMIN},
                [EMPLOYEE_EMAIL]: {login: EMPLOYEE_EMAIL, role: CONST.POLICY.ROLE.USER},
            },
        } as unknown as Policy;
        const policies = {[`${ONYXKEYS.COLLECTION.POLICY}${POLICY_ID}`]: policy, [`${ONYXKEYS.COLLECTION.POLICY}${OLD_POLICY_ID}`]: oldPolicy};

        const personalDetails = {
            [EMPLOYEE_ACCOUNT_ID]: {login: EMPLOYEE_EMAIL},
            [ADMIN_ACCOUNT_ID]: {login: ADMIN_EMAIL},
            [MANAGER_ACCOUNT_ID]: {login: MANAGER_EMAIL},
        };

        await Onyx.merge(`${ONYXKEYS.COLLECTION.POLICY}${OLD_POLICY_ID}`, oldPolicy);
        await Onyx.merge(`${ONYXKEYS.COLLECTION.POLICY}${POLICY_ID}`, policy);
        await Onyx.merge(`${ONYXKEYS.COLLECTION.REPORT}${REPORT_ID}`, report);
        await Onyx.merge(ONYXKEYS.SESSION, {email: ADMIN_EMAIL, accountID: ADMIN_ACCOUNT_ID});
        await Onyx.merge(ONYXKEYS.PERSONAL_DETAILS_LIST, personalDetails);

        const result = getSecondaryReportActions({currentUserEmail: EMPLOYEE_EMAIL, report, chatReport, reportTransactions: [], violations: {}, policy, policies});
        expect(result.includes(CONST.REPORT.SECONDARY_ACTIONS.CHANGE_WORKSPACE)).toBe(true);
    });

    it('includes DELETE option for expense report submitter', async () => {
        const report = {
            reportID: REPORT_ID,
            type: CONST.REPORT.TYPE.EXPENSE,
            ownerAccountID: EMPLOYEE_ACCOUNT_ID,
            statusNum: CONST.REPORT.STATUS_NUM.OPEN,
            stateNum: CONST.REPORT.STATE_NUM.OPEN,
        } as unknown as Report;
        const policy = {} as unknown as Policy;
        await Onyx.merge(`${ONYXKEYS.COLLECTION.REPORT}${REPORT_ID}`, report);

        const result = getSecondaryReportActions({currentUserEmail: EMPLOYEE_EMAIL, report, chatReport, reportTransactions: [{} as Transaction], violations: {}, policy});
        expect(result.includes(CONST.REPORT.SECONDARY_ACTIONS.DELETE)).toBe(true);
    });

    it('includes DELETE option for invoice report submitter when total is zero', async () => {
        const report = {
            reportID: REPORT_ID,
            type: CONST.REPORT.TYPE.INVOICE,
            ownerAccountID: EMPLOYEE_ACCOUNT_ID,
            statusNum: CONST.REPORT.STATUS_NUM.OPEN,
            stateNum: CONST.REPORT.STATE_NUM.OPEN,
            total: 0,
        } as unknown as Report;

        const policy = {
            role: CONST.POLICY.ROLE.USER,
        } as unknown as Policy;

        await Onyx.merge(`${ONYXKEYS.COLLECTION.REPORT}${REPORT_ID}`, report);

        const result = getSecondaryTransactionThreadActions(EMPLOYEE_EMAIL, report, {} as Transaction, [], policy);
        expect(result.includes(CONST.REPORT.SECONDARY_ACTIONS.DELETE)).toBe(true);
    });

    it('includes DELETE option for owner of unreported transaction', () => {
        const report = {
            reportID: REPORT_ID,
            type: CONST.REPORT.TYPE.CHAT,
            chatType: CONST.REPORT.CHAT_TYPE.SELF_DM,
            ownerAccountID: EMPLOYEE_ACCOUNT_ID,
        } as unknown as Report;

        const TRANSACTION_ID = 'TRANSACTION_ID';

        const transaction = {
            transactionID: TRANSACTION_ID,
            reportID: CONST.REPORT.UNREPORTED_REPORT_ID,
        } as unknown as Transaction;

        const reportActions = [
            {
                reportActionID: '1',
                actorAccountID: EMPLOYEE_ACCOUNT_ID,
                actionName: CONST.REPORT.ACTIONS.TYPE.IOU,
                originalMessage: {
                    IOUTransactionID: TRANSACTION_ID,
                    IOUReportID: CONST.REPORT.UNREPORTED_REPORT_ID,
                },
            },
        ] as unknown as ReportAction[];

        const policy = {} as unknown as Policy;

        const result = getSecondaryReportActions({currentUserEmail: EMPLOYEE_EMAIL, report, chatReport, reportTransactions: [transaction], violations: {}, policy, reportActions});
        expect(result.includes(CONST.REPORT.SECONDARY_ACTIONS.DELETE)).toBe(true);
    });

    it('includes DELETE option for owner of single processing IOU transaction', () => {
        const report = {
            reportID: REPORT_ID,
            type: CONST.REPORT.TYPE.IOU,
            ownerAccountID: EMPLOYEE_ACCOUNT_ID,
            statusNum: CONST.REPORT.STATUS_NUM.SUBMITTED,
            stateNum: CONST.REPORT.STATE_NUM.SUBMITTED,
        } as unknown as Report;

        const TRANSACTION_ID = 'TRANSACTION_ID';

        const transaction = {
            transactionID: TRANSACTION_ID,
            reportID: REPORT_ID,
        } as unknown as Transaction;

        const reportActions = [
            {
                reportActionID: '1',
                actorAccountID: EMPLOYEE_ACCOUNT_ID,
                actionName: CONST.REPORT.ACTIONS.TYPE.IOU,
                originalMessage: {
                    IOUTransactionID: TRANSACTION_ID,
                    IOUReportID: REPORT_ID,
                },
            },
        ] as unknown as ReportAction[];

        const policy = {} as unknown as Policy;

        const result = getSecondaryReportActions({currentUserEmail: EMPLOYEE_EMAIL, report, chatReport, reportTransactions: [transaction], violations: {}, policy, reportActions});
        expect(result.includes(CONST.REPORT.SECONDARY_ACTIONS.DELETE)).toBe(true);
    });

    it('does not include DELETE option for IOU report', () => {
        const report = {
            reportID: REPORT_ID,
            type: CONST.REPORT.TYPE.IOU,
            ownerAccountID: EMPLOYEE_ACCOUNT_ID,
            statusNum: CONST.REPORT.STATUS_NUM.SUBMITTED,
            stateNum: CONST.REPORT.STATE_NUM.SUBMITTED,
        } as unknown as Report;

        const TRANSACTION_ID = 'TRANSACTION_ID';
        const TRANSACTION_ID_2 = 'TRANSACTION_ID_2';

        const transaction1 = {
            transactionID: TRANSACTION_ID,
            reportID: REPORT_ID,
        } as unknown as Transaction;

        const transaction2 = {
            transactionID: TRANSACTION_ID_2,
            reportID: REPORT_ID,
        } as unknown as Transaction;

        const reportActions = [
            {
                reportActionID: '1',
                actorAccountID: EMPLOYEE_ACCOUNT_ID,
                actionName: CONST.REPORT.ACTIONS.TYPE.IOU,
                originalMessage: {
                    IOUTransactionID: TRANSACTION_ID,
                    IOUReportID: REPORT_ID,
                },
            },
            {
                reportActionID: '2',
                actorAccountID: EMPLOYEE_ACCOUNT_ID,
                actionName: CONST.REPORT.ACTIONS.TYPE.IOU,
                originalMessage: {
                    IOUTransactionID: TRANSACTION_ID_2,
                    IOUReportID: REPORT_ID,
                },
            },
        ] as unknown as ReportAction[];

        const policy = {} as unknown as Policy;

        const result = getSecondaryReportActions({
            currentUserEmail: EMPLOYEE_EMAIL,
            report,
            chatReport,
            reportTransactions: [transaction1, transaction2],
            violations: {},
            policy,
            reportActions,
        });
        expect(result.includes(CONST.REPORT.SECONDARY_ACTIONS.DELETE)).toBe(false);
    });

    it('includes DELETE option for owner of single processing expense transaction', async () => {
        const report = {
            reportID: REPORT_ID,
            type: CONST.REPORT.TYPE.EXPENSE,
            ownerAccountID: EMPLOYEE_ACCOUNT_ID,
            statusNum: CONST.REPORT.STATUS_NUM.SUBMITTED,
            stateNum: CONST.REPORT.STATE_NUM.SUBMITTED,
        } as unknown as Report;

        const TRANSACTION_ID = 'TRANSACTION_ID';

        const transaction = {
            transactionID: TRANSACTION_ID,
            reportID: REPORT_ID,
        } as unknown as Transaction;

        const policy = {} as unknown as Policy;
        await Onyx.merge(`${ONYXKEYS.COLLECTION.REPORT}${REPORT_ID}`, report);

        const result = getSecondaryReportActions({currentUserEmail: EMPLOYEE_EMAIL, report, chatReport, reportTransactions: [transaction], violations: {}, policy});
        expect(result.includes(CONST.REPORT.SECONDARY_ACTIONS.DELETE)).toBe(true);
    });

    it('includes DELETE option for owner of processing expense report', async () => {
        const report = {
            reportID: REPORT_ID,
            type: CONST.REPORT.TYPE.EXPENSE,
            ownerAccountID: EMPLOYEE_ACCOUNT_ID,
            statusNum: CONST.REPORT.STATUS_NUM.SUBMITTED,
            stateNum: CONST.REPORT.STATE_NUM.SUBMITTED,
        } as unknown as Report;

        const TRANSACTION_ID = 'TRANSACTION_ID';
        const TRANSACTION_ID_2 = 'TRANSACTION_ID_2';

        const transaction1 = {
            transactionID: TRANSACTION_ID,
            reportID: REPORT_ID,
        } as unknown as Transaction;

        const transaction2 = {
            transactionID: TRANSACTION_ID_2,
            reportID: REPORT_ID,
        } as unknown as Transaction;

        const policy = {} as unknown as Policy;
        await Onyx.merge(`${ONYXKEYS.COLLECTION.REPORT}${REPORT_ID}`, report);

        const result = getSecondaryReportActions({currentUserEmail: EMPLOYEE_EMAIL, report, chatReport, reportTransactions: [transaction1, transaction2], violations: {}, policy});
        expect(result.includes(CONST.REPORT.SECONDARY_ACTIONS.DELETE)).toBe(true);
    });

    it('does not include DELETE option for corporate liability card transaction', async () => {
        const report = {
            reportID: REPORT_ID,
            type: CONST.REPORT.TYPE.EXPENSE,
            ownerAccountID: EMPLOYEE_ACCOUNT_ID,
            statusNum: CONST.REPORT.STATUS_NUM.SUBMITTED,
            stateNum: CONST.REPORT.STATE_NUM.SUBMITTED,
        } as unknown as Report;

        const TRANSACTION_ID = 'TRANSACTION_ID';

        const transaction = {
            transactionID: TRANSACTION_ID,
            reportID: REPORT_ID,
            managedCard: true,
            comment: {
                liabilityType: CONST.TRANSACTION.LIABILITY_TYPE.RESTRICT,
            },
        } as unknown as Transaction;

        const policy = {} as unknown as Policy;
        await Onyx.merge(`${ONYXKEYS.COLLECTION.REPORT}${REPORT_ID}`, report);

        const result = getSecondaryReportActions({currentUserEmail: EMPLOYEE_EMAIL, report, chatReport, reportTransactions: [transaction], violations: {}, policy});
        expect(result.includes(CONST.REPORT.SECONDARY_ACTIONS.DELETE)).toBe(false);
    });

    it('does not include DELETE option for report that has been forwarded', async () => {
        const report = {
            reportID: REPORT_ID,
            type: CONST.REPORT.TYPE.EXPENSE,
            ownerAccountID: EMPLOYEE_ACCOUNT_ID,
            managerID: MANAGER_ACCOUNT_ID,
            policyID: POLICY_ID,
            statusNum: CONST.REPORT.STATUS_NUM.SUBMITTED,
            stateNum: CONST.REPORT.STATE_NUM.SUBMITTED,
        } as unknown as Report;

        const TRANSACTION_ID = 'TRANSACTION_ID';

        const transaction = {
            transactionID: TRANSACTION_ID,
            reportID: REPORT_ID,
        } as unknown as Transaction;

        const policy = {
            id: POLICY_ID,
            approvalMode: CONST.POLICY.APPROVAL_MODE.BASIC,
            approver: APPROVER_EMAIL,
        } as unknown as Policy;

        await Onyx.merge(`${ONYXKEYS.COLLECTION.REPORT}${REPORT_ID}`, report);
        await Onyx.merge(`${ONYXKEYS.COLLECTION.POLICY}${POLICY_ID}`, policy);

        const result = getSecondaryReportActions({currentUserEmail: EMPLOYEE_EMAIL, report, chatReport, reportTransactions: [transaction], violations: {}, policy});
        expect(result.includes(CONST.REPORT.SECONDARY_ACTIONS.DELETE)).toBe(false);
    });
    it('include DELETE option for demo transaction', async () => {
        const report = {
            reportID: REPORT_ID,
            type: CONST.REPORT.TYPE.EXPENSE,
            ownerAccountID: EMPLOYEE_ACCOUNT_ID,
            statusNum: CONST.REPORT.STATUS_NUM.SUBMITTED,
            stateNum: CONST.REPORT.STATE_NUM.SUBMITTED,
        } as unknown as Report;

        const TRANSACTION_ID = 'TRANSACTION_ID';

        const transaction = {
            transactionID: TRANSACTION_ID,
            reportID: REPORT_ID,
            comment: {
                isDemoTransaction: true,
            },
        } as unknown as Transaction;

        const policy = {
            id: POLICY_ID,
            approvalMode: CONST.POLICY.APPROVAL_MODE.BASIC,
            approver: APPROVER_EMAIL,
        } as unknown as Policy;

        await Onyx.merge(`${ONYXKEYS.COLLECTION.REPORT}${REPORT_ID}`, report);
        await Onyx.merge(`${ONYXKEYS.COLLECTION.POLICY}${POLICY_ID}`, policy);

        const result = getSecondaryReportActions({currentUserEmail: EMPLOYEE_EMAIL, report, chatReport, reportTransactions: [transaction], violations: {}, policy});
        expect(result.includes(CONST.REPORT.SECONDARY_ACTIONS.DELETE)).toBe(true);
    });
});

describe('getSecondaryExportReportActions', () => {
    beforeAll(() => {
        Onyx.init({
            keys: ONYXKEYS,
        });
    });

    beforeEach(async () => {
        jest.clearAllMocks();
        Onyx.clear();
        await Onyx.merge(ONYXKEYS.SESSION, SESSION);
        await Onyx.set(ONYXKEYS.PERSONAL_DETAILS_LIST, {[EMPLOYEE_ACCOUNT_ID]: PERSONAL_DETAILS});
    });

    it('should always return default options', () => {
        const report = {} as unknown as Report;
        const policy = {} as unknown as Policy;

        const result = [CONST.REPORT.EXPORT_OPTIONS.DOWNLOAD_CSV];
        expect(getSecondaryExportReportActions(report, policy)).toEqual(result);
    });

    it('should include export templates when provided', () => {
        const report = {} as unknown as Report;
        const policy = {} as unknown as Policy;
        const exportTemplates = [
            {
                name: 'All Data - expense level',
                templateName: CONST.REPORT.EXPORT_OPTIONS.EXPENSE_LEVEL_EXPORT,
                type: CONST.EXPORT_TEMPLATE_TYPES.INTEGRATIONS,
                description: '',
                policyID: undefined,
            },
            {
                name: 'All Data - report level',
                templateName: CONST.REPORT.EXPORT_OPTIONS.REPORT_LEVEL_EXPORT,
                type: CONST.EXPORT_TEMPLATE_TYPES.INTEGRATIONS,
                description: '',
                policyID: undefined,
            },
            {
                name: 'Custom Template',
                templateName: 'custom_template',
                type: CONST.EXPORT_TEMPLATE_TYPES.IN_APP,
                description: 'Custom description',
                policyID: 'POLICY_123',
            },
        ];

        const result = [CONST.REPORT.EXPORT_OPTIONS.DOWNLOAD_CSV, 'All Data - expense level', 'All Data - report level', 'Custom Template'];
        expect(getSecondaryExportReportActions(report, policy, exportTemplates)).toEqual(result);
    });

    it('does not include EXPORT option for invoice reports', async () => {
        const report = {
            reportID: REPORT_ID,
            type: CONST.REPORT.TYPE.INVOICE,
            ownerAccountID: EMPLOYEE_ACCOUNT_ID,
        } as unknown as Report;
        const policy = {
            connections: {
                [CONST.POLICY.CONNECTIONS.NAME.QBO]: {},
            },
        } as unknown as Policy;
        await Onyx.merge(`${ONYXKEYS.COLLECTION.REPORT}${REPORT_ID}`, report);

        const result = getSecondaryExportReportActions(report, policy);
        expect(result.includes(CONST.REPORT.EXPORT_OPTIONS.EXPORT_TO_INTEGRATION)).toBe(false);
    });

    it('includes EXPORT option for expense report with payments enabled', () => {
        const report = {
            reportID: REPORT_ID,
            type: CONST.REPORT.TYPE.EXPENSE,
            ownerAccountID: EMPLOYEE_ACCOUNT_ID,
            stateNum: CONST.REPORT.STATE_NUM.APPROVED,
            statusNum: CONST.REPORT.STATUS_NUM.APPROVED,
        } as unknown as Report;
        const policy = {
            role: CONST.POLICY.ROLE.ADMIN,
            reimbursementChoice: CONST.POLICY.REIMBURSEMENT_CHOICES.REIMBURSEMENT_YES,
            connections: {[CONST.POLICY.CONNECTIONS.NAME.QBD]: {}},
        } as unknown as Policy;

        const result = getSecondaryExportReportActions(report, policy);
        expect(result.includes(CONST.REPORT.EXPORT_OPTIONS.EXPORT_TO_INTEGRATION)).toBe(true);
    });

    it('includes EXPORT option and templates together', () => {
        const report = {
            reportID: REPORT_ID,
            type: CONST.REPORT.TYPE.EXPENSE,
            ownerAccountID: EMPLOYEE_ACCOUNT_ID,
            stateNum: CONST.REPORT.STATE_NUM.APPROVED,
            statusNum: CONST.REPORT.STATUS_NUM.APPROVED,
        } as unknown as Report;
        const policy = {
            role: CONST.POLICY.ROLE.ADMIN,
            reimbursementChoice: CONST.POLICY.REIMBURSEMENT_CHOICES.REIMBURSEMENT_YES,
            connections: {[CONST.POLICY.CONNECTIONS.NAME.QBD]: {}},
        } as unknown as Policy;
        const exportTemplates = [
            {
                name: 'All Data - expense level',
                templateName: CONST.REPORT.EXPORT_OPTIONS.EXPENSE_LEVEL_EXPORT,
                type: CONST.EXPORT_TEMPLATE_TYPES.INTEGRATIONS,
                description: '',
                policyID: undefined,
            },
        ];

        const result = getSecondaryExportReportActions(report, policy, exportTemplates);
        expect(result.includes(CONST.REPORT.EXPORT_OPTIONS.EXPORT_TO_INTEGRATION)).toBe(true);
        expect(result.includes(CONST.REPORT.EXPORT_OPTIONS.DOWNLOAD_CSV)).toBe(true);
        expect(result.includes('All Data - expense level')).toBe(true);
    });

    it('includes EXPORT option for expense report with payments disabled', () => {
        const report = {
            reportID: REPORT_ID,
            type: CONST.REPORT.TYPE.EXPENSE,
            ownerAccountID: EMPLOYEE_ACCOUNT_ID,
            stateNum: CONST.REPORT.STATE_NUM.APPROVED,
            statusNum: CONST.REPORT.STATUS_NUM.APPROVED,
        } as unknown as Report;
        const policy = {
            role: CONST.POLICY.ROLE.ADMIN,
            connections: {[CONST.POLICY.CONNECTIONS.NAME.QBD]: {config: {autosync: {enabled: true}}}},
        } as unknown as Policy;

        const result = getSecondaryExportReportActions(report, policy);
        expect(result.includes(CONST.REPORT.EXPORT_OPTIONS.EXPORT_TO_INTEGRATION)).toBe(true);
    });

    it('includes MARK_AS_EXPORTED option for invoice report sender', async () => {
        const report = {
            reportID: REPORT_ID,
            type: CONST.REPORT.TYPE.INVOICE,
            ownerAccountID: EMPLOYEE_ACCOUNT_ID,
        } as unknown as Report;
        const policy = {
            connections: {[CONST.POLICY.CONNECTIONS.NAME.QBD]: {}},
        } as unknown as Policy;
        await Onyx.merge(`${ONYXKEYS.COLLECTION.REPORT}${REPORT_ID}`, report);

        const result = getSecondaryExportReportActions(report, policy);
        expect(result.includes(CONST.REPORT.EXPORT_OPTIONS.MARK_AS_EXPORTED)).toBe(true);
    });

    it('includes MARK_AS_EXPORTED option for expense report preferred exporter', () => {
        const report = {
            reportID: REPORT_ID,
            type: CONST.REPORT.TYPE.EXPENSE,
            ownerAccountID: EMPLOYEE_ACCOUNT_ID,
            stateNum: CONST.REPORT.STATE_NUM.APPROVED,
            statusNum: CONST.REPORT.STATUS_NUM.APPROVED,
        } as unknown as Report;
        const policy = {
            connections: {[CONST.POLICY.CONNECTIONS.NAME.QBD]: {config: {export: {exporter: EMPLOYEE_EMAIL}, autoSync: {enabled: false}}}},
        } as unknown as Policy;

        const result = getSecondaryExportReportActions(report, policy);
        expect(result.includes(CONST.REPORT.EXPORT_OPTIONS.MARK_AS_EXPORTED)).toBe(true);
    });

    it('includes MARK_AS_EXPORTED option for expense report with payments enabled', () => {
        const report = {
            reportID: REPORT_ID,
            type: CONST.REPORT.TYPE.EXPENSE,
            ownerAccountID: EMPLOYEE_ACCOUNT_ID,
            stateNum: CONST.REPORT.STATE_NUM.APPROVED,
            statusNum: CONST.REPORT.STATUS_NUM.APPROVED,
        } as unknown as Report;
        const policy = {
            role: CONST.POLICY.ROLE.ADMIN,
            reimbursementChoice: CONST.POLICY.REIMBURSEMENT_CHOICES.REIMBURSEMENT_YES,
            connections: {[CONST.POLICY.CONNECTIONS.NAME.QBD]: {}},
        } as unknown as Policy;

        const result = getSecondaryExportReportActions(report, policy);
        expect(result.includes(CONST.REPORT.EXPORT_OPTIONS.MARK_AS_EXPORTED)).toBe(true);
    });

    it('includes MARK_AS_EXPORTED option for expense report with payments disabled', () => {
        const report = {
            reportID: REPORT_ID,
            type: CONST.REPORT.TYPE.EXPENSE,
            ownerAccountID: EMPLOYEE_ACCOUNT_ID,
            stateNum: CONST.REPORT.STATE_NUM.APPROVED,
            statusNum: CONST.REPORT.STATUS_NUM.APPROVED,
        } as unknown as Report;
        const policy = {
            role: CONST.POLICY.ROLE.ADMIN,
            connections: {[CONST.POLICY.CONNECTIONS.NAME.QBD]: {config: {autosync: {enabled: true}}}},
        } as unknown as Policy;

        const result = getSecondaryExportReportActions(report, policy);
        expect(result.includes(CONST.REPORT.EXPORT_OPTIONS.MARK_AS_EXPORTED)).toBe(true);
    });

    it('includes MARK_AS_EXPORTED option for expense report preferred exporter', () => {
        const report = {
            reportID: REPORT_ID,
            type: CONST.REPORT.TYPE.EXPENSE,
            ownerAccountID: EMPLOYEE_ACCOUNT_ID,
            stateNum: CONST.REPORT.STATE_NUM.APPROVED,
            statusNum: CONST.REPORT.STATUS_NUM.APPROVED,
        } as unknown as Report;
        const policy = {
            connections: {[CONST.POLICY.CONNECTIONS.NAME.QBD]: {config: {export: {exporter: EMPLOYEE_EMAIL}, autoSync: {enabled: false}}}},
        } as unknown as Policy;

        const result = getSecondaryExportReportActions(report, policy);
        expect(result.includes(CONST.REPORT.EXPORT_OPTIONS.MARK_AS_EXPORTED)).toBe(true);
    });

    it('includes MARK_AS_EXPORTED option for expense report admin', () => {
        const report = {
            reportID: REPORT_ID,
            type: CONST.REPORT.TYPE.EXPENSE,
            ownerAccountID: EMPLOYEE_ACCOUNT_ID,
            stateNum: CONST.REPORT.STATE_NUM.APPROVED,
            statusNum: CONST.REPORT.STATUS_NUM.APPROVED,
        } as unknown as Report;
        const policy = {
            connections: {[CONST.POLICY.CONNECTIONS.NAME.QBD]: {config: {export: {exporter: ADMIN_EMAIL}, autoSync: {enabled: true}}}},
            role: CONST.POLICY.ROLE.ADMIN,
        } as unknown as Policy;

        const result = getSecondaryExportReportActions(report, policy);
        expect(result.includes(CONST.REPORT.EXPORT_OPTIONS.MARK_AS_EXPORTED)).toBe(true);
    });

    it('includes REMOVE HOLD option for admin if he is not the holder', () => {
        const report = {} as unknown as Report;
        const policy = {
            role: CONST.POLICY.ROLE.ADMIN,
        } as unknown as Policy;
        const reportTransactions = [
            {
                comment: {
                    hold: 'REPORT_ACTION_ID',
                },
            },
        ] as unknown as Transaction[];

        jest.spyOn(ReportActionsUtils, 'getOneTransactionThreadReportID').mockReturnValue(originalMessageR14932.IOUTransactionID);
        jest.spyOn(ReportUtils, 'isHoldCreator').mockReturnValue(false);

        const result = getSecondaryReportActions({currentUserEmail: EMPLOYEE_EMAIL, report, chatReport, reportTransactions, violations: {}, policy});
        expect(result).toContain(CONST.REPORT.SECONDARY_ACTIONS.REMOVE_HOLD);
    });
});

describe('getSecondaryTransactionThreadActions', () => {
    beforeAll(() => {
        Onyx.init({
            keys: ONYXKEYS,
        });
    });

    beforeEach(async () => {
        jest.clearAllMocks();
        Onyx.clear();
        await Onyx.merge(ONYXKEYS.SESSION, SESSION);
        await Onyx.set(ONYXKEYS.PERSONAL_DETAILS_LIST, {[EMPLOYEE_ACCOUNT_ID]: PERSONAL_DETAILS});
    });

    it('should always return VIEW_DETAILS', () => {
        const report = {} as unknown as Report;
        const policy = {} as unknown as Policy;

        const result = [CONST.REPORT.TRANSACTION_SECONDARY_ACTIONS.VIEW_DETAILS];
        expect(getSecondaryTransactionThreadActions(EMPLOYEE_EMAIL, report, {} as Transaction, [], policy)).toEqual(result);
    });

    it('includes HOLD option', () => {
        const report = {
            reportID: REPORT_ID,
            type: CONST.REPORT.TYPE.EXPENSE,
            ownerAccountID: EMPLOYEE_ACCOUNT_ID,
            stateNum: CONST.REPORT.STATE_NUM.SUBMITTED,
            statusNum: CONST.REPORT.STATUS_NUM.SUBMITTED,
        } as unknown as Report;

        const transaction = {
            comment: {},
        } as unknown as Transaction;

        const policy = {} as unknown as Policy;

        jest.spyOn(ReportUtils, 'canHoldUnholdReportAction').mockReturnValueOnce({canHoldRequest: true, canUnholdRequest: true});
        const result = getSecondaryTransactionThreadActions(EMPLOYEE_EMAIL, report, transaction, [actionR14932], policy);
        expect(result.includes(CONST.REPORT.SECONDARY_ACTIONS.HOLD)).toBe(true);
    });

    it('includes REMOVE HOLD option for transaction thread report admin if he is not the holder', () => {
        const report = {} as unknown as Report;
        const transactionThreadReport = {} as unknown as Report;
        const policy = {
            role: CONST.POLICY.ROLE.ADMIN,
        } as unknown as Policy;
        const transaction = {
            comment: {
                hold: 'REPORT_ACTION_ID',
            },
        } as unknown as Transaction;

        jest.spyOn(ReportUtils, 'isHoldCreator').mockReturnValue(false);
        const result = getSecondaryTransactionThreadActions(EMPLOYEE_EMAIL, report, transaction, [], policy, transactionThreadReport);
        expect(result).toContain(CONST.REPORT.SECONDARY_ACTIONS.REMOVE_HOLD);

        // Do not show if admin is the holder
        jest.spyOn(ReportUtils, 'isHoldCreator').mockReturnValue(true);
        const result2 = getSecondaryTransactionThreadActions(EMPLOYEE_EMAIL, report, transaction, [], policy, transactionThreadReport);
        expect(result2).not.toContain(CONST.REPORT.SECONDARY_ACTIONS.REMOVE_HOLD);
    });

    it('includes DELETE option for expense report submitter', async () => {
        const report = {
            reportID: REPORT_ID,
            type: CONST.REPORT.TYPE.EXPENSE,
            ownerAccountID: EMPLOYEE_ACCOUNT_ID,
            statusNum: CONST.REPORT.STATUS_NUM.OPEN,
            stateNum: CONST.REPORT.STATE_NUM.OPEN,
        } as unknown as Report;

        const policy = {} as unknown as Policy;

        await Onyx.merge(`${ONYXKEYS.COLLECTION.REPORT}${REPORT_ID}`, report);

        const result = getSecondaryTransactionThreadActions(EMPLOYEE_EMAIL, report, {} as Transaction, [], policy);
        expect(result.includes(CONST.REPORT.SECONDARY_ACTIONS.DELETE)).toBe(true);
    });

    it('should not include CHANGE_WORKSPACE option for exported report', async () => {
        const report = {
            reportID: REPORT_ID,
            type: CONST.REPORT.TYPE.IOU,
            ownerAccountID: MANAGER_ACCOUNT_ID,
            managerID: EMPLOYEE_ACCOUNT_ID,
            stateNum: CONST.REPORT.STATE_NUM.SUBMITTED,
            statusNum: CONST.REPORT.STATUS_NUM.SUBMITTED,
        } as unknown as Report;
        const personalDetails = {
            [EMPLOYEE_ACCOUNT_ID]: {login: EMPLOYEE_EMAIL},
            [MANAGER_ACCOUNT_ID]: {login: MANAGER_EMAIL},
        };
        const policy = {
            id: POLICY_ID,
            type: CONST.POLICY.TYPE.TEAM,
            reimbursementChoice: CONST.POLICY.REIMBURSEMENT_CHOICES.REIMBURSEMENT_MANUAL,
            isPolicyExpenseChatEnabled: true,
            employeeList: {
                [EMPLOYEE_EMAIL]: {email: EMPLOYEE_EMAIL, role: CONST.POLICY.ROLE.ADMIN},
                [MANAGER_EMAIL]: {email: MANAGER_EMAIL, role: CONST.POLICY.ROLE.USER},
            },
        } as unknown as Policy;
        const reportActions = [
            {
                actionName: CONST.REPORT.ACTIONS.TYPE.EXPORTED_TO_INTEGRATION,
                originalMessage: {markedManually: true},
            },
        ] as unknown as ReportAction[];
        const policies = {[`${ONYXKEYS.COLLECTION.POLICY}${POLICY_ID}`]: policy};
        await Onyx.merge(`${ONYXKEYS.COLLECTION.POLICY}${POLICY_ID}`, policy);
        await Onyx.merge(`${ONYXKEYS.COLLECTION.REPORT}${REPORT_ID}`, report);
        await Onyx.merge(ONYXKEYS.SESSION, {email: EMPLOYEE_EMAIL, accountID: EMPLOYEE_ACCOUNT_ID});
        await Onyx.merge(ONYXKEYS.PERSONAL_DETAILS_LIST, personalDetails);

        const result = getSecondaryReportActions({currentUserEmail: EMPLOYEE_EMAIL, report, chatReport, reportTransactions: [], violations: {}, policy, policies, reportActions});
        expect(result.includes(CONST.REPORT.SECONDARY_ACTIONS.CHANGE_WORKSPACE)).toBe(false);
    });

    it('includes the SPLIT option if the current user belongs to the workspace', async () => {
        const report = {
            reportID: REPORT_ID,
            policyID: POLICY_ID,
            type: CONST.REPORT.TYPE.EXPENSE,
            ownerAccountID: EMPLOYEE_ACCOUNT_ID,
            managerID: EMPLOYEE_ACCOUNT_ID,
            stateNum: CONST.REPORT.STATE_NUM.SUBMITTED,
            statusNum: CONST.REPORT.STATUS_NUM.SUBMITTED,
        } as unknown as Report;

        const transaction = {
            transactionID: 'TRANSACTION_ID',
            status: CONST.TRANSACTION.STATUS.POSTED,
            amount: 10,
            merchant: 'Merchant',
            date: '2025-01-01',
        } as unknown as Transaction;

        const policy = {
            id: POLICY_ID,
            type: CONST.POLICY.TYPE.TEAM,
            isPolicyExpenseChatEnabled: true,
            employeeList: {
                [EMPLOYEE_EMAIL]: {email: EMPLOYEE_EMAIL, role: CONST.POLICY.ROLE.USER},
                [ADMIN_EMAIL]: {email: ADMIN_EMAIL, role: CONST.POLICY.ROLE.ADMIN},
            },
            role: CONST.POLICY.ROLE.ADMIN,
        } as unknown as Policy;

        await Onyx.merge(`${ONYXKEYS.COLLECTION.POLICY}${POLICY_ID}`, policy);
        await Onyx.merge(`${ONYXKEYS.COLLECTION.REPORT}${REPORT_ID}`, report);

        const result = getSecondaryTransactionThreadActions(EMPLOYEE_EMAIL, report, transaction, [actionR14932], policy);
        expect(result.includes(CONST.REPORT.SECONDARY_ACTIONS.SPLIT)).toBe(true);
    });

    it('does not include the SPLIT option if the current user does not belong to the workspace', async () => {
        const report = {
            reportID: REPORT_ID,
            policyID: POLICY_ID,
            type: CONST.REPORT.TYPE.EXPENSE,
            ownerAccountID: EMPLOYEE_ACCOUNT_ID,
            managerID: EMPLOYEE_ACCOUNT_ID,
            stateNum: CONST.REPORT.STATE_NUM.SUBMITTED,
            statusNum: CONST.REPORT.STATUS_NUM.SUBMITTED,
        } as unknown as Report;

        const transaction = {
            transactionID: 'TRANSACTION_ID',
            status: CONST.TRANSACTION.STATUS.POSTED,
            amount: 10,
            merchant: 'Merchant',
            date: '2025-01-01',
        } as unknown as Transaction;

        const policy = {
            id: POLICY_ID,
            type: CONST.POLICY.TYPE.TEAM,
            isPolicyExpenseChatEnabled: true,
            employeeList: {
                [ADMIN_EMAIL]: {email: ADMIN_EMAIL, role: CONST.POLICY.ROLE.ADMIN},
            },
            role: CONST.POLICY.ROLE.ADMIN,
        } as unknown as Policy;

        await Onyx.merge(`${ONYXKEYS.COLLECTION.POLICY}${POLICY_ID}`, policy);
        await Onyx.merge(`${ONYXKEYS.COLLECTION.REPORT}${REPORT_ID}`, report);

        const result = getSecondaryTransactionThreadActions(EMPLOYEE_EMAIL, report, transaction, [actionR14932], policy);
        expect(result.includes(CONST.REPORT.SECONDARY_ACTIONS.SPLIT)).toBe(false);
    });

    it('does not include the SPLIT option if the policy is not expense chat enabled', async () => {
        const report = {
            reportID: REPORT_ID,
            policyID: POLICY_ID,
            type: CONST.REPORT.TYPE.EXPENSE,
            ownerAccountID: EMPLOYEE_ACCOUNT_ID,
            managerID: EMPLOYEE_ACCOUNT_ID,
            stateNum: CONST.REPORT.STATE_NUM.SUBMITTED,
            statusNum: CONST.REPORT.STATUS_NUM.SUBMITTED,
        } as unknown as Report;

        const transaction = {
            transactionID: 'TRANSACTION_ID',
            status: CONST.TRANSACTION.STATUS.POSTED,
            amount: 10,
            merchant: 'Merchant',
            date: '2025-01-01',
        } as unknown as Transaction;

        const policy = {
            id: POLICY_ID,
            type: CONST.POLICY.TYPE.TEAM,
            isPolicyExpenseChatEnabled: false,
            employeeList: {
                [EMPLOYEE_EMAIL]: {email: EMPLOYEE_EMAIL, role: CONST.POLICY.ROLE.USER},
                [ADMIN_EMAIL]: {email: ADMIN_EMAIL, role: CONST.POLICY.ROLE.ADMIN},
            },
            role: CONST.POLICY.ROLE.ADMIN,
        } as unknown as Policy;

        await Onyx.merge(`${ONYXKEYS.COLLECTION.POLICY}${POLICY_ID}`, policy);
        await Onyx.merge(`${ONYXKEYS.COLLECTION.REPORT}${REPORT_ID}`, report);

        const result = getSecondaryTransactionThreadActions(EMPLOYEE_EMAIL, report, transaction, [actionR14932], policy);
        expect(result.includes(CONST.REPORT.SECONDARY_ACTIONS.SPLIT)).toBe(false);
    });
});<|MERGE_RESOLUTION|>--- conflicted
+++ resolved
@@ -629,13 +629,8 @@
         await Onyx.merge(ONYXKEYS.SESSION, {email: EMPLOYEE_EMAIL, accountID: EMPLOYEE_ACCOUNT_ID});
         await Onyx.merge(ONYXKEYS.PERSONAL_DETAILS_LIST, personalDetails);
 
-<<<<<<< HEAD
         const result = getSecondaryReportActions({currentUserEmail: EMPLOYEE_EMAIL, report, chatReport, reportTransactions: [], violations: {}, policy, policies});
-        expect(result.includes(CONST.REPORT.SECONDARY_ACTIONS.CHANGE_WORKSPACE)).toBe(true);
-=======
-        const result = getSecondaryReportActions({report, chatReport, reportTransactions: [], violations: {}, policy, policies});
         expect(result.includes(CONST.REPORT.SECONDARY_ACTIONS.CHANGE_WORKSPACE)).toBe(false);
->>>>>>> 9b17b05c
     });
 
     it('includes CHANGE_WORKSPACE option for open expense report submitter', async () => {
