--- conflicted
+++ resolved
@@ -81,113 +81,11 @@
 
     describe('getDisplayNamesWithTooltips', () => {
         test('withSingleParticipantReport', () => {
-<<<<<<< HEAD
-            expect(ReportUtils.getDisplayNamesWithTooltips(participantsPersonalDetails, false)).toStrictEqual([
-                {
-                    displayName: '(833) 240-3627',
-                    avatar: {
-                        testUri: '../../../assets/images/avatars/user/default-avatar_5.svg',
-                    },
-                    login: '+18332403627@expensify.sms',
-                    accountID: 4,
-                    pronouns: undefined,
-                },
-                {
-                    displayName: 'floki@vikings.net',
-                    avatar: {
-                        testUri: '../../../assets/images/avatars/user/default-avatar_3.svg',
-                    },
-                    login: 'floki@vikings.net',
-                    accountID: 2,
-                    pronouns: undefined,
-                },
-                {
-                    displayName: 'Lagertha Lothbrok',
-                    avatar: {
-                        testUri: '../../../assets/images/avatars/user/default-avatar_4.svg',
-                    },
-                    login: 'lagertha@vikings.net',
-                    accountID: 3,
-                    pronouns: 'She/her',
-                },
-                {
-                    displayName: 'Lagertha Lothbrok',
-                    avatar: {
-                        testUri: '../../../assets/images/avatars/user/default-avatar_6.svg',
-                    },
-                    login: 'lagertha2@vikings.net',
-                    accountID: 5,
-                    pronouns: 'She/her',
-                },
-                {
-                    displayName: 'Ragnar Lothbrok',
-                    login: 'ragnar@vikings.net',
-                    avatar: {
-                        testUri: '../../../assets/images/avatars/user/default-avatar_2.svg',
-                    },
-                    accountID: 1,
-                    pronouns: undefined,
-                },
-            ]);
-        });
-
-        test('withMultiParticipantReport', () => {
-            expect(ReportUtils.getDisplayNamesWithTooltips(participantsPersonalDetails, true)).toStrictEqual([
-                {
-                    displayName: '(833) 240-3627',
-                    avatar: {
-                        testUri: '../../../assets/images/avatars/user/default-avatar_5.svg',
-                    },
-                    login: '+18332403627@expensify.sms',
-                    accountID: 4,
-                    pronouns: undefined,
-                },
-                {
-                    displayName: 'floki@vikings.net',
-                    avatar: {
-                        testUri: '../../../assets/images/avatars/user/default-avatar_3.svg',
-                    },
-                    login: 'floki@vikings.net',
-                    accountID: 2,
-                    pronouns: undefined,
-                },
-                {
-                    displayName: 'Lagertha',
-                    avatar: {
-                        testUri: '../../../assets/images/avatars/user/default-avatar_4.svg',
-                    },
-                    login: 'lagertha@vikings.net',
-                    accountID: 3,
-                    pronouns: 'She/her',
-                },
-                {
-                    displayName: 'Lagertha',
-                    avatar: {
-                        testUri: '../../../assets/images/avatars/user/default-avatar_6.svg',
-                    },
-                    login: 'lagertha2@vikings.net',
-                    accountID: 5,
-                    pronouns: 'She/her',
-                },
-                {
-                    displayName: 'Ragnar',
-                    login: 'ragnar@vikings.net',
-                    avatar: {
-                        testUri: '../../../assets/images/avatars/user/default-avatar_2.svg',
-                    },
-                    accountID: 1,
-                    pronouns: undefined,
-                },
-            ]);
-=======
             const participants = ReportUtils.getDisplayNamesWithTooltips(participantsPersonalDetails, false);
             expect(participants).toHaveLength(5);
 
-            expect(participants[0].avatar).toBeInstanceOf(Function);
-            expect(participants[0].displayName).toBe('Ragnar Lothbrok');
-            expect(participants[0].login).toBe('ragnar@vikings.net');
-            expect(participants[0].accountID).toBe(1);
-            expect(participants[0].pronouns).toBeUndefined();
+            expect(participants[0].displayName).toBe('(833) 240-3627');
+            expect(participants[0].login).toBe('+18332403627@expensify.sms');
 
             expect(participants[2].avatar).toBeInstanceOf(Function);
             expect(participants[2].displayName).toBe('Lagertha Lothbrok');
@@ -195,9 +93,12 @@
             expect(participants[2].accountID).toBe(3);
             expect(participants[2].pronouns).toBe('She/her');
 
-            expect(participants[3].displayName).toBe('(833) 240-3627');
-            expect(participants[3].login).toBe('+18332403627@expensify.sms');
->>>>>>> 7c045183
+            expect(participants[4].avatar).toBeInstanceOf(Function);
+            expect(participants[4].displayName).toBe('Ragnar Lothbrok');
+            expect(participants[4].login).toBe('ragnar@vikings.net');
+            expect(participants[4].accountID).toBe(1);
+            expect(participants[4].pronouns).toBeUndefined();
+
         });
     });
 
