/* eslint-disable @typescript-eslint/naming-convention */
import {beforeAll} from '@jest/globals';
import {renderHook} from '@testing-library/react-native';
import {addDays, format as formatDate} from 'date-fns';
import type {OnyxCollection, OnyxEntry} from 'react-native-onyx';
import Onyx from 'react-native-onyx';
import useReportIsArchived from '@hooks/useReportIsArchived';
import DateUtils from '@libs/DateUtils';
import {translateLocal} from '@libs/Localize';
import {getOriginalMessage} from '@libs/ReportActionsUtils';
import {
    buildOptimisticChatReport,
    buildOptimisticCreatedReportAction,
    buildOptimisticExpenseReport,
    buildOptimisticIOUReportAction,
    buildParticipantsFromAccountIDs,
    buildReportNameFromParticipantNames,
    buildTransactionThread,
    canDeleteReportAction,
    canEditWriteCapability,
    findLastAccessedReport,
    getAllAncestorReportActions,
    getApprovalChain,
    getChatByParticipants,
    getDefaultWorkspaceAvatar,
    getDisplayNamesWithTooltips,
    getGroupChatName,
    getIconsForParticipants,
    getInvoiceChatByParticipants,
    getMostRecentlyVisitedReport,
    getPolicyExpenseChat,
    getQuickActionDetails,
    getReportIDFromLink,
    getReportName,
    getWorkspaceIcon,
    getWorkspaceNameUpdatedMessage,
    hasReceiptError,
    isAllowedToApproveExpenseReport,
    isArchivedNonExpenseReportWithID,
    isChatUsedForOnboarding,
    parseReportRouteParams,
    prepareOnboardingOnyxData,
    requiresAttentionFromCurrentUser,
    shouldDisableThread,
    shouldReportBeInOptionList,
    temporary_getMoneyRequestOptions,
} from '@libs/ReportUtils';
import {buildOptimisticTransaction} from '@libs/TransactionUtils';
import initOnyxDerivedValues from '@userActions/OnyxDerived';
import type {OnboardingTaskLinks} from '@src/CONST';
import CONST from '@src/CONST';
import ONYXKEYS from '@src/ONYXKEYS';
import type {Beta, OnyxInputOrEntry, PersonalDetailsList, Policy, PolicyEmployeeList, Report, ReportAction, Transaction} from '@src/types/onyx';
import type {ErrorFields, Errors} from '@src/types/onyx/OnyxCommon';
import type {Participant} from '@src/types/onyx/Report';
import {toCollectionDataSet} from '@src/types/utils/CollectionDataSet';
import {chatReportR14932 as mockedChatReport} from '../../__mocks__/reportData/reports';
import * as NumberUtils from '../../src/libs/NumberUtils';
import {convertedInvoiceChat} from '../data/Invoice';
import createRandomPolicy from '../utils/collections/policies';
import createRandomReport from '../utils/collections/reports';
import createRandomTransaction from '../utils/collections/transaction';
import * as LHNTestUtils from '../utils/LHNTestUtils';
import {fakePersonalDetails} from '../utils/LHNTestUtils';
import waitForBatchedUpdates from '../utils/waitForBatchedUpdates';

// Be sure to include the mocked permissions library or else the beta tests won't work
jest.mock('@libs/Permissions');
jest.mock('@components/ConfirmedRoute.tsx');

const testDate = DateUtils.getDBTime();
const currentUserEmail = 'bjorn@vikings.net';
const currentUserAccountID = 5;
const participantsPersonalDetails: PersonalDetailsList = {
    '1': {
        accountID: 1,
        displayName: 'Ragnar Lothbrok',
        firstName: 'Ragnar',
        login: 'ragnar@vikings.net',
    },
    '2': {
        accountID: 2,
        login: 'floki@vikings.net',
        displayName: 'floki@vikings.net',
    },
    '3': {
        accountID: 3,
        displayName: 'Lagertha Lothbrok',
        firstName: 'Lagertha',
        login: 'lagertha@vikings.net',
        pronouns: 'She/her',
    },
    '4': {
        accountID: 4,
        login: '+18332403627@expensify.sms',
        displayName: '(833) 240-3627',
    },
    '5': {
        accountID: 5,
        displayName: 'Lagertha Lothbrok',
        firstName: 'Lagertha',
        login: 'lagertha2@vikings.net',
        pronouns: 'She/her',
    },
};

const employeeList: PolicyEmployeeList = {
    'owner@test.com': {
        email: 'owner@test.com',
        role: 'admin',
        submitsTo: '',
    },
    'admin@test.com': {
        email: 'admin@test.com',
        role: 'admin',
        submitsTo: '',
    },
    'employee@test.com': {
        email: 'employee@test.com',
        role: 'user',
        submitsTo: 'admin@test.com',
    },
    'categoryapprover1@test.com': {
        email: 'categoryapprover1@test.com',
        role: 'user',
        submitsTo: 'admin@test.com',
    },
    'categoryapprover2@test.com': {
        email: 'categoryapprover2@test.com',
        role: 'user',
        submitsTo: 'admin@test.com',
    },
    'tagapprover1@test.com': {
        email: 'tagapprover1@test.com',
        role: 'user',
        submitsTo: 'admin@test.com',
    },
    'tagapprover2@test.com': {
        email: 'tagapprover2@test.com',
        role: 'user',
        submitsTo: 'admin@test.com',
    },
};

const personalDetails: PersonalDetailsList = {
    '1': {
        accountID: 1,
        login: 'admin@test.com',
    },
    '2': {
        accountID: 2,
        login: 'employee@test.com',
    },
    '3': {
        accountID: 3,
        login: 'categoryapprover1@test.com',
    },
    '4': {
        accountID: 4,
        login: 'categoryapprover2@test.com',
    },
    '5': {
        accountID: 5,
        login: 'tagapprover1@test.com',
    },
    '6': {
        accountID: 6,
        login: 'tagapprover2@test.com',
    },
    '7': {
        accountID: 7,
        login: 'owner@test.com',
    },
};

const rules = {
    approvalRules: [
        {
            applyWhen: [
                {
                    condition: 'matches',
                    field: 'category',
                    value: 'cat1',
                },
            ],
            approver: 'categoryapprover1@test.com',
            id: '1',
        },
        {
            applyWhen: [
                {
                    condition: 'matches',
                    field: 'tag',
                    value: 'tag1',
                },
            ],
            approver: 'tagapprover1@test.com',
            id: '2',
        },
        {
            applyWhen: [
                {
                    condition: 'matches',
                    field: 'category',
                    value: 'cat2',
                },
            ],
            approver: 'categoryapprover2@test.com',
            id: '3',
        },
        {
            applyWhen: [
                {
                    condition: 'matches',
                    field: 'tag',
                    value: 'tag2',
                },
            ],
            approver: 'tagapprover2@test.com',
            id: '4',
        },
    ],
};

const employeeAccountID = 2;
const categoryapprover1Email = 'categoryapprover1@test.com';
const categoryapprover2Email = 'categoryapprover2@test.com';
const tagapprover1Email = 'tagapprover1@test.com';
const tagapprover2Email = 'tagapprover2@test.com';

const policy: Policy = {
    id: '1',
    name: 'Vikings Policy',
    role: 'user',
    type: CONST.POLICY.TYPE.TEAM,
    owner: '',
    outputCurrency: '',
    isPolicyExpenseChatEnabled: false,
};

describe('ReportUtils', () => {
    beforeAll(() => {
        Onyx.init({keys: ONYXKEYS});
        initOnyxDerivedValues();

        const policyCollectionDataSet = toCollectionDataSet(ONYXKEYS.COLLECTION.POLICY, [policy], (current) => current.id);
        Onyx.multiSet({
            [ONYXKEYS.PERSONAL_DETAILS_LIST]: participantsPersonalDetails,
            [ONYXKEYS.SESSION]: {email: currentUserEmail, accountID: currentUserAccountID},
            [ONYXKEYS.COUNTRY_CODE]: 1,
            ...policyCollectionDataSet,
        });
        return waitForBatchedUpdates();
    });
    beforeEach(() => Onyx.set(ONYXKEYS.NVP_PREFERRED_LOCALE, CONST.LOCALES.DEFAULT).then(waitForBatchedUpdates));

    describe('prepareOnboardingOnyxData', () => {
        it('provides test drive url to task title', () => {
            const title = jest.fn();

            prepareOnboardingOnyxData(
                undefined,
                CONST.ONBOARDING_CHOICES.MANAGE_TEAM,
                {
                    message: 'This is a test',
                    tasks: [
                        {
                            type: 'test',
                            title,
                            description: () => '',
                            autoCompleted: false,
                            mediaAttributes: {},
                        },
                    ],
                },
                '1',
            );

            expect(title).toBeCalledWith(
                expect.objectContaining<OnboardingTaskLinks>({
                    // eslint-disable-next-line @typescript-eslint/no-unsafe-assignment
                    testDriveURL: expect.any(String),
                }),
            );
        });

        it('provides test drive url to task description', () => {
            const description = jest.fn();

            prepareOnboardingOnyxData(
                undefined,
                CONST.ONBOARDING_CHOICES.MANAGE_TEAM,
                {
                    message: 'This is a test',
                    tasks: [
                        {
                            type: 'test',
                            title: () => '',
                            description,
                            autoCompleted: false,
                            mediaAttributes: {},
                        },
                    ],
                },
                '1',
            );

            expect(description).toBeCalledWith(
                expect.objectContaining<OnboardingTaskLinks>({
                    // eslint-disable-next-line @typescript-eslint/no-unsafe-assignment
                    testDriveURL: expect.any(String),
                }),
            );
        });
    });

    describe('getIconsForParticipants', () => {
        it('returns sorted avatar source by name, then accountID', () => {
            const participants = getIconsForParticipants([1, 2, 3, 4, 5], participantsPersonalDetails);
            expect(participants).toHaveLength(5);

            expect(participants.at(0)?.source).toBeInstanceOf(Function);
            expect(participants.at(0)?.name).toBe('(833) 240-3627');
            expect(participants.at(0)?.id).toBe(4);
            expect(participants.at(0)?.type).toBe('avatar');

            expect(participants.at(1)?.source).toBeInstanceOf(Function);
            expect(participants.at(1)?.name).toBe('floki@vikings.net');
            expect(participants.at(1)?.id).toBe(2);
            expect(participants.at(1)?.type).toBe('avatar');
        });
    });

    describe('getWorkspaceIcon', () => {
        it('should not use cached icon when avatar is updated', () => {
            // Given a new workspace and a workspace chat with undefined `policyAvatar`
            const workspace = LHNTestUtils.getFakePolicy('1', 'ws');
            const workspaceChat = LHNTestUtils.getFakeReport();
            workspaceChat.policyID = workspace.id;

            expect(getWorkspaceIcon(workspaceChat, workspace).source).toBe(getDefaultWorkspaceAvatar(workspace.name));

            // When the user uploads a new avatar
            const newAvatarURL = 'https://example.com';
            workspace.avatarURL = newAvatarURL;

            // Then it should return the new avatar
            expect(getWorkspaceIcon(workspaceChat, workspace).source).toBe(newAvatarURL);
        });
    });

    describe('hasReceiptError', () => {
        it('should return true for transaction has receipt error', () => {
            const parentReport = LHNTestUtils.getFakeReport();
            const report = LHNTestUtils.getFakeReport();
            const errors: Errors | ErrorFields = {
                '1231231231313221': {
                    error: CONST.IOU.RECEIPT_ERROR,
                    source: 'blob:https://dev.new.expensify.com:8082/6c5b7110-42c2-4e6d-8566-657ff24caf21',
                    filename: 'images.jpeg',
                    action: 'replaceReceipt',
                },
            };

            report.parentReportID = parentReport.reportID;
            const currentReportId = '';
            const transactionID = 1;

            const transaction = {
                ...createRandomTransaction(transactionID),
                category: '',
                tag: '',
                created: testDate,
                reportID: currentReportId,
                managedCard: true,
                comment: {
                    liabilityType: CONST.TRANSACTION.LIABILITY_TYPE.RESTRICT,
                },
                errors,
            };
            expect(hasReceiptError(transaction as OnyxInputOrEntry<Transaction>)).toBe(true);
        });
    });

    describe('hasReceiptError', () => {
        it('should return false for transaction has no receipt error', () => {
            const parentReport = LHNTestUtils.getFakeReport();
            const report = LHNTestUtils.getFakeReport();
            report.parentReportID = parentReport.reportID;
            const currentReportId = '';
            const transactionID = 1;

            const transaction = {
                ...createRandomTransaction(transactionID),
                category: '',
                tag: '',
                created: testDate,
                reportID: currentReportId,
                managedCard: true,
                comment: {
                    liabilityType: CONST.TRANSACTION.LIABILITY_TYPE.RESTRICT,
                },
            };
            expect(hasReceiptError(transaction as OnyxInputOrEntry<Transaction>)).toBe(false);
        });
    });

    describe('getDisplayNamesWithTooltips', () => {
        test('withSingleParticipantReport', () => {
            const participants = getDisplayNamesWithTooltips(participantsPersonalDetails, false);
            expect(participants).toHaveLength(5);

            expect(participants.at(0)?.displayName).toBe('(833) 240-3627');
            expect(participants.at(0)?.login).toBe('+18332403627@expensify.sms');

            expect(participants.at(2)?.displayName).toBe('Lagertha Lothbrok');
            expect(participants.at(2)?.login).toBe('lagertha@vikings.net');
            expect(participants.at(2)?.accountID).toBe(3);
            expect(participants.at(2)?.pronouns).toBe('She/her');

            expect(participants.at(4)?.displayName).toBe('Ragnar Lothbrok');
            expect(participants.at(4)?.login).toBe('ragnar@vikings.net');
            expect(participants.at(4)?.accountID).toBe(1);
            expect(participants.at(4)?.pronouns).toBeUndefined();
        });
    });

    describe('getReportName', () => {
        describe('1:1 DM', () => {
            test('with displayName', () => {
                expect(
                    getReportName({
                        reportID: '',
                        participants: buildParticipantsFromAccountIDs([currentUserAccountID, 1]),
                    }),
                ).toBe('Ragnar Lothbrok');
            });

            test('no displayName', () => {
                expect(
                    getReportName({
                        reportID: '',
                        participants: buildParticipantsFromAccountIDs([currentUserAccountID, 2]),
                    }),
                ).toBe('floki@vikings.net');
            });

            test('SMS', () => {
                expect(
                    getReportName({
                        reportID: '',
                        participants: buildParticipantsFromAccountIDs([currentUserAccountID, 4]),
                    }),
                ).toBe('(833) 240-3627');
            });
        });

        test('Group DM', () => {
            expect(
                getReportName({
                    reportID: '',
                    participants: buildParticipantsFromAccountIDs([currentUserAccountID, 1, 2, 3, 4]),
                }),
            ).toBe('Ragnar, floki@vikings.net, Lagertha, (833) 240-3627');
        });

        describe('Default Policy Room', () => {
            afterEach(async () => {
                await Onyx.setCollection(ONYXKEYS.COLLECTION.REPORT_NAME_VALUE_PAIRS, {});
            });

            const baseAdminsRoom = {
                reportID: '',
                chatType: CONST.REPORT.CHAT_TYPE.POLICY_ADMINS,
                reportName: '#admins',
            };

            const reportNameValuePairs = {
                private_isArchived: DateUtils.getDBTime(),
            };

            test('Active', () => {
                expect(getReportName(baseAdminsRoom)).toBe('#admins');
            });

            test('Archived', async () => {
                await Onyx.merge(`${ONYXKEYS.COLLECTION.REPORT_NAME_VALUE_PAIRS}${baseAdminsRoom.reportID}`, reportNameValuePairs);

                expect(getReportName(baseAdminsRoom)).toBe('#admins (archived)');

                return Onyx.set(ONYXKEYS.NVP_PREFERRED_LOCALE, CONST.LOCALES.ES).then(() => expect(getReportName(baseAdminsRoom)).toBe('#admins (archivado)'));
            });
        });

        describe('User-Created Policy Room', () => {
            afterEach(async () => {
                await Onyx.setCollection(ONYXKEYS.COLLECTION.REPORT_NAME_VALUE_PAIRS, {});
            });

            const baseUserCreatedRoom = {
                reportID: '',
                chatType: CONST.REPORT.CHAT_TYPE.POLICY_ROOM,
                reportName: '#VikingsChat',
            };

            const reportNameValuePairs = {
                private_isArchived: DateUtils.getDBTime(),
            };

            test('Active', () => {
                expect(getReportName(baseUserCreatedRoom)).toBe('#VikingsChat');
            });

            test('Archived', async () => {
                const archivedPolicyRoom = {
                    ...baseUserCreatedRoom,
                };

                await Onyx.merge(`${ONYXKEYS.COLLECTION.REPORT_NAME_VALUE_PAIRS}${baseUserCreatedRoom.reportID}`, reportNameValuePairs);

                expect(getReportName(archivedPolicyRoom)).toBe('#VikingsChat (archived)');

                return Onyx.set(ONYXKEYS.NVP_PREFERRED_LOCALE, CONST.LOCALES.ES).then(() => expect(getReportName(archivedPolicyRoom)).toBe('#VikingsChat (archivado)'));
            });
        });

        describe('PolicyExpenseChat', () => {
            describe('Active', () => {
                test('as member', () => {
                    expect(
                        getReportName({
                            reportID: '',
                            chatType: CONST.REPORT.CHAT_TYPE.POLICY_EXPENSE_CHAT,
                            policyID: policy.id,
                            isOwnPolicyExpenseChat: true,
                            ownerAccountID: 1,
                        }),
                    ).toBe(`Ragnar Lothbrok's expenses`);
                });

                test('as admin', () => {
                    expect(
                        getReportName({
                            reportID: '',
                            chatType: CONST.REPORT.CHAT_TYPE.POLICY_EXPENSE_CHAT,
                            policyID: policy.id,
                            isOwnPolicyExpenseChat: false,
                            ownerAccountID: 1,
                        }),
                    ).toBe(`Ragnar Lothbrok's expenses`);
                });
            });

            describe('Archived', () => {
                const baseArchivedPolicyExpenseChat = {
                    reportID: '',
                    chatType: CONST.REPORT.CHAT_TYPE.POLICY_EXPENSE_CHAT,
                    ownerAccountID: 1,
                    policyID: policy.id,
                    oldPolicyName: policy.name,
                };

                const reportNameValuePairs = {
                    private_isArchived: DateUtils.getDBTime(),
                };

                test('as member', async () => {
                    const memberArchivedPolicyExpenseChat = {
                        ...baseArchivedPolicyExpenseChat,
                        isOwnPolicyExpenseChat: true,
                    };

                    await Onyx.merge(`${ONYXKEYS.COLLECTION.REPORT_NAME_VALUE_PAIRS}${baseArchivedPolicyExpenseChat.reportID}`, reportNameValuePairs);

                    expect(getReportName(memberArchivedPolicyExpenseChat)).toBe(`Ragnar Lothbrok's expenses (archived)`);

                    return Onyx.set(ONYXKEYS.NVP_PREFERRED_LOCALE, CONST.LOCALES.ES).then(() =>
                        expect(getReportName(memberArchivedPolicyExpenseChat)).toBe(`Ragnar Lothbrok's gastos (archivado)`),
                    );
                });

                test('as admin', async () => {
                    const adminArchivedPolicyExpenseChat = {
                        ...baseArchivedPolicyExpenseChat,
                        isOwnPolicyExpenseChat: false,
                    };

                    expect(getReportName(adminArchivedPolicyExpenseChat)).toBe(`Ragnar Lothbrok's expenses (archived)`);

                    return Onyx.set(ONYXKEYS.NVP_PREFERRED_LOCALE, CONST.LOCALES.ES).then(() =>
                        expect(getReportName(adminArchivedPolicyExpenseChat)).toBe(`Ragnar Lothbrok's gastos (archivado)`),
                    );
                });
            });
        });

        describe('ParentReportAction is', () => {
            test('Manually Submitted Report Action', () => {
                const threadOfSubmittedReportAction = {
                    ...LHNTestUtils.getFakeReport(),
                    type: CONST.REPORT.TYPE.EXPENSE,
                    stateNum: CONST.REPORT.STATE_NUM.SUBMITTED,
                    statusNum: CONST.REPORT.STATUS_NUM.SUBMITTED,
                    parentReportID: '101',
                    policyID: policy.id,
                };
                const submittedParentReportAction = {
                    actionName: CONST.REPORT.ACTIONS.TYPE.SUBMITTED,
                    adminAccountID: 1,
                    originalMessage: {
                        amount: 169,
                        currency: 'USD',
                    },
                } as ReportAction;

                expect(getReportName(threadOfSubmittedReportAction, policy, submittedParentReportAction)).toBe('Ragnar Lothbrok submitted');
            });

            test('Manually Approved Report Action', () => {
                const threadOfApprovedReportAction = {
                    ...LHNTestUtils.getFakeReport(),
                    type: CONST.REPORT.TYPE.EXPENSE,
                    stateNum: CONST.REPORT.STATE_NUM.APPROVED,
                    statusNum: CONST.REPORT.STATUS_NUM.APPROVED,
                    parentReportID: '101',
                    policyID: policy.id,
                };
                const approvedParentReportAction = {
                    actionName: CONST.REPORT.ACTIONS.TYPE.APPROVED,
                    actorAccountID: 1,
                    originalMessage: {
                        amount: 169,
                        currency: 'USD',
                    },
                } as ReportAction;

                expect(getReportName(threadOfApprovedReportAction, policy, approvedParentReportAction)).toBe('Ragnar Lothbrok approved');
            });

            test('Invited/Removed Room Member Action', () => {
                const threadOfRemovedRoomMemberAction = {
                    ...LHNTestUtils.getFakeReport(),
                    type: CONST.REPORT.TYPE.CHAT,
                    chatType: CONST.REPORT.CHAT_TYPE.POLICY_ROOM,
                    parentReportID: '101',
                    parentReportActionID: '102',
                    policyID: policy.id,
                };
                const removedParentReportAction = {
                    actionName: CONST.REPORT.ACTIONS.TYPE.ROOM_CHANGE_LOG.REMOVE_FROM_ROOM,
                    originalMessage: {
                        targetAccountIDs: [1],
                    },
                } as ReportAction;

                expect(getReportName(threadOfRemovedRoomMemberAction, policy, removedParentReportAction)).toBe('removed ragnar@vikings.net');
            });
        });

        describe('Task Report', () => {
            const htmlTaskTitle = `<h1>heading with <a href="https://www.unknown.com" target="_blank" rel="noreferrer noopener">link</a></h1>`;

            it('Should return the text extracted from report name html', () => {
                const report: Report = {...createRandomReport(1), type: 'task'};
                expect(getReportName({...report, reportName: htmlTaskTitle})).toEqual('heading with link');
            });

            it('Should return deleted task translations when task is is deleted', () => {
                const report: Report = {...createRandomReport(1), type: 'task', isDeletedParentAction: true};
                expect(getReportName({...report, reportName: htmlTaskTitle})).toEqual(translateLocal('parentReportAction.deletedTask'));
            });
        });

        describe('Derived values', () => {
            const report: Report = {
                reportID: '1',
                chatType: CONST.REPORT.CHAT_TYPE.POLICY_EXPENSE_CHAT,
                currency: 'CLP',
                ownerAccountID: 1,
                isPinned: false,
                isOwnPolicyExpenseChat: true,
                isWaitingOnBankAccount: false,
                policyID: '1',
            };

            beforeEach(() => {
                jest.clearAllMocks();
            });

            beforeAll(async () => {
                await Onyx.mergeCollection(ONYXKEYS.COLLECTION.REPORT, {
                    report_1: report,
                });
            });

            test('should return report name from a derived value', () => {
                expect(getReportName(report)).toEqual("Ragnar Lothbrok's expenses");
            });

            test('should generate report name if report is not merged in the Onyx', () => {
                const expenseChatReport: Report = {
                    reportID: '2',
                    chatType: CONST.REPORT.CHAT_TYPE.POLICY_EXPENSE_CHAT,
                    currency: 'CLP',
                    ownerAccountID: 1,
                    isPinned: false,
                    isOwnPolicyExpenseChat: true,
                    isWaitingOnBankAccount: false,
                    policyID: '1',
                };

                expect(getReportName(expenseChatReport)).toEqual("Ragnar Lothbrok's expenses");
            });
        });
    });

    describe('requiresAttentionFromCurrentUser', () => {
        afterEach(async () => {
            await Onyx.clear();
            await Onyx.set(ONYXKEYS.SESSION, {email: currentUserEmail, accountID: currentUserAccountID});
        });

        it('returns false when there is no report', () => {
            expect(requiresAttentionFromCurrentUser(undefined)).toBe(false);
        });

        it('returns false when the matched IOU report does not have an owner accountID', () => {
            const report = {
                ...LHNTestUtils.getFakeReport(),
                ownerAccountID: undefined,
            };
            expect(requiresAttentionFromCurrentUser(report)).toBe(false);
        });

        it('returns false when the linked iou report has an oustanding IOU', () => {
            const report = {
                ...LHNTestUtils.getFakeReport(),
                iouReportID: '1',
            };
            Onyx.merge(`${ONYXKEYS.COLLECTION.REPORT}1`, {
                reportID: '1',
                ownerAccountID: 99,
            }).then(() => {
                expect(requiresAttentionFromCurrentUser(report)).toBe(false);
            });
        });

        it('returns false when the report has no outstanding IOU but is waiting for a bank account and the logged user is the report owner', () => {
            const report = {
                ...LHNTestUtils.getFakeReport(),
                ownerAccountID: currentUserAccountID,
                isWaitingOnBankAccount: true,
            };
            expect(requiresAttentionFromCurrentUser(report)).toBe(false);
        });

        it('returns false when the report has outstanding IOU and is not waiting for a bank account and the logged user is the report owner', () => {
            const report = {
                ...LHNTestUtils.getFakeReport(),
                ownerAccountID: currentUserAccountID,
                isWaitingOnBankAccount: false,
            };
            expect(requiresAttentionFromCurrentUser(report)).toBe(false);
        });

        it('returns false when the report has no outstanding IOU but is waiting for a bank account and the logged user is not the report owner', () => {
            const report = {
                ...LHNTestUtils.getFakeReport(),
                ownerAccountID: 97,
                isWaitingOnBankAccount: true,
            };
            expect(requiresAttentionFromCurrentUser(report)).toBe(false);
        });

        it('returns true when the report has an unread mention', () => {
            const report = {
                ...LHNTestUtils.getFakeReport(),
                isUnreadWithMention: true,
            };
            expect(requiresAttentionFromCurrentUser(report)).toBe(true);
        });

        it('returns true when the report is an outstanding task', () => {
            const report = {
                ...LHNTestUtils.getFakeReport(),
                type: CONST.REPORT.TYPE.TASK,
                managerID: currentUserAccountID,
                isUnreadWithMention: false,
                stateNum: CONST.REPORT.STATE_NUM.OPEN,
                statusNum: CONST.REPORT.STATUS_NUM.OPEN,
                hasParentAccess: false,
            };
            expect(requiresAttentionFromCurrentUser(report)).toBe(true);
        });

        it('returns true when the report has outstanding child expense', () => {
            const report = {
                ...LHNTestUtils.getFakeReport(),
                ownerAccountID: 99,
                hasOutstandingChildRequest: true,
                isWaitingOnBankAccount: false,
            };
            expect(requiresAttentionFromCurrentUser(report)).toBe(true);
        });

        it('returns false if the user is not on free trial', async () => {
            await Onyx.multiSet({
                [ONYXKEYS.NVP_LAST_DAY_FREE_TRIAL]: null, // not on free trial
                [ONYXKEYS.NVP_BILLING_FUND_ID]: null, // no payment card added
            });

            const report: Report = {
                ...LHNTestUtils.getFakeReport(),
                chatType: CONST.REPORT.CHAT_TYPE.SYSTEM,
            };

            expect(requiresAttentionFromCurrentUser(report)).toBe(false);
        });

        it("returns false if the user free trial hasn't ended yet", async () => {
            await Onyx.multiSet({
                [ONYXKEYS.NVP_LAST_DAY_FREE_TRIAL]: formatDate(addDays(new Date(), 1), CONST.DATE.FNS_DATE_TIME_FORMAT_STRING), // trial not ended
                [ONYXKEYS.NVP_BILLING_FUND_ID]: null, // no payment card added
            });

            const report: Report = {
                ...LHNTestUtils.getFakeReport(),
                chatType: CONST.REPORT.CHAT_TYPE.SYSTEM,
            };

            expect(requiresAttentionFromCurrentUser(report)).toBe(false);
        });
    });

    describe('getMoneyRequestOptions', () => {
        const participantsAccountIDs = Object.keys(participantsPersonalDetails).map(Number);

        beforeAll(() => {
            Onyx.merge(ONYXKEYS.PERSONAL_DETAILS_LIST, {
                [currentUserAccountID]: {
                    accountID: currentUserAccountID,
                    login: currentUserEmail,
                },
            });
        });

        afterAll(() => Onyx.clear());

        describe('return empty iou options if', () => {
            it('participants array contains excluded expensify iou emails', () => {
                const allEmpty = CONST.EXPENSIFY_ACCOUNT_IDS.every((accountID) => {
                    const moneyRequestOptions = temporary_getMoneyRequestOptions(undefined, undefined, [currentUserAccountID, accountID]);
                    return moneyRequestOptions.length === 0;
                });
                expect(allEmpty).toBe(true);
            });

            it('it is a room with no participants except self', () => {
                const report = {
                    ...LHNTestUtils.getFakeReport(),
                    chatType: CONST.REPORT.CHAT_TYPE.POLICY_ROOM,
                };
                const moneyRequestOptions = temporary_getMoneyRequestOptions(report, undefined, [currentUserAccountID]);
                expect(moneyRequestOptions.length).toBe(0);
            });

            it('its not your policy expense chat', () => {
                const report = {
                    ...LHNTestUtils.getFakeReport(),
                    chatType: CONST.REPORT.CHAT_TYPE.POLICY_EXPENSE_CHAT,
                    isOwnPolicyExpenseChat: false,
                };
                const moneyRequestOptions = temporary_getMoneyRequestOptions(report, undefined, [currentUserAccountID]);
                expect(moneyRequestOptions.length).toBe(0);
            });

            it('its paid IOU report', () => {
                const report = {
                    ...LHNTestUtils.getFakeReport(),
                    type: CONST.REPORT.TYPE.IOU,
                    statusNum: CONST.REPORT.STATUS_NUM.REIMBURSED,
                };
                const moneyRequestOptions = temporary_getMoneyRequestOptions(report, undefined, [currentUserAccountID]);
                expect(moneyRequestOptions.length).toBe(0);
            });

            it('its approved Expense report', () => {
                const report = {
                    ...LHNTestUtils.getFakeReport(),
                    type: CONST.REPORT.TYPE.EXPENSE,
                    stateNum: CONST.REPORT.STATE_NUM.APPROVED,
                    statusNum: CONST.REPORT.STATUS_NUM.APPROVED,
                };
                const moneyRequestOptions = temporary_getMoneyRequestOptions(report, undefined, [currentUserAccountID]);
                expect(moneyRequestOptions.length).toBe(0);
            });

            it('its trip room', () => {
                const report = {
                    ...LHNTestUtils.getFakeReport(),
                    type: CONST.REPORT.TYPE.CHAT,
                    chatType: CONST.REPORT.CHAT_TYPE.TRIP_ROOM,
                };
                const moneyRequestOptions = temporary_getMoneyRequestOptions(report, undefined, [currentUserAccountID]);
                expect(moneyRequestOptions.length).toBe(0);
            });

            it('its paid Expense report', () => {
                const report = {
                    ...LHNTestUtils.getFakeReport(),
                    type: CONST.REPORT.TYPE.EXPENSE,
                    statusNum: CONST.REPORT.STATUS_NUM.REIMBURSED,
                };
                const moneyRequestOptions = temporary_getMoneyRequestOptions(report, undefined, [currentUserAccountID]);
                expect(moneyRequestOptions.length).toBe(0);
            });

            it('it is an expense report tied to a policy expense chat user does not own', () => {
                Onyx.merge(`${ONYXKEYS.COLLECTION.REPORT}100`, {
                    reportID: '100',
                    isOwnPolicyExpenseChat: false,
                }).then(() => {
                    const report = {
                        ...LHNTestUtils.getFakeReport(),
                        parentReportID: '100',
                        type: CONST.REPORT.TYPE.EXPENSE,
                    };
                    const moneyRequestOptions = temporary_getMoneyRequestOptions(report, undefined, [currentUserAccountID]);
                    expect(moneyRequestOptions.length).toBe(0);
                });
            });

            it("it is a submitted report tied to user's own policy expense chat and the policy does not have Instant Submit frequency", () => {
                const paidPolicy: Policy = {
                    id: '3f54cca8',
                    type: CONST.POLICY.TYPE.TEAM,
                    name: '',
                    role: 'user',
                    owner: '',
                    outputCurrency: '',
                    isPolicyExpenseChatEnabled: false,
                };
                Promise.all([
                    Onyx.merge(`${ONYXKEYS.COLLECTION.POLICY}${paidPolicy.id}`, paidPolicy),
                    Onyx.merge(`${ONYXKEYS.COLLECTION.REPORT}101`, {
                        reportID: '101',
                        chatType: CONST.REPORT.CHAT_TYPE.POLICY_EXPENSE_CHAT,
                        isOwnPolicyExpenseChat: true,
                    }),
                ]).then(() => {
                    const report = {
                        ...LHNTestUtils.getFakeReport(),
                        type: CONST.REPORT.TYPE.EXPENSE,
                        stateNum: CONST.REPORT.STATE_NUM.SUBMITTED,
                        statusNum: CONST.REPORT.STATUS_NUM.SUBMITTED,
                        parentReportID: '101',
                        policyID: paidPolicy.id,
                    };
                    const moneyRequestOptions = temporary_getMoneyRequestOptions(report, paidPolicy, [currentUserAccountID, participantsAccountIDs.at(0) ?? CONST.DEFAULT_NUMBER_ID]);
                    expect(moneyRequestOptions.length).toBe(0);
                });
            });
        });

        describe('return only iou split option if', () => {
            it('it is a chat room with more than one participant that is not an announce room', () => {
                const onlyHaveSplitOption = [CONST.REPORT.CHAT_TYPE.POLICY_ADMINS, CONST.REPORT.CHAT_TYPE.DOMAIN_ALL, CONST.REPORT.CHAT_TYPE.POLICY_ROOM].every((chatType) => {
                    const report = {
                        ...LHNTestUtils.getFakeReport(),
                        chatType,
                    };
                    const moneyRequestOptions = temporary_getMoneyRequestOptions(report, undefined, [currentUserAccountID, participantsAccountIDs.at(0) ?? CONST.DEFAULT_NUMBER_ID]);
                    return moneyRequestOptions.length === 1 && moneyRequestOptions.includes(CONST.IOU.TYPE.SPLIT);
                });
                expect(onlyHaveSplitOption).toBe(true);
            });

            it('has multiple participants excluding self', () => {
                const report = {
                    ...LHNTestUtils.getFakeReport(),
                    chatType: CONST.REPORT.CHAT_TYPE.POLICY_ROOM,
                };
                const moneyRequestOptions = temporary_getMoneyRequestOptions(report, undefined, [currentUserAccountID, ...participantsAccountIDs]);
                expect(moneyRequestOptions.length).toBe(1);
                expect(moneyRequestOptions.includes(CONST.IOU.TYPE.SPLIT)).toBe(true);
            });

            it('user has pay expense permission', () => {
                const report = {
                    ...LHNTestUtils.getFakeReport(),
                    chatType: CONST.REPORT.CHAT_TYPE.POLICY_ROOM,
                };
                const moneyRequestOptions = temporary_getMoneyRequestOptions(report, undefined, [currentUserAccountID, ...participantsAccountIDs]);
                expect(moneyRequestOptions.length).toBe(1);
                expect(moneyRequestOptions.includes(CONST.IOU.TYPE.SPLIT)).toBe(true);
            });

            it("it's a group DM report", () => {
                const report = {
                    ...LHNTestUtils.getFakeReport(),
                    type: CONST.REPORT.TYPE.CHAT,
                    participantsAccountIDs: [currentUserAccountID, ...participantsAccountIDs],
                };
                const moneyRequestOptions = temporary_getMoneyRequestOptions(report, undefined, [currentUserAccountID, ...participantsAccountIDs.map(Number)]);
                expect(moneyRequestOptions.length).toBe(1);
                expect(moneyRequestOptions.includes(CONST.IOU.TYPE.SPLIT)).toBe(true);
            });
        });

        describe('return only submit expense option if', () => {
            it('it is an IOU report in submitted state', () => {
                const report = {
                    ...LHNTestUtils.getFakeReport(),
                    type: CONST.REPORT.TYPE.IOU,
                    stateNum: CONST.REPORT.STATE_NUM.SUBMITTED,
                    statusNum: CONST.REPORT.STATUS_NUM.SUBMITTED,
                    managerID: currentUserAccountID,
                };
                const moneyRequestOptions = temporary_getMoneyRequestOptions(report, undefined, [currentUserAccountID, participantsAccountIDs.at(0) ?? CONST.DEFAULT_NUMBER_ID]);
                expect(moneyRequestOptions.length).toBe(1);
                expect(moneyRequestOptions.includes(CONST.IOU.TYPE.SUBMIT)).toBe(true);
            });

            it('it is an IOU report in submitted state even with pay expense permissions', () => {
                const report = {
                    ...LHNTestUtils.getFakeReport(),
                    type: CONST.REPORT.TYPE.IOU,
                    stateNum: CONST.REPORT.STATE_NUM.SUBMITTED,
                    statusNum: CONST.REPORT.STATUS_NUM.SUBMITTED,
                    managerID: currentUserAccountID,
                };
                const moneyRequestOptions = temporary_getMoneyRequestOptions(report, undefined, [currentUserAccountID, participantsAccountIDs.at(0) ?? CONST.DEFAULT_NUMBER_ID]);
                expect(moneyRequestOptions.length).toBe(1);
                expect(moneyRequestOptions.includes(CONST.IOU.TYPE.SUBMIT)).toBe(true);
            });
        });

        describe('return only submit expense and track expense options if', () => {
            it("it is an expense report tied to user's own policy expense chat", () => {
                Onyx.merge(`${ONYXKEYS.COLLECTION.REPORT}102`, {
                    reportID: '102',
                    chatType: CONST.REPORT.CHAT_TYPE.POLICY_EXPENSE_CHAT,
                    isOwnPolicyExpenseChat: true,
                }).then(() => {
                    const report = {
                        ...LHNTestUtils.getFakeReport(),
                        parentReportID: '102',
                        type: CONST.REPORT.TYPE.EXPENSE,
                        managerID: currentUserAccountID,
                    };
                    const moneyRequestOptions = temporary_getMoneyRequestOptions(report, undefined, [currentUserAccountID]);
                    expect(moneyRequestOptions.length).toBe(2);
                    expect(moneyRequestOptions.includes(CONST.IOU.TYPE.SUBMIT)).toBe(true);
                    expect(moneyRequestOptions.includes(CONST.IOU.TYPE.TRACK)).toBe(true);
                    expect(moneyRequestOptions.indexOf(CONST.IOU.TYPE.SUBMIT)).toBe(0);
                });
            });

            it("it is an open expense report tied to user's own policy expense chat", () => {
                Onyx.merge(`${ONYXKEYS.COLLECTION.REPORT}103`, {
                    reportID: '103',
                    chatType: CONST.REPORT.CHAT_TYPE.POLICY_EXPENSE_CHAT,
                    isOwnPolicyExpenseChat: true,
                }).then(() => {
                    const report = {
                        ...LHNTestUtils.getFakeReport(),
                        type: CONST.REPORT.TYPE.EXPENSE,
                        stateNum: CONST.REPORT.STATE_NUM.OPEN,
                        statusNum: CONST.REPORT.STATUS_NUM.OPEN,
                        parentReportID: '103',
                        managerID: currentUserAccountID,
                    };
                    const paidPolicy = {
                        type: CONST.POLICY.TYPE.TEAM,
                        id: '',
                        name: '',
                        role: 'user',
                        owner: '',
                        outputCurrency: '',
                        isPolicyExpenseChatEnabled: false,
                    } as const;
                    const moneyRequestOptions = temporary_getMoneyRequestOptions(report, paidPolicy, [currentUserAccountID, participantsAccountIDs.at(0) ?? CONST.DEFAULT_NUMBER_ID]);
                    expect(moneyRequestOptions.length).toBe(2);
                    expect(moneyRequestOptions.includes(CONST.IOU.TYPE.SUBMIT)).toBe(true);
                    expect(moneyRequestOptions.includes(CONST.IOU.TYPE.TRACK)).toBe(true);
                    expect(moneyRequestOptions.indexOf(CONST.IOU.TYPE.SUBMIT)).toBe(0);
                });
            });

            it('it is an IOU report in submitted state', () => {
                const report = {
                    ...LHNTestUtils.getFakeReport(),
                    type: CONST.REPORT.TYPE.IOU,
                    stateNum: CONST.REPORT.STATE_NUM.SUBMITTED,
                    statusNum: CONST.REPORT.STATUS_NUM.SUBMITTED,
                    managerID: currentUserAccountID,
                };
                const moneyRequestOptions = temporary_getMoneyRequestOptions(report, undefined, [currentUserAccountID, participantsAccountIDs.at(0) ?? CONST.DEFAULT_NUMBER_ID]);
                expect(moneyRequestOptions.length).toBe(1);
                expect(moneyRequestOptions.includes(CONST.IOU.TYPE.SUBMIT)).toBe(true);
            });

            it('it is an IOU report in submitted state even with pay expense permissions', () => {
                const report = {
                    ...LHNTestUtils.getFakeReport(),
                    type: CONST.REPORT.TYPE.IOU,
                    stateNum: CONST.REPORT.STATE_NUM.SUBMITTED,
                    statusNum: CONST.REPORT.STATUS_NUM.SUBMITTED,
                    managerID: currentUserAccountID,
                };
                const moneyRequestOptions = temporary_getMoneyRequestOptions(report, undefined, [currentUserAccountID, participantsAccountIDs.at(0) ?? CONST.DEFAULT_NUMBER_ID]);
                expect(moneyRequestOptions.length).toBe(1);
                expect(moneyRequestOptions.includes(CONST.IOU.TYPE.SUBMIT)).toBe(true);
            });

            it("it is a submitted expense report in user's own policyExpenseChat and the policy has Instant Submit frequency", () => {
                const paidPolicy: Policy = {
                    id: 'ef72dfeb',
                    type: CONST.POLICY.TYPE.TEAM,
                    autoReporting: true,
                    autoReportingFrequency: CONST.POLICY.AUTO_REPORTING_FREQUENCIES.INSTANT,
                    name: '',
                    role: 'user',
                    owner: '',
                    outputCurrency: '',
                    isPolicyExpenseChatEnabled: false,
                    employeeList: {
                        [currentUserEmail]: {
                            email: currentUserEmail,
                            submitsTo: currentUserEmail,
                        },
                    },
                };
                Promise.all([
                    Onyx.merge(`${ONYXKEYS.COLLECTION.POLICY}${paidPolicy.id}`, paidPolicy),
                    Onyx.merge(`${ONYXKEYS.COLLECTION.REPORT}101`, {
                        reportID: '101',
                        chatType: CONST.REPORT.CHAT_TYPE.POLICY_EXPENSE_CHAT,
                        isOwnPolicyExpenseChat: true,
                        policyID: paidPolicy.id,
                        ownerAccountID: currentUserAccountID,
                    }),
                ]).then(() => {
                    const report = {
                        ...LHNTestUtils.getFakeReport(),
                        type: CONST.REPORT.TYPE.EXPENSE,
                        stateNum: CONST.REPORT.STATE_NUM.SUBMITTED,
                        statusNum: CONST.REPORT.STATUS_NUM.SUBMITTED,
                        parentReportID: '101',
                        policyID: paidPolicy.id,
                        managerID: currentUserAccountID,
                        ownerAccountID: currentUserAccountID,
                    };
                    const moneyRequestOptions = temporary_getMoneyRequestOptions(report, paidPolicy, [currentUserAccountID, participantsAccountIDs.at(0) ?? CONST.DEFAULT_NUMBER_ID]);
                    expect(moneyRequestOptions.length).toBe(2);
                    expect(moneyRequestOptions.includes(CONST.IOU.TYPE.SUBMIT)).toBe(true);
                    expect(moneyRequestOptions.includes(CONST.IOU.TYPE.TRACK)).toBe(true);
                    expect(moneyRequestOptions.indexOf(CONST.IOU.TYPE.SUBMIT)).toBe(0);
                });
            });
        });

        describe('return multiple expense options if', () => {
            it('it is a 1:1 DM', () => {
                const report = {
                    ...LHNTestUtils.getFakeReport(),
                    type: CONST.REPORT.TYPE.CHAT,
                };
                const moneyRequestOptions = temporary_getMoneyRequestOptions(report, undefined, [currentUserAccountID, participantsAccountIDs.at(0) ?? CONST.DEFAULT_NUMBER_ID]);
                expect(moneyRequestOptions.length).toBe(3);
                expect(moneyRequestOptions.includes(CONST.IOU.TYPE.SPLIT)).toBe(true);
                expect(moneyRequestOptions.includes(CONST.IOU.TYPE.SUBMIT)).toBe(true);
                expect(moneyRequestOptions.includes(CONST.IOU.TYPE.PAY)).toBe(true);
                expect(moneyRequestOptions.indexOf(CONST.IOU.TYPE.SUBMIT)).toBe(0);
            });

            it("it is user's own policy expense chat", () => {
                const report = {
                    ...LHNTestUtils.getFakeReport(),
                    chatType: CONST.REPORT.CHAT_TYPE.POLICY_EXPENSE_CHAT,
                    isOwnPolicyExpenseChat: true,
                    managerID: currentUserAccountID,
                };
                const moneyRequestOptions = temporary_getMoneyRequestOptions(report, undefined, [currentUserAccountID, ...participantsAccountIDs]);
                expect(moneyRequestOptions.length).toBe(3);
                expect(moneyRequestOptions.includes(CONST.IOU.TYPE.SUBMIT)).toBe(true);
                expect(moneyRequestOptions.includes(CONST.IOU.TYPE.SPLIT)).toBe(true);
                expect(moneyRequestOptions.includes(CONST.IOU.TYPE.TRACK)).toBe(true);
                expect(moneyRequestOptions.indexOf(CONST.IOU.TYPE.SUBMIT)).toBe(0);
            });
        });
    });

    describe('getReportIDFromLink', () => {
        it('should get the correct reportID from a deep link', () => {
            expect(getReportIDFromLink('new-expensify://r/75431276')).toBe('75431276');
            expect(getReportIDFromLink('https://www.expensify.cash/r/75431276')).toBe('75431276');
            expect(getReportIDFromLink('https://staging.new.expensify.com/r/75431276')).toBe('75431276');
            expect(getReportIDFromLink('https://dev.new.expensify.com/r/75431276')).toBe('75431276');
            expect(getReportIDFromLink('https://staging.expensify.cash/r/75431276')).toBe('75431276');
            expect(getReportIDFromLink('https://new.expensify.com/r/75431276')).toBe('75431276');
        });

        it("shouldn't get the correct reportID from a deep link", () => {
            expect(getReportIDFromLink('new-expensify-not-valid://r/75431276')).toBe('');
            expect(getReportIDFromLink('new-expensify://settings')).toBe('');
        });
    });

    describe('getMostRecentlyVisitedReport', () => {
        it('should filter out report without reportID & lastReadTime and return the most recently visited report', () => {
            const reports: Array<OnyxEntry<Report>> = [
                {reportID: '1', lastReadTime: '2023-07-08 07:15:44.030'},
                {reportID: '2', lastReadTime: undefined},
                {reportID: '3', lastReadTime: '2023-07-06 07:15:44.030'},
                {reportID: '4', lastReadTime: '2023-07-07 07:15:44.030', type: CONST.REPORT.TYPE.IOU},
                {lastReadTime: '2023-07-09 07:15:44.030'} as Report,
                {reportID: '6'},
                undefined,
            ];
            const latestReport: OnyxEntry<Report> = {reportID: '1', lastReadTime: '2023-07-08 07:15:44.030'};
            expect(getMostRecentlyVisitedReport(reports, undefined)).toEqual(latestReport);
        });
    });

    describe('shouldDisableThread', () => {
        const reportID = '1';

        it('should disable on thread-disabled actions', () => {
            const reportAction = buildOptimisticCreatedReportAction('email1@test.com');
            expect(shouldDisableThread(reportAction, reportID, false)).toBeTruthy();
        });

        it('should disable thread on split expense actions', () => {
            const reportAction = buildOptimisticIOUReportAction({
                type: CONST.IOU.REPORT_ACTION_TYPE.SPLIT,
                amount: 50000,
                currency: CONST.CURRENCY.USD,
                comment: '',
                participants: [{login: 'email1@test.com'}, {login: 'email2@test.com'}],
                transactionID: NumberUtils.rand64(),
            }) as ReportAction;
            expect(shouldDisableThread(reportAction, reportID, false)).toBeTruthy();
        });

        it('should disable on deleted and not-thread actions', () => {
            const reportAction = {
                message: [
                    {
                        translationKey: '',
                        type: 'COMMENT',
                        html: '',
                        text: '',
                        isEdited: true,
                    },
                ],
                childVisibleActionCount: 1,
            } as ReportAction;
            expect(shouldDisableThread(reportAction, reportID, false)).toBeFalsy();

            reportAction.childVisibleActionCount = 0;
            expect(shouldDisableThread(reportAction, reportID, false)).toBeTruthy();
        });

        it('should disable on archived reports and not-thread actions', () => {
            Onyx.merge(`${ONYXKEYS.COLLECTION.REPORT}${reportID}`, {
                statusNum: CONST.REPORT.STATUS_NUM.CLOSED,
                stateNum: CONST.REPORT.STATE_NUM.APPROVED,
            })
                .then(() => waitForBatchedUpdates())
                .then(() => {
                    const reportAction = {
                        childVisibleActionCount: 1,
                    } as ReportAction;
                    expect(shouldDisableThread(reportAction, reportID, false)).toBeFalsy();

                    reportAction.childVisibleActionCount = 0;
                    expect(shouldDisableThread(reportAction, reportID, false)).toBeTruthy();
                });
        });

        it("should disable on a whisper action and it's neither a report preview nor IOU action", () => {
            const reportAction = {
                actionName: CONST.REPORT.ACTIONS.TYPE.MODIFIED_EXPENSE,
                originalMessage: {
                    whisperedTo: [123456],
                },
            } as ReportAction;
            expect(shouldDisableThread(reportAction, reportID, false)).toBeTruthy();
        });

        it('should disable on thread first chat', () => {
            const reportAction = {
                childReportID: reportID,
            } as ReportAction;
            expect(shouldDisableThread(reportAction, reportID, true)).toBeTruthy();
        });
    });

    describe('getAllAncestorReportActions', () => {
        const reports: Report[] = [
            {reportID: '1', lastReadTime: '2024-02-01 04:56:47.233', reportName: 'Report'},
            {reportID: '2', lastReadTime: '2024-02-01 04:56:47.233', parentReportActionID: '1', parentReportID: '1', reportName: 'Report'},
            {reportID: '3', lastReadTime: '2024-02-01 04:56:47.233', parentReportActionID: '2', parentReportID: '2', reportName: 'Report'},
            {reportID: '4', lastReadTime: '2024-02-01 04:56:47.233', parentReportActionID: '3', parentReportID: '3', reportName: 'Report'},
            {reportID: '5', lastReadTime: '2024-02-01 04:56:47.233', parentReportActionID: '4', parentReportID: '4', reportName: 'Report'},
        ];

        const reportActions: ReportAction[] = [
            {reportActionID: '1', created: '2024-02-01 04:42:22.965', actionName: 'MARKEDREIMBURSED'},
            {reportActionID: '2', created: '2024-02-01 04:42:28.003', actionName: 'MARKEDREIMBURSED'},
            {reportActionID: '3', created: '2024-02-01 04:42:31.742', actionName: 'MARKEDREIMBURSED'},
            {reportActionID: '4', created: '2024-02-01 04:42:35.619', actionName: 'MARKEDREIMBURSED'},
        ];

        beforeAll(() => {
            const reportCollectionDataSet = toCollectionDataSet(ONYXKEYS.COLLECTION.REPORT, reports, (report) => report.reportID);
            const reportActionCollectionDataSet = toCollectionDataSet(
                ONYXKEYS.COLLECTION.REPORT_ACTIONS,
                reportActions.map((reportAction) => ({[reportAction.reportActionID]: reportAction})),
                (actions) => Object.values(actions).at(0)?.reportActionID,
            );
            Onyx.multiSet({
                ...reportCollectionDataSet,
                ...reportActionCollectionDataSet,
            });
            return waitForBatchedUpdates();
        });

        afterAll(() => Onyx.clear());

        it('should return correctly all ancestors of a thread report', () => {
            const resultAncestors = [
                {report: reports.at(0), reportAction: reportActions.at(0), shouldDisplayNewMarker: false},
                {report: reports.at(1), reportAction: reportActions.at(1), shouldDisplayNewMarker: false},
                {report: reports.at(2), reportAction: reportActions.at(2), shouldDisplayNewMarker: false},
                {report: reports.at(3), reportAction: reportActions.at(3), shouldDisplayNewMarker: false},
            ];

            expect(getAllAncestorReportActions(reports.at(4))).toEqual(resultAncestors);
        });
    });

    describe('isChatUsedForOnboarding', () => {
        afterEach(async () => {
            await Onyx.clear();
            await Onyx.set(ONYXKEYS.SESSION, {email: currentUserEmail, accountID: currentUserAccountID});
        });

        it('should return false if the report is neither the system or concierge chat', () => {
            expect(isChatUsedForOnboarding(LHNTestUtils.getFakeReport())).toBeFalsy();
        });

        it('should return false if the user account ID is odd and report is the system chat - only the Concierge chat chat should be the onboarding chat for users without the onboarding NVP', async () => {
            const accountID = 1;

            await Onyx.multiSet({
                [ONYXKEYS.PERSONAL_DETAILS_LIST]: {
                    [accountID]: {
                        accountID,
                    },
                },
                [ONYXKEYS.SESSION]: {email: currentUserEmail, accountID},
            });

            const report: Report = {
                ...LHNTestUtils.getFakeReport(),
                chatType: CONST.REPORT.CHAT_TYPE.SYSTEM,
            };

            expect(isChatUsedForOnboarding(report)).toBeFalsy();
        });

        it('should return true if the user account ID is even and report is the concierge chat', async () => {
            const accountID = 2;
            const report = LHNTestUtils.getFakeReport([accountID, CONST.ACCOUNT_ID.CONCIERGE]);

            await Onyx.multiSet({
                [ONYXKEYS.PERSONAL_DETAILS_LIST]: {
                    [accountID]: {
                        accountID,
                    },
                },
                [ONYXKEYS.SESSION]: {email: currentUserEmail, accountID},
            });
            await Onyx.set(`${ONYXKEYS.COLLECTION.REPORT}${report.reportID}`, report);

            expect(isChatUsedForOnboarding(report)).toBeTruthy();
        });

        it("should use the report id from the onboarding NVP if it's set", async () => {
            const reportID = '8010';

            await Onyx.multiSet({
                [ONYXKEYS.NVP_ONBOARDING]: {chatReportID: reportID, hasCompletedGuidedSetupFlow: true},
            });

            const report1: Report = {
                ...LHNTestUtils.getFakeReport(),
                reportID,
            };
            expect(isChatUsedForOnboarding(report1)).toBeTruthy();

            const report2: Report = {
                ...LHNTestUtils.getFakeReport(),
                reportID: '8011',
            };
            expect(isChatUsedForOnboarding(report2)).toBeFalsy();
        });
    });

    describe('getQuickActionDetails', () => {
        it('if the report is archived, the quick action will hide the subtitle and avatar', () => {
            // Create a fake archived report as quick action report
            const archivedReport: Report = {
                ...LHNTestUtils.getFakeReport(),
                reportID: '1',
            };
            const reportNameValuePairs = {
                type: 'chat',
                private_isArchived: DateUtils.getDBTime(),
            };

            // Get the quick action detail
            const quickActionDetails = getQuickActionDetails(archivedReport, undefined, undefined, reportNameValuePairs);

            // Expect the quickActionAvatars is empty array and hideQABSubtitle is true since the quick action report is archived
            expect(quickActionDetails.quickActionAvatars.length).toEqual(0);
            expect(quickActionDetails.hideQABSubtitle).toEqual(true);
        });
    });

    describe('getChatByParticipants', () => {
        const userAccountID = 1;
        const userAccountID2 = 2;
        let oneOnOneChatReport: Report;
        let groupChatReport: Report;

        beforeAll(() => {
            const invoiceReport: Report = {
                reportID: '1',
                type: CONST.REPORT.TYPE.INVOICE,
                participants: {
                    [userAccountID]: {notificationPreference: CONST.REPORT.NOTIFICATION_PREFERENCE.ALWAYS},
                    [currentUserAccountID]: {notificationPreference: CONST.REPORT.NOTIFICATION_PREFERENCE.ALWAYS},
                },
            };
            const taskReport: Report = {
                reportID: '2',
                type: CONST.REPORT.TYPE.TASK,
                participants: {
                    [userAccountID]: {notificationPreference: CONST.REPORT.NOTIFICATION_PREFERENCE.ALWAYS},
                    [currentUserAccountID]: {notificationPreference: CONST.REPORT.NOTIFICATION_PREFERENCE.ALWAYS},
                },
            };
            const iouReport: Report = {
                reportID: '3',
                type: CONST.REPORT.TYPE.IOU,
                participants: {
                    [userAccountID]: {notificationPreference: CONST.REPORT.NOTIFICATION_PREFERENCE.ALWAYS},
                    [currentUserAccountID]: {notificationPreference: CONST.REPORT.NOTIFICATION_PREFERENCE.ALWAYS},
                },
            };
            groupChatReport = {
                reportID: '4',
                type: CONST.REPORT.TYPE.CHAT,
                chatType: CONST.REPORT.CHAT_TYPE.GROUP,
                participants: {
                    [userAccountID]: {notificationPreference: CONST.REPORT.NOTIFICATION_PREFERENCE.ALWAYS},
                    [userAccountID2]: {notificationPreference: CONST.REPORT.NOTIFICATION_PREFERENCE.ALWAYS},
                    [currentUserAccountID]: {notificationPreference: CONST.REPORT.NOTIFICATION_PREFERENCE.ALWAYS},
                },
            };
            oneOnOneChatReport = {
                reportID: '5',
                type: CONST.REPORT.TYPE.CHAT,
                participants: {
                    [userAccountID]: {notificationPreference: CONST.REPORT.NOTIFICATION_PREFERENCE.ALWAYS},
                    [currentUserAccountID]: {notificationPreference: CONST.REPORT.NOTIFICATION_PREFERENCE.ALWAYS},
                },
            };
            const reportCollectionDataSet = toCollectionDataSet(
                ONYXKEYS.COLLECTION.REPORT,
                [invoiceReport, taskReport, iouReport, groupChatReport, oneOnOneChatReport],
                (item) => item.reportID,
            );
            return Onyx.mergeCollection(ONYXKEYS.COLLECTION.REPORT, reportCollectionDataSet);
        });
        it('should return the 1:1 chat', () => {
            const report = getChatByParticipants([currentUserAccountID, userAccountID]);
            expect(report?.reportID).toEqual(oneOnOneChatReport.reportID);
        });

        it('should return the group chat', () => {
            const report = getChatByParticipants([currentUserAccountID, userAccountID, userAccountID2], undefined, true);
            expect(report?.reportID).toEqual(groupChatReport.reportID);
        });

        it('should return undefined when no report is found', () => {
            const report = getChatByParticipants([currentUserAccountID, userAccountID2], undefined);
            expect(report).toEqual(undefined);
        });
    });

    describe('getGroupChatName tests', () => {
        afterEach(() => Onyx.clear());

        const fourParticipants = [
            {accountID: 1, login: 'email1@test.com'},
            {accountID: 2, login: 'email2@test.com'},
            {accountID: 3, login: 'email3@test.com'},
            {accountID: 4, login: 'email4@test.com'},
        ];

        const eightParticipants = [
            {accountID: 1, login: 'email1@test.com'},
            {accountID: 2, login: 'email2@test.com'},
            {accountID: 3, login: 'email3@test.com'},
            {accountID: 4, login: 'email4@test.com'},
            {accountID: 5, login: 'email5@test.com'},
            {accountID: 6, login: 'email6@test.com'},
            {accountID: 7, login: 'email7@test.com'},
            {accountID: 8, login: 'email8@test.com'},
        ];

        describe('When participantAccountIDs is passed to getGroupChatName', () => {
            it('Should show all participants name if count <= 5 and shouldApplyLimit is false', async () => {
                await Onyx.merge(ONYXKEYS.PERSONAL_DETAILS_LIST, fakePersonalDetails);
                expect(getGroupChatName(fourParticipants)).toEqual('Four, One, Three, Two');
            });

            it('Should show all participants name if count <= 5 and shouldApplyLimit is true', async () => {
                await Onyx.merge(ONYXKEYS.PERSONAL_DETAILS_LIST, fakePersonalDetails);
                expect(getGroupChatName(fourParticipants)).toEqual('Four, One, Three, Two');
            });

            it('Should show 5 participants name with ellipsis if count > 5 and shouldApplyLimit is true', async () => {
                await Onyx.merge(ONYXKEYS.PERSONAL_DETAILS_LIST, fakePersonalDetails);
                expect(getGroupChatName(eightParticipants, true)).toEqual('Five, Four, One, Three, Two...');
            });

            it('Should show all participants name if count > 5 and shouldApplyLimit is false', async () => {
                await Onyx.merge(ONYXKEYS.PERSONAL_DETAILS_LIST, fakePersonalDetails);
                expect(getGroupChatName(eightParticipants, false)).toEqual('Eight, Five, Four, One, Seven, Six, Three, Two');
            });

            it('Should use correct display name for participants', async () => {
                await Onyx.merge(ONYXKEYS.PERSONAL_DETAILS_LIST, participantsPersonalDetails);
                expect(getGroupChatName(fourParticipants, true)).toEqual('(833) 240-3627, floki@vikings.net, Lagertha, Ragnar');
            });
        });

        describe('When participantAccountIDs is not passed to getGroupChatName and report ID is passed', () => {
            it('Should show report name if count <= 5 and shouldApplyLimit is false', async () => {
                const report = {
                    ...LHNTestUtils.getFakeReport([1, 2, 3, 4], 0, false, [1]),
                    chatType: CONST.REPORT.CHAT_TYPE.GROUP,
                    reportID: `1`,
                    reportName: "Let's talk",
                };
                await Onyx.merge(`${ONYXKEYS.COLLECTION.REPORT}1`, report);
                await Onyx.merge(ONYXKEYS.PERSONAL_DETAILS_LIST, fakePersonalDetails);
                expect(getGroupChatName(undefined, false, report)).toEqual("Let's talk");
            });

            it('Should show report name if count <= 5 and shouldApplyLimit is true', async () => {
                const report = {
                    ...LHNTestUtils.getFakeReport([1, 2, 3, 4], 0, false, [1]),
                    chatType: CONST.REPORT.CHAT_TYPE.GROUP,
                    reportID: `1`,
                    reportName: "Let's talk",
                };
                await Onyx.merge(`${ONYXKEYS.COLLECTION.REPORT}1`, report);
                await Onyx.merge(ONYXKEYS.PERSONAL_DETAILS_LIST, fakePersonalDetails);
                expect(getGroupChatName(undefined, true, report)).toEqual("Let's talk");
            });

            it('Should show report name if count > 5 and shouldApplyLimit is true', async () => {
                const report = {
                    ...LHNTestUtils.getFakeReport([1, 2, 3, 4, 5, 6, 7, 8], 0, false, [1, 2]),
                    chatType: CONST.REPORT.CHAT_TYPE.GROUP,
                    reportID: `1`,
                    reportName: "Let's talk",
                };
                await Onyx.merge(`${ONYXKEYS.COLLECTION.REPORT}1`, report);
                await Onyx.merge(ONYXKEYS.PERSONAL_DETAILS_LIST, fakePersonalDetails);
                expect(getGroupChatName(undefined, true, report)).toEqual("Let's talk");
            });

            it('Should show report name if count > 5 and shouldApplyLimit is false', async () => {
                const report = {
                    ...LHNTestUtils.getFakeReport([1, 2, 3, 4, 5, 6, 7, 8], 0, false, [1, 2]),
                    chatType: CONST.REPORT.CHAT_TYPE.GROUP,
                    reportID: `1`,
                    reportName: "Let's talk",
                };
                await Onyx.merge(`${ONYXKEYS.COLLECTION.REPORT}1`, report);
                await Onyx.merge(ONYXKEYS.PERSONAL_DETAILS_LIST, fakePersonalDetails);
                expect(getGroupChatName(undefined, false, report)).toEqual("Let's talk");
            });

            it('Should show participant names if report name is not available', async () => {
                const report = {
                    ...LHNTestUtils.getFakeReport([1, 2, 3, 4, 5, 6, 7, 8], 0, false, [1, 2]),
                    chatType: CONST.REPORT.CHAT_TYPE.GROUP,
                    reportID: `1`,
                    reportName: '',
                };
                await Onyx.merge(`${ONYXKEYS.COLLECTION.REPORT}1`, report);
                await Onyx.merge(ONYXKEYS.PERSONAL_DETAILS_LIST, fakePersonalDetails);
                expect(getGroupChatName(undefined, false, report)).toEqual('Eight, Five, Four, One, Seven, Six, Three, Two');
            });
        });
    });

    describe('shouldReportBeInOptionList tests', () => {
        afterEach(() => Onyx.clear());

        it('should return true when the report is current active report', () => {
            const report = LHNTestUtils.getFakeReport();
            const currentReportId = report.reportID;
            const isInFocusMode = true;
            const betas = [CONST.BETAS.DEFAULT_ROOMS];
            expect(shouldReportBeInOptionList({report, currentReportId, isInFocusMode, betas, policies: {}, doesReportHaveViolations: false, excludeEmptyChats: false})).toBeTruthy();
        });

        it('should return true when the report has outstanding violations', async () => {
            const expenseReport = buildOptimisticExpenseReport('212', '123', 100, 122, 'USD');
            const expenseTransaction = buildOptimisticTransaction({
                transactionParams: {
                    amount: 100,
                    currency: 'USD',
                    reportID: expenseReport.reportID,
                },
            });
            const expenseCreatedAction1 = buildOptimisticIOUReportAction({
                type: 'create',
                amount: 100,
                currency: 'USD',
                comment: '',
                participants: [],
                transactionID: expenseTransaction.transactionID,

                iouReportID: expenseReport.reportID,
            });
            const expenseCreatedAction2 = buildOptimisticIOUReportAction({
                type: 'create',
                amount: 100,
                currency: 'USD',
                comment: '',
                participants: [],
                transactionID: expenseTransaction.transactionID,

                iouReportID: expenseReport.reportID,
            });
            const transactionThreadReport = buildTransactionThread(expenseCreatedAction1, expenseReport);
            const currentReportId = '1';
            const isInFocusMode = false;
            const betas = [CONST.BETAS.DEFAULT_ROOMS];
            await Onyx.merge(`${ONYXKEYS.COLLECTION.REPORT}${expenseReport.reportID}`, expenseReport);
            await Onyx.merge(`${ONYXKEYS.COLLECTION.REPORT_ACTIONS}${expenseReport.reportID}`, {
                [expenseCreatedAction1.reportActionID]: expenseCreatedAction1,
                [expenseCreatedAction2.reportActionID]: expenseCreatedAction2,
            });
            expect(
                shouldReportBeInOptionList({
                    report: transactionThreadReport,
                    currentReportId,
                    isInFocusMode,
                    betas,
                    policies: {},
                    doesReportHaveViolations: true,
                    excludeEmptyChats: false,
                }),
            ).toBeTruthy();
        });

        it('should return true when the report needing user action', () => {
            const chatReport: Report = {
                ...LHNTestUtils.getFakeReport(),
                hasOutstandingChildRequest: true,
            };
            const currentReportId = '3';
            const isInFocusMode = true;
            const betas = [CONST.BETAS.DEFAULT_ROOMS];
            expect(
                shouldReportBeInOptionList({report: chatReport, currentReportId, isInFocusMode, betas, policies: {}, doesReportHaveViolations: false, excludeEmptyChats: false}),
            ).toBeTruthy();
        });

        it('should return true when the report has valid draft comment', async () => {
            const report = LHNTestUtils.getFakeReport();
            const currentReportId = '3';
            const isInFocusMode = false;
            const betas = [CONST.BETAS.DEFAULT_ROOMS];

            await Onyx.merge(`${ONYXKEYS.COLLECTION.REPORT_DRAFT_COMMENT}${report.reportID}`, 'fake draft');

            expect(shouldReportBeInOptionList({report, currentReportId, isInFocusMode, betas, policies: {}, doesReportHaveViolations: false, excludeEmptyChats: false})).toBeTruthy();
        });

        it('should return true when the report is pinned', () => {
            const report: Report = {
                ...LHNTestUtils.getFakeReport(),
                isPinned: true,
            };
            const currentReportId = '3';
            const isInFocusMode = false;
            const betas = [CONST.BETAS.DEFAULT_ROOMS];
            expect(shouldReportBeInOptionList({report, currentReportId, isInFocusMode, betas, policies: {}, doesReportHaveViolations: false, excludeEmptyChats: false})).toBeTruthy();
        });

        it('should return true when the report is unread and we are in the focus mode', async () => {
            const report: Report = {
                ...LHNTestUtils.getFakeReport(),
                lastReadTime: '1',
                lastVisibleActionCreated: '2',
                type: CONST.REPORT.TYPE.CHAT,
                participants: {
                    '1': {
                        notificationPreference: 'always',
                    },
                },
                lastMessageText: 'fake',
            };
            const currentReportId = '3';
            const isInFocusMode = true;
            const betas = [CONST.BETAS.DEFAULT_ROOMS];

            await Onyx.merge(ONYXKEYS.SESSION, {
                accountID: 1,
            });

            expect(shouldReportBeInOptionList({report, currentReportId, isInFocusMode, betas, policies: {}, doesReportHaveViolations: false, excludeEmptyChats: false})).toBeTruthy();
        });

        it('should return true when the report is an archived report and we are in the default mode', async () => {
            const archivedReport: Report = {
                ...LHNTestUtils.getFakeReport(),
                reportID: '1',
            };
            const reportNameValuePairs = {
                type: 'chat',
                private_isArchived: DateUtils.getDBTime(),
            };
            const currentReportId = '3';
            const isInFocusMode = false;
            const betas = [CONST.BETAS.DEFAULT_ROOMS];

            await Onyx.merge(`${ONYXKEYS.COLLECTION.REPORT_NAME_VALUE_PAIRS}${archivedReport.reportID}`, reportNameValuePairs);

            expect(
                shouldReportBeInOptionList({
                    report: archivedReport,
                    currentReportId,
                    isInFocusMode,
                    betas,
                    policies: {},
                    doesReportHaveViolations: false,
                    excludeEmptyChats: false,
                }),
            ).toBeTruthy();
        });

        it('should return false when the report is an archived report and we are in the focus mode', async () => {
            const archivedReport: Report = {
                ...LHNTestUtils.getFakeReport(),
                reportID: '1',
            };
            const reportNameValuePairs = {
                type: 'chat',
                private_isArchived: DateUtils.getDBTime(),
            };
            const currentReportId = '3';
            const isInFocusMode = true;
            const betas = [CONST.BETAS.DEFAULT_ROOMS];

            await Onyx.merge(`${ONYXKEYS.COLLECTION.REPORT_NAME_VALUE_PAIRS}${archivedReport.reportID}`, reportNameValuePairs);

            expect(
                shouldReportBeInOptionList({
                    report: archivedReport,
                    currentReportId,
                    isInFocusMode,
                    betas,
                    policies: {},
                    doesReportHaveViolations: false,
                    excludeEmptyChats: false,
                }),
            ).toBeFalsy();
        });

        it('should return true when the report is selfDM', () => {
            const report: Report = {
                ...LHNTestUtils.getFakeReport(),
                chatType: CONST.REPORT.CHAT_TYPE.SELF_DM,
            };
            const currentReportId = '3';
            const isInFocusMode = false;
            const betas = [CONST.BETAS.DEFAULT_ROOMS];
            const includeSelfDM = true;
            expect(
                shouldReportBeInOptionList({
                    report,
                    currentReportId,
                    isInFocusMode,
                    betas,
                    policies: {},
                    doesReportHaveViolations: false,
                    excludeEmptyChats: false,
                    includeSelfDM,
                }),
            ).toBeTruthy();
        });

        it('should return false when the report is marked as hidden', () => {
            const report: Report = {
                ...LHNTestUtils.getFakeReport(),
                participants: {
                    '1': {
                        notificationPreference: CONST.REPORT.NOTIFICATION_PREFERENCE.HIDDEN,
                    },
                },
            };
            const currentReportId = '';
            const isInFocusMode = true;
            const betas = [CONST.BETAS.DEFAULT_ROOMS];
            expect(shouldReportBeInOptionList({report, currentReportId, isInFocusMode, betas, policies: {}, doesReportHaveViolations: false, excludeEmptyChats: false})).toBeFalsy();
        });

        it('should return false when the report does not have participants', () => {
            const report = LHNTestUtils.getFakeReport([]);
            const currentReportId = '';
            const isInFocusMode = true;
            const betas = [CONST.BETAS.DEFAULT_ROOMS];
            expect(shouldReportBeInOptionList({report, currentReportId, isInFocusMode, betas, policies: {}, doesReportHaveViolations: false, excludeEmptyChats: false})).toBeFalsy();
        });

        it('should return false when the report is the report that the user cannot access due to policy restrictions', () => {
            const report: Report = {
                ...LHNTestUtils.getFakeReport(),
                chatType: CONST.REPORT.CHAT_TYPE.DOMAIN_ALL,
            };
            const currentReportId = '';
            const isInFocusMode = false;
            const betas: Beta[] = [];
            expect(shouldReportBeInOptionList({report, currentReportId, isInFocusMode, betas, policies: {}, doesReportHaveViolations: false, excludeEmptyChats: false})).toBeFalsy();
        });

        it('should return false when the report is the single transaction thread', async () => {
            const expenseReport = buildOptimisticExpenseReport('212', '123', 100, 122, 'USD');
            const expenseTransaction = buildOptimisticTransaction({
                transactionParams: {
                    amount: 100,
                    currency: 'USD',
                    reportID: expenseReport.reportID,
                },
            });
            const expenseCreatedAction = buildOptimisticIOUReportAction({
                type: 'create',
                amount: 100,
                currency: 'USD',
                comment: '',
                participants: [],
                transactionID: expenseTransaction.transactionID,

                iouReportID: expenseReport.reportID,
            });
            const transactionThreadReport = buildTransactionThread(expenseCreatedAction, expenseReport);
            expenseCreatedAction.childReportID = transactionThreadReport.reportID;
            const currentReportId = '1';
            const isInFocusMode = false;
            const betas = [CONST.BETAS.DEFAULT_ROOMS];
            await Onyx.merge(`${ONYXKEYS.COLLECTION.REPORT}${expenseReport.reportID}`, expenseReport);
            await Onyx.merge(`${ONYXKEYS.COLLECTION.REPORT_ACTIONS}${expenseReport.reportID}`, {
                [expenseCreatedAction.reportActionID]: expenseCreatedAction,
            });
            expect(
                shouldReportBeInOptionList({
                    report: transactionThreadReport,
                    currentReportId,
                    isInFocusMode,
                    betas,
                    policies: {},
                    doesReportHaveViolations: false,
                    excludeEmptyChats: false,
                }),
            ).toBeFalsy();
        });

        it('should return false when the report is empty chat and the excludeEmptyChats setting is true', () => {
            const report = LHNTestUtils.getFakeReport();
            const currentReportId = '';
            const isInFocusMode = false;
            const betas = [CONST.BETAS.DEFAULT_ROOMS];
            expect(shouldReportBeInOptionList({report, currentReportId, isInFocusMode, betas, policies: {}, doesReportHaveViolations: false, excludeEmptyChats: true})).toBeFalsy();
        });

        it('should return false when the user’s email is domain-based and the includeDomainEmail is false', () => {
            const report = LHNTestUtils.getFakeReport();
            const currentReportId = '';
            const isInFocusMode = false;
            const betas = [CONST.BETAS.DEFAULT_ROOMS];
            expect(
                shouldReportBeInOptionList({
                    report,
                    currentReportId,
                    isInFocusMode,
                    betas,
                    policies: {},
                    doesReportHaveViolations: false,
                    login: '+@domain.com',
                    excludeEmptyChats: false,
                    includeDomainEmail: false,
                }),
            ).toBeFalsy();
        });

        it('should return false when the report has the parent message is pending removal', async () => {
            const parentReport = LHNTestUtils.getFakeReport();
            const report = LHNTestUtils.getFakeReport();
            const parentReportAction: ReportAction = {
                ...LHNTestUtils.getFakeReportAction(),
                message: [
                    {
                        type: 'COMMENT',
                        html: 'hey',
                        text: 'hey',
                        isEdited: false,
                        whisperedTo: [],
                        isDeletedParentAction: false,
                        moderationDecision: {
                            decision: CONST.MODERATION.MODERATOR_DECISION_PENDING_REMOVE,
                        },
                    },
                ],
                childReportID: report.reportID,
            };
            report.parentReportID = parentReport.reportID;
            report.parentReportActionID = parentReportAction.reportActionID;
            const currentReportId = '';
            const isInFocusMode = false;
            const betas = [CONST.BETAS.DEFAULT_ROOMS];

            await Onyx.merge(`${ONYXKEYS.COLLECTION.REPORT}${parentReport.reportID}`, parentReport);
            await Onyx.merge(`${ONYXKEYS.COLLECTION.REPORT_ACTIONS}${parentReport.reportID}`, {
                [parentReportAction.reportActionID]: parentReportAction,
            });

            expect(shouldReportBeInOptionList({report, currentReportId, isInFocusMode, betas, policies: {}, doesReportHaveViolations: false, excludeEmptyChats: false})).toBeFalsy();
        });

        it('should return false when the report is read and we are in the focus mode', () => {
            const report = LHNTestUtils.getFakeReport();
            const currentReportId = '';
            const isInFocusMode = true;
            const betas = [CONST.BETAS.DEFAULT_ROOMS];
            expect(shouldReportBeInOptionList({report, currentReportId, isInFocusMode, betas, policies: {}, doesReportHaveViolations: false, excludeEmptyChats: false})).toBeFalsy();
        });
    });

    describe('buildOptimisticChatReport', () => {
        it('should always set isPinned to false', () => {
            const result = buildOptimisticChatReport({
                participantList: [1, 2, 3],
            });
            expect(result.isPinned).toBe(false);
        });
    });

    describe('getInvoiceChatByParticipants', () => {
        it('only returns an invoice chat if the receiver type matches', () => {
            // Given an invoice chat that has been converted from an individual to policy receiver type
            const reports: OnyxCollection<Report> = {
                [convertedInvoiceChat.reportID]: convertedInvoiceChat,
            };

            // When we send another invoice to the individual from global create and call getInvoiceChatByParticipants
            const invoiceChatReport = getInvoiceChatByParticipants(33, CONST.REPORT.INVOICE_RECEIVER_TYPE.INDIVIDUAL, convertedInvoiceChat.policyID, reports);

            // Then no invoice chat should be returned because the receiver type does not match
            expect(invoiceChatReport).toBeUndefined();
        });
    });
    describe('getWorkspaceNameUpdatedMessage', () => {
        it('return the encoded workspace name updated message', () => {
            const action = {
                originalMessage: {
                    newName: '&#104;&#101;&#108;&#108;&#111;',
                    oldName: 'workspace 1',
                },
            };
            expect(getWorkspaceNameUpdatedMessage(action as ReportAction)).toEqual(
                'updated the name of this workspace to &quot;&amp;#104;&amp;#101;&amp;#108;&amp;#108;&amp;#111;&quot; (previously &quot;workspace 1&quot;)',
            );
        });
    });

    describe('buildOptimisticIOUReportAction', () => {
        it('should not include IOUReportID in the originalMessage when tracking a personal expense', () => {
            const iouAction = buildOptimisticIOUReportAction({
                type: 'track',
                amount: 1200,
                currency: 'INR',
                comment: '',
                participants: [{login: 'email1@test.com'}],
                transactionID: '8749701985416635400',
                iouReportID: '8698041594589716',
                isPersonalTrackingExpense: true,
            });
            expect(getOriginalMessage(iouAction as ReportAction<'IOU'>)?.IOUReportID).toBe(undefined);
        });
    });

    describe('isAllowedToApproveExpenseReport', () => {
        const expenseReport: Report = {
            ...createRandomReport(6),
            type: CONST.REPORT.TYPE.EXPENSE,
            ownerAccountID: currentUserAccountID,
        };

        it('should return true if preventSelfApproval is disabled and the approver is not the owner of the expense report', () => {
            const fakePolicy: Policy = {
                ...createRandomPolicy(6),
                preventSelfApproval: false,
            };
            expect(isAllowedToApproveExpenseReport(expenseReport, 0, fakePolicy)).toBeTruthy();
        });

        it('should return true if preventSelfApproval is enabled and the approver is not the owner of the expense report', () => {
            const fakePolicy: Policy = {
                ...createRandomPolicy(6),
                preventSelfApproval: true,
            };
            expect(isAllowedToApproveExpenseReport(expenseReport, 0, fakePolicy)).toBeTruthy();
        });

        it('should return true if preventSelfApproval is disabled and the approver is the owner of the expense report', () => {
            const fakePolicy: Policy = {
                ...createRandomPolicy(6),
                preventSelfApproval: false,
            };
            expect(isAllowedToApproveExpenseReport(expenseReport, currentUserAccountID, fakePolicy)).toBeTruthy();
        });

        it('should return false if preventSelfApproval is enabled and the approver is the owner of the expense report', () => {
            const fakePolicy: Policy = {
                ...createRandomPolicy(6),
                preventSelfApproval: true,
            };
            expect(isAllowedToApproveExpenseReport(expenseReport, currentUserAccountID, fakePolicy)).toBeFalsy();
        });
    });

    describe('canEditWriteCapability', () => {
        it('should return false for workspace chat', () => {
            const workspaceChat: Report = {
                ...createRandomReport(1),
                chatType: CONST.REPORT.CHAT_TYPE.POLICY_EXPENSE_CHAT,
            };
            expect(canEditWriteCapability(workspaceChat, {...policy, role: CONST.POLICY.ROLE.ADMIN})).toBe(false);
        });
    });

    describe('canDeleteReportAction', () => {
        it('should return false for delete button visibility if transaction is not allowed to be deleted', () => {
            const parentReport = LHNTestUtils.getFakeReport();
            const report = LHNTestUtils.getFakeReport();
            const parentReportAction: ReportAction = {
                ...LHNTestUtils.getFakeReportAction(),
                message: [
                    {
                        type: 'COMMENT',
                        html: 'hey',
                        text: 'hey',
                        isEdited: false,
                        whisperedTo: [],
                        isDeletedParentAction: false,
                        moderationDecision: {
                            decision: CONST.MODERATION.MODERATOR_DECISION_PENDING_REMOVE,
                        },
                    },
                ],
                childReportID: report.reportID,
            };
            report.parentReportID = parentReport.reportID;
            report.parentReportActionID = parentReportAction.reportActionID;
            const currentReportId = '';
            const transactionID = 1;
            const moneyRequestAction = {
                ...parentReportAction,
                actorAccountID: currentUserAccountID,
                actionName: CONST.REPORT.ACTIONS.TYPE.IOU,
                originalMessage: {
                    IOUReportID: '1',
                    IOUTransactionID: '1',
                    amount: 100,
                    participantAccountID: 1,
                    currency: CONST.CURRENCY.USD,
                    type: CONST.IOU.REPORT_ACTION_TYPE.PAY,
                    paymentType: CONST.IOU.PAYMENT_TYPE.EXPENSIFY,
                },
            };

            const transaction: Transaction = {
                ...createRandomTransaction(transactionID),
                category: '',
                tag: '',
                created: testDate,
                reportID: currentReportId,
                managedCard: true,
                comment: {
                    liabilityType: CONST.TRANSACTION.LIABILITY_TYPE.RESTRICT,
                },
            };

            Onyx.merge(`${ONYXKEYS.COLLECTION.TRANSACTION}${transactionID}`, transaction).then(() => {
                expect(canDeleteReportAction(moneyRequestAction, currentReportId)).toBe(false);
            });
        });
    });

    describe('getPolicyExpenseChat', () => {
        it('should return the correct policy expense chat when we have a task report is the child of this report', async () => {
            const policyExpenseChat: Report = {
                ...createRandomReport(11),
                ownerAccountID: 1,
                policyID: '1',
                chatType: CONST.REPORT.CHAT_TYPE.POLICY_EXPENSE_CHAT,
                type: CONST.REPORT.TYPE.CHAT,
            };

            const taskReport: Report = {
                ...createRandomReport(10),
                ownerAccountID: 1,
                policyID: '1',
                chatType: CONST.REPORT.CHAT_TYPE.POLICY_EXPENSE_CHAT,
                type: CONST.REPORT.TYPE.TASK,
                parentReportID: policyExpenseChat.reportID,
                parentReportActionID: '1',
            };

            await Onyx.set(`${ONYXKEYS.COLLECTION.REPORT}${taskReport.reportID}`, taskReport);
            await Onyx.set(`${ONYXKEYS.COLLECTION.REPORT}${policyExpenseChat.reportID}`, policyExpenseChat);

            expect(getPolicyExpenseChat(1, '1')?.reportID).toBe(policyExpenseChat.reportID);
        });
    });

    describe('findLastAccessedReport', () => {
        let archivedReport: Report;
        let normalReport: Report;

        beforeAll(async () => {
            // Set up test reports - one archived, one normal
            archivedReport = {
                ...LHNTestUtils.getFakeReport(),
                reportID: '1001',
                lastReadTime: '2024-02-01 04:56:47.233',
                lastVisibleActionCreated: '2024-02-01 04:56:47.233',
            };

            normalReport = {
                ...LHNTestUtils.getFakeReport(),
                reportID: '1002',
                lastReadTime: '2024-01-01 04:56:47.233', // Older last read time
                lastVisibleActionCreated: '2024-01-01 04:56:47.233',
            };

            // Set up report name value pairs to mark one report as archived
            const reportNameValuePairs = {
                private_isArchived: DateUtils.getDBTime(),
            };

            // Add reports to Onyx
            await Onyx.set(`${ONYXKEYS.COLLECTION.REPORT}${archivedReport.reportID}`, archivedReport);
            await Onyx.set(`${ONYXKEYS.COLLECTION.REPORT}${normalReport.reportID}`, normalReport);
            await Onyx.merge(`${ONYXKEYS.COLLECTION.REPORT_NAME_VALUE_PAIRS}${archivedReport.reportID}`, reportNameValuePairs);

            // Set up report metadata for lastVisitTime
            await Onyx.merge(`${ONYXKEYS.COLLECTION.REPORT_METADATA}${archivedReport.reportID}`, {
                lastVisitTime: '2024-02-01 04:56:47.233', // More recent visit
            });

            await Onyx.merge(`${ONYXKEYS.COLLECTION.REPORT_METADATA}${normalReport.reportID}`, {
                lastVisitTime: '2024-01-01 04:56:47.233',
            });

            return waitForBatchedUpdates();
        });

        afterAll(async () => {
            await Onyx.clear();
            await Onyx.set(ONYXKEYS.SESSION, {email: currentUserEmail, accountID: currentUserAccountID});
        });

        it('should not return an archived report even if it was most recently accessed', () => {
            const result = findLastAccessedReport(false);

            // Even though the archived report has a more recent lastVisitTime,
            // the function should filter it out and return the normal report
            expect(result?.reportID).toBe(normalReport.reportID);
            expect(result?.reportID).not.toBe(archivedReport.reportID);
        });
    });
    describe('findLastAccessedReport should return owned report if no reports was accessed before', () => {
        let ownedReport: Report;
        let nonOwnedReport: Report;

        beforeAll(async () => {
            // Set up test reports - one archived, one normal
            nonOwnedReport = {
                ...LHNTestUtils.getFakeReport(),
                reportID: '1001',
                lastReadTime: '2024-02-01 04:56:47.233',
                lastVisibleActionCreated: '2024-02-01 04:56:47.233',
                ownerAccountID: 1,
            };

            ownedReport = {
                ...LHNTestUtils.getFakeReport(),
                reportID: '1002',
                lastReadTime: '2024-01-01 04:56:47.233', // Older last read time
                lastVisibleActionCreated: '2024-01-01 04:56:47.233',
                ownerAccountID: currentUserAccountID,
            };

            // Add reports to Onyx
            await Onyx.set(`${ONYXKEYS.COLLECTION.REPORT}${ownedReport.reportID}`, ownedReport);
            await Onyx.set(`${ONYXKEYS.COLLECTION.REPORT}${nonOwnedReport.reportID}`, nonOwnedReport);

            return waitForBatchedUpdates();
        });

        afterAll(async () => {
            await Onyx.clear();
            await Onyx.set(ONYXKEYS.SESSION, {email: currentUserEmail, accountID: currentUserAccountID});
        });

        it('findLastAccessedReport should return owned report if no reports was accessed before', () => {
            const result = findLastAccessedReport(false);

            // Even though the archived report has a more recent lastVisitTime,
            // the function should filter it out and return the normal report
            expect(result?.reportID).toBe(ownedReport.reportID);
            expect(result?.reportID).not.toBe(nonOwnedReport.reportID);
        });
    });

    describe('getApprovalChain', () => {
        describe('submit and close policy', () => {
            it('should return empty array', () => {
                const policyTest: Policy = {
                    ...createRandomPolicy(0),
                    approver: 'owner@test.com',
                    owner: 'owner@test.com',
                    type: CONST.POLICY.TYPE.TEAM,
                    approvalMode: CONST.POLICY.APPROVAL_MODE.OPTIONAL,
                };
                const expenseReport: Report = {
                    ...createRandomReport(0),
                    ownerAccountID: employeeAccountID,
                    type: CONST.REPORT.TYPE.EXPENSE,
                };

                expect(getApprovalChain(policyTest, expenseReport)).toStrictEqual([]);
            });
        });
        describe('basic/advance workflow', () => {
            describe('has no approver rule', () => {
                it('should return list contain policy approver/owner and the forwardsTo of them if the policy use basic workflow', () => {
                    const policyTest: Policy = {
                        ...createRandomPolicy(0),
                        approver: 'owner@test.com',
                        owner: 'owner@test.com',
                        type: CONST.POLICY.TYPE.TEAM,
                        employeeList,
                        approvalMode: CONST.POLICY.APPROVAL_MODE.BASIC,
                    };
                    const expenseReport: Report = {
                        ...createRandomReport(0),
                        ownerAccountID: employeeAccountID,
                        type: CONST.REPORT.TYPE.EXPENSE,
                    };
                    Onyx.set(ONYXKEYS.PERSONAL_DETAILS_LIST, personalDetails).then(() => {
                        const result = ['owner@test.com'];
                        expect(getApprovalChain(policyTest, expenseReport)).toStrictEqual(result);
                    });
                });
                it('should return list contain submitsTo of ownerAccountID and the forwardsTo of them if the policy use advance workflow', () => {
                    const policyTest: Policy = {
                        ...createRandomPolicy(0),
                        approver: 'owner@test.com',
                        owner: 'owner@test.com',
                        type: CONST.POLICY.TYPE.CORPORATE,
                        employeeList,
                        approvalMode: CONST.POLICY.APPROVAL_MODE.ADVANCED,
                    };
                    const expenseReport: Report = {
                        ...createRandomReport(0),
                        ownerAccountID: employeeAccountID,
                        type: CONST.REPORT.TYPE.EXPENSE,
                    };
                    Onyx.set(ONYXKEYS.PERSONAL_DETAILS_LIST, personalDetails).then(() => {
                        const result = ['admin@test.com'];
                        expect(getApprovalChain(policyTest, expenseReport)).toStrictEqual(result);
                    });
                });
            });

            // This test is broken, so I am commenting it out. I have opened up https://github.com/Expensify/App/issues/60854 to get the test fixed
            describe('has approver rule', () => {
                describe('has no transaction match with approver rule', () => {
                    it('should return list contain submitsTo of ownerAccountID and the forwardsTo of them', () => {
                        const policyTest: Policy = {
                            ...createRandomPolicy(0),
                            approver: 'owner@test.com',
                            owner: 'owner@test.com',
                            type: CONST.POLICY.TYPE.CORPORATE,
                            employeeList,
                            rules,
                            approvalMode: CONST.POLICY.APPROVAL_MODE.BASIC,
                        };
                        const expenseReport: Report = {
                            ...createRandomReport(0),
                            ownerAccountID: employeeAccountID,
                            type: CONST.REPORT.TYPE.EXPENSE,
                        };
                        const transaction1: Transaction = {
                            ...createRandomTransaction(0),
                            category: '',
                            tag: '',
                            created: testDate,
                            reportID: expenseReport.reportID,
                        };
                        const transaction2: Transaction = {
                            ...createRandomTransaction(1),
                            category: '',
                            tag: '',
                            created: DateUtils.subtractMillisecondsFromDateTime(testDate, 1),
                            reportID: expenseReport.reportID,
                        };
                        Onyx.multiSet({
                            [ONYXKEYS.PERSONAL_DETAILS_LIST]: personalDetails,
                            [ONYXKEYS.COLLECTION.TRANSACTION]: {
                                [transaction1.transactionID]: transaction1,
                                [transaction2.transactionID]: transaction2,
                            },
                        }).then(() => {
                            const result = ['owner@test.com'];
                            expect(getApprovalChain(policyTest, expenseReport)).toStrictEqual(result);
                        });
                    });
                });
                describe('has transaction match with approver rule', () => {
                    it('should return the list with correct order of category/tag approver sorted by created/inserted of the transaction', () => {
                        const policyTest: Policy = {
                            ...createRandomPolicy(1),
                            approver: 'owner@test.com',
                            owner: 'owner@test.com',
                            type: CONST.POLICY.TYPE.CORPORATE,
                            employeeList,
                            rules,
                            approvalMode: CONST.POLICY.APPROVAL_MODE.ADVANCED,
                        };
                        const expenseReport: Report = {
                            ...createRandomReport(100),
                            ownerAccountID: employeeAccountID,
                            type: CONST.REPORT.TYPE.EXPENSE,
                        };
                        const transaction1: Transaction = {
                            ...createRandomTransaction(1),
                            category: 'cat1',
                            tag: '',
                            created: testDate,
                            reportID: expenseReport.reportID,
                            inserted: DateUtils.subtractMillisecondsFromDateTime(testDate, 1),
                        };
                        const transaction2: Transaction = {
                            ...createRandomTransaction(2),
                            category: '',
                            tag: 'tag1',
                            created: DateUtils.subtractMillisecondsFromDateTime(testDate, 1),
                            reportID: expenseReport.reportID,
                            inserted: DateUtils.subtractMillisecondsFromDateTime(testDate, 1),
                        };
                        const transaction3: Transaction = {
                            ...createRandomTransaction(3),
                            category: 'cat2',
                            tag: '',
                            created: testDate,
                            reportID: expenseReport.reportID,
                            inserted: DateUtils.subtractMillisecondsFromDateTime(testDate, 2),
                        };
                        const transaction4: Transaction = {
                            ...createRandomTransaction(4),
                            category: '',
                            tag: 'tag2',
                            created: DateUtils.subtractMillisecondsFromDateTime(testDate, 1),
                            reportID: expenseReport.reportID,
                            inserted: DateUtils.subtractMillisecondsFromDateTime(testDate, 2),
                        };

                        Onyx.mergeCollection(ONYXKEYS.COLLECTION.TRANSACTION, {
                            transactions_1: transaction1,
                            transactions_2: transaction2,
                            transactions_3: transaction3,
                            transactions_4: transaction4,
                        }).then(() => {
                            const result = [categoryapprover2Email, categoryapprover1Email, tagapprover2Email, tagapprover1Email, 'admin@test.com'];
                            expect(getApprovalChain(policyTest, expenseReport)).toStrictEqual(result);
                        });
                    });
                });
            });
        });
    });

    describe('isArchivedNonExpenseReportWithID', () => {
        // Given an expense report, a chat report, and an archived chat report
        const expenseReport: Report = {
            ...createRandomReport(1000),
            ownerAccountID: employeeAccountID,
            type: CONST.REPORT.TYPE.EXPENSE,
        };
        const chatReport: Report = {
            ...createRandomReport(2000),
            ownerAccountID: employeeAccountID,
            type: CONST.REPORT.TYPE.CHAT,
        };
        const archivedChatReport: Report = {
            ...createRandomReport(3000),
            ownerAccountID: employeeAccountID,
            type: CONST.REPORT.TYPE.CHAT,
        };

        beforeAll(async () => {
            await Onyx.set(`${ONYXKEYS.COLLECTION.REPORT}${expenseReport.reportID}`, expenseReport);
            await Onyx.set(`${ONYXKEYS.COLLECTION.REPORT}${chatReport.reportID}`, chatReport);
            await Onyx.set(`${ONYXKEYS.COLLECTION.REPORT}${archivedChatReport.reportID}`, archivedChatReport);

            // This is what indicates that a report is archived (see ReportUtils.isArchivedReport())
            await Onyx.set(`${ONYXKEYS.COLLECTION.REPORT_NAME_VALUE_PAIRS}${archivedChatReport.reportID}`, {
                private_isArchived: new Date().toString(),
            });
        });

        it('should return false if the report is an expense report', () => {
            // Simulate how components use the hook useReportIsArchived() to see if the report is archived
            const {result: isReportArchived} = renderHook(() => useReportIsArchived(expenseReport?.reportID));
            expect(isArchivedNonExpenseReportWithID(expenseReport, isReportArchived.current)).toBe(false);
        });

        it('should return false if the report is a non-expense report and not archived', () => {
            const {result: isReportArchived} = renderHook(() => useReportIsArchived(chatReport?.reportID));
            expect(isArchivedNonExpenseReportWithID(chatReport, isReportArchived.current)).toBe(false);
        });

        it('should return true if the report is a non-expense report and archived', () => {
            const {result: isReportArchived} = renderHook(() => useReportIsArchived(archivedChatReport?.reportID));
            expect(isArchivedNonExpenseReportWithID(archivedChatReport, isReportArchived.current)).toBe(true);
        });
    });

<<<<<<< HEAD
    describe('parseReportRouteParams', () => {
        const testReportID = '123456789';

        it('should return empty reportID and isSubReportPageRoute as false if the route is not a report route', () => {
            const result = parseReportRouteParams('/concierge');
            expect(result.reportID).toBe('');
            expect(result.isSubReportPageRoute).toBe(false);
        });

        it('should return isSubReportPageRoute as false if the route is a report screen route', () => {
            const result = parseReportRouteParams(`r/${testReportID}/11111111`);
            expect(result.reportID).toBe(testReportID);
            expect(result.isSubReportPageRoute).toBe(false);
        });

        it('should return isSubReportPageRoute as true if the route is a sub report page route', () => {
            const result = parseReportRouteParams(`r/${testReportID}/details`);
            expect(result.reportID).toBe(testReportID);
            expect(result.isSubReportPageRoute).toBe(true);
=======
    describe('buildReportNameFromParticipantNames', () => {
        /**
         * Generates a fake report and matching personal details for specified number of participants.
         * Participants in the report are directly linked with their personal details.
         */
        const generateFakeReportAndParticipantsPersonalDetails = ({count, start = 0}: {count: number; start?: number}): {report: Report; personalDetails: PersonalDetailsList} => {
            const data = {
                report: {
                    ...mockedChatReport,
                    participants: Object.keys(fakePersonalDetails)
                        .slice(start, count)
                        .reduce<Record<string, Participant>>((acc, cur) => {
                            acc[cur] = {notificationPreference: CONST.REPORT.NOTIFICATION_PREFERENCE.ALWAYS};
                            return acc;
                        }, {}),
                },
                personalDetails: Object.fromEntries(Object.entries(fakePersonalDetails).slice(start, count)),
            };

            data.personalDetails[currentUserAccountID] = {
                accountID: currentUserAccountID,
                displayName: 'CURRENT USER',
                firstName: 'CURRENT',
            };

            return data;
        };

        it('excludes the current user from the report title', () => {
            const result = buildReportNameFromParticipantNames(generateFakeReportAndParticipantsPersonalDetails({count: currentUserAccountID + 2}));
            expect(result).not.toContain('CURRENT');
        });

        it('limits to a maximum of 5 participants in the title', () => {
            const result = buildReportNameFromParticipantNames(generateFakeReportAndParticipantsPersonalDetails({count: 10}));
            expect(result.split(',').length).toBeLessThanOrEqual(5);
        });

        it('returns full name if only one participant is present (excluding current user)', () => {
            const result = buildReportNameFromParticipantNames(generateFakeReportAndParticipantsPersonalDetails({count: 1}));
            const {displayName} = fakePersonalDetails[1] ?? {};
            expect(result).toEqual(displayName);
        });

        it('returns an empty string if there are no participants or all are excluded', () => {
            const result = buildReportNameFromParticipantNames(generateFakeReportAndParticipantsPersonalDetails({start: currentUserAccountID - 1, count: 1}));
            expect(result).toEqual('');
        });

        it('handles partial or missing personal details correctly', () => {
            const {report} = generateFakeReportAndParticipantsPersonalDetails({count: 6});

            const secondUser = fakePersonalDetails[2];
            const fourthUser = fakePersonalDetails[4];

            const incompleteDetails = {2: secondUser, 4: fourthUser};
            const result = buildReportNameFromParticipantNames({report, personalDetails: incompleteDetails});
            const expectedNames = [secondUser?.firstName, fourthUser?.firstName].sort();
            const resultNames = result.split(', ').sort();
            expect(resultNames).toEqual(expect.arrayContaining(expectedNames));
>>>>>>> 06015031
        });
    });
});<|MERGE_RESOLUTION|>--- conflicted
+++ resolved
@@ -2462,7 +2462,6 @@
         });
     });
 
-<<<<<<< HEAD
     describe('parseReportRouteParams', () => {
         const testReportID = '123456789';
 
@@ -2482,7 +2481,9 @@
             const result = parseReportRouteParams(`r/${testReportID}/details`);
             expect(result.reportID).toBe(testReportID);
             expect(result.isSubReportPageRoute).toBe(true);
-=======
+        });
+    });
+
     describe('buildReportNameFromParticipantNames', () => {
         /**
          * Generates a fake report and matching personal details for specified number of participants.
@@ -2543,7 +2544,6 @@
             const expectedNames = [secondUser?.firstName, fourthUser?.firstName].sort();
             const resultNames = result.split(', ').sort();
             expect(resultNames).toEqual(expect.arrayContaining(expectedNames));
->>>>>>> 06015031
         });
     });
 });