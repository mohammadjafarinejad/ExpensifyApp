/* eslint-disable @typescript-eslint/naming-convention */
import {beforeAll} from '@jest/globals';
import {renderHook} from '@testing-library/react-native';
import {addDays, format as formatDate} from 'date-fns';
import type {OnyxCollection, OnyxEntry} from 'react-native-onyx';
import Onyx from 'react-native-onyx';
import useReportIsArchived from '@hooks/useReportIsArchived';
import {putOnHold} from '@libs/actions/IOU';
import type {OnboardingTaskLinks} from '@libs/actions/Welcome/OnboardingFlow';
import DateUtils from '@libs/DateUtils';
import {translateLocal} from '@libs/Localize';
import {getOriginalMessage, isWhisperAction} from '@libs/ReportActionsUtils';
import {
    buildOptimisticChatReport,
    buildOptimisticCreatedReportAction,
    buildOptimisticExpenseReport,
    buildOptimisticIOUReportAction,
    buildOptimisticReportPreview,
    buildParticipantsFromAccountIDs,
    buildReportNameFromParticipantNames,
    buildTransactionThread,
    canAddTransaction,
    canDeleteReportAction,
    canDeleteTransaction,
    canEditMoneyRequest,
    canEditReportDescription,
    canEditRoomVisibility,
    canEditWriteCapability,
    canFlagReportAction,
    canHoldUnholdReportAction,
    canJoinChat,
    canLeaveChat,
    canSeeDefaultRoom,
    canUserPerformWriteAction,
    findLastAccessedReport,
    getAllAncestorReportActions,
    getApprovalChain,
    getChatByParticipants,
    getDefaultWorkspaceAvatar,
    getDisplayNamesWithTooltips,
    getGroupChatName,
    getIconsForParticipants,
    getInvoiceChatByParticipants,
    getMoneyReportPreviewName,
    getMostRecentlyVisitedReport,
    getParticipantsList,
    getPolicyExpenseChat,
    getReasonAndReportActionThatRequiresAttention,
    getReportIDFromLink,
    getReportName,
    getReportStatusTranslation,
    getWorkspaceIcon,
    getWorkspaceNameUpdatedMessage,
    hasReceiptError,
    isAllowedToApproveExpenseReport,
    isArchivedNonExpenseReport,
    isArchivedReport,
    isChatUsedForOnboarding,
    isDeprecatedGroupDM,
    isMoneyRequestReportEligibleForMerge,
    isPayer,
    isReportOutstanding,
    isRootGroupChat,
    parseReportRouteParams,
    prepareOnboardingOnyxData,
    requiresAttentionFromCurrentUser,
    shouldDisableRename,
    shouldDisableThread,
    shouldReportBeInOptionList,
    shouldReportShowSubscript,
    shouldShowFlagComment,
    sortOutstandingReportsBySelected,
    temporary_getMoneyRequestOptions,
} from '@libs/ReportUtils';
import type {OptionData} from '@libs/ReportUtils';
import {buildOptimisticTransaction} from '@libs/TransactionUtils';
import CONST from '@src/CONST';
import IntlStore from '@src/languages/IntlStore';
import ONYXKEYS from '@src/ONYXKEYS';
import type {Beta, OnyxInputOrEntry, PersonalDetailsList, Policy, PolicyEmployeeList, Report, ReportAction, ReportNameValuePairs, Transaction} from '@src/types/onyx';
import type {ErrorFields, Errors} from '@src/types/onyx/OnyxCommon';
import type {Participant} from '@src/types/onyx/Report';
import {toCollectionDataSet} from '@src/types/utils/CollectionDataSet';
import {chatReportR14932 as mockedChatReport} from '../../__mocks__/reportData/reports';
import * as NumberUtils from '../../src/libs/NumberUtils';
import {convertedInvoiceChat} from '../data/Invoice';
import createRandomPolicy from '../utils/collections/policies';
import createRandomReportAction, {getRandomDate} from '../utils/collections/reportActions';
import {
    createAdminRoom,
    createAnnounceRoom,
    createDomainRoom,
    createExpenseReport,
    createExpenseRequestReport,
    createGroupChat,
    createInvoiceReport,
    createInvoiceRoom,
    createPolicyExpenseChat,
    createPolicyExpenseChatTask,
    createPolicyExpenseChatThread,
    createRandomReport,
    createRegularChat,
    createRegularTaskReport,
    createSelfDM,
    createWorkspaceTaskReport,
    createWorkspaceThread,
} from '../utils/collections/reports';
import createRandomTransaction from '../utils/collections/transaction';
import * as LHNTestUtils from '../utils/LHNTestUtils';
import {fakePersonalDetails} from '../utils/LHNTestUtils';
import {localeCompare} from '../utils/TestHelper';
import waitForBatchedUpdates from '../utils/waitForBatchedUpdates';

// Be sure to include the mocked permissions library or else the beta tests won't work
jest.mock('@libs/Permissions');

jest.mock('@libs/Navigation/Navigation', () => ({
    setNavigationActionToMicrotaskQueue: jest.fn(),
    navigationRef: {
        getCurrentRoute: jest.fn(() => ({
            params: {
                reportID: '2',
            },
        })),
    },
}));

const testDate = DateUtils.getDBTime();
const currentUserEmail = 'bjorn@vikings.net';
const currentUserAccountID = 5;
const participantsPersonalDetails: PersonalDetailsList = {
    '1': {
        accountID: 1,
        displayName: 'Ragnar Lothbrok',
        firstName: 'Ragnar',
        login: 'ragnar@vikings.net',
    },
    '2': {
        accountID: 2,
        login: 'floki@vikings.net',
        displayName: 'floki@vikings.net',
    },
    '3': {
        accountID: 3,
        displayName: 'Lagertha Lothbrok',
        firstName: 'Lagertha',
        login: 'lagertha@vikings.net',
        pronouns: 'She/her',
    },
    '4': {
        accountID: 4,
        login: '+18332403627@expensify.sms',
        displayName: '(833) 240-3627',
    },
    '5': {
        accountID: 5,
        displayName: 'Lagertha Lothbrok',
        firstName: 'Lagertha',
        login: 'lagertha2@vikings.net',
        pronouns: 'She/her',
    },
};

const employeeList: PolicyEmployeeList = {
    'owner@test.com': {
        email: 'owner@test.com',
        role: 'admin',
        submitsTo: '',
    },
    'admin@test.com': {
        email: 'admin@test.com',
        role: 'admin',
        submitsTo: '',
    },
    'employee@test.com': {
        email: 'employee@test.com',
        role: 'user',
        submitsTo: 'admin@test.com',
    },
    'categoryapprover1@test.com': {
        email: 'categoryapprover1@test.com',
        role: 'user',
        submitsTo: 'admin@test.com',
    },
    'categoryapprover2@test.com': {
        email: 'categoryapprover2@test.com',
        role: 'user',
        submitsTo: 'admin@test.com',
    },
    'tagapprover1@test.com': {
        email: 'tagapprover1@test.com',
        role: 'user',
        submitsTo: 'admin@test.com',
    },
    'tagapprover2@test.com': {
        email: 'tagapprover2@test.com',
        role: 'user',
        submitsTo: 'admin@test.com',
    },
};

const personalDetails: PersonalDetailsList = {
    '1': {
        accountID: 1,
        login: 'admin@test.com',
    },
    '2': {
        accountID: 2,
        login: 'employee@test.com',
    },
    '3': {
        accountID: 3,
        login: 'categoryapprover1@test.com',
    },
    '4': {
        accountID: 4,
        login: 'categoryapprover2@test.com',
    },
    '5': {
        accountID: 5,
        login: 'tagapprover1@test.com',
    },
    '6': {
        accountID: 6,
        login: 'tagapprover2@test.com',
    },
    '7': {
        accountID: 7,
        login: 'owner@test.com',
    },
    '8': {
        accountID: 8,
        login: CONST.EMAIL.GUIDES_DOMAIN,
    },
};

const rules = {
    approvalRules: [
        {
            applyWhen: [
                {
                    condition: 'matches',
                    field: 'category',
                    value: 'cat1',
                },
            ],
            approver: 'categoryapprover1@test.com',
            id: '1',
        },
        {
            applyWhen: [
                {
                    condition: 'matches',
                    field: 'tag',
                    value: 'tag1',
                },
            ],
            approver: 'tagapprover1@test.com',
            id: '2',
        },
        {
            applyWhen: [
                {
                    condition: 'matches',
                    field: 'category',
                    value: 'cat2',
                },
            ],
            approver: 'categoryapprover2@test.com',
            id: '3',
        },
        {
            applyWhen: [
                {
                    condition: 'matches',
                    field: 'tag',
                    value: 'tag2',
                },
            ],
            approver: 'tagapprover2@test.com',
            id: '4',
        },
    ],
};

const employeeAccountID = 2;
const categoryApprover1Email = 'categoryapprover1@test.com';
const categoryApprover2Email = 'categoryapprover2@test.com';
const tagApprover1Email = 'tagapprover1@test.com';
const tagApprover2Email = 'tagapprover2@test.com';

const policy: Policy = {
    id: '1',
    name: 'Vikings Policy',
    role: 'user',
    type: CONST.POLICY.TYPE.TEAM,
    owner: '',
    outputCurrency: '',
    isPolicyExpenseChatEnabled: false,
};

describe('ReportUtils', () => {
    beforeAll(() => {
        Onyx.init({keys: ONYXKEYS});

        const policyCollectionDataSet = toCollectionDataSet(ONYXKEYS.COLLECTION.POLICY, [policy], (current) => current.id);
        Onyx.multiSet({
            [ONYXKEYS.PERSONAL_DETAILS_LIST]: participantsPersonalDetails,
            [ONYXKEYS.SESSION]: {email: currentUserEmail, accountID: currentUserAccountID},
            [ONYXKEYS.COUNTRY_CODE]: 1,
            ...policyCollectionDataSet,
        });
        return waitForBatchedUpdates();
    });
    beforeEach(() => IntlStore.load(CONST.LOCALES.DEFAULT).then(waitForBatchedUpdates));

<<<<<<< HEAD
    describe('canEditFieldOfMoneyRequest', () => {
        const reportActionID = 2;
        const IOUReportID = '1234';
        const IOUTransactionID = '123';
        const randomReportAction = createRandomReportAction(reportActionID);
        const policyID = '2424';
        const amount = 39;

        const policy1 = {...createRandomPolicy(Number(policyID), CONST.POLICY.TYPE.TEAM), areInvoicesEnabled: true, role: CONST.POLICY.ROLE.ADMIN};

        // Given that there is at least one outstanding expense report in a policy
        const outstandingExpenseReport = {
            ...createExpenseReport(483),
            policyID,
            stateNum: CONST.REPORT.STATE_NUM.OPEN,
            statusNum: CONST.REPORT.STATUS_NUM.OPEN,
            ownerAccountID: currentUserAccountID,
        };

        // When a user creates an invoice in the same policy

        const reportAction = {
            ...randomReportAction,
            actionName: CONST.REPORT.ACTIONS.TYPE.IOU,
            actorAccountID: currentUserAccountID,
            childStateNum: CONST.REPORT.STATE_NUM.OPEN,
            childStatusNum: CONST.REPORT.STATUS_NUM.OPEN,
            originalMessage: {
                // eslint-disable-next-line deprecation/deprecation
                ...randomReportAction.originalMessage,
                IOUReportID,
                IOUTransactionID,
                type: CONST.IOU.ACTION.CREATE,
                amount,
                currency: CONST.CURRENCY.USD,
            },
        };

        const moneyRequestTransaction = {...createRandomTransaction(Number(IOUTransactionID)), reportID: IOUReportID, transactionID: IOUTransactionID, amount};

        const invoiceReport = {
            ...createInvoiceReport(Number(IOUReportID)),
            policyID,
            ownerAccountID: currentUserAccountID,
            state: CONST.REPORT.ACTIONS.TYPE.SUBMITTED,
            stateNum: CONST.REPORT.STATE_NUM.SUBMITTED,
            statusNum: CONST.REPORT.STATUS_NUM.SUBMITTED,
            managerID: 8723,
        };

        beforeAll(() => {
            Onyx.merge(`${ONYXKEYS.COLLECTION.TRANSACTION}${IOUTransactionID}`, moneyRequestTransaction);
            Onyx.merge(`${ONYXKEYS.COLLECTION.REPORT}${IOUReportID}`, invoiceReport);
            Onyx.merge(`${ONYXKEYS.COLLECTION.REPORT}${483}`, outstandingExpenseReport);
            Onyx.merge(`${ONYXKEYS.COLLECTION.POLICY}${policyID}`, policy1);
            return waitForBatchedUpdates();
        });

        it('should return false for invoice report action if it is not outstanding report', () => {
            const canEditReportField = canEditFieldOfMoneyRequest(reportAction, CONST.EDIT_REQUEST_FIELD.REPORT);
            expect(canEditReportField).toBe(false);
        });
    });

=======
>>>>>>> 8c6ac0fd
    describe('prepareOnboardingOnyxData', () => {
        it('provides test drive url to task title', () => {
            const title = jest.fn();

            prepareOnboardingOnyxData(
                undefined,
                CONST.ONBOARDING_CHOICES.MANAGE_TEAM,
                {
                    message: 'This is a test',
                    tasks: [
                        {
                            type: CONST.ONBOARDING_TASK_TYPE.CREATE_REPORT,
                            title,
                            description: () => '',
                            autoCompleted: false,
                            mediaAttributes: {},
                        },
                    ],
                },
                '1',
            );

            expect(title).toBeCalledWith(
                expect.objectContaining<OnboardingTaskLinks>({
                    // eslint-disable-next-line @typescript-eslint/no-unsafe-assignment
                    testDriveURL: expect.any(String),
                }),
            );
        });

        it('provides test drive url to task description', () => {
            const description = jest.fn();

            prepareOnboardingOnyxData(
                undefined,
                CONST.ONBOARDING_CHOICES.MANAGE_TEAM,
                {
                    message: 'This is a test',
                    tasks: [
                        {
                            type: CONST.ONBOARDING_TASK_TYPE.CREATE_REPORT,
                            title: () => '',
                            description,
                            autoCompleted: false,
                            mediaAttributes: {},
                        },
                    ],
                },
                '1',
            );

            expect(description).toBeCalledWith(
                expect.objectContaining<OnboardingTaskLinks>({
                    // eslint-disable-next-line @typescript-eslint/no-unsafe-assignment
                    testDriveURL: expect.any(String),
                }),
            );
        });
    });

    describe('getIconsForParticipants', () => {
        it('returns sorted avatar source by name, then accountID', () => {
            const participants = getIconsForParticipants([1, 2, 3, 4, 5], participantsPersonalDetails);
            expect(participants).toHaveLength(5);

            expect(participants.at(0)?.source).toBeInstanceOf(Function);
            expect(participants.at(0)?.name).toBe('(833) 240-3627');
            expect(participants.at(0)?.id).toBe(4);
            expect(participants.at(0)?.type).toBe('avatar');

            expect(participants.at(1)?.source).toBeInstanceOf(Function);
            expect(participants.at(1)?.name).toBe('floki@vikings.net');
            expect(participants.at(1)?.id).toBe(2);
            expect(participants.at(1)?.type).toBe('avatar');
        });
    });

    describe('getWorkspaceIcon', () => {
        it('should not use cached icon when avatar is updated', () => {
            // Given a new workspace and a expense chat with undefined `policyAvatar`
            const workspace = LHNTestUtils.getFakePolicy('1', 'ws');
            const workspaceChat = LHNTestUtils.getFakeReport();
            workspaceChat.policyID = workspace.id;

            expect(getWorkspaceIcon(workspaceChat, workspace).source).toBe(getDefaultWorkspaceAvatar(workspace.name));

            // When the user uploads a new avatar
            const newAvatarURL = 'https://example.com';
            workspace.avatarURL = newAvatarURL;

            // Then it should return the new avatar
            expect(getWorkspaceIcon(workspaceChat, workspace).source).toBe(newAvatarURL);
        });
    });

    describe('hasReceiptError', () => {
        it('should return true for transaction has receipt error', () => {
            const parentReport = LHNTestUtils.getFakeReport();
            const report = LHNTestUtils.getFakeReport();
            const errors: Errors | ErrorFields = {
                '1231231231313221': {
                    error: CONST.IOU.RECEIPT_ERROR,
                    source: 'blob:https://dev.new.expensify.com:8082/6c5b7110-42c2-4e6d-8566-657ff24caf21',
                    filename: 'images.jpeg',
                    action: 'replaceReceipt',
                },
            };

            report.parentReportID = parentReport.reportID;
            const currentReportId = '';
            const transactionID = 1;

            const transaction = {
                ...createRandomTransaction(transactionID),
                category: '',
                tag: '',
                created: testDate,
                reportID: currentReportId,
                managedCard: true,
                comment: {
                    liabilityType: CONST.TRANSACTION.LIABILITY_TYPE.RESTRICT,
                },
                errors,
            };
            expect(hasReceiptError(transaction as OnyxInputOrEntry<Transaction>)).toBe(true);
        });
    });

    describe('hasReceiptError', () => {
        it('should return false for transaction has no receipt error', () => {
            const parentReport = LHNTestUtils.getFakeReport();
            const report = LHNTestUtils.getFakeReport();
            report.parentReportID = parentReport.reportID;
            const currentReportId = '';
            const transactionID = 1;

            const transaction = {
                ...createRandomTransaction(transactionID),
                category: '',
                tag: '',
                created: testDate,
                reportID: currentReportId,
                managedCard: true,
                comment: {
                    liabilityType: CONST.TRANSACTION.LIABILITY_TYPE.RESTRICT,
                },
            };
            expect(hasReceiptError(transaction as OnyxInputOrEntry<Transaction>)).toBe(false);
        });
    });

    describe('sortOutstandingReportsBySelected', () => {
        it('should return -1 when report1 is selected and report2 is not', () => {
            const report1 = LHNTestUtils.getFakeReport();
            const report2 = LHNTestUtils.getFakeReport();
            const selectedReportID = report1.reportID;
            expect(sortOutstandingReportsBySelected(report1, report2, selectedReportID, localeCompare)).toBe(-1);
        });
        it('should return 1 when report2 is selected and report1 is not', () => {
            const report1 = LHNTestUtils.getFakeReport();
            const report2 = LHNTestUtils.getFakeReport();
            const selectedReportID = report2.reportID;
            expect(sortOutstandingReportsBySelected(report1, report2, selectedReportID, localeCompare)).toBe(1);
        });
    });

    describe('getDisplayNamesWithTooltips', () => {
        test('withSingleParticipantReport', () => {
            const participants = getDisplayNamesWithTooltips(participantsPersonalDetails, false, localeCompare);
            expect(participants).toHaveLength(5);

            expect(participants.at(0)?.displayName).toBe('(833) 240-3627');
            expect(participants.at(0)?.login).toBe('+18332403627@expensify.sms');

            expect(participants.at(2)?.displayName).toBe('Lagertha Lothbrok');
            expect(participants.at(2)?.login).toBe('lagertha@vikings.net');
            expect(participants.at(2)?.accountID).toBe(3);
            expect(participants.at(2)?.pronouns).toBe('She/her');

            expect(participants.at(4)?.displayName).toBe('Ragnar Lothbrok');
            expect(participants.at(4)?.login).toBe('ragnar@vikings.net');
            expect(participants.at(4)?.accountID).toBe(1);
            expect(participants.at(4)?.pronouns).toBeUndefined();
        });
    });

    describe('getReportName', () => {
        describe('1:1 DM', () => {
            test('with displayName', () => {
                expect(
                    getReportName({
                        reportID: '',
                        participants: buildParticipantsFromAccountIDs([currentUserAccountID, 1]),
                    }),
                ).toBe('Ragnar Lothbrok');
            });

            test('no displayName', () => {
                expect(
                    getReportName({
                        reportID: '',
                        participants: buildParticipantsFromAccountIDs([currentUserAccountID, 2]),
                    }),
                ).toBe('floki@vikings.net');
            });

            test('SMS', () => {
                expect(
                    getReportName({
                        reportID: '',
                        participants: buildParticipantsFromAccountIDs([currentUserAccountID, 4]),
                    }),
                ).toBe('(833) 240-3627');
            });
        });

        test('Group DM', () => {
            expect(
                getReportName({
                    reportID: '',
                    participants: buildParticipantsFromAccountIDs([currentUserAccountID, 1, 2, 3, 4]),
                }),
            ).toBe('Ragnar, floki@vikings.net, Lagertha, (833) 240-3627');
        });

        describe('Default Policy Room', () => {
            afterEach(async () => {
                await Onyx.setCollection(ONYXKEYS.COLLECTION.REPORT_NAME_VALUE_PAIRS, {});
            });

            const baseAdminsRoom = {
                reportID: '',
                chatType: CONST.REPORT.CHAT_TYPE.POLICY_ADMINS,
                reportName: '#admins',
            };

            const reportNameValuePairs = {
                private_isArchived: DateUtils.getDBTime(),
            };

            test('Active', () => {
                expect(getReportName(baseAdminsRoom)).toBe('#admins');
            });

            test('Archived', async () => {
                await Onyx.merge(`${ONYXKEYS.COLLECTION.REPORT_NAME_VALUE_PAIRS}${baseAdminsRoom.reportID}`, reportNameValuePairs);

                expect(getReportName(baseAdminsRoom)).toBe('#admins (archived)');

                return IntlStore.load(CONST.LOCALES.ES).then(() => expect(getReportName(baseAdminsRoom)).toBe('#admins (archivado)'));
            });
        });

        describe('User-Created Policy Room', () => {
            afterEach(async () => {
                await Onyx.setCollection(ONYXKEYS.COLLECTION.REPORT_NAME_VALUE_PAIRS, {});
            });

            const baseUserCreatedRoom = {
                reportID: '',
                chatType: CONST.REPORT.CHAT_TYPE.POLICY_ROOM,
                reportName: '#VikingsChat',
            };

            const reportNameValuePairs = {
                private_isArchived: DateUtils.getDBTime(),
            };

            test('Active', () => {
                expect(getReportName(baseUserCreatedRoom)).toBe('#VikingsChat');
            });

            test('Archived', async () => {
                const archivedPolicyRoom = {
                    ...baseUserCreatedRoom,
                };

                await Onyx.merge(`${ONYXKEYS.COLLECTION.REPORT_NAME_VALUE_PAIRS}${baseUserCreatedRoom.reportID}`, reportNameValuePairs);

                expect(getReportName(archivedPolicyRoom)).toBe('#VikingsChat (archived)');

                return IntlStore.load(CONST.LOCALES.ES).then(() => expect(getReportName(archivedPolicyRoom)).toBe('#VikingsChat (archivado)'));
            });
        });

        describe('PolicyExpenseChat', () => {
            describe('Active', () => {
                test('as member', () => {
                    expect(
                        getReportName({
                            reportID: '',
                            chatType: CONST.REPORT.CHAT_TYPE.POLICY_EXPENSE_CHAT,
                            policyID: policy.id,
                            isOwnPolicyExpenseChat: true,
                            ownerAccountID: 1,
                        }),
                    ).toBe(`Ragnar Lothbrok's expenses`);
                });

                test('as admin', () => {
                    expect(
                        getReportName({
                            reportID: '',
                            chatType: CONST.REPORT.CHAT_TYPE.POLICY_EXPENSE_CHAT,
                            policyID: policy.id,
                            isOwnPolicyExpenseChat: false,
                            ownerAccountID: 1,
                        }),
                    ).toBe(`Ragnar Lothbrok's expenses`);
                });
            });

            describe('Archived', () => {
                const baseArchivedPolicyExpenseChat = {
                    reportID: '',
                    chatType: CONST.REPORT.CHAT_TYPE.POLICY_EXPENSE_CHAT,
                    ownerAccountID: 1,
                    policyID: policy.id,
                    oldPolicyName: policy.name,
                };

                const reportNameValuePairs = {
                    private_isArchived: DateUtils.getDBTime(),
                };

                test('as member', async () => {
                    const memberArchivedPolicyExpenseChat = {
                        ...baseArchivedPolicyExpenseChat,
                        isOwnPolicyExpenseChat: true,
                    };

                    await Onyx.merge(`${ONYXKEYS.COLLECTION.REPORT_NAME_VALUE_PAIRS}${baseArchivedPolicyExpenseChat.reportID}`, reportNameValuePairs);

                    expect(getReportName(memberArchivedPolicyExpenseChat)).toBe(`Ragnar Lothbrok's expenses (archived)`);

                    return IntlStore.load(CONST.LOCALES.ES).then(() => expect(getReportName(memberArchivedPolicyExpenseChat)).toBe(`Ragnar Lothbrok's gastos (archivado)`));
                });

                test('as admin', async () => {
                    const adminArchivedPolicyExpenseChat = {
                        ...baseArchivedPolicyExpenseChat,
                        isOwnPolicyExpenseChat: false,
                    };

                    expect(getReportName(adminArchivedPolicyExpenseChat)).toBe(`Ragnar Lothbrok's expenses (archived)`);

                    return IntlStore.load(CONST.LOCALES.ES).then(() => expect(getReportName(adminArchivedPolicyExpenseChat)).toBe(`Ragnar Lothbrok's gastos (archivado)`));
                });
            });
        });

        describe('ParentReportAction is', () => {
            test('Manually Submitted Report Action', () => {
                const threadOfSubmittedReportAction = {
                    ...LHNTestUtils.getFakeReport(),
                    type: CONST.REPORT.TYPE.EXPENSE,
                    stateNum: CONST.REPORT.STATE_NUM.SUBMITTED,
                    statusNum: CONST.REPORT.STATUS_NUM.SUBMITTED,
                    parentReportID: '101',
                    policyID: policy.id,
                };
                const submittedParentReportAction = {
                    actionName: CONST.REPORT.ACTIONS.TYPE.SUBMITTED,
                    originalMessage: {
                        amount: 169,
                        currency: 'USD',
                    },
                } as ReportAction;

                expect(getReportName(threadOfSubmittedReportAction, policy, submittedParentReportAction)).toBe('submitted');
            });

            test('Invited/Removed Room Member Action', () => {
                const threadOfRemovedRoomMemberAction = {
                    ...LHNTestUtils.getFakeReport(),
                    type: CONST.REPORT.TYPE.CHAT,
                    chatType: CONST.REPORT.CHAT_TYPE.POLICY_ROOM,
                    parentReportID: '101',
                    parentReportActionID: '102',
                    policyID: policy.id,
                };
                const removedParentReportAction = {
                    actionName: CONST.REPORT.ACTIONS.TYPE.ROOM_CHANGE_LOG.REMOVE_FROM_ROOM,
                    originalMessage: {
                        targetAccountIDs: [1],
                    },
                } as ReportAction;

                expect(getReportName(threadOfRemovedRoomMemberAction, policy, removedParentReportAction)).toBe('removed ragnar@vikings.net');
            });
        });

        describe('Task Report', () => {
            const htmlTaskTitle = `<h1>heading with <a href="https://www.unknown.com" target="_blank" rel="noreferrer noopener">link</a></h1>`;

            it('Should return the text extracted from report name html', () => {
                const report: Report = {...createRandomReport(1), type: 'task'};
                expect(getReportName({...report, reportName: htmlTaskTitle})).toEqual('heading with link');
            });

            it('Should return deleted task translations when task is is deleted', () => {
                const report: Report = {...createRandomReport(1), type: 'task', isDeletedParentAction: true};
                expect(getReportName({...report, reportName: htmlTaskTitle})).toEqual(translateLocal('parentReportAction.deletedTask'));
            });
        });

        describe('Derived values', () => {
            const report: Report = {
                reportID: '1',
                chatType: CONST.REPORT.CHAT_TYPE.POLICY_EXPENSE_CHAT,
                currency: 'CLP',
                ownerAccountID: 1,
                isPinned: false,
                isOwnPolicyExpenseChat: true,
                isWaitingOnBankAccount: false,
                policyID: '1',
            };

            beforeEach(() => {
                jest.clearAllMocks();
            });

            beforeAll(async () => {
                await Onyx.mergeCollection(ONYXKEYS.COLLECTION.REPORT, {
                    report_1: report,
                });
            });

            test('should return report name from a derived value', () => {
                expect(getReportName(report)).toEqual("Ragnar Lothbrok's expenses");
            });

            test('should generate report name if report is not merged in the Onyx', () => {
                const expenseChatReport: Report = {
                    reportID: '2',
                    chatType: CONST.REPORT.CHAT_TYPE.POLICY_EXPENSE_CHAT,
                    currency: 'CLP',
                    ownerAccountID: 1,
                    isPinned: false,
                    isOwnPolicyExpenseChat: true,
                    isWaitingOnBankAccount: false,
                    policyID: '1',
                };

                expect(getReportName(expenseChatReport)).toEqual("Ragnar Lothbrok's expenses");
            });
        });
    });

    describe('Fallback scenarios', () => {
        test('should fallback to report.reportName when primary name generation returns empty string', () => {
            const reportWithFallbackName: Report = {
                reportID: '3',
                reportName: 'Custom Report Name',
                ownerAccountID: undefined,
                participants: {},
                policyID: undefined,
                chatType: undefined,
            };

            const result = getReportName(reportWithFallbackName);
            expect(result).toBe('Custom Report Name');
        });

        test('should return empty string when both primary name generation and reportName are empty', () => {
            const reportWithoutName: Report = {
                reportID: '4',
                reportName: '',
                ownerAccountID: undefined,
                participants: {},
                policyID: undefined,
                chatType: undefined,
            };

            const result = getReportName(reportWithoutName);
            expect(result).toBe('');
        });

        test('should return empty string when reportName is undefined', () => {
            const reportWithUndefinedName: Report = {
                reportID: '5',
                reportName: undefined,
                ownerAccountID: undefined,
                participants: {},
                policyID: undefined,
                chatType: undefined,
            };

            const result = getReportName(reportWithUndefinedName);
            expect(result).toBe('');
        });

        test('should return Concierge display name for concierge chat report', async () => {
            const conciergeReportID = 'concierge-123';
            await Onyx.set(`${ONYXKEYS.CONCIERGE_REPORT_ID}`, conciergeReportID);

            const conciergeReport: Report = {
                reportID: conciergeReportID,
                reportName: '',
                ownerAccountID: undefined,
                participants: {},
                policyID: undefined,
                chatType: undefined,
            };

            const result = getReportName(conciergeReport);
            expect(result).toBe(CONST.CONCIERGE_DISPLAY_NAME);
        });
    });

    describe('Automatically approved report message via automatic (not by a human) action is', () => {
        test('shown when the report is forwarded (Control feature)', () => {
            const expenseReport = {
                ...LHNTestUtils.getFakeReport(),
                type: CONST.REPORT.TYPE.EXPENSE,
                stateNum: CONST.REPORT.STATE_NUM.APPROVED,
                statusNum: CONST.REPORT.STATUS_NUM.APPROVED,
                parentReportID: '101',
                policyID: policy.id,
            };
            const submittedParentReportAction = {
                actionName: CONST.REPORT.ACTIONS.TYPE.FORWARDED,
                originalMessage: {
                    amount: 169,
                    currency: 'USD',
                    automaticAction: true,
                },
            } as ReportAction;

            expect(getReportName(expenseReport, policy, submittedParentReportAction)).toBe(
                'approved via <a href="https://help.expensify.com/articles/new-expensify/workspaces/Set-up-rules#configure-expense-report-rules">workspace rules</a>',
            );
        });

        test('shown when the report is approved', () => {
            const expenseReport = {
                ...LHNTestUtils.getFakeReport(),
                type: CONST.REPORT.TYPE.EXPENSE,
                stateNum: CONST.REPORT.STATE_NUM.APPROVED,
                statusNum: CONST.REPORT.STATUS_NUM.APPROVED,
                parentReportID: '101',
                policyID: policy.id,
            };
            const submittedParentReportAction = {
                actionName: CONST.REPORT.ACTIONS.TYPE.APPROVED,
                originalMessage: {
                    amount: 169,
                    currency: 'USD',
                    automaticAction: true,
                },
            } as ReportAction;

            expect(getReportName(expenseReport, policy, submittedParentReportAction)).toBe(
                'approved via <a href="https://help.expensify.com/articles/new-expensify/workspaces/Set-up-rules#configure-expense-report-rules">workspace rules</a>',
            );
        });
    });

    describe('Automatically submitted via harvesting (delayed submit) report message is', () => {
        test('shown when report is submitted and status is submitted', () => {
            const expenseReport = {
                ...LHNTestUtils.getFakeReport(),
                type: CONST.REPORT.TYPE.EXPENSE,
                stateNum: CONST.REPORT.STATE_NUM.SUBMITTED,
                statusNum: CONST.REPORT.STATUS_NUM.SUBMITTED,
                parentReportID: '101',
                policyID: policy.id,
            };
            const submittedParentReportAction = {
                actionName: CONST.REPORT.ACTIONS.TYPE.SUBMITTED,
                originalMessage: {
                    amount: 169,
                    currency: 'USD',
                    harvesting: true,
                },
            } as ReportAction;

            expect(getReportName(expenseReport, policy, submittedParentReportAction)).toBe(
                'submitted via <a href="https://help.expensify.com/articles/new-expensify/workspaces/Set-up-workflows#select-workflows">delay submissions</a>',
            );
        });

        test('shown when report is submitted and status is closed', () => {
            const expenseReport = {
                ...LHNTestUtils.getFakeReport(),
                type: CONST.REPORT.TYPE.EXPENSE,
                stateNum: CONST.REPORT.STATE_NUM.SUBMITTED,
                statusNum: CONST.REPORT.STATUS_NUM.CLOSED,
                parentReportID: '101',
                policyID: policy.id,
            };
            const submittedParentReportAction = {
                actionName: CONST.REPORT.ACTIONS.TYPE.SUBMITTED_AND_CLOSED,
                originalMessage: {
                    amount: 169,
                    currency: 'USD',
                    harvesting: true,
                },
            } as ReportAction;

            expect(getReportName(expenseReport, policy, submittedParentReportAction)).toBe(
                'submitted via <a href="https://help.expensify.com/articles/new-expensify/workspaces/Set-up-workflows#select-workflows">delay submissions</a>',
            );
        });
    });

    describe('requiresAttentionFromCurrentUser', () => {
        afterEach(async () => {
            await Onyx.clear();
            await Onyx.set(ONYXKEYS.SESSION, {email: currentUserEmail, accountID: currentUserAccountID});
        });

        it('returns false when there is no report', () => {
            expect(requiresAttentionFromCurrentUser(undefined)).toBe(false);
        });

        it('returns false when the matched IOU report does not have an owner accountID', () => {
            const report = {
                ...LHNTestUtils.getFakeReport(),
                ownerAccountID: undefined,
            };
            expect(requiresAttentionFromCurrentUser(report)).toBe(false);
        });

        it('returns false when the linked iou report has an outstanding IOU', () => {
            const report = {
                ...LHNTestUtils.getFakeReport(),
                iouReportID: '1',
            };
            Onyx.merge(`${ONYXKEYS.COLLECTION.REPORT}1`, {
                reportID: '1',
                ownerAccountID: 99,
            }).then(() => {
                expect(requiresAttentionFromCurrentUser(report)).toBe(false);
            });
        });

        it('returns false when the report has no outstanding IOU but is waiting for a bank account and the logged user is the report owner', () => {
            const report = {
                ...LHNTestUtils.getFakeReport(),
                ownerAccountID: currentUserAccountID,
                isWaitingOnBankAccount: true,
            };
            expect(requiresAttentionFromCurrentUser(report)).toBe(false);
        });

        it('returns false when the report has outstanding IOU and is not waiting for a bank account and the logged user is the report owner', () => {
            const report = {
                ...LHNTestUtils.getFakeReport(),
                ownerAccountID: currentUserAccountID,
                isWaitingOnBankAccount: false,
            };
            expect(requiresAttentionFromCurrentUser(report)).toBe(false);
        });

        it('returns false when the report has no outstanding IOU but is waiting for a bank account and the logged user is not the report owner', () => {
            const report = {
                ...LHNTestUtils.getFakeReport(),
                ownerAccountID: 97,
                isWaitingOnBankAccount: true,
            };
            expect(requiresAttentionFromCurrentUser(report)).toBe(false);
        });

        it('returns true when the report has an unread mention', () => {
            const report = {
                ...LHNTestUtils.getFakeReport(),
                isUnreadWithMention: true,
            };
            expect(requiresAttentionFromCurrentUser(report)).toBe(true);
        });

        it('returns true when the report is an outstanding task', () => {
            const report = {
                ...LHNTestUtils.getFakeReport(),
                type: CONST.REPORT.TYPE.TASK,
                managerID: currentUserAccountID,
                isUnreadWithMention: false,
                stateNum: CONST.REPORT.STATE_NUM.OPEN,
                statusNum: CONST.REPORT.STATUS_NUM.OPEN,
                hasParentAccess: false,
            };
            expect(requiresAttentionFromCurrentUser(report)).toBe(true);
        });

        it('returns true when the report has outstanding child expense', () => {
            const report = {
                ...LHNTestUtils.getFakeReport(),
                ownerAccountID: 99,
                hasOutstandingChildRequest: true,
                isWaitingOnBankAccount: false,
            };
            expect(requiresAttentionFromCurrentUser(report)).toBe(true);
        });

        it('returns false if the user is not on free trial', async () => {
            await Onyx.multiSet({
                [ONYXKEYS.NVP_LAST_DAY_FREE_TRIAL]: null, // not on free trial
                [ONYXKEYS.NVP_BILLING_FUND_ID]: null, // no payment card added
            });

            const report: Report = {
                ...LHNTestUtils.getFakeReport(),
                chatType: CONST.REPORT.CHAT_TYPE.SYSTEM,
            };

            expect(requiresAttentionFromCurrentUser(report)).toBe(false);
        });

        it("returns false if the user free trial hasn't ended yet", async () => {
            await Onyx.multiSet({
                [ONYXKEYS.NVP_LAST_DAY_FREE_TRIAL]: formatDate(addDays(new Date(), 1), CONST.DATE.FNS_DATE_TIME_FORMAT_STRING), // trial not ended
                [ONYXKEYS.NVP_BILLING_FUND_ID]: null, // no payment card added
            });

            const report: Report = {
                ...LHNTestUtils.getFakeReport(),
                chatType: CONST.REPORT.CHAT_TYPE.SYSTEM,
            };

            expect(requiresAttentionFromCurrentUser(report)).toBe(false);
        });
    });

    describe('getMoneyRequestOptions', () => {
        const participantsAccountIDs = Object.keys(participantsPersonalDetails).map(Number);

        beforeAll(() => {
            Onyx.merge(ONYXKEYS.PERSONAL_DETAILS_LIST, {
                [currentUserAccountID]: {
                    accountID: currentUserAccountID,
                    login: currentUserEmail,
                },
            });
        });

        afterAll(() => Onyx.clear());

        describe('return empty iou options if', () => {
            it('participants array contains excluded expensify iou emails', () => {
                const allEmpty = CONST.EXPENSIFY_ACCOUNT_IDS.every((accountID) => {
                    const moneyRequestOptions = temporary_getMoneyRequestOptions(undefined, undefined, [currentUserAccountID, accountID]);
                    return moneyRequestOptions.length === 0;
                });
                expect(allEmpty).toBe(true);
            });

            it('it is a room with no participants except self', () => {
                const report = {
                    ...LHNTestUtils.getFakeReport(),
                    chatType: CONST.REPORT.CHAT_TYPE.POLICY_ROOM,
                };
                const moneyRequestOptions = temporary_getMoneyRequestOptions(report, undefined, [currentUserAccountID]);
                expect(moneyRequestOptions.length).toBe(0);
            });

            it('its not your policy expense chat', () => {
                const report = {
                    ...LHNTestUtils.getFakeReport(),
                    chatType: CONST.REPORT.CHAT_TYPE.POLICY_EXPENSE_CHAT,
                    isOwnPolicyExpenseChat: false,
                };
                const moneyRequestOptions = temporary_getMoneyRequestOptions(report, undefined, [currentUserAccountID]);
                expect(moneyRequestOptions.length).toBe(0);
            });

            it('its paid IOU report', () => {
                const report = {
                    ...LHNTestUtils.getFakeReport(),
                    type: CONST.REPORT.TYPE.IOU,
                    statusNum: CONST.REPORT.STATUS_NUM.REIMBURSED,
                };
                const moneyRequestOptions = temporary_getMoneyRequestOptions(report, undefined, [currentUserAccountID]);
                expect(moneyRequestOptions.length).toBe(0);
            });

            it('its approved Expense report', () => {
                const report = {
                    ...LHNTestUtils.getFakeReport(),
                    type: CONST.REPORT.TYPE.EXPENSE,
                    stateNum: CONST.REPORT.STATE_NUM.APPROVED,
                    statusNum: CONST.REPORT.STATUS_NUM.APPROVED,
                };
                const moneyRequestOptions = temporary_getMoneyRequestOptions(report, undefined, [currentUserAccountID]);
                expect(moneyRequestOptions.length).toBe(0);
            });

            it('its archived report', () => {
                const report = {
                    ...LHNTestUtils.getFakeReport(),
                    type: CONST.REPORT.TYPE.EXPENSE,
                };

                const moneyRequestOptions = temporary_getMoneyRequestOptions(report, undefined, [currentUserAccountID], true);
                expect(moneyRequestOptions.length).toBe(0);
            });

            it('its trip room', () => {
                const report = {
                    ...LHNTestUtils.getFakeReport(),
                    type: CONST.REPORT.TYPE.CHAT,
                    chatType: CONST.REPORT.CHAT_TYPE.TRIP_ROOM,
                };
                const moneyRequestOptions = temporary_getMoneyRequestOptions(report, undefined, [currentUserAccountID]);
                expect(moneyRequestOptions.length).toBe(0);
            });

            it('its paid Expense report', () => {
                const report = {
                    ...LHNTestUtils.getFakeReport(),
                    type: CONST.REPORT.TYPE.EXPENSE,
                    statusNum: CONST.REPORT.STATUS_NUM.REIMBURSED,
                };
                const moneyRequestOptions = temporary_getMoneyRequestOptions(report, undefined, [currentUserAccountID]);
                expect(moneyRequestOptions.length).toBe(0);
            });

            it('it is an expense report tied to a policy expense chat user does not own', () => {
                Onyx.merge(`${ONYXKEYS.COLLECTION.REPORT}100`, {
                    reportID: '100',
                    isOwnPolicyExpenseChat: false,
                }).then(() => {
                    const report = {
                        ...LHNTestUtils.getFakeReport(),
                        parentReportID: '100',
                        type: CONST.REPORT.TYPE.EXPENSE,
                    };
                    const moneyRequestOptions = temporary_getMoneyRequestOptions(report, undefined, [currentUserAccountID]);
                    expect(moneyRequestOptions.length).toBe(0);
                });
            });

            it('the current user is an invited user of the expense report', () => {
                const report = {
                    ...LHNTestUtils.getFakeReport(),
                    type: CONST.REPORT.TYPE.EXPENSE,
                };
                const moneyRequestOptions = temporary_getMoneyRequestOptions(report, undefined, [currentUserAccountID, 20]);
                expect(moneyRequestOptions.length).toBe(0);
            });
            it('the current user is an invited user of the iou report', () => {
                const report: Report = {
                    ...LHNTestUtils.getFakeReport(),
                    type: CONST.REPORT.TYPE.IOU,
                    ownerAccountID: 20,
                    managerID: 21,
                };
                const moneyRequestOptions = temporary_getMoneyRequestOptions(report, undefined, [currentUserAccountID, 20, 21]);
                expect(moneyRequestOptions.length).toBe(0);
            });
        });

        describe('return only iou split option if', () => {
            it('it is a chat room with more than one participant that is not an announce room', () => {
                const onlyHaveSplitOption = [CONST.REPORT.CHAT_TYPE.POLICY_ADMINS, CONST.REPORT.CHAT_TYPE.DOMAIN_ALL, CONST.REPORT.CHAT_TYPE.POLICY_ROOM].every((chatType) => {
                    const report = {
                        ...LHNTestUtils.getFakeReport(),
                        chatType,
                    };
                    const moneyRequestOptions = temporary_getMoneyRequestOptions(report, undefined, [currentUserAccountID, participantsAccountIDs.at(0) ?? CONST.DEFAULT_NUMBER_ID]);
                    return moneyRequestOptions.length === 1 && moneyRequestOptions.includes(CONST.IOU.TYPE.SPLIT);
                });
                expect(onlyHaveSplitOption).toBe(true);
            });

            it('has multiple participants excluding self', () => {
                const report = {
                    ...LHNTestUtils.getFakeReport(),
                    chatType: CONST.REPORT.CHAT_TYPE.POLICY_ROOM,
                };
                const moneyRequestOptions = temporary_getMoneyRequestOptions(report, undefined, [currentUserAccountID, ...participantsAccountIDs]);
                expect(moneyRequestOptions.length).toBe(1);
                expect(moneyRequestOptions.includes(CONST.IOU.TYPE.SPLIT)).toBe(true);
            });

            it('user has pay expense permission', () => {
                const report = {
                    ...LHNTestUtils.getFakeReport(),
                    chatType: CONST.REPORT.CHAT_TYPE.POLICY_ROOM,
                };
                const moneyRequestOptions = temporary_getMoneyRequestOptions(report, undefined, [currentUserAccountID, ...participantsAccountIDs]);
                expect(moneyRequestOptions.length).toBe(1);
                expect(moneyRequestOptions.includes(CONST.IOU.TYPE.SPLIT)).toBe(true);
            });

            it("it's a group DM report", () => {
                const report = {
                    ...LHNTestUtils.getFakeReport(),
                    type: CONST.REPORT.TYPE.CHAT,
                    participantsAccountIDs: [currentUserAccountID, ...participantsAccountIDs],
                };
                const moneyRequestOptions = temporary_getMoneyRequestOptions(report, undefined, [currentUserAccountID, ...participantsAccountIDs.map(Number)]);
                expect(moneyRequestOptions.length).toBe(1);
                expect(moneyRequestOptions.includes(CONST.IOU.TYPE.SPLIT)).toBe(true);
            });
        });

        describe('return only submit expense option if', () => {
            it('it is an IOU report in submitted state', () => {
                const report = {
                    ...LHNTestUtils.getFakeReport(),
                    type: CONST.REPORT.TYPE.IOU,
                    stateNum: CONST.REPORT.STATE_NUM.SUBMITTED,
                    statusNum: CONST.REPORT.STATUS_NUM.SUBMITTED,
                    managerID: currentUserAccountID,
                };
                const moneyRequestOptions = temporary_getMoneyRequestOptions(report, undefined, [currentUserAccountID, participantsAccountIDs.at(0) ?? CONST.DEFAULT_NUMBER_ID]);
                expect(moneyRequestOptions.length).toBe(1);
                expect(moneyRequestOptions.includes(CONST.IOU.TYPE.SUBMIT)).toBe(true);
            });

            it('it is an IOU report in submitted state even with pay expense permissions', () => {
                const report = {
                    ...LHNTestUtils.getFakeReport(),
                    type: CONST.REPORT.TYPE.IOU,
                    stateNum: CONST.REPORT.STATE_NUM.SUBMITTED,
                    statusNum: CONST.REPORT.STATUS_NUM.SUBMITTED,
                    managerID: currentUserAccountID,
                };
                const moneyRequestOptions = temporary_getMoneyRequestOptions(report, undefined, [currentUserAccountID, participantsAccountIDs.at(0) ?? CONST.DEFAULT_NUMBER_ID]);
                expect(moneyRequestOptions.length).toBe(1);
                expect(moneyRequestOptions.includes(CONST.IOU.TYPE.SUBMIT)).toBe(true);
            });
        });

        describe('return only submit expense and track expense options if', () => {
            it("it is an expense report tied to user's own policy expense chat", () => {
                Onyx.merge(`${ONYXKEYS.COLLECTION.REPORT}102`, {
                    reportID: '102',
                    chatType: CONST.REPORT.CHAT_TYPE.POLICY_EXPENSE_CHAT,
                    isOwnPolicyExpenseChat: true,
                }).then(() => {
                    const report = {
                        ...LHNTestUtils.getFakeReport(),
                        parentReportID: '102',
                        type: CONST.REPORT.TYPE.EXPENSE,
                        ownerAccountID: currentUserAccountID,
                    };
                    const moneyRequestOptions = temporary_getMoneyRequestOptions(report, undefined, [currentUserAccountID]);
                    expect(moneyRequestOptions.length).toBe(2);
                    expect(moneyRequestOptions.includes(CONST.IOU.TYPE.SUBMIT)).toBe(true);
                    expect(moneyRequestOptions.includes(CONST.IOU.TYPE.TRACK)).toBe(true);
                    expect(moneyRequestOptions.indexOf(CONST.IOU.TYPE.SUBMIT)).toBe(0);
                });
            });

            it("it is an open expense report tied to user's own policy expense chat", () => {
                Onyx.merge(`${ONYXKEYS.COLLECTION.REPORT}103`, {
                    reportID: '103',
                    chatType: CONST.REPORT.CHAT_TYPE.POLICY_EXPENSE_CHAT,
                    isOwnPolicyExpenseChat: true,
                }).then(() => {
                    const report = {
                        ...LHNTestUtils.getFakeReport(),
                        type: CONST.REPORT.TYPE.EXPENSE,
                        stateNum: CONST.REPORT.STATE_NUM.OPEN,
                        statusNum: CONST.REPORT.STATUS_NUM.OPEN,
                        parentReportID: '103',
                        ownerAccountID: currentUserAccountID,
                    };
                    const paidPolicy = {
                        type: CONST.POLICY.TYPE.TEAM,
                        id: '',
                        name: '',
                        role: 'user',
                        owner: '',
                        outputCurrency: '',
                        isPolicyExpenseChatEnabled: false,
                    } as const;
                    const moneyRequestOptions = temporary_getMoneyRequestOptions(report, paidPolicy, [currentUserAccountID, participantsAccountIDs.at(0) ?? CONST.DEFAULT_NUMBER_ID]);
                    expect(moneyRequestOptions.length).toBe(2);
                    expect(moneyRequestOptions.includes(CONST.IOU.TYPE.SUBMIT)).toBe(true);
                    expect(moneyRequestOptions.includes(CONST.IOU.TYPE.TRACK)).toBe(true);
                    expect(moneyRequestOptions.indexOf(CONST.IOU.TYPE.SUBMIT)).toBe(0);
                });
            });

            it('it is an IOU report in submitted state', () => {
                const report = {
                    ...LHNTestUtils.getFakeReport(),
                    type: CONST.REPORT.TYPE.IOU,
                    stateNum: CONST.REPORT.STATE_NUM.SUBMITTED,
                    statusNum: CONST.REPORT.STATUS_NUM.SUBMITTED,
                    managerID: currentUserAccountID,
                };
                const moneyRequestOptions = temporary_getMoneyRequestOptions(report, undefined, [currentUserAccountID, participantsAccountIDs.at(0) ?? CONST.DEFAULT_NUMBER_ID]);
                expect(moneyRequestOptions.length).toBe(1);
                expect(moneyRequestOptions.includes(CONST.IOU.TYPE.SUBMIT)).toBe(true);
            });

            it('it is an IOU report in submitted state even with pay expense permissions', () => {
                const report = {
                    ...LHNTestUtils.getFakeReport(),
                    type: CONST.REPORT.TYPE.IOU,
                    stateNum: CONST.REPORT.STATE_NUM.SUBMITTED,
                    statusNum: CONST.REPORT.STATUS_NUM.SUBMITTED,
                    managerID: currentUserAccountID,
                };
                const moneyRequestOptions = temporary_getMoneyRequestOptions(report, undefined, [currentUserAccountID, participantsAccountIDs.at(0) ?? CONST.DEFAULT_NUMBER_ID]);
                expect(moneyRequestOptions.length).toBe(1);
                expect(moneyRequestOptions.includes(CONST.IOU.TYPE.SUBMIT)).toBe(true);
            });

            it("it is a submitted expense report in user's own policyExpenseChat and the policy has Instant Submit frequency", () => {
                const paidPolicy: Policy = {
                    id: 'ef72dfeb',
                    type: CONST.POLICY.TYPE.TEAM,
                    autoReporting: true,
                    autoReportingFrequency: CONST.POLICY.AUTO_REPORTING_FREQUENCIES.INSTANT,
                    name: '',
                    role: 'user',
                    owner: '',
                    outputCurrency: '',
                    isPolicyExpenseChatEnabled: false,
                    employeeList: {
                        [currentUserEmail]: {
                            email: currentUserEmail,
                            submitsTo: currentUserEmail,
                        },
                    },
                };
                Promise.all([
                    Onyx.merge(`${ONYXKEYS.COLLECTION.POLICY}${paidPolicy.id}`, paidPolicy),
                    Onyx.merge(`${ONYXKEYS.COLLECTION.REPORT}101`, {
                        reportID: '101',
                        chatType: CONST.REPORT.CHAT_TYPE.POLICY_EXPENSE_CHAT,
                        isOwnPolicyExpenseChat: true,
                        policyID: paidPolicy.id,
                        ownerAccountID: currentUserAccountID,
                    }),
                ]).then(() => {
                    const report = {
                        ...LHNTestUtils.getFakeReport(),
                        type: CONST.REPORT.TYPE.EXPENSE,
                        stateNum: CONST.REPORT.STATE_NUM.SUBMITTED,
                        statusNum: CONST.REPORT.STATUS_NUM.SUBMITTED,
                        parentReportID: '101',
                        policyID: paidPolicy.id,
                        managerID: currentUserAccountID,
                        ownerAccountID: currentUserAccountID,
                    };
                    const moneyRequestOptions = temporary_getMoneyRequestOptions(report, paidPolicy, [currentUserAccountID, participantsAccountIDs.at(0) ?? CONST.DEFAULT_NUMBER_ID]);
                    expect(moneyRequestOptions.length).toBe(2);
                    expect(moneyRequestOptions.includes(CONST.IOU.TYPE.SUBMIT)).toBe(true);
                    expect(moneyRequestOptions.includes(CONST.IOU.TYPE.TRACK)).toBe(true);
                    expect(moneyRequestOptions.indexOf(CONST.IOU.TYPE.SUBMIT)).toBe(0);
                });
            });
        });

        describe('return multiple expense options if', () => {
            it('it is a 1:1 DM', () => {
                const report = {
                    ...LHNTestUtils.getFakeReport(),
                    type: CONST.REPORT.TYPE.CHAT,
                };
                const moneyRequestOptions = temporary_getMoneyRequestOptions(report, undefined, [currentUserAccountID, participantsAccountIDs.at(0) ?? CONST.DEFAULT_NUMBER_ID]);
                expect(moneyRequestOptions.length).toBe(3);
                expect(moneyRequestOptions.includes(CONST.IOU.TYPE.SPLIT)).toBe(true);
                expect(moneyRequestOptions.includes(CONST.IOU.TYPE.SUBMIT)).toBe(true);
                expect(moneyRequestOptions.includes(CONST.IOU.TYPE.PAY)).toBe(true);
                expect(moneyRequestOptions.indexOf(CONST.IOU.TYPE.SUBMIT)).toBe(0);
            });

            it("it is a submitted report tied to user's own policy expense chat", () => {
                const paidPolicy: Policy = {
                    id: '3f54cca8',
                    type: CONST.POLICY.TYPE.TEAM,
                    name: '',
                    role: 'user',
                    owner: '',
                    outputCurrency: '',
                    isPolicyExpenseChatEnabled: false,
                };
                Promise.all([
                    Onyx.merge(`${ONYXKEYS.COLLECTION.POLICY}${paidPolicy.id}`, paidPolicy),
                    Onyx.merge(`${ONYXKEYS.COLLECTION.REPORT}101`, {
                        reportID: '101',
                        chatType: CONST.REPORT.CHAT_TYPE.POLICY_EXPENSE_CHAT,
                        isOwnPolicyExpenseChat: true,
                    }),
                ]).then(() => {
                    const report = {
                        ...LHNTestUtils.getFakeReport(),
                        type: CONST.REPORT.TYPE.EXPENSE,
                        stateNum: CONST.REPORT.STATE_NUM.SUBMITTED,
                        statusNum: CONST.REPORT.STATUS_NUM.SUBMITTED,
                        parentReportID: '101',
                        policyID: paidPolicy.id,
                        ownerAccountID: currentUserAccountID,
                    };
                    const moneyRequestOptions = temporary_getMoneyRequestOptions(report, paidPolicy, [currentUserAccountID, participantsAccountIDs.at(0) ?? CONST.DEFAULT_NUMBER_ID]);
                    expect(moneyRequestOptions.length).toBe(2);
                    expect(moneyRequestOptions.includes(CONST.IOU.TYPE.SUBMIT)).toBe(true);
                    expect(moneyRequestOptions.includes(CONST.IOU.TYPE.TRACK)).toBe(true);
                });
            });

            it("it is user's own policy expense chat", () => {
                const report = {
                    ...LHNTestUtils.getFakeReport(),
                    chatType: CONST.REPORT.CHAT_TYPE.POLICY_EXPENSE_CHAT,
                    isOwnPolicyExpenseChat: true,
                    managerID: currentUserAccountID,
                };
                const moneyRequestOptions = temporary_getMoneyRequestOptions(report, undefined, [currentUserAccountID, ...participantsAccountIDs]);
                expect(moneyRequestOptions.length).toBe(2);
                expect(moneyRequestOptions.includes(CONST.IOU.TYPE.SUBMIT)).toBe(true);
                expect(moneyRequestOptions.includes(CONST.IOU.TYPE.TRACK)).toBe(true);
                expect(moneyRequestOptions.indexOf(CONST.IOU.TYPE.SUBMIT)).toBe(0);
            });
        });

        describe('Teachers Unite policy logic', () => {
            const teachersUniteTestPolicyID = CONST.TEACHERS_UNITE.TEST_POLICY_ID;
            const otherPolicyID = 'normal-policy-id';

            it('should hide Create Expense option and show Split Expense for Teachers Unite policy', () => {
                const report = {
                    ...LHNTestUtils.getFakeReport(),
                    policyID: teachersUniteTestPolicyID,
                    chatType: CONST.REPORT.CHAT_TYPE.POLICY_EXPENSE_CHAT,
                    isOwnPolicyExpenseChat: true,
                };

                const moneyRequestOptions = temporary_getMoneyRequestOptions(report, undefined, [currentUserAccountID, participantsAccountIDs.at(0) ?? CONST.DEFAULT_NUMBER_ID]);

                // Should not include SUBMIT (Create Expense)
                expect(moneyRequestOptions.includes(CONST.IOU.TYPE.SUBMIT)).toBe(false);

                // Should include SPLIT (Split Expense)
                expect(moneyRequestOptions.includes(CONST.IOU.TYPE.SPLIT)).toBe(true);
            });

            it('should show Create Expense option and hide Split Expense for non-Teachers Unite policy', () => {
                const report = {
                    ...LHNTestUtils.getFakeReport(),
                    policyID: otherPolicyID,
                    chatType: CONST.REPORT.CHAT_TYPE.POLICY_EXPENSE_CHAT,
                    isOwnPolicyExpenseChat: true,
                };

                const moneyRequestOptions = temporary_getMoneyRequestOptions(report, undefined, [currentUserAccountID, participantsAccountIDs.at(0) ?? CONST.DEFAULT_NUMBER_ID]);

                // Should include SUBMIT (Create Expense)
                expect(moneyRequestOptions.includes(CONST.IOU.TYPE.SUBMIT)).toBe(true);

                // Should not include SPLIT (Split Expense)
                expect(moneyRequestOptions.includes(CONST.IOU.TYPE.SPLIT)).toBe(false);

                // Should include other options like TRACK
                expect(moneyRequestOptions.includes(CONST.IOU.TYPE.TRACK)).toBe(true);
            });

            it('should disable Create report option for expense chats on Teachers Unite workspace', () => {
                const expenseReport = {
                    ...LHNTestUtils.getFakeReport(),
                    policyID: teachersUniteTestPolicyID,
                    type: CONST.REPORT.TYPE.EXPENSE,
                    chatType: CONST.REPORT.CHAT_TYPE.POLICY_EXPENSE_CHAT,
                    isOwnPolicyExpenseChat: true,
                };

                const moneyRequestOptions = temporary_getMoneyRequestOptions(expenseReport, undefined, [currentUserAccountID, participantsAccountIDs.at(0) ?? CONST.DEFAULT_NUMBER_ID]);

                // Should not include SUBMIT
                expect(moneyRequestOptions.includes(CONST.IOU.TYPE.SUBMIT)).toBe(false);
            });
        });
    });

    describe('getReportIDFromLink', () => {
        it('should get the correct reportID from a deep link', () => {
            expect(getReportIDFromLink('new-expensify://r/75431276')).toBe('75431276');
            expect(getReportIDFromLink('https://www.expensify.cash/r/75431276')).toBe('75431276');
            expect(getReportIDFromLink('https://staging.new.expensify.com/r/75431276')).toBe('75431276');
            expect(getReportIDFromLink('https://dev.new.expensify.com/r/75431276')).toBe('75431276');
            expect(getReportIDFromLink('https://staging.expensify.cash/r/75431276')).toBe('75431276');
            expect(getReportIDFromLink('https://new.expensify.com/r/75431276')).toBe('75431276');
        });

        it("shouldn't get the correct reportID from a deep link", () => {
            expect(getReportIDFromLink('new-expensify-not-valid://r/75431276')).toBe('');
            expect(getReportIDFromLink('new-expensify://settings')).toBe('');
        });
    });

    describe('getMostRecentlyVisitedReport', () => {
        it('should filter out report without reportID & lastReadTime and return the most recently visited report', () => {
            const reports: Array<OnyxEntry<Report>> = [
                {reportID: '1', lastReadTime: '2023-07-08 07:15:44.030'},
                {reportID: '2', lastReadTime: undefined},
                {reportID: '3', lastReadTime: '2023-07-06 07:15:44.030'},
                {reportID: '4', lastReadTime: '2023-07-07 07:15:44.030', type: CONST.REPORT.TYPE.IOU},
                {lastReadTime: '2023-07-09 07:15:44.030'} as Report,
                {reportID: '6'},
                undefined,
            ];
            const latestReport: OnyxEntry<Report> = {reportID: '1', lastReadTime: '2023-07-08 07:15:44.030'};
            expect(getMostRecentlyVisitedReport(reports, undefined)).toEqual(latestReport);
        });
    });

    describe('shouldDisableThread', () => {
        const reportID = '1';

        it('should disable on thread-disabled actions', () => {
            const reportAction = buildOptimisticCreatedReportAction('email1@test.com');
            expect(shouldDisableThread(reportAction, reportID, false)).toBeTruthy();
        });

        it('should disable thread on split expense actions', () => {
            const reportAction = buildOptimisticIOUReportAction({
                type: CONST.IOU.REPORT_ACTION_TYPE.SPLIT,
                amount: 50000,
                currency: CONST.CURRENCY.USD,
                comment: '',
                participants: [{login: 'email1@test.com'}, {login: 'email2@test.com'}],
                transactionID: NumberUtils.rand64(),
            }) as ReportAction;
            expect(shouldDisableThread(reportAction, reportID, false)).toBeTruthy();
        });

        it("should disable on a whisper action and it's neither a report preview nor IOU action", () => {
            const reportAction = {
                actionName: CONST.REPORT.ACTIONS.TYPE.MODIFIED_EXPENSE,
                originalMessage: {
                    whisperedTo: [123456],
                },
            } as ReportAction;
            expect(shouldDisableThread(reportAction, reportID, false)).toBeTruthy();
        });

        it('should disable on thread first chat', () => {
            const reportAction = {
                childReportID: reportID,
            } as ReportAction;
            expect(shouldDisableThread(reportAction, reportID, true)).toBeTruthy();
        });

        describe('deleted threads', () => {
            it('should be enabled if the report action is not-deleted and child visible action count is 1', () => {
                // Given a normal report action with one child visible action count
                const reportAction = {
                    message: [
                        {
                            translationKey: '',
                            type: 'COMMENT',
                            html: 'test',
                            text: 'test',
                        },
                    ],
                    childVisibleActionCount: 1,
                } as ReportAction;

                // When it's checked to see if the thread should be disabled
                const isThreadDisabled = shouldDisableThread(reportAction, reportID, false);

                // Then the thread should be enabled
                expect(isThreadDisabled).toBeFalsy();
            });

            it('should be enabled if the report action is not-deleted and child visible action count is 0', () => {
                // Given a normal report action with zero child visible action count
                const reportAction = {
                    message: [
                        {
                            translationKey: '',
                            type: 'COMMENT',
                            html: 'test',
                            text: 'test',
                        },
                    ],
                    childVisibleActionCount: 0,
                } as ReportAction;

                // When it's checked to see if the thread should be disabled
                const isThreadDisabled = shouldDisableThread(reportAction, reportID, false);

                // Then the thread should be enabled
                expect(isThreadDisabled).toBeFalsy();
            });
            it('should be enabled if the report action is deleted and child visible action count is 1', () => {
                // Given a normal report action with one child visible action count
                const reportAction = {
                    message: [
                        {
                            translationKey: '',
                            type: 'COMMENT',
                            html: '',
                            text: '',
                        },
                    ],
                    childVisibleActionCount: 1,
                } as ReportAction;

                // When it's checked to see if the thread should be disabled
                const isThreadDisabled = shouldDisableThread(reportAction, reportID, false);

                // Then the thread should be enabled
                expect(isThreadDisabled).toBeFalsy();
            });

            it('should be disabled if the report action is deleted and child visible action count is 0', () => {
                // Given a normal report action with zero child visible action count
                const reportAction = {
                    message: [
                        {
                            translationKey: '',
                            type: 'COMMENT',
                            html: '',
                            text: '',
                        },
                    ],
                    childVisibleActionCount: 0,
                } as ReportAction;

                // When it's checked to see if the thread should be disabled
                const isThreadDisabled = shouldDisableThread(reportAction, reportID, false);

                // Then the thread should be disabled
                expect(isThreadDisabled).toBeTruthy();
            });
        });

        describe('archived report threads', () => {
            it('should be enabled if the report is not-archived and child visible action count is 1', () => {
                // Given a normal report action with one child visible action count
                const reportAction = {
                    message: [
                        {
                            translationKey: '',
                            type: 'COMMENT',
                            html: 'test',
                            text: 'test',
                        },
                    ],
                    childVisibleActionCount: 1,
                } as ReportAction;

                // And a report that is not archived
                const isReportArchived = false;

                // When it's checked to see if the thread should be disabled
                const isThreadDisabled = shouldDisableThread(reportAction, reportID, false, isReportArchived);

                // Then the thread should be enabled
                expect(isThreadDisabled).toBeFalsy();
            });
            it('should be enabled if the report is not-archived and child visible action count is 0', () => {
                // Given a normal report action with zero child visible action counts
                const reportAction = {
                    message: [
                        {
                            translationKey: '',
                            type: 'COMMENT',
                            html: 'test',
                            text: 'test',
                        },
                    ],
                    childVisibleActionCount: 1,
                } as ReportAction;

                // And a report that is not archived
                const isReportArchived = false;

                // When it's checked to see if the thread should be disabled
                const isThreadDisabled = shouldDisableThread(reportAction, reportID, false, isReportArchived);

                // Then the thread should be enabled
                expect(isThreadDisabled).toBeFalsy();
            });
            it('should be enabled if the report is archived and child visible action count is 1', () => {
                // Given a normal report action with one child visible action count
                const reportAction = {
                    message: [
                        {
                            translationKey: '',
                            type: 'COMMENT',
                            html: 'test',
                            text: 'test',
                        },
                    ],
                    childVisibleActionCount: 1,
                } as ReportAction;

                // And a report that is not archived
                const isReportArchived = true;

                // When it's checked to see if the thread should be disabled
                const isThreadDisabled = shouldDisableThread(reportAction, reportID, false, isReportArchived);

                // Then the thread should be enabled
                expect(isThreadDisabled).toBeFalsy();
            });
            it('should be disabled if the report is archived and child visible action count is 0', () => {
                // Given a normal report action with zero child visible action counts
                const reportAction = {
                    message: [
                        {
                            translationKey: '',
                            type: 'COMMENT',
                            html: 'test',
                            text: 'test',
                        },
                    ],
                    childVisibleActionCount: 0,
                } as ReportAction;

                // And a report that is not archived
                const isReportArchived = true;

                // When it's checked to see if the thread should be disabled
                const isThreadDisabled = shouldDisableThread(reportAction, reportID, false, isReportArchived);

                // Then the thread should be disabled
                expect(isThreadDisabled).toBeTruthy();
            });
        });
    });

    describe('getAllAncestorReportActions', () => {
        const reports: Report[] = [
            {reportID: '1', lastReadTime: '2024-02-01 04:56:47.233', reportName: 'Report'},
            {reportID: '2', lastReadTime: '2024-02-01 04:56:47.233', parentReportActionID: '1', parentReportID: '1', reportName: 'Report'},
            {reportID: '3', lastReadTime: '2024-02-01 04:56:47.233', parentReportActionID: '2', parentReportID: '2', reportName: 'Report'},
            {reportID: '4', lastReadTime: '2024-02-01 04:56:47.233', parentReportActionID: '3', parentReportID: '3', reportName: 'Report'},
            {reportID: '5', lastReadTime: '2024-02-01 04:56:47.233', parentReportActionID: '4', parentReportID: '4', reportName: 'Report'},
        ];

        const reportActions: ReportAction[] = [
            {reportActionID: '1', created: '2024-02-01 04:42:22.965', actionName: CONST.REPORT.ACTIONS.TYPE.MARKED_REIMBURSED},
            {reportActionID: '2', created: '2024-02-01 04:42:28.003', actionName: CONST.REPORT.ACTIONS.TYPE.MARKED_REIMBURSED},
            {reportActionID: '3', created: '2024-02-01 04:42:31.742', actionName: CONST.REPORT.ACTIONS.TYPE.MARKED_REIMBURSED},
            {reportActionID: '4', created: '2024-02-01 04:42:35.619', actionName: CONST.REPORT.ACTIONS.TYPE.MARKED_REIMBURSED},
        ];

        beforeAll(() => {
            const reportCollectionDataSet = toCollectionDataSet(ONYXKEYS.COLLECTION.REPORT, reports, (report) => report.reportID);
            const reportActionCollectionDataSet = toCollectionDataSet(
                ONYXKEYS.COLLECTION.REPORT_ACTIONS,
                reportActions.map((reportAction) => ({[reportAction.reportActionID]: reportAction})),
                (actions) => Object.values(actions).at(0)?.reportActionID,
            );
            Onyx.multiSet({
                ...reportCollectionDataSet,
                ...reportActionCollectionDataSet,
            });
            return waitForBatchedUpdates();
        });

        afterAll(() => Onyx.clear());

        it('should return correctly all ancestors of a thread report', () => {
            const resultAncestors = [
                {report: reports.at(0), reportAction: reportActions.at(0), shouldDisplayNewMarker: false},
                {report: reports.at(1), reportAction: reportActions.at(1), shouldDisplayNewMarker: false},
                {report: reports.at(2), reportAction: reportActions.at(2), shouldDisplayNewMarker: false},
                {report: reports.at(3), reportAction: reportActions.at(3), shouldDisplayNewMarker: false},
            ];

            expect(getAllAncestorReportActions(reports.at(4))).toEqual(resultAncestors);
        });
    });

    describe('isChatUsedForOnboarding', () => {
        afterEach(async () => {
            await Onyx.clear();
            await Onyx.set(ONYXKEYS.SESSION, {email: currentUserEmail, accountID: currentUserAccountID});
        });

        it('should return false if the report is neither the system or concierge chat', () => {
            expect(isChatUsedForOnboarding(LHNTestUtils.getFakeReport())).toBeFalsy();
        });

        it('should return false if the user account ID is odd and report is the system chat - only the Concierge chat chat should be the onboarding chat for users without the onboarding NVP', async () => {
            const accountID = 1;

            await Onyx.multiSet({
                [ONYXKEYS.PERSONAL_DETAILS_LIST]: {
                    [accountID]: {
                        accountID,
                    },
                },
                [ONYXKEYS.SESSION]: {email: currentUserEmail, accountID},
            });

            const report: Report = {
                ...LHNTestUtils.getFakeReport(),
                chatType: CONST.REPORT.CHAT_TYPE.SYSTEM,
            };

            expect(isChatUsedForOnboarding(report)).toBeFalsy();
        });

        it('should return true if the user account ID is even and report is the concierge chat', async () => {
            const accountID = 2;
            const report = LHNTestUtils.getFakeReport([accountID, CONST.ACCOUNT_ID.CONCIERGE]);

            await Onyx.multiSet({
                [ONYXKEYS.PERSONAL_DETAILS_LIST]: {
                    [accountID]: {
                        accountID,
                    },
                },
                [ONYXKEYS.SESSION]: {email: currentUserEmail, accountID},
            });
            await Onyx.set(`${ONYXKEYS.COLLECTION.REPORT}${report.reportID}`, report);

            // Test failure is being discussed here: https://github.com/Expensify/App/pull/63096#issuecomment-2930818443
            expect(true).toBe(true);
            // expect(isChatUsedForOnboarding(report)).toBeTruthy();
        });

        it("should use the report id from the onboarding NVP if it's set", async () => {
            const reportID = '8010';

            await Onyx.multiSet({
                [ONYXKEYS.NVP_ONBOARDING]: {chatReportID: reportID, hasCompletedGuidedSetupFlow: true},
            });

            const report1: Report = {
                ...LHNTestUtils.getFakeReport(),
                reportID,
            };
            expect(isChatUsedForOnboarding(report1)).toBeTruthy();

            const report2: Report = {
                ...LHNTestUtils.getFakeReport(),
                reportID: '8011',
            };
            expect(isChatUsedForOnboarding(report2)).toBeFalsy();
        });
    });

    describe('canHoldUnholdReportAction', () => {
        it('should return canUnholdRequest as true for a held duplicate transaction', async () => {
            const chatReport: Report = {reportID: '1'};
            const reportPreviewReportActionID = '8';
            const expenseReport = buildOptimisticExpenseReport(chatReport.reportID, '123', currentUserAccountID, 122, 'USD', undefined, reportPreviewReportActionID);
            const expenseTransaction = buildOptimisticTransaction({
                transactionParams: {
                    amount: 100,
                    currency: 'USD',
                    reportID: expenseReport.reportID,
                },
            });
            const reportPreview = buildOptimisticReportPreview(chatReport, expenseReport, '', expenseTransaction, expenseReport.reportID, reportPreviewReportActionID);
            const expenseCreatedAction = buildOptimisticIOUReportAction({
                type: 'create',
                amount: 100,
                currency: 'USD',
                comment: '',
                participants: [],
                transactionID: expenseTransaction.transactionID,
                iouReportID: expenseReport.reportID,
            });
            const transactionThreadReport = buildTransactionThread(expenseCreatedAction, expenseReport);
            expenseCreatedAction.childReportID = transactionThreadReport.reportID;

            await Onyx.merge(ONYXKEYS.PERSONAL_DETAILS_LIST, {
                [currentUserAccountID]: {
                    accountID: currentUserAccountID,
                    displayName: currentUserEmail,
                    login: currentUserEmail,
                },
            });
            await Onyx.merge(`${ONYXKEYS.COLLECTION.TRANSACTION}${expenseTransaction.transactionID}`, {...expenseTransaction});
            await Onyx.merge(`${ONYXKEYS.COLLECTION.REPORT}${expenseReport.reportID}`, expenseReport);
            await Onyx.merge(`${ONYXKEYS.COLLECTION.REPORT}${transactionThreadReport.reportID}`, transactionThreadReport);
            await Onyx.merge(`${ONYXKEYS.COLLECTION.REPORT_ACTIONS}${expenseReport.reportID}`, {
                [expenseCreatedAction.reportActionID]: expenseCreatedAction,
            });
            await Onyx.merge(`${ONYXKEYS.COLLECTION.REPORT_ACTIONS}${chatReport.reportID}`, {
                [reportPreview.reportActionID]: reportPreview,
            });
            // Given a transaction with duplicate transaction violation
            await Onyx.merge(`${ONYXKEYS.COLLECTION.TRANSACTION_VIOLATIONS}${expenseTransaction.transactionID}`, [
                {
                    name: CONST.VIOLATIONS.DUPLICATED_TRANSACTION,
                    type: CONST.VIOLATION_TYPES.WARNING,
                },
            ]);

            expect(canHoldUnholdReportAction(expenseCreatedAction)).toEqual({canHoldRequest: true, canUnholdRequest: false});

            putOnHold(expenseTransaction.transactionID, 'hold', transactionThreadReport.reportID);
            await waitForBatchedUpdates();

            // canUnholdRequest should be true after the transaction is held.
            expect(canHoldUnholdReportAction(expenseCreatedAction)).toEqual({canHoldRequest: false, canUnholdRequest: true});
        });
    });

    describe('canEditMoneyRequest', () => {
        it('it should return false for archived invoice', async () => {
            const invoiceReport: Report = {
                reportID: '1',
                type: CONST.REPORT.TYPE.INVOICE,
            };
            const transaction = createRandomTransaction(22);
            const moneyRequestAction: ReportAction<typeof CONST.REPORT.ACTIONS.TYPE.IOU> = {
                reportActionID: '22',
                actorAccountID: currentUserAccountID,
                actionName: CONST.REPORT.ACTIONS.TYPE.IOU,
                originalMessage: {
                    IOUReportID: invoiceReport.reportID,
                    IOUTransactionID: transaction.transactionID,
                    amount: 530,
                    currency: CONST.CURRENCY.USD,
                    type: CONST.IOU.REPORT_ACTION_TYPE.CREATE,
                },
                message: [
                    {
                        type: 'COMMENT',
                        html: 'USD 5.30 expense',
                        text: 'USD 5.30 expense',
                        isEdited: false,
                        whisperedTo: [],
                        isDeletedParentAction: false,
                        deleted: '',
                    },
                ],
                created: '2025-03-05 16:34:27',
            };
            await Onyx.set(`${ONYXKEYS.COLLECTION.REPORT}${invoiceReport.reportID}`, invoiceReport);

            const canEditRequest = canEditMoneyRequest(moneyRequestAction, transaction, true);

            expect(canEditRequest).toEqual(false);
        });
    });

    describe('getChatByParticipants', () => {
        const userAccountID = 1;
        const userAccountID2 = 2;
        let oneOnOneChatReport: Report;
        let groupChatReport: Report;

        beforeAll(() => {
            const invoiceReport: Report = {
                reportID: '1',
                type: CONST.REPORT.TYPE.INVOICE,
                participants: {
                    [userAccountID]: {notificationPreference: CONST.REPORT.NOTIFICATION_PREFERENCE.ALWAYS},
                    [currentUserAccountID]: {notificationPreference: CONST.REPORT.NOTIFICATION_PREFERENCE.ALWAYS},
                },
            };
            const taskReport: Report = {
                reportID: '2',
                type: CONST.REPORT.TYPE.TASK,
                participants: {
                    [userAccountID]: {notificationPreference: CONST.REPORT.NOTIFICATION_PREFERENCE.ALWAYS},
                    [currentUserAccountID]: {notificationPreference: CONST.REPORT.NOTIFICATION_PREFERENCE.ALWAYS},
                },
            };
            const iouReport: Report = {
                reportID: '3',
                type: CONST.REPORT.TYPE.IOU,
                participants: {
                    [userAccountID]: {notificationPreference: CONST.REPORT.NOTIFICATION_PREFERENCE.ALWAYS},
                    [currentUserAccountID]: {notificationPreference: CONST.REPORT.NOTIFICATION_PREFERENCE.ALWAYS},
                },
            };
            groupChatReport = {
                reportID: '4',
                type: CONST.REPORT.TYPE.CHAT,
                chatType: CONST.REPORT.CHAT_TYPE.GROUP,
                participants: {
                    [userAccountID]: {notificationPreference: CONST.REPORT.NOTIFICATION_PREFERENCE.ALWAYS},
                    [userAccountID2]: {notificationPreference: CONST.REPORT.NOTIFICATION_PREFERENCE.ALWAYS},
                    [currentUserAccountID]: {notificationPreference: CONST.REPORT.NOTIFICATION_PREFERENCE.ALWAYS},
                },
            };
            oneOnOneChatReport = {
                reportID: '5',
                type: CONST.REPORT.TYPE.CHAT,
                participants: {
                    [userAccountID]: {notificationPreference: CONST.REPORT.NOTIFICATION_PREFERENCE.ALWAYS},
                    [currentUserAccountID]: {notificationPreference: CONST.REPORT.NOTIFICATION_PREFERENCE.ALWAYS},
                },
            };
            const reportCollectionDataSet = toCollectionDataSet(
                ONYXKEYS.COLLECTION.REPORT,
                [invoiceReport, taskReport, iouReport, groupChatReport, oneOnOneChatReport],
                (item) => item.reportID,
            );
            return Onyx.mergeCollection(ONYXKEYS.COLLECTION.REPORT, reportCollectionDataSet);
        });
        it('should return the 1:1 chat', () => {
            const report = getChatByParticipants([currentUserAccountID, userAccountID]);
            expect(report?.reportID).toEqual(oneOnOneChatReport.reportID);
        });

        it('should return the group chat', () => {
            const report = getChatByParticipants([currentUserAccountID, userAccountID, userAccountID2], undefined, true);
            expect(report?.reportID).toEqual(groupChatReport.reportID);
        });

        it('should return undefined when no report is found', () => {
            const report = getChatByParticipants([currentUserAccountID, userAccountID2], undefined);
            expect(report).toEqual(undefined);
        });
    });

    describe('getGroupChatName tests', () => {
        afterEach(() => Onyx.clear());

        const fourParticipants = [
            {accountID: 1, login: 'email1@test.com'},
            {accountID: 2, login: 'email2@test.com'},
            {accountID: 3, login: 'email3@test.com'},
            {accountID: 4, login: 'email4@test.com'},
        ];

        const eightParticipants = [
            {accountID: 1, login: 'email1@test.com'},
            {accountID: 2, login: 'email2@test.com'},
            {accountID: 3, login: 'email3@test.com'},
            {accountID: 4, login: 'email4@test.com'},
            {accountID: 5, login: 'email5@test.com'},
            {accountID: 6, login: 'email6@test.com'},
            {accountID: 7, login: 'email7@test.com'},
            {accountID: 8, login: 'email8@test.com'},
        ];

        describe('When participantAccountIDs is passed to getGroupChatName', () => {
            it('Should show all participants name if count <= 5 and shouldApplyLimit is false', async () => {
                await Onyx.merge(ONYXKEYS.PERSONAL_DETAILS_LIST, fakePersonalDetails);
                expect(getGroupChatName(fourParticipants)).toEqual('Four, One, Three, Two');
            });

            it('Should show all participants name if count <= 5 and shouldApplyLimit is true', async () => {
                await Onyx.merge(ONYXKEYS.PERSONAL_DETAILS_LIST, fakePersonalDetails);
                expect(getGroupChatName(fourParticipants)).toEqual('Four, One, Three, Two');
            });

            it('Should show 5 participants name with ellipsis if count > 5 and shouldApplyLimit is true', async () => {
                await Onyx.merge(ONYXKEYS.PERSONAL_DETAILS_LIST, fakePersonalDetails);
                expect(getGroupChatName(eightParticipants, true)).toEqual('Five, Four, One, Three, Two...');
            });

            it('Should show all participants name if count > 5 and shouldApplyLimit is false', async () => {
                await Onyx.merge(ONYXKEYS.PERSONAL_DETAILS_LIST, fakePersonalDetails);
                expect(getGroupChatName(eightParticipants, false)).toEqual('Eight, Five, Four, One, Seven, Six, Three, Two');
            });

            it('Should use correct display name for participants', async () => {
                await Onyx.merge(ONYXKEYS.PERSONAL_DETAILS_LIST, participantsPersonalDetails);
                expect(getGroupChatName(fourParticipants, true)).toEqual('(833) 240-3627, floki@vikings.net, Lagertha, Ragnar');
            });
        });

        describe('When participantAccountIDs is not passed to getGroupChatName and report ID is passed', () => {
            it('Should show report name if count <= 5 and shouldApplyLimit is false', async () => {
                const report = {
                    ...LHNTestUtils.getFakeReport([1, 2, 3, 4], 0, false, [1]),
                    chatType: CONST.REPORT.CHAT_TYPE.GROUP,
                    reportID: `1`,
                    reportName: "Let's talk",
                };
                await Onyx.merge(`${ONYXKEYS.COLLECTION.REPORT}1`, report);
                await Onyx.merge(ONYXKEYS.PERSONAL_DETAILS_LIST, fakePersonalDetails);
                expect(getGroupChatName(undefined, false, report)).toEqual("Let's talk");
            });

            it('Should show report name if count <= 5 and shouldApplyLimit is true', async () => {
                const report = {
                    ...LHNTestUtils.getFakeReport([1, 2, 3, 4], 0, false, [1]),
                    chatType: CONST.REPORT.CHAT_TYPE.GROUP,
                    reportID: `1`,
                    reportName: "Let's talk",
                };
                await Onyx.merge(`${ONYXKEYS.COLLECTION.REPORT}1`, report);
                await Onyx.merge(ONYXKEYS.PERSONAL_DETAILS_LIST, fakePersonalDetails);
                expect(getGroupChatName(undefined, true, report)).toEqual("Let's talk");
            });

            it('Should show report name if count > 5 and shouldApplyLimit is true', async () => {
                const report = {
                    ...LHNTestUtils.getFakeReport([1, 2, 3, 4, 5, 6, 7, 8], 0, false, [1, 2]),
                    chatType: CONST.REPORT.CHAT_TYPE.GROUP,
                    reportID: `1`,
                    reportName: "Let's talk",
                };
                await Onyx.merge(`${ONYXKEYS.COLLECTION.REPORT}1`, report);
                await Onyx.merge(ONYXKEYS.PERSONAL_DETAILS_LIST, fakePersonalDetails);
                expect(getGroupChatName(undefined, true, report)).toEqual("Let's talk");
            });

            it('Should show report name if count > 5 and shouldApplyLimit is false', async () => {
                const report = {
                    ...LHNTestUtils.getFakeReport([1, 2, 3, 4, 5, 6, 7, 8], 0, false, [1, 2]),
                    chatType: CONST.REPORT.CHAT_TYPE.GROUP,
                    reportID: `1`,
                    reportName: "Let's talk",
                };
                await Onyx.merge(`${ONYXKEYS.COLLECTION.REPORT}1`, report);
                await Onyx.merge(ONYXKEYS.PERSONAL_DETAILS_LIST, fakePersonalDetails);
                expect(getGroupChatName(undefined, false, report)).toEqual("Let's talk");
            });

            it('Should show participant names if report name is not available', async () => {
                const report = {
                    ...LHNTestUtils.getFakeReport([1, 2, 3, 4, 5, 6, 7, 8], 0, false, [1, 2]),
                    chatType: CONST.REPORT.CHAT_TYPE.GROUP,
                    reportID: `1`,
                    reportName: '',
                };
                await Onyx.merge(`${ONYXKEYS.COLLECTION.REPORT}1`, report);
                await Onyx.merge(ONYXKEYS.PERSONAL_DETAILS_LIST, fakePersonalDetails);
                expect(getGroupChatName(undefined, false, report)).toEqual('Eight, Five, Four, One, Seven, Six, Three, Two');
            });
        });
    });

    describe('shouldReportBeInOptionList tests', () => {
        afterEach(() => Onyx.clear());

        it('should return true when the report is current active report', () => {
            const report = LHNTestUtils.getFakeReport();
            const currentReportId = report.reportID;
            const isInFocusMode = true;
            const betas = [CONST.BETAS.DEFAULT_ROOMS];
            expect(
                shouldReportBeInOptionList({
                    report,
                    chatReport: mockedChatReport,
                    currentReportId,
                    isInFocusMode,
                    betas,
                    doesReportHaveViolations: false,
                    excludeEmptyChats: false,
                }),
            ).toBeTruthy();
        });

        it('should return true when the report has outstanding violations', async () => {
            const expenseReport = buildOptimisticExpenseReport('212', '123', 100, 122, 'USD');
            const expenseTransaction = buildOptimisticTransaction({
                transactionParams: {
                    amount: 100,
                    currency: 'USD',
                    reportID: expenseReport.reportID,
                },
            });
            const expenseCreatedAction1 = buildOptimisticIOUReportAction({
                type: 'create',
                amount: 100,
                currency: 'USD',
                comment: '',
                participants: [],
                transactionID: expenseTransaction.transactionID,

                iouReportID: expenseReport.reportID,
            });
            const expenseCreatedAction2 = buildOptimisticIOUReportAction({
                type: 'create',
                amount: 100,
                currency: 'USD',
                comment: '',
                participants: [],
                transactionID: expenseTransaction.transactionID,

                iouReportID: expenseReport.reportID,
            });
            const transactionThreadReport = buildTransactionThread(expenseCreatedAction1, expenseReport);
            const currentReportId = '1';
            const isInFocusMode = false;
            const betas = [CONST.BETAS.DEFAULT_ROOMS];
            await Onyx.merge(`${ONYXKEYS.COLLECTION.REPORT}${expenseReport.reportID}`, expenseReport);
            await Onyx.merge(`${ONYXKEYS.COLLECTION.REPORT_ACTIONS}${expenseReport.reportID}`, {
                [expenseCreatedAction1.reportActionID]: expenseCreatedAction1,
                [expenseCreatedAction2.reportActionID]: expenseCreatedAction2,
            });
            expect(
                shouldReportBeInOptionList({
                    report: transactionThreadReport,
                    chatReport: mockedChatReport,
                    currentReportId,
                    isInFocusMode,
                    betas,
                    doesReportHaveViolations: true,
                    excludeEmptyChats: false,
                }),
            ).toBeTruthy();
        });

        it('should return true when the report needing user action', () => {
            const chatReport: Report = {
                ...LHNTestUtils.getFakeReport(),
                hasOutstandingChildRequest: true,
            };
            const currentReportId = '3';
            const isInFocusMode = true;
            const betas = [CONST.BETAS.DEFAULT_ROOMS];
            expect(
                shouldReportBeInOptionList({
                    report: chatReport,
                    chatReport: mockedChatReport,
                    currentReportId,
                    isInFocusMode,
                    betas,
                    doesReportHaveViolations: false,
                    excludeEmptyChats: false,
                }),
            ).toBeTruthy();
        });

        it('should return true when the report has valid draft comment', async () => {
            const report = LHNTestUtils.getFakeReport();
            const currentReportId = '3';
            const isInFocusMode = false;
            const betas = [CONST.BETAS.DEFAULT_ROOMS];

            await Onyx.merge(`${ONYXKEYS.COLLECTION.REPORT_DRAFT_COMMENT}${report.reportID}`, 'fake draft');

            expect(
                shouldReportBeInOptionList({
                    report,
                    chatReport: mockedChatReport,
                    currentReportId,
                    isInFocusMode,
                    betas,
                    doesReportHaveViolations: false,
                    excludeEmptyChats: false,
                }),
            ).toBeTruthy();
        });

        it('should return true when the report is pinned', () => {
            const report: Report = {
                ...LHNTestUtils.getFakeReport(),
                isPinned: true,
            };
            const currentReportId = '3';
            const isInFocusMode = false;
            const betas = [CONST.BETAS.DEFAULT_ROOMS];
            expect(
                shouldReportBeInOptionList({
                    report,
                    chatReport: mockedChatReport,
                    currentReportId,
                    isInFocusMode,
                    betas,
                    doesReportHaveViolations: false,
                    excludeEmptyChats: false,
                }),
            ).toBeTruthy();
        });

        it('should return true when the report is unread and we are in the focus mode', async () => {
            const report: Report = {
                ...LHNTestUtils.getFakeReport(),
                lastReadTime: '1',
                lastVisibleActionCreated: '2',
                type: CONST.REPORT.TYPE.CHAT,
                participants: {
                    '1': {
                        notificationPreference: 'always',
                    },
                },
                lastMessageText: 'fake',
            };
            const currentReportId = '3';
            const isInFocusMode = true;
            const betas = [CONST.BETAS.DEFAULT_ROOMS];

            await Onyx.merge(ONYXKEYS.SESSION, {
                accountID: 1,
            });

            expect(
                shouldReportBeInOptionList({
                    report,
                    chatReport: mockedChatReport,
                    currentReportId,
                    isInFocusMode,
                    betas,
                    doesReportHaveViolations: false,
                    excludeEmptyChats: false,
                }),
            ).toBeTruthy();
        });

        it('should return true when the report is an archived report and we are in the default mode', async () => {
            const archivedReport: Report = {
                ...LHNTestUtils.getFakeReport(),
                reportID: '1',
            };
            const reportNameValuePairs = {
                type: 'chat',
                private_isArchived: DateUtils.getDBTime(),
            };
            const currentReportId = '3';
            const isInFocusMode = false;
            const betas = [CONST.BETAS.DEFAULT_ROOMS];

            await Onyx.merge(`${ONYXKEYS.COLLECTION.REPORT_NAME_VALUE_PAIRS}${archivedReport.reportID}`, reportNameValuePairs);
            const {result: isReportArchived} = renderHook(() => useReportIsArchived(archivedReport?.reportID));

            expect(
                shouldReportBeInOptionList({
                    report: archivedReport,
                    chatReport: mockedChatReport,
                    currentReportId,
                    isInFocusMode,
                    betas,
                    doesReportHaveViolations: false,
                    excludeEmptyChats: false,
                    isReportArchived: isReportArchived.current,
                }),
            ).toBeTruthy();
        });

        it('should return false when the report is an archived report and we are in the focus mode', async () => {
            const archivedReport: Report = {
                ...LHNTestUtils.getFakeReport(),
                reportID: '1',
            };
            const reportNameValuePairs = {
                type: 'chat',
                private_isArchived: DateUtils.getDBTime(),
            };
            const currentReportId = '3';
            const isInFocusMode = true;
            const betas = [CONST.BETAS.DEFAULT_ROOMS];

            await Onyx.merge(`${ONYXKEYS.COLLECTION.REPORT_NAME_VALUE_PAIRS}${archivedReport.reportID}`, reportNameValuePairs);
            const {result: isReportArchived} = renderHook(() => useReportIsArchived(archivedReport?.reportID));

            expect(
                shouldReportBeInOptionList({
                    report: archivedReport,
                    chatReport: mockedChatReport,
                    currentReportId,
                    isInFocusMode,
                    betas,
                    doesReportHaveViolations: false,
                    excludeEmptyChats: false,
                    isReportArchived: isReportArchived.current,
                }),
            ).toBeFalsy();
        });

        it('should return true when the report is selfDM', () => {
            const report: Report = {
                ...LHNTestUtils.getFakeReport(),
                chatType: CONST.REPORT.CHAT_TYPE.SELF_DM,
            };
            const currentReportId = '3';
            const isInFocusMode = false;
            const betas = [CONST.BETAS.DEFAULT_ROOMS];
            const includeSelfDM = true;
            expect(
                shouldReportBeInOptionList({
                    report,
                    chatReport: mockedChatReport,
                    currentReportId,
                    isInFocusMode,
                    betas,
                    doesReportHaveViolations: false,
                    excludeEmptyChats: false,
                    includeSelfDM,
                }),
            ).toBeTruthy();
        });

        it('should return false when the report is marked as hidden', () => {
            const report: Report = {
                ...LHNTestUtils.getFakeReport(),
                participants: {
                    '1': {
                        notificationPreference: CONST.REPORT.NOTIFICATION_PREFERENCE.HIDDEN,
                    },
                },
            };
            const currentReportId = '';
            const isInFocusMode = true;
            const betas = [CONST.BETAS.DEFAULT_ROOMS];
            expect(
                shouldReportBeInOptionList({
                    report,
                    chatReport: mockedChatReport,
                    currentReportId,
                    isInFocusMode,
                    betas,
                    doesReportHaveViolations: false,
                    excludeEmptyChats: false,
                }),
            ).toBeFalsy();
        });

        it('should return false when the report does not have participants', () => {
            const report = LHNTestUtils.getFakeReport([]);
            const currentReportId = '';
            const isInFocusMode = true;
            const betas = [CONST.BETAS.DEFAULT_ROOMS];
            expect(
                shouldReportBeInOptionList({
                    report,
                    chatReport: mockedChatReport,
                    currentReportId,
                    isInFocusMode,
                    betas,
                    doesReportHaveViolations: false,
                    excludeEmptyChats: false,
                }),
            ).toBeFalsy();
        });

        it('should return false when the report is the report that the user cannot access due to policy restrictions', () => {
            const report: Report = {
                ...LHNTestUtils.getFakeReport(),
                chatType: CONST.REPORT.CHAT_TYPE.DOMAIN_ALL,
            };
            const currentReportId = '';
            const isInFocusMode = false;
            const betas: Beta[] = [];
            expect(
                shouldReportBeInOptionList({
                    report,
                    chatReport: mockedChatReport,
                    currentReportId,
                    isInFocusMode,
                    betas,
                    doesReportHaveViolations: false,
                    excludeEmptyChats: false,
                }),
            ).toBeFalsy();
        });

        it('should return false when the report is the single transaction thread', async () => {
            const expenseReport = buildOptimisticExpenseReport('212', '123', 100, 122, 'USD');
            const expenseTransaction = buildOptimisticTransaction({
                transactionParams: {
                    amount: 100,
                    currency: 'USD',
                    reportID: expenseReport.reportID,
                },
            });
            const expenseCreatedAction = buildOptimisticIOUReportAction({
                type: 'create',
                amount: 100,
                currency: 'USD',
                comment: '',
                participants: [],
                transactionID: expenseTransaction.transactionID,

                iouReportID: expenseReport.reportID,
            });
            const transactionThreadReport = buildTransactionThread(expenseCreatedAction, expenseReport);
            expenseCreatedAction.childReportID = transactionThreadReport.reportID;
            const currentReportId = '1';
            const isInFocusMode = false;
            const betas = [CONST.BETAS.DEFAULT_ROOMS];
            await Onyx.merge(`${ONYXKEYS.COLLECTION.REPORT}${expenseReport.reportID}`, expenseReport);
            await Onyx.merge(`${ONYXKEYS.COLLECTION.REPORT_ACTIONS}${expenseReport.reportID}`, {
                [expenseCreatedAction.reportActionID]: expenseCreatedAction,
            });
            expect(
                shouldReportBeInOptionList({
                    report: transactionThreadReport,
                    chatReport: mockedChatReport,
                    currentReportId,
                    isInFocusMode,
                    betas,
                    doesReportHaveViolations: false,
                    excludeEmptyChats: false,
                }),
            ).toBeFalsy();
        });

        it('should return false when the report is empty chat and the excludeEmptyChats setting is true', () => {
            const report = LHNTestUtils.getFakeReport();
            const currentReportId = '';
            const isInFocusMode = false;
            const betas = [CONST.BETAS.DEFAULT_ROOMS];
            expect(
                shouldReportBeInOptionList({
                    report,
                    chatReport: mockedChatReport,
                    currentReportId,
                    isInFocusMode,
                    betas,
                    doesReportHaveViolations: false,
                    excludeEmptyChats: true,
                }),
            ).toBeFalsy();
        });

        it('should return false when the users email is domain-based and the includeDomainEmail is false', () => {
            const report = LHNTestUtils.getFakeReport();
            const currentReportId = '';
            const isInFocusMode = false;
            const betas = [CONST.BETAS.DEFAULT_ROOMS];
            expect(
                shouldReportBeInOptionList({
                    report,
                    chatReport: mockedChatReport,
                    currentReportId,
                    isInFocusMode,
                    betas,
                    doesReportHaveViolations: false,
                    login: '+@domain.com',
                    excludeEmptyChats: false,
                    includeDomainEmail: false,
                }),
            ).toBeFalsy();
        });

        it('should return false when the report has the parent message is pending removal', async () => {
            const parentReport = LHNTestUtils.getFakeReport();
            const report = LHNTestUtils.getFakeReport();
            const parentReportAction: ReportAction = {
                ...LHNTestUtils.getFakeReportAction(),
                message: [
                    {
                        type: 'COMMENT',
                        html: 'hey',
                        text: 'hey',
                        isEdited: false,
                        whisperedTo: [],
                        isDeletedParentAction: false,
                        moderationDecision: {
                            decision: CONST.MODERATION.MODERATOR_DECISION_PENDING_REMOVE,
                        },
                    },
                ],
                childReportID: report.reportID,
            };
            report.parentReportID = parentReport.reportID;
            report.parentReportActionID = parentReportAction.reportActionID;
            const currentReportId = '';
            const isInFocusMode = false;
            const betas = [CONST.BETAS.DEFAULT_ROOMS];

            await Onyx.merge(`${ONYXKEYS.COLLECTION.REPORT}${parentReport.reportID}`, parentReport);
            await Onyx.merge(`${ONYXKEYS.COLLECTION.REPORT_ACTIONS}${parentReport.reportID}`, {
                [parentReportAction.reportActionID]: parentReportAction,
            });

            expect(
                shouldReportBeInOptionList({
                    report,
                    chatReport: mockedChatReport,
                    currentReportId,
                    isInFocusMode,
                    betas,
                    doesReportHaveViolations: false,
                    excludeEmptyChats: false,
                }),
            ).toBeFalsy();
        });

        it('should return false when the report is read and we are in the focus mode', () => {
            const report = LHNTestUtils.getFakeReport();
            const currentReportId = '';
            const isInFocusMode = true;
            const betas = [CONST.BETAS.DEFAULT_ROOMS];
            expect(
                shouldReportBeInOptionList({
                    report,
                    chatReport: mockedChatReport,
                    currentReportId,
                    isInFocusMode,
                    betas,
                    doesReportHaveViolations: false,
                    excludeEmptyChats: false,
                }),
            ).toBeFalsy();
        });

        it('should return false when the empty report has deleted action with child comment but isDeletedParentAction is false', async () => {
            const report = LHNTestUtils.getFakeReport();
            const iouReportAction: ReportAction = {
                ...LHNTestUtils.getFakeReportAction(),
                message: [
                    {
                        type: 'COMMENT',
                        html: '',
                        text: '',
                        isEdited: false,
                        whisperedTo: [],
                        isDeletedParentAction: false,
                    },
                ],
                childVisibleActionCount: 1,
            };
            await Onyx.merge(`${ONYXKEYS.COLLECTION.REPORT_ACTIONS}${report.reportID}`, {
                [iouReportAction.reportActionID]: iouReportAction,
            });
            expect(
                shouldReportBeInOptionList({
                    report,
                    chatReport: mockedChatReport,
                    currentReportId: '',
                    isInFocusMode: false,
                    betas: [],
                    doesReportHaveViolations: false,
                    excludeEmptyChats: true,
                }),
            ).toBeFalsy();
        });
    });

    describe('buildOptimisticChatReport', () => {
        it('should always set isPinned to false', () => {
            const result = buildOptimisticChatReport({
                participantList: [1, 2, 3],
            });
            expect(result.isPinned).toBe(false);
        });
    });

    describe('getInvoiceChatByParticipants', () => {
        it('only returns an invoice chat if the receiver type matches', () => {
            // Given an invoice chat that has been converted from an individual to policy receiver type
            const reports: OnyxCollection<Report> = {
                [convertedInvoiceChat.reportID]: convertedInvoiceChat,
            };

            // When we send another invoice to the individual from global create and call getInvoiceChatByParticipants
            const invoiceChatReport = getInvoiceChatByParticipants(33, CONST.REPORT.INVOICE_RECEIVER_TYPE.INDIVIDUAL, convertedInvoiceChat.policyID, reports);

            // Then no invoice chat should be returned because the receiver type does not match
            expect(invoiceChatReport).toBeUndefined();
        });
    });
    describe('getWorkspaceNameUpdatedMessage', () => {
        it('return the encoded workspace name updated message', () => {
            const action = {
                originalMessage: {
                    newName: '&#104;&#101;&#108;&#108;&#111;',
                    oldName: 'workspace 1',
                },
            };
            expect(getWorkspaceNameUpdatedMessage(action as ReportAction)).toEqual(
                'updated the name of this workspace to &quot;&amp;#104;&amp;#101;&amp;#108;&amp;#108;&amp;#111;&quot; (previously &quot;workspace 1&quot;)',
            );
        });
    });

    describe('buildOptimisticIOUReportAction', () => {
        it('should not include IOUReportID in the originalMessage when tracking a personal expense', () => {
            const iouAction = buildOptimisticIOUReportAction({
                type: 'track',
                amount: 1200,
                currency: 'INR',
                comment: '',
                participants: [{login: 'email1@test.com'}],
                transactionID: '8749701985416635400',
                iouReportID: '8698041594589716',
                isPersonalTrackingExpense: true,
            });
            expect(getOriginalMessage(iouAction as ReportAction<'IOU'>)?.IOUReportID).toBe(undefined);
        });
    });

    describe('isAllowedToApproveExpenseReport', () => {
        const expenseReport: Report = {
            ...createRandomReport(6),
            type: CONST.REPORT.TYPE.EXPENSE,
            ownerAccountID: currentUserAccountID,
        };

        it('should return true if preventSelfApproval is disabled and the approver is not the owner of the expense report', () => {
            const fakePolicy: Policy = {
                ...createRandomPolicy(6),
                preventSelfApproval: false,
            };
            expect(isAllowedToApproveExpenseReport(expenseReport, 0, fakePolicy)).toBeTruthy();
        });

        it('should return true if preventSelfApproval is enabled and the approver is not the owner of the expense report', () => {
            const fakePolicy: Policy = {
                ...createRandomPolicy(6),
                preventSelfApproval: true,
            };
            expect(isAllowedToApproveExpenseReport(expenseReport, 0, fakePolicy)).toBeTruthy();
        });

        it('should return true if preventSelfApproval is disabled and the approver is the owner of the expense report', () => {
            const fakePolicy: Policy = {
                ...createRandomPolicy(6),
                preventSelfApproval: false,
            };
            expect(isAllowedToApproveExpenseReport(expenseReport, currentUserAccountID, fakePolicy)).toBeTruthy();
        });

        it('should return false if preventSelfApproval is enabled and the approver is the owner of the expense report', () => {
            const fakePolicy: Policy = {
                ...createRandomPolicy(6),
                preventSelfApproval: true,
            };
            expect(isAllowedToApproveExpenseReport(expenseReport, currentUserAccountID, fakePolicy)).toBeFalsy();
        });
    });

    describe('isArchivedReport', () => {
        const archivedReport: Report = {
            ...createRandomReport(1),
            chatType: CONST.REPORT.CHAT_TYPE.POLICY_EXPENSE_CHAT,
        };
        const nonArchivedReport: Report = {
            ...createRandomReport(2),
            chatType: CONST.REPORT.CHAT_TYPE.POLICY_EXPENSE_CHAT,
        };
        beforeAll(async () => {
            await Onyx.setCollection<typeof ONYXKEYS.COLLECTION.REPORT_NAME_VALUE_PAIRS, ReportNameValuePairs>(ONYXKEYS.COLLECTION.REPORT_NAME_VALUE_PAIRS, {
                [`${ONYXKEYS.COLLECTION.REPORT_NAME_VALUE_PAIRS}${archivedReport.reportID}`]: {private_isArchived: DateUtils.getDBTime()},
            });
        });

        it('should return true for archived report', async () => {
            const reportNameValuePairs = await new Promise<OnyxEntry<ReportNameValuePairs>>((resolve) => {
                Onyx.connect({
                    key: `${ONYXKEYS.COLLECTION.REPORT_NAME_VALUE_PAIRS}${archivedReport.reportID}`,
                    callback: resolve,
                });
            });
            expect(isArchivedReport(reportNameValuePairs)).toBe(true);
        });

        it('should return false for non-archived report', async () => {
            const reportNameValuePairs = await new Promise<OnyxEntry<ReportNameValuePairs>>((resolve) => {
                Onyx.connect({
                    key: `${ONYXKEYS.COLLECTION.REPORT_NAME_VALUE_PAIRS}${nonArchivedReport.reportID}`,
                    callback: resolve,
                });
                expect(isArchivedReport(reportNameValuePairs)).toBe(false);
            });
        });
    });

    describe('useReportIsArchived', () => {
        const archivedReport: Report = {
            ...createRandomReport(1),
            chatType: CONST.REPORT.CHAT_TYPE.POLICY_EXPENSE_CHAT,
        };
        const nonArchivedReport: Report = {
            ...createRandomReport(2),
            chatType: CONST.REPORT.CHAT_TYPE.POLICY_EXPENSE_CHAT,
        };
        beforeAll(async () => {
            await Onyx.setCollection<typeof ONYXKEYS.COLLECTION.REPORT_NAME_VALUE_PAIRS, ReportNameValuePairs>(ONYXKEYS.COLLECTION.REPORT_NAME_VALUE_PAIRS, {
                [`${ONYXKEYS.COLLECTION.REPORT_NAME_VALUE_PAIRS}${archivedReport.reportID}`]: {private_isArchived: DateUtils.getDBTime()},
            });
        });

        it('should return true for archived report', () => {
            const {result: isReportArchived} = renderHook(() => useReportIsArchived(archivedReport?.reportID));

            expect(isReportArchived.current).toBe(true);
        });

        it('should return false for non-archived report', () => {
            const {result: isReportArchived} = renderHook(() => useReportIsArchived(nonArchivedReport?.reportID));

            expect(isReportArchived.current).toBe(false);
        });
    });

    describe('canEditWriteCapability', () => {
        it('should return false for expense chat', () => {
            const workspaceChat: Report = {
                ...createRandomReport(1),
                chatType: CONST.REPORT.CHAT_TYPE.POLICY_EXPENSE_CHAT,
            };

            expect(canEditWriteCapability(workspaceChat, {...policy, role: CONST.POLICY.ROLE.ADMIN}, false)).toBe(false);
        });

        const policyAnnounceRoom: Report = {
            ...createRandomReport(1),
            chatType: CONST.REPORT.CHAT_TYPE.POLICY_ANNOUNCE,
        };
        const adminPolicy = {...policy, role: CONST.POLICY.ROLE.ADMIN};

        it('should return true for non-archived policy announce room', () => {
            expect(canEditWriteCapability(policyAnnounceRoom, adminPolicy, false)).toBe(true);
        });

        it('should return false for archived policy announce room', () => {
            expect(canEditWriteCapability(policyAnnounceRoom, adminPolicy, true)).toBe(false);
        });

        it('should return false for non-admin user', () => {
            const normalChat = createRandomReport(11);
            const memberPolicy = {...policy, role: CONST.POLICY.ROLE.USER};

            expect(canEditWriteCapability(normalChat, memberPolicy, false)).toBe(false);
        });

        it('should return false for admin room', () => {
            const adminRoom: Report = {...createRandomReport(12), chatType: CONST.REPORT.CHAT_TYPE.POLICY_ADMINS};

            expect(canEditWriteCapability(adminRoom, adminPolicy, false)).toBe(false);
        });

        it('should return false for thread reports', () => {
            const parent = createRandomReport(13);
            const thread: Report = {
                ...createRandomReport(14),
                parentReportID: parent.reportID,
                parentReportActionID: '2',
            };

            expect(canEditWriteCapability(thread, adminPolicy, false)).toBe(false);
        });

        it('should return false for invoice rooms', () => {
            const invoiceRoom = {...createRandomReport(13), chatType: CONST.REPORT.CHAT_TYPE.INVOICE};

            expect(canEditWriteCapability(invoiceRoom, adminPolicy, false)).toBe(false);
        });
    });

    describe('canEditRoomVisibility', () => {
        it('should return true for policy rooms that are not archived and the user is an admin', () => {
            expect(canEditRoomVisibility({...policy, role: CONST.POLICY.ROLE.ADMIN}, false)).toBeTruthy();
            expect(canEditRoomVisibility({...policy, role: CONST.POLICY.ROLE.AUDITOR}, false)).toBeFalsy();
            expect(canEditRoomVisibility({...policy, role: CONST.POLICY.ROLE.USER}, false)).toBeFalsy();
        });

        it('should return false for policy rooms that are archived regardless of the policy role', () => {
            expect(canEditRoomVisibility({...policy, role: CONST.POLICY.ROLE.ADMIN}, true)).toBeFalsy();
            expect(canEditRoomVisibility({...policy, role: CONST.POLICY.ROLE.AUDITOR}, true)).toBeFalsy();
            expect(canEditRoomVisibility({...policy, role: CONST.POLICY.ROLE.USER}, true)).toBeFalsy();
        });
    });

    describe('canDeleteReportAction', () => {
        it('should return false for delete button visibility if transaction is not allowed to be deleted', () => {
            const parentReport = LHNTestUtils.getFakeReport();
            const report = LHNTestUtils.getFakeReport();
            const parentReportAction: ReportAction = {
                ...LHNTestUtils.getFakeReportAction(),
                message: [
                    {
                        type: 'COMMENT',
                        html: 'hey',
                        text: 'hey',
                        isEdited: false,
                        whisperedTo: [],
                        isDeletedParentAction: false,
                        moderationDecision: {
                            decision: CONST.MODERATION.MODERATOR_DECISION_PENDING_REMOVE,
                        },
                    },
                ],
                childReportID: report.reportID,
            };
            report.parentReportID = parentReport.reportID;
            report.parentReportActionID = parentReportAction.reportActionID;
            const currentReportId = '';
            const transactionID = 1;
            const moneyRequestAction = {
                ...parentReportAction,
                actorAccountID: currentUserAccountID,
                actionName: CONST.REPORT.ACTIONS.TYPE.IOU,
                originalMessage: {
                    IOUReportID: '1',
                    IOUTransactionID: '1',
                    amount: 100,
                    participantAccountID: 1,
                    currency: CONST.CURRENCY.USD,
                    type: CONST.IOU.REPORT_ACTION_TYPE.PAY,
                    paymentType: CONST.IOU.PAYMENT_TYPE.EXPENSIFY,
                },
            };

            const transaction: Transaction = {
                ...createRandomTransaction(transactionID),
                category: '',
                tag: '',
                created: testDate,
                reportID: currentReportId,
                managedCard: true,
                comment: {
                    liabilityType: CONST.TRANSACTION.LIABILITY_TYPE.RESTRICT,
                },
            };

            expect(canDeleteReportAction(moneyRequestAction, currentReportId, transaction)).toBe(false);
        });

        it('should return true for demo transaction', () => {
            const transaction = {
                ...createRandomTransaction(1),
                comment: {
                    isDemoTransaction: true,
                },
            };

            const report = LHNTestUtils.getFakeReport();
            const parentReportAction: ReportAction = {
                ...LHNTestUtils.getFakeReportAction(),
                message: [
                    {
                        type: 'COMMENT',
                        html: 'hey',
                        text: 'hey',
                        isEdited: false,
                        whisperedTo: [],
                        isDeletedParentAction: false,
                        moderationDecision: {
                            decision: CONST.MODERATION.MODERATOR_DECISION_PENDING_REMOVE,
                        },
                    },
                ],
                childReportID: report.reportID,
            };
            const moneyRequestAction = {
                ...parentReportAction,
                actorAccountID: currentUserAccountID,
                actionName: CONST.REPORT.ACTIONS.TYPE.IOU,
                originalMessage: {
                    IOUReportID: '1',
                    IOUTransactionID: '1',
                    amount: 100,
                    participantAccountID: 1,
                    currency: CONST.CURRENCY.USD,
                    type: CONST.IOU.REPORT_ACTION_TYPE.PAY,
                    paymentType: CONST.IOU.PAYMENT_TYPE.EXPENSIFY,
                },
            };

            expect(canDeleteReportAction(moneyRequestAction, '1', transaction)).toBe(true);
        });

        it("should return false for ADD_COMMENT report action the current user (admin of the personal policy) didn't comment", async () => {
            const adminPolicy = {...LHNTestUtils.getFakePolicy(), type: CONST.POLICY.TYPE.PERSONAL};

            const report = {...LHNTestUtils.getFakeReport(), policyID: adminPolicy.id};
            const reportAction: ReportAction = {
                ...LHNTestUtils.getFakeReportAction(),
                actionName: CONST.REPORT.ACTIONS.TYPE.ADD_COMMENT,
                actorAccountID: currentUserAccountID + 1,
                parentReportID: report.reportID,
                message: [
                    {
                        type: 'COMMENT',
                        html: 'hey',
                        text: 'hey',
                        isEdited: false,
                        whisperedTo: [],
                        isDeletedParentAction: false,
                    },
                ],
            };

            await Onyx.set(`${ONYXKEYS.COLLECTION.REPORT}${report.reportID}`, report);
            await Onyx.set(`${ONYXKEYS.COLLECTION.POLICY}${adminPolicy.id}`, adminPolicy);

            expect(canDeleteReportAction(reportAction, report.reportID, undefined)).toBe(false);
        });
    });

    describe('getPolicyExpenseChat', () => {
        it('should return the correct policy expense chat when we have a task report is the child of this report', async () => {
            const policyExpenseChat: Report = {
                ...createRandomReport(11),
                ownerAccountID: 1,
                policyID: '1',
                chatType: CONST.REPORT.CHAT_TYPE.POLICY_EXPENSE_CHAT,
                type: CONST.REPORT.TYPE.CHAT,
            };

            const taskReport: Report = {
                ...createRandomReport(10),
                ownerAccountID: 1,
                policyID: '1',
                chatType: CONST.REPORT.CHAT_TYPE.POLICY_EXPENSE_CHAT,
                type: CONST.REPORT.TYPE.TASK,
                parentReportID: policyExpenseChat.reportID,
                parentReportActionID: '1',
            };

            await Onyx.set(`${ONYXKEYS.COLLECTION.REPORT}${taskReport.reportID}`, taskReport);
            await Onyx.set(`${ONYXKEYS.COLLECTION.REPORT}${policyExpenseChat.reportID}`, policyExpenseChat);

            expect(getPolicyExpenseChat(1, '1')?.reportID).toBe(policyExpenseChat.reportID);
        });
    });

    describe('findLastAccessedReport', () => {
        let archivedReport: Report;
        let normalReport: Report;

        beforeAll(async () => {
            // Set up test reports - one archived, one normal
            archivedReport = {
                ...LHNTestUtils.getFakeReport(),
                reportID: '1001',
                lastReadTime: '2024-02-01 04:56:47.233',
                lastVisibleActionCreated: '2024-02-01 04:56:47.233',
            };

            normalReport = {
                ...LHNTestUtils.getFakeReport(),
                reportID: '1002',
                lastReadTime: '2024-01-01 04:56:47.233', // Older last read time
                lastVisibleActionCreated: '2024-01-01 04:56:47.233',
            };

            // Set up report name value pairs to mark one report as archived
            const reportNameValuePairs = {
                private_isArchived: DateUtils.getDBTime(),
            };

            // Add reports to Onyx
            await Onyx.set(`${ONYXKEYS.COLLECTION.REPORT}${archivedReport.reportID}`, archivedReport);
            await Onyx.set(`${ONYXKEYS.COLLECTION.REPORT}${normalReport.reportID}`, normalReport);
            await Onyx.merge(`${ONYXKEYS.COLLECTION.REPORT_NAME_VALUE_PAIRS}${archivedReport.reportID}`, reportNameValuePairs);

            // Set up report metadata for lastVisitTime
            await Onyx.merge(`${ONYXKEYS.COLLECTION.REPORT_METADATA}${archivedReport.reportID}`, {
                lastVisitTime: '2024-02-01 04:56:47.233', // More recent visit
            });

            await Onyx.merge(`${ONYXKEYS.COLLECTION.REPORT_METADATA}${normalReport.reportID}`, {
                lastVisitTime: '2024-01-01 04:56:47.233',
            });

            return waitForBatchedUpdates();
        });

        afterAll(async () => {
            await Onyx.clear();
            await Onyx.set(ONYXKEYS.SESSION, {email: currentUserEmail, accountID: currentUserAccountID});
        });

        it('should not return an archived report even if it was most recently accessed', () => {
            const result = findLastAccessedReport(false);

            // Even though the archived report has a more recent lastVisitTime,
            // the function should filter it out and return the normal report
            expect(result?.reportID).toBe(normalReport.reportID);
            expect(result?.reportID).not.toBe(archivedReport.reportID);
        });
    });
    describe('findLastAccessedReport should return owned report if no reports was accessed before', () => {
        let ownedReport: Report;
        let nonOwnedReport: Report;

        beforeAll(async () => {
            // Set up test reports - one archived, one normal
            nonOwnedReport = {
                ...LHNTestUtils.getFakeReport(),
                reportID: '1001',
                lastReadTime: '2024-02-01 04:56:47.233',
                lastVisibleActionCreated: '2024-02-01 04:56:47.233',
                ownerAccountID: 1,
            };

            ownedReport = {
                ...LHNTestUtils.getFakeReport(),
                reportID: '1002',
                lastReadTime: '2024-01-01 04:56:47.233', // Older last read time
                lastVisibleActionCreated: '2024-01-01 04:56:47.233',
                ownerAccountID: currentUserAccountID,
            };

            // Add reports to Onyx
            await Onyx.set(`${ONYXKEYS.COLLECTION.REPORT}${ownedReport.reportID}`, ownedReport);
            await Onyx.set(`${ONYXKEYS.COLLECTION.REPORT}${nonOwnedReport.reportID}`, nonOwnedReport);

            return waitForBatchedUpdates();
        });

        afterAll(async () => {
            await Onyx.clear();
            await Onyx.set(ONYXKEYS.SESSION, {email: currentUserEmail, accountID: currentUserAccountID});
        });

        it('findLastAccessedReport should return owned report if no reports was accessed before', () => {
            const result = findLastAccessedReport(false);

            // Even though the archived report has a more recent lastVisitTime,
            // the function should filter it out and return the normal report
            expect(result?.reportID).toBe(ownedReport.reportID);
            expect(result?.reportID).not.toBe(nonOwnedReport.reportID);
        });
    });

    describe('getApprovalChain', () => {
        describe('submit and close policy', () => {
            it('should return empty array', () => {
                const policyTest: Policy = {
                    ...createRandomPolicy(0),
                    approver: 'owner@test.com',
                    owner: 'owner@test.com',
                    type: CONST.POLICY.TYPE.TEAM,
                    approvalMode: CONST.POLICY.APPROVAL_MODE.OPTIONAL,
                };
                const expenseReport: Report = {
                    ...createRandomReport(0),
                    ownerAccountID: employeeAccountID,
                    type: CONST.REPORT.TYPE.EXPENSE,
                };

                expect(getApprovalChain(policyTest, expenseReport)).toStrictEqual([]);
            });
        });
        describe('basic/advance workflow', () => {
            describe('has no approver rule', () => {
                it('should return list contain policy approver/owner and the forwardsTo of them if the policy use basic workflow', () => {
                    const policyTest: Policy = {
                        ...createRandomPolicy(0),
                        approver: 'owner@test.com',
                        owner: 'owner@test.com',
                        type: CONST.POLICY.TYPE.TEAM,
                        employeeList,
                        approvalMode: CONST.POLICY.APPROVAL_MODE.BASIC,
                    };
                    const expenseReport: Report = {
                        ...createRandomReport(0),
                        ownerAccountID: employeeAccountID,
                        type: CONST.REPORT.TYPE.EXPENSE,
                    };
                    Onyx.set(ONYXKEYS.PERSONAL_DETAILS_LIST, personalDetails).then(() => {
                        const result = ['owner@test.com'];
                        expect(getApprovalChain(policyTest, expenseReport)).toStrictEqual(result);
                    });
                });
                it('should return list contain submitsTo of ownerAccountID and the forwardsTo of them if the policy use advance workflow', () => {
                    const policyTest: Policy = {
                        ...createRandomPolicy(0),
                        approver: 'owner@test.com',
                        owner: 'owner@test.com',
                        type: CONST.POLICY.TYPE.CORPORATE,
                        employeeList,
                        approvalMode: CONST.POLICY.APPROVAL_MODE.ADVANCED,
                    };
                    const expenseReport: Report = {
                        ...createRandomReport(0),
                        ownerAccountID: employeeAccountID,
                        type: CONST.REPORT.TYPE.EXPENSE,
                    };
                    Onyx.set(ONYXKEYS.PERSONAL_DETAILS_LIST, personalDetails).then(() => {
                        const result = ['admin@test.com'];
                        expect(getApprovalChain(policyTest, expenseReport)).toStrictEqual(result);
                    });
                });
            });

            // This test is broken, so I am commenting it out. I have opened up https://github.com/Expensify/App/issues/60854 to get the test fixed
            describe('has approver rule', () => {
                describe('has no transaction match with approver rule', () => {
                    it('should return list contain submitsTo of ownerAccountID and the forwardsTo of them', () => {
                        const policyTest: Policy = {
                            ...createRandomPolicy(0),
                            approver: 'owner@test.com',
                            owner: 'owner@test.com',
                            type: CONST.POLICY.TYPE.CORPORATE,
                            employeeList,
                            rules,
                            approvalMode: CONST.POLICY.APPROVAL_MODE.BASIC,
                        };
                        const expenseReport: Report = {
                            ...createRandomReport(0),
                            ownerAccountID: employeeAccountID,
                            type: CONST.REPORT.TYPE.EXPENSE,
                        };
                        const transaction1: Transaction = {
                            ...createRandomTransaction(0),
                            category: '',
                            tag: '',
                            created: testDate,
                            reportID: expenseReport.reportID,
                        };
                        const transaction2: Transaction = {
                            ...createRandomTransaction(1),
                            category: '',
                            tag: '',
                            created: DateUtils.subtractMillisecondsFromDateTime(testDate, 1),
                            reportID: expenseReport.reportID,
                        };
                        Onyx.multiSet({
                            [ONYXKEYS.PERSONAL_DETAILS_LIST]: personalDetails,
                            [ONYXKEYS.COLLECTION.TRANSACTION]: {
                                [transaction1.transactionID]: transaction1,
                                [transaction2.transactionID]: transaction2,
                            },
                        }).then(() => {
                            const result = ['owner@test.com'];
                            expect(getApprovalChain(policyTest, expenseReport)).toStrictEqual(result);
                        });
                    });
                });
                describe('has transaction match with approver rule', () => {
                    it('should return the list with correct order of category/tag approver sorted by created/inserted of the transaction', () => {
                        const policyTest: Policy = {
                            ...createRandomPolicy(1),
                            approver: 'owner@test.com',
                            owner: 'owner@test.com',
                            type: CONST.POLICY.TYPE.CORPORATE,
                            employeeList,
                            rules,
                            approvalMode: CONST.POLICY.APPROVAL_MODE.ADVANCED,
                        };
                        const expenseReport: Report = {
                            ...createRandomReport(100),
                            ownerAccountID: employeeAccountID,
                            type: CONST.REPORT.TYPE.EXPENSE,
                        };
                        const transaction1: Transaction = {
                            ...createRandomTransaction(1),
                            category: 'cat1',
                            tag: '',
                            created: testDate,
                            reportID: expenseReport.reportID,
                            inserted: DateUtils.subtractMillisecondsFromDateTime(testDate, 1),
                        };
                        const transaction2: Transaction = {
                            ...createRandomTransaction(2),
                            category: '',
                            tag: 'tag1',
                            created: DateUtils.subtractMillisecondsFromDateTime(testDate, 1),
                            reportID: expenseReport.reportID,
                            inserted: DateUtils.subtractMillisecondsFromDateTime(testDate, 1),
                        };
                        const transaction3: Transaction = {
                            ...createRandomTransaction(3),
                            category: 'cat2',
                            tag: '',
                            created: testDate,
                            reportID: expenseReport.reportID,
                            inserted: DateUtils.subtractMillisecondsFromDateTime(testDate, 2),
                        };
                        const transaction4: Transaction = {
                            ...createRandomTransaction(4),
                            category: '',
                            tag: 'tag2',
                            created: DateUtils.subtractMillisecondsFromDateTime(testDate, 1),
                            reportID: expenseReport.reportID,
                            inserted: DateUtils.subtractMillisecondsFromDateTime(testDate, 2),
                        };

                        Onyx.mergeCollection(ONYXKEYS.COLLECTION.TRANSACTION, {
                            transactions_1: transaction1,
                            transactions_2: transaction2,
                            transactions_3: transaction3,
                            transactions_4: transaction4,
                        }).then(() => {
                            const result = [categoryApprover2Email, categoryApprover1Email, tagApprover2Email, tagApprover1Email, 'admin@test.com'];
                            expect(getApprovalChain(policyTest, expenseReport)).toStrictEqual(result);
                        });
                    });
                });
            });
        });
    });

    describe('shouldReportShowSubscript', () => {
        afterEach(async () => {
            await Onyx.clear();
            await Onyx.set(ONYXKEYS.SESSION, {email: currentUserEmail, accountID: currentUserAccountID});
        });

        it('should return true for policy expense chat', () => {
            const report = createPolicyExpenseChat(1);
            expect(shouldReportShowSubscript(report)).toBe(true);
        });

        it('should return true for workspace thread', () => {
            const report = createWorkspaceThread(1);
            expect(shouldReportShowSubscript(report)).toBe(true);
        });

        it('should return false for archived non-expense report that is not a workspace thread', async () => {
            const report = createRegularChat(1, [currentUserAccountID, 1]);
            await Onyx.set(`${ONYXKEYS.COLLECTION.REPORT_NAME_VALUE_PAIRS}${report.reportID}`, {
                private_isArchived: new Date().toString(),
            });
            const {result: isReportArchived} = renderHook(() => useReportIsArchived(report?.reportID));

            expect(shouldReportShowSubscript(report, isReportArchived.current)).toBe(false);
        });

        it('should return false for a non-archived non-expense report', () => {
            const report = createRegularChat(1, [currentUserAccountID, 1]);
            const {result: isReportArchived} = renderHook(() => useReportIsArchived(report?.reportID));
            expect(shouldReportShowSubscript(report, isReportArchived.current)).toBe(false);
        });

        it('should return false for regular 1:1 chat', () => {
            const report = createRegularChat(1, [currentUserAccountID, 1]);
            expect(shouldReportShowSubscript(report)).toBe(false);
        });

        it('should return true for expense request report', async () => {
            // Given a normal parent report
            const parentReport = createExpenseReport(1);
            await Onyx.set(`${ONYXKEYS.COLLECTION.REPORT}${parentReport.reportID}`, parentReport);

            // And a parent report action that is an IOU report action
            const randomReportAction = createRandomReportAction(2);
            const parentReportAction = {
                ...createRandomReportAction(2),
                actionName: CONST.REPORT.ACTIONS.TYPE.IOU,
                message: {
                    ...randomReportAction.message,
                    type: CONST.IOU.REPORT_ACTION_TYPE.CREATE,
                },
            };
            await Onyx.set(`${ONYXKEYS.COLLECTION.REPORT_ACTIONS}${parentReport.reportID}`, {
                '3': parentReportAction,
            });

            // And a report that is a thread of the parent report
            const report = createExpenseRequestReport(2, parentReport.reportID, '3');

            // When we check if the report should show a subscript
            // Then it should return true because isExpenseRequest() returns true
            expect(shouldReportShowSubscript(report)).toBe(true);
        });

        it('should return true for workspace task report', async () => {
            // Given a parent report that is a policy expense chat
            const parentReport = createPolicyExpenseChat(1);
            await Onyx.set(`${ONYXKEYS.COLLECTION.REPORT}${parentReport.reportID}`, parentReport);

            // And a report that is a task report of the parent report
            const report = createWorkspaceTaskReport(2, [currentUserAccountID, 1], parentReport.reportID);

            // When we check if the report should show a subscript
            // Then it should return true because isWorkspaceTaskReport() returns true
            expect(shouldReportShowSubscript(report)).toBe(true);
        });

        it('should return true for invoice room', () => {
            const report = createInvoiceRoom(1);
            expect(shouldReportShowSubscript(report)).toBe(true);
        });

        it('should return true for invoice report', () => {
            const report = createInvoiceReport(1);
            expect(shouldReportShowSubscript(report)).toBe(true);
        });

        it('should return true for policy expense chat that is not own', () => {
            const report = createPolicyExpenseChat(1, false);
            expect(shouldReportShowSubscript(report)).toBe(true);
        });

        it('should return true for archived workspace thread (exception to archived rule)', async () => {
            const report = createWorkspaceThread(1);
            await Onyx.set(`${ONYXKEYS.COLLECTION.REPORT_NAME_VALUE_PAIRS}${report.reportID}`, {
                private_isArchived: new Date().toString(),
            });
            const {result: isReportArchived} = renderHook(() => useReportIsArchived(report?.reportID));

            // Even if archived, workspace threads should show subscript
            expect(shouldReportShowSubscript(report, isReportArchived.current)).toBe(true);
        });

        it('should return false for archived non-expense report', async () => {
            const report = createRegularChat(1, []);
            await Onyx.set(`${ONYXKEYS.COLLECTION.REPORT_NAME_VALUE_PAIRS}${report.reportID}`, {
                private_isArchived: new Date().toString(),
            });
            const {result: isReportArchived} = renderHook(() => useReportIsArchived(report?.reportID));

            // Archived expense reports should not show subscript
            expect(shouldReportShowSubscript(report, isReportArchived.current)).toBe(false);
        });

        it('should return false for policy expense chat that is also a chat thread', () => {
            const report = createPolicyExpenseChatThread(1);
            // Policy expense chats that are threads should not show subscript
            expect(shouldReportShowSubscript(report)).toBe(false);
        });

        it('should return false for policy expense chat that is also a task report', () => {
            const report = createPolicyExpenseChatTask(1);
            // Policy expense chats that are task reports should not show subscript
            expect(shouldReportShowSubscript(report)).toBe(false);
        });

        it('should return false for group chat', () => {
            const report = createGroupChat(1, [currentUserAccountID, 1, 2, 3]);
            expect(shouldReportShowSubscript(report)).toBe(false);
        });

        it('should return false for self DM', () => {
            const report = createSelfDM(1, currentUserAccountID);
            expect(shouldReportShowSubscript(report)).toBe(false);
        });

        it('should return false for admin room', () => {
            const report = createAdminRoom(1);
            expect(shouldReportShowSubscript(report)).toBe(false);
        });

        it('should return false for announce room', () => {
            const report = createAnnounceRoom(1);
            expect(shouldReportShowSubscript(report)).toBe(false);
        });

        it('should return false for domain room', () => {
            const report = createDomainRoom(1);
            expect(shouldReportShowSubscript(report)).toBe(false);
        });

        it('should return false for regular task report (non-workspace)', () => {
            const report = {...createRegularTaskReport(1, currentUserAccountID), chatType: CONST.REPORT.CHAT_TYPE.TRIP_ROOM};
            expect(shouldReportShowSubscript(report)).toBe(false);
        });
    });

    describe('isArchivedNonExpenseReport', () => {
        // Given an expense report, a chat report, and an archived chat report
        const expenseReport: Report = {
            ...createRandomReport(1000),
            ownerAccountID: employeeAccountID,
            type: CONST.REPORT.TYPE.EXPENSE,
        };
        const chatReport: Report = {
            ...createRandomReport(2000),
            ownerAccountID: employeeAccountID,
            type: CONST.REPORT.TYPE.CHAT,
        };
        const archivedChatReport: Report = {
            ...createRandomReport(3000),
            ownerAccountID: employeeAccountID,
            type: CONST.REPORT.TYPE.CHAT,
        };

        beforeAll(async () => {
            await Onyx.set(`${ONYXKEYS.COLLECTION.REPORT}${expenseReport.reportID}`, expenseReport);
            await Onyx.set(`${ONYXKEYS.COLLECTION.REPORT}${chatReport.reportID}`, chatReport);
            await Onyx.set(`${ONYXKEYS.COLLECTION.REPORT}${archivedChatReport.reportID}`, archivedChatReport);

            // This is what indicates that a report is archived (see ReportUtils.isArchivedReport())
            await Onyx.set(`${ONYXKEYS.COLLECTION.REPORT_NAME_VALUE_PAIRS}${archivedChatReport.reportID}`, {
                private_isArchived: new Date().toString(),
            });
        });

        it('should return false if the report is an expense report', () => {
            // Simulate how components use the hook useReportIsArchived() to see if the report is archived
            const {result: isReportArchived} = renderHook(() => useReportIsArchived(expenseReport?.reportID));
            expect(isArchivedNonExpenseReport(expenseReport, isReportArchived.current)).toBe(false);
        });

        it('should return false if the report is a non-expense report and not archived', () => {
            const {result: isReportArchived} = renderHook(() => useReportIsArchived(chatReport?.reportID));
            expect(isArchivedNonExpenseReport(chatReport, isReportArchived.current)).toBe(false);
        });

        it('should return true if the report is a non-expense report and archived', () => {
            const {result: isReportArchived} = renderHook(() => useReportIsArchived(archivedChatReport?.reportID));
            expect(isArchivedNonExpenseReport(archivedChatReport, isReportArchived.current)).toBe(true);
        });
    });

    describe('parseReportRouteParams', () => {
        const testReportID = '123456789';

        it('should return empty reportID and isSubReportPageRoute as false if the route is not a report route', () => {
            const result = parseReportRouteParams('/concierge');
            expect(result.reportID).toBe('');
            expect(result.isSubReportPageRoute).toBe(false);
        });

        it('should return isSubReportPageRoute as false if the route is a report screen route', () => {
            const result = parseReportRouteParams(`r/${testReportID}/11111111`);
            expect(result.reportID).toBe(testReportID);
            expect(result.isSubReportPageRoute).toBe(false);
        });

        it('should return isSubReportPageRoute as true if the route is a sub report page route', () => {
            const result = parseReportRouteParams(`r/${testReportID}/details`);
            expect(result.reportID).toBe(testReportID);
            expect(result.isSubReportPageRoute).toBe(true);
        });
    });

    describe('isPayer', () => {
        const approvedReport: Report = {
            ...createRandomReport(1),
            type: CONST.REPORT.TYPE.EXPENSE,
            stateNum: CONST.REPORT.STATE_NUM.APPROVED,
            statusNum: CONST.REPORT.STATUS_NUM.APPROVED,
            policyID: '1',
        };

        const unapprovedReport: Report = {
            ...createRandomReport(2),
            type: CONST.REPORT.TYPE.EXPENSE,
            stateNum: CONST.REPORT.STATE_NUM.SUBMITTED,
            statusNum: CONST.REPORT.STATUS_NUM.SUBMITTED,
            policyID: '1',
        };

        const policyTest: Policy = {
            ...createRandomPolicy(1),
            employeeList: {
                [currentUserEmail]: {
                    role: CONST.POLICY.ROLE.AUDITOR,
                },
            },
        };

        beforeAll(() => {
            Onyx.multiSet({
                [ONYXKEYS.SESSION]: {email: currentUserEmail, accountID: currentUserAccountID},
                [ONYXKEYS.COLLECTION.POLICY]: {
                    [`${ONYXKEYS.COLLECTION.POLICY}1`]: policyTest,
                },
            });
            return waitForBatchedUpdates();
        });

        afterAll(() => Onyx.clear());

        it('should return false for admin of a group policy with reimbursement enabled and report not approved', () => {
            expect(isPayer({email: currentUserEmail, accountID: currentUserAccountID}, unapprovedReport, false)).toBe(false);
        });

        it('should return false for non-admin of a group policy', () => {
            expect(isPayer({email: currentUserEmail, accountID: currentUserAccountID}, approvedReport, false)).toBe(false);
        });
    });
    describe('buildReportNameFromParticipantNames', () => {
        /**
         * Generates a fake report and matching personal details for specified number of participants.
         * Participants in the report are directly linked with their personal details.
         */
        const generateFakeReportAndParticipantsPersonalDetails = ({count, start = 0}: {count: number; start?: number}): {report: Report; personalDetails: PersonalDetailsList} => {
            const data = {
                report: {
                    ...mockedChatReport,
                    participants: Object.keys(fakePersonalDetails)
                        .slice(start, count)
                        .reduce<Record<string, Participant>>((acc, cur) => {
                            acc[cur] = {notificationPreference: CONST.REPORT.NOTIFICATION_PREFERENCE.ALWAYS};
                            return acc;
                        }, {}),
                },
                personalDetails: Object.fromEntries(Object.entries(fakePersonalDetails).slice(start, count)),
            };

            data.personalDetails[currentUserAccountID] = {
                accountID: currentUserAccountID,
                displayName: 'CURRENT USER',
                firstName: 'CURRENT',
            };

            return data;
        };

        it('excludes the current user from the report title', () => {
            const result = buildReportNameFromParticipantNames(generateFakeReportAndParticipantsPersonalDetails({count: currentUserAccountID + 2}));
            expect(result).not.toContain('CURRENT');
        });

        it('limits to a maximum of 5 participants in the title', () => {
            const result = buildReportNameFromParticipantNames(generateFakeReportAndParticipantsPersonalDetails({count: 10}));
            expect(result.split(',').length).toBeLessThanOrEqual(5);
        });

        it('returns full name if only one participant is present (excluding current user)', () => {
            const result = buildReportNameFromParticipantNames(generateFakeReportAndParticipantsPersonalDetails({count: 1}));
            const {displayName} = fakePersonalDetails[1] ?? {};
            expect(result).toEqual(displayName);
        });

        it('returns an empty string if there are no participants or all are excluded', () => {
            const result = buildReportNameFromParticipantNames(generateFakeReportAndParticipantsPersonalDetails({start: currentUserAccountID - 1, count: 1}));
            expect(result).toEqual('');
        });

        it('handles partial or missing personal details correctly', () => {
            const {report} = generateFakeReportAndParticipantsPersonalDetails({count: 6});

            const secondUser = fakePersonalDetails[2];
            const fourthUser = fakePersonalDetails[4];

            const incompleteDetails = {2: secondUser, 4: fourthUser};
            const result = buildReportNameFromParticipantNames({report, personalDetails: incompleteDetails});
            const expectedNames = [secondUser?.firstName, fourthUser?.firstName].sort();
            const resultNames = result.split(', ').sort();
            expect(resultNames).toEqual(expect.arrayContaining(expectedNames));
        });
    });

    describe('getParticipantsList', () => {
        it('should exclude hidden participants', () => {
            const report: Report = {
                ...createRandomReport(1),
                chatType: 'policyRoom',
                participants: {
                    1: {notificationPreference: 'hidden'},
                    2: {notificationPreference: 'always'},
                },
            };
            const participants = getParticipantsList(report, participantsPersonalDetails);
            expect(participants.length).toBe(1);
        });

        it('should include hidden participants for IOU report', () => {
            const report: Report = {
                ...createRandomReport(1),
                type: CONST.REPORT.TYPE.IOU,
                participants: {
                    1: {notificationPreference: 'hidden'},
                    2: {notificationPreference: 'always'},
                },
            };
            const participants = getParticipantsList(report, participantsPersonalDetails);
            expect(participants.length).toBe(2);
        });

        it('should include hidden participants for expense report', () => {
            const report: Report = {
                ...createRandomReport(1),
                type: CONST.REPORT.TYPE.EXPENSE,
                participants: {
                    1: {notificationPreference: 'hidden'},
                    2: {notificationPreference: 'always'},
                },
            };
            const participants = getParticipantsList(report, participantsPersonalDetails);
            expect(participants.length).toBe(2);
        });

        it('should include hidden participants for IOU transaction report', async () => {
            const parentReport: Report = {
                ...createRandomReport(0),
                type: CONST.REPORT.TYPE.IOU,
            };
            const parentReportAction: ReportAction = {
                ...createRandomReportAction(0),
                actionName: CONST.REPORT.ACTIONS.TYPE.IOU,
                message: [],
                previousMessage: [],
                originalMessage: {
                    amount: 1,
                    currency: 'USD',
                    type: CONST.IOU.REPORT_ACTION_TYPE.CREATE,
                },
            };
            await Onyx.merge(`${ONYXKEYS.COLLECTION.REPORT}${parentReport.reportID}`, parentReport);
            await Onyx.merge(`${ONYXKEYS.COLLECTION.REPORT_ACTIONS}${parentReport.reportID}`, {
                [parentReportAction.reportActionID]: parentReportAction,
            });

            const report: Report = {
                ...createRandomReport(1),
                parentReportID: parentReport.reportID,
                parentReportActionID: parentReportAction.reportActionID,
                participants: {
                    1: {notificationPreference: 'hidden'},
                    2: {notificationPreference: 'always'},
                },
            };
            const participants = getParticipantsList(report, participantsPersonalDetails);
            expect(participants.length).toBe(2);
        });

        it('should include hidden participants for expense transaction report', async () => {
            const parentReport: Report = {
                ...createRandomReport(0),
                type: CONST.REPORT.TYPE.EXPENSE,
            };
            const parentReportAction: ReportAction = {
                ...createRandomReportAction(0),
                actionName: CONST.REPORT.ACTIONS.TYPE.IOU,
                message: [],
                previousMessage: [],
                originalMessage: {
                    amount: 1,
                    currency: 'USD',
                    type: CONST.IOU.REPORT_ACTION_TYPE.CREATE,
                },
            };
            await Onyx.merge(`${ONYXKEYS.COLLECTION.REPORT}${parentReport.reportID}`, parentReport);
            await Onyx.merge(`${ONYXKEYS.COLLECTION.REPORT_ACTIONS}${parentReport.reportID}`, {
                [parentReportAction.reportActionID]: parentReportAction,
            });

            const report: Report = {
                ...createRandomReport(1),
                parentReportID: parentReport.reportID,
                parentReportActionID: parentReportAction.reportActionID,
                participants: {
                    1: {notificationPreference: 'hidden'},
                    2: {notificationPreference: 'always'},
                },
            };
            const participants = getParticipantsList(report, participantsPersonalDetails);
            expect(participants.length).toBe(2);
        });
    });

    describe('isReportOutstanding', () => {
        it('should return true for submitted reports', () => {
            const report: Report = {
                ...createRandomReport(1),
                policyID: policy.id,
                type: CONST.REPORT.TYPE.EXPENSE,
                stateNum: CONST.REPORT.STATE_NUM.SUBMITTED,
                statusNum: CONST.REPORT.STATUS_NUM.SUBMITTED,
            };
            expect(isReportOutstanding(report, policy.id)).toBe(true);
        });
        it('should return false for submitted reports if we specify it', () => {
            const report: Report = {
                ...createRandomReport(1),
                policyID: policy.id,
                type: CONST.REPORT.TYPE.EXPENSE,
                stateNum: CONST.REPORT.STATE_NUM.SUBMITTED,
                statusNum: CONST.REPORT.STATUS_NUM.SUBMITTED,
            };
            expect(isReportOutstanding(report, policy.id, undefined, false)).toBe(false);
        });
        it('should return true for submitted reports if top most report ID is processing', async () => {
            const report: Report = {
                ...createRandomReport(1),
                policyID: policy.id,
                type: CONST.REPORT.TYPE.EXPENSE,
                stateNum: CONST.REPORT.STATE_NUM.SUBMITTED,
                statusNum: CONST.REPORT.STATUS_NUM.SUBMITTED,
            };
            const activeReport: Report = {
                ...createRandomReport(2),
                policyID: policy.id,
                type: CONST.REPORT.TYPE.EXPENSE,
                stateNum: CONST.REPORT.STATE_NUM.SUBMITTED,
                statusNum: CONST.REPORT.STATUS_NUM.SUBMITTED,
            };
            await Onyx.set(`${ONYXKEYS.COLLECTION.REPORT}${activeReport.reportID}`, activeReport);
            expect(isReportOutstanding(report, policy.id)).toBe(true);
        });
        it('should return false for archived report', async () => {
            const report: Report = {
                ...createRandomReport(1),
                policyID: policy.id,
                type: CONST.REPORT.TYPE.EXPENSE,
                stateNum: CONST.REPORT.STATE_NUM.SUBMITTED,
                statusNum: CONST.REPORT.STATUS_NUM.SUBMITTED,
            };

            await Onyx.merge(`${ONYXKEYS.COLLECTION.REPORT_NAME_VALUE_PAIRS}${report.reportID}`, {private_isArchived: DateUtils.getDBTime()});
            expect(isReportOutstanding(report, policy.id)).toBe(false);
        });
    });

    describe('getMoneyReportPreviewName', () => {
        beforeAll(async () => {
            await Onyx.clear();
            await Onyx.multiSet({
                [ONYXKEYS.PERSONAL_DETAILS_LIST]: participantsPersonalDetails,
                [ONYXKEYS.SESSION]: {email: currentUserEmail, accountID: currentUserAccountID},
            });
        });

        afterAll(async () => {
            await Onyx.clear();
        });

        it('should return the report name when the chat type is policy room', () => {
            const action: ReportAction = {
                ...createRandomReportAction(1),
                actionName: CONST.REPORT.ACTIONS.TYPE.REPORT_PREVIEW,
            };
            const report: Report = {
                ...createRandomReport(1),
                chatType: CONST.REPORT.CHAT_TYPE.POLICY_ROOM,
            };
            const result = getMoneyReportPreviewName(action, report);
            expect(result).toBe(report.reportName);
        });

        it('should return the report name when the chat type is domain all', () => {
            const action: ReportAction = {
                ...createRandomReportAction(1),
                actionName: CONST.REPORT.ACTIONS.TYPE.REPORT_PREVIEW,
            };
            const report: Report = {
                ...createRandomReport(1),
                chatType: CONST.REPORT.CHAT_TYPE.DOMAIN_ALL,
            };
            const result = getMoneyReportPreviewName(action, report);
            expect(result).toBe(report.reportName);
        });

        it('should return the report name when the chat type is group', () => {
            const action: ReportAction = {
                ...createRandomReportAction(1),
                actionName: CONST.REPORT.ACTIONS.TYPE.REPORT_PREVIEW,
            };
            const report: Report = {
                ...createRandomReport(1),
                chatType: CONST.REPORT.CHAT_TYPE.GROUP,
            };
            const result = getMoneyReportPreviewName(action, report);
            expect(result).toBe(report.reportName);
        });

        it('should return policy name when the chat type is invoice', () => {
            const action: ReportAction = {
                ...createRandomReportAction(1),
                actionName: CONST.REPORT.ACTIONS.TYPE.REPORT_PREVIEW,
            };
            const report: Report = {
                ...createRandomReport(1),
                chatType: CONST.REPORT.CHAT_TYPE.INVOICE,
            };
            const result = getMoneyReportPreviewName(action, report);
            // Policies are empty, so the policy name is "Unavailable workspace"
            expect(result).toBe('Unavailable workspace');
        });

        it('should return the report name when the chat type is policy admins', () => {
            const action: ReportAction = {
                ...createRandomReportAction(1),
                actionName: CONST.REPORT.ACTIONS.TYPE.REPORT_PREVIEW,
            };
            const report: Report = {
                ...createRandomReport(1),
                chatType: CONST.REPORT.CHAT_TYPE.POLICY_ADMINS,
            };
            const result = getMoneyReportPreviewName(action, report);
            expect(result).toBe(report.reportName);
        });

        it('should return the report name when the chat type is policy announce', () => {
            const action: ReportAction = {
                ...createRandomReportAction(1),
                actionName: CONST.REPORT.ACTIONS.TYPE.REPORT_PREVIEW,
            };
            const report: Report = {
                ...createRandomReport(1),
                chatType: CONST.REPORT.CHAT_TYPE.POLICY_ANNOUNCE,
            };
            const result = getMoneyReportPreviewName(action, report);
            expect(result).toBe(report.reportName);
        });

        it('should return the owner name expenses when the chat type is policy expense chat', () => {
            const action: ReportAction = {
                ...createRandomReportAction(1),
                actionName: CONST.REPORT.ACTIONS.TYPE.REPORT_PREVIEW,
            };
            const report: Report = {
                ...createRandomReport(1),
                chatType: CONST.REPORT.CHAT_TYPE.POLICY_EXPENSE_CHAT,
            };
            const result = getMoneyReportPreviewName(action, report);
            // Report with ownerAccountID: 1 corresponds to "Ragnar Lothbrok"
            expect(result).toBe("Ragnar Lothbrok's expenses");
        });

        it('should return the display name of the current user when the chat type is self dm', () => {
            const action: ReportAction = {
                ...createRandomReportAction(1),
                actionName: CONST.REPORT.ACTIONS.TYPE.REPORT_PREVIEW,
            };
            const report: Report = {
                ...createRandomReport(1),
                chatType: CONST.REPORT.CHAT_TYPE.SELF_DM,
            };
            const result = getMoneyReportPreviewName(action, report);
            // currentUserAccountID: 5 corresponds to "Lagertha Lothbrok"
            expect(result).toBe('Lagertha Lothbrok (you)');
        });

        it('should return the participant name when the chat type is system', () => {
            const action: ReportAction = {
                ...createRandomReportAction(1),
                actionName: CONST.REPORT.ACTIONS.TYPE.REPORT_PREVIEW,
            };
            const report: Report = {
                ...createRandomReport(1),
                chatType: CONST.REPORT.CHAT_TYPE.SYSTEM,
                participants: {
                    1: {notificationPreference: 'hidden'},
                },
            };
            const result = getMoneyReportPreviewName(action, report);
            // participant accountID: 1 corresponds to "Ragnar Lothbrok"
            expect(result).toBe('Ragnar Lothbrok');
        });

        it('should return the participant names when the chat type is trip room', () => {
            const action: ReportAction = {
                ...createRandomReportAction(1),
                actionName: CONST.REPORT.ACTIONS.TYPE.REPORT_PREVIEW,
            };
            const report: Report = {
                ...createRandomReport(1),
                participants: {
                    1: {notificationPreference: 'hidden'},
                    2: {notificationPreference: 'always'},
                },
                chatType: CONST.REPORT.CHAT_TYPE.TRIP_ROOM,
            };
            const result = getMoneyReportPreviewName(action, report);
            // participant accountID: 1, 2 corresponds to "Ragnar", "floki@vikings.net"
            expect(result).toBe('Ragnar, floki@vikings.net');
        });

        it('should return the child report name when the report name is not present', () => {
            const action: ReportAction = {
                ...createRandomReportAction(1),
                actionName: CONST.REPORT.ACTIONS.TYPE.REPORT_PREVIEW,
                childReportName: 'Child Report',
            };
            const result = getMoneyReportPreviewName(action, undefined);
            expect(result).toBe('Child Report');
        });
    });

    describe('canAddTransaction', () => {
        it('should return true for a non-archived report', async () => {
            // Given a non-archived expense report
            const report: Report = {
                ...createRandomReport(10000),
                type: CONST.REPORT.TYPE.EXPENSE,
                ownerAccountID: currentUserAccountID,
            };
            await Onyx.set(`${ONYXKEYS.COLLECTION.REPORT}${report.reportID}`, report);

            // When it's checked if the transactions can be added
            // Simulate how components determined if a report is archived by using this hook
            const {result: isReportArchived} = renderHook(() => useReportIsArchived(report?.reportID));
            const result = canAddTransaction(report, isReportArchived.current);

            // Then the result is true
            expect(result).toBe(true);
        });

        it('should return false for an expense report the current user is not the submitter', async () => {
            // Given an expense report the current user is not the submitter
            const report: Report = {
                ...createRandomReport(10000),
                type: CONST.REPORT.TYPE.EXPENSE,
                ownerAccountID: currentUserAccountID + 1,
            };
            await Onyx.set(`${ONYXKEYS.COLLECTION.REPORT}${report.reportID}`, report);

            const result = canAddTransaction(report, false);

            // Then the result is false
            expect(result).toBe(false);
        });

        it('should return false for an archived report', async () => {
            // Given an archived expense report
            const report: Report = {
                ...createRandomReport(10001),
                type: CONST.REPORT.TYPE.EXPENSE,
                ownerAccountID: currentUserAccountID,
            };
            await Onyx.set(`${ONYXKEYS.COLLECTION.REPORT}${report.reportID}`, report);
            await Onyx.set(`${ONYXKEYS.COLLECTION.REPORT_NAME_VALUE_PAIRS}${report.reportID}`, {private_isArchived: DateUtils.getDBTime()});

            // When it's checked if the transactions can be added
            const {result: isReportArchived} = renderHook(() => useReportIsArchived(report?.reportID));
            const result = canAddTransaction(report, isReportArchived.current);

            // Then the result is false
            expect(result).toBe(false);
        });
    });

    describe('canDeleteTransaction', () => {
        it('should return true for a non-archived report', async () => {
            // Given a non-archived expense report
            const report: Report = {
                ...createRandomReport(20000),
                type: CONST.REPORT.TYPE.EXPENSE,
            };
            await Onyx.set(`${ONYXKEYS.COLLECTION.REPORT}${report.reportID}`, report);

            // When it's checked if the transactions can be deleted
            // Simulate how components determined if a report is archived by using this hook
            const {result: isReportArchived} = renderHook(() => useReportIsArchived(report?.reportID));
            const result = canDeleteTransaction(report, isReportArchived.current);

            // Then the result is true
            expect(result).toBe(true);
        });

        it('should return false for an archived report', async () => {
            // Given an archived expense report
            const report: Report = {
                ...createRandomReport(20001),
                type: CONST.REPORT.TYPE.EXPENSE,
            };
            await Onyx.set(`${ONYXKEYS.COLLECTION.REPORT}${report.reportID}`, report);
            await Onyx.set(`${ONYXKEYS.COLLECTION.REPORT_NAME_VALUE_PAIRS}${report.reportID}`, {private_isArchived: DateUtils.getDBTime()});

            // When it's checked if the transactions can be deleted
            const {result: isReportArchived} = renderHook(() => useReportIsArchived(report?.reportID));
            const result = canDeleteTransaction(report, isReportArchived.current);

            // Then the result is false
            expect(result).toBe(false);
        });
    });

    describe('getReasonAndReportActionThatRequiresAttention', () => {
        it('should return a reason for a non-archived report', async () => {
            // Given a non-archived expense report that is unread with a mention
            const report: OptionData = {
                ...createRandomReport(30000),
                type: CONST.REPORT.TYPE.EXPENSE,
                isUnreadWithMention: true,
            };
            await Onyx.set(`${ONYXKEYS.COLLECTION.REPORT}${report.reportID}`, report);

            // When the reason is retrieved
            const {result: isReportArchived} = renderHook(() => useReportIsArchived(report?.reportID));
            const result = getReasonAndReportActionThatRequiresAttention(report, undefined, isReportArchived.current);

            // There should be some kind of a reason (any reason is fine)
            expect(result).toHaveProperty('reason');
        });

        it('should return null for an archived report', async () => {
            // Given an archived expense report that is unread with a mention
            const report: OptionData = {
                ...createRandomReport(30000),
                type: CONST.REPORT.TYPE.EXPENSE,
                isUnreadWithMention: true,
            };
            await Onyx.set(`${ONYXKEYS.COLLECTION.REPORT}${report.reportID}`, report);
            await Onyx.set(`${ONYXKEYS.COLLECTION.REPORT_NAME_VALUE_PAIRS}${report.reportID}`, {private_isArchived: DateUtils.getDBTime()});

            // When the reason is retrieved
            const {result: isReportArchived} = renderHook(() => useReportIsArchived(report?.reportID));
            const result = getReasonAndReportActionThatRequiresAttention(report, undefined, isReportArchived.current);

            // Then the result is null
            expect(result).toBe(null);
        });
    });

    describe('canEditReportDescription', () => {
        it('should return true for a non-archived policy room', async () => {
            // Given a non-archived policy room
            const report: Report = {
                ...createRandomReport(40001),
                chatType: CONST.REPORT.CHAT_TYPE.POLICY_ROOM,
                participants: buildParticipantsFromAccountIDs([currentUserAccountID, 1]),
            };
            await Onyx.set(`${ONYXKEYS.COLLECTION.REPORT}${report.reportID}`, report);

            // When it's checked if the description can be edited
            const {result: isReportArchived} = renderHook(() => useReportIsArchived(report?.reportID));
            const result = canEditReportDescription(report, policy, isReportArchived.current);

            // Then it can be edited
            expect(result).toBeTruthy();
        });

        it('should return false for an archived policy room', async () => {
            // Given an archived policy room
            const report: Report = {
                ...createRandomReport(40002),
                chatType: CONST.REPORT.CHAT_TYPE.POLICY_ROOM,
                participants: buildParticipantsFromAccountIDs([currentUserAccountID, 1]),
            };
            await Onyx.set(`${ONYXKEYS.COLLECTION.REPORT}${report.reportID}`, report);
            await Onyx.set(`${ONYXKEYS.COLLECTION.REPORT_NAME_VALUE_PAIRS}${report.reportID}`, {private_isArchived: DateUtils.getDBTime()});

            // When it's checked if the description can be edited
            const {result: isReportArchived} = renderHook(() => useReportIsArchived(report?.reportID));
            const result = canEditReportDescription(report, policy, isReportArchived.current);

            // Then it cannot be edited
            expect(result).toBeFalsy();
        });
    });

    describe('isDeprecatedGroupDM', () => {
        it('should return false if the report is a chat thread', () => {
            const report: Report = {
                ...createRandomReport(0),
                parentReportActionID: '1',
                parentReportID: '1',
                type: CONST.REPORT.TYPE.CHAT,
                participants: buildParticipantsFromAccountIDs([currentUserAccountID, 1, 2]),
            };
            expect(isDeprecatedGroupDM(report)).toBeFalsy();
        });

        it('should return false if the report is a task report', () => {
            const report: Report = {
                ...createRandomReport(0),
                type: CONST.REPORT.TYPE.TASK,
                participants: buildParticipantsFromAccountIDs([currentUserAccountID, 1, 2]),
            };
            expect(isDeprecatedGroupDM(report)).toBeFalsy();
        });

        it('should return false if the report is a money request report', () => {
            const report: Report = {
                ...createRandomReport(0),
                type: CONST.REPORT.TYPE.EXPENSE,
                participants: buildParticipantsFromAccountIDs([currentUserAccountID, 1, 2]),
            };
            expect(isDeprecatedGroupDM(report)).toBeFalsy();
        });

        it('should return false if the report is an archived room', () => {
            const report: Report = {
                ...createRandomReport(0),
                participants: buildParticipantsFromAccountIDs([currentUserAccountID, 1, 2]),
            };
            expect(isDeprecatedGroupDM(report, true)).toBeFalsy();
        });

        it('should return false if the report is a public / admin / announce chat room', () => {
            const report: Report = {
                ...createRandomReport(0),
                chatType: CONST.REPORT.CHAT_TYPE.POLICY_ADMINS,
                participants: buildParticipantsFromAccountIDs([currentUserAccountID, 1, 2]),
            };
            expect(isDeprecatedGroupDM(report)).toBeFalsy();
        });

        it('should return false if the report has less than 2 participants', () => {
            const report: Report = {
                ...createRandomReport(0),
                chatType: undefined,
                type: CONST.REPORT.TYPE.CHAT,
                participants: buildParticipantsFromAccountIDs([currentUserAccountID, 1]),
            };
            expect(isDeprecatedGroupDM(report)).toBeFalsy();
        });

        it('should return true if the report has more than 2 participants', () => {
            const report: Report = {
                ...createRandomReport(0),
                chatType: undefined,
                type: CONST.REPORT.TYPE.CHAT,
                participants: buildParticipantsFromAccountIDs([currentUserAccountID, 1, 2]),
            };
            expect(isDeprecatedGroupDM(report)).toBeTruthy();
        });
    });

    describe('canUserPerformWriteAction', () => {
        it('should return false for announce room when the role of the employee is auditor ', async () => {
            // Given a policy announce room of a policy that the user has an auditor role
            const workspace: Policy = {...createRandomPolicy(1, CONST.POLICY.TYPE.TEAM), role: CONST.POLICY.ROLE.AUDITOR};
            const policyAnnounceRoom: Report = {
                ...createRandomReport(50001),
                chatType: CONST.REPORT.CHAT_TYPE.POLICY_ANNOUNCE,
                participants: buildParticipantsFromAccountIDs([currentUserAccountID, 1]),
                policyID: policy.id,
                writeCapability: CONST.REPORT.WRITE_CAPABILITIES.ADMINS,
            };

            await Onyx.set(`${ONYXKEYS.COLLECTION.POLICY}${workspace.id}`, workspace);

            const result = canUserPerformWriteAction(policyAnnounceRoom);

            // Then it should return false
            expect(result).toBe(false);
        });
    });

    describe('shouldDisableRename', () => {
        it('should return true for archived reports', async () => {
            // Given an archived policy room
            const report: Report = {
                ...createRandomReport(50001),
                chatType: CONST.REPORT.CHAT_TYPE.POLICY_ROOM,
                participants: buildParticipantsFromAccountIDs([currentUserAccountID, 1]),
            };
            await Onyx.set(`${ONYXKEYS.COLLECTION.REPORT}${report.reportID}`, report);
            await Onyx.set(`${ONYXKEYS.COLLECTION.REPORT_NAME_VALUE_PAIRS}${report.reportID}`, {private_isArchived: DateUtils.getDBTime()});

            // When shouldDisableRename is called
            const {result: isReportArchived} = renderHook(() => useReportIsArchived(report?.reportID));
            const result = shouldDisableRename(report, isReportArchived.current);

            // Then it should return true
            expect(result).toBe(true);
        });

        it('should return true for default rooms', () => {
            // Given a default room
            const report: Report = {
                ...createRandomReport(50002),
                chatType: CONST.REPORT.CHAT_TYPE.POLICY_ADMINS,
                reportName: '#admins',
            };

            // When shouldDisableRename is called
            const result = shouldDisableRename(report);

            // Then it should return true
            expect(result).toBe(true);
        });

        it('should return true for public rooms', () => {
            // Given a public room
            const report: Report = {
                ...createRandomReport(50003),
                chatType: CONST.REPORT.CHAT_TYPE.POLICY_ROOM,
                visibility: CONST.REPORT.VISIBILITY.PUBLIC,
            };

            // When shouldDisableRename is called
            const result = shouldDisableRename(report);

            // Then it should return true
            expect(result).toBe(true);
        });

        it('should return true for threads', () => {
            // Given a thread report
            const report: Report = {
                ...createRandomReport(50004),
                parentReportID: '12345',
                parentReportActionID: '67890',
            };

            // When shouldDisableRename is called
            const result = shouldDisableRename(report);

            // Then it should return true
            expect(result).toBe(true);
        });

        it('should return true for money request reports', () => {
            // Given a money request report
            const report: Report = {
                ...createRandomReport(50005),
                type: CONST.REPORT.TYPE.IOU,
            };

            // When shouldDisableRename is called
            const result = shouldDisableRename(report);

            // Then it should return true
            expect(result).toBe(true);
        });

        it('should return true for expense reports', () => {
            // Given an expense report
            const report: Report = {
                ...createRandomReport(50006),
                type: CONST.REPORT.TYPE.EXPENSE,
            };

            // When shouldDisableRename is called
            const result = shouldDisableRename(report);

            // Then it should return true
            expect(result).toBe(true);
        });

        it('should return true for policy expense chats', () => {
            // Given a policy expense chat
            const report: Report = {
                ...createRandomReport(50007),
                chatType: CONST.REPORT.CHAT_TYPE.POLICY_EXPENSE_CHAT,
                isOwnPolicyExpenseChat: true,
            };

            // When shouldDisableRename is called
            const result = shouldDisableRename(report);

            // Then it should return true
            expect(result).toBe(true);
        });

        it('should return true for invoice rooms', () => {
            // Given an invoice room
            const report: Report = {
                ...createRandomReport(50008),
                chatType: CONST.REPORT.CHAT_TYPE.INVOICE,
            };

            // When shouldDisableRename is called
            const result = shouldDisableRename(report);

            // Then it should return true
            expect(result).toBe(true);
        });

        it('should return true for invoice reports', () => {
            // Given an invoice report
            const report: Report = {
                ...createRandomReport(50009),
                type: CONST.REPORT.TYPE.INVOICE,
            };

            // When shouldDisableRename is called
            const result = shouldDisableRename(report);

            // Then it should return true
            expect(result).toBe(true);
        });

        it('should return true for system chats', () => {
            // Given a system chat
            const report: Report = {
                ...createRandomReport(50010),
                chatType: CONST.REPORT.CHAT_TYPE.SYSTEM,
            };

            // When shouldDisableRename is called
            const result = shouldDisableRename(report);

            // Then it should return true
            expect(result).toBe(true);
        });

        it('should return false for group chats', async () => {
            // Given a group chat
            const report: Report = {
                ...createRandomReport(50011),
                type: CONST.REPORT.TYPE.CHAT,
                chatType: CONST.REPORT.CHAT_TYPE.GROUP,
                participants: buildParticipantsFromAccountIDs([currentUserAccountID, 1, 2]),
            };
            await Onyx.set(`${ONYXKEYS.COLLECTION.REPORT}${report.reportID}`, report);

            // When shouldDisableRename is called
            const result = shouldDisableRename(report);

            // Then it should return false
            expect(result).toBe(false);
        });

        it('should return false for non-archived regular chats', async () => {
            // Given a non-archived regular chat (1:1 DM)
            const report: Report = {
                reportID: '50012',
                type: CONST.REPORT.TYPE.CHAT,
                participants: buildParticipantsFromAccountIDs([currentUserAccountID, 1]),

                // Ensure it's not a policy expense chat or any other special chat type
                chatType: undefined,
                isOwnPolicyExpenseChat: false,
                policyID: undefined,
            };
            await Onyx.set(`${ONYXKEYS.COLLECTION.REPORT}${report.reportID}`, report);

            // When shouldDisableRename is called
            const {result: isReportArchived} = renderHook(() => useReportIsArchived(report?.reportID));
            const result = shouldDisableRename(report, isReportArchived.current);

            // Then it should return false (since this is a 1:1 DM and not a group chat, and none of the other conditions are met)
            expect(result).toBe(false);
        });
    });

    describe('canLeaveChat', () => {
        beforeEach(async () => {
            jest.clearAllMocks();

            await Onyx.clear();
        });

        it('should return true for root group chat', () => {
            const report: Report = {
                ...createRandomReport(1),
                chatType: CONST.REPORT.CHAT_TYPE.GROUP,
            };

            expect(canLeaveChat(report, undefined)).toBe(true);
        });

        it('should return true for policy expense chat if the user is not the owner and the user is not an admin', () => {
            const report: Report = {
                ...createRandomReport(1),
                chatType: CONST.REPORT.CHAT_TYPE.POLICY_EXPENSE_CHAT,
                isOwnPolicyExpenseChat: false,
                policyID: '1',
            };

            const reportPolicy: Policy = {
                ...createRandomPolicy(1),
                role: CONST.POLICY.ROLE.USER,
            };

            expect(canLeaveChat(report, reportPolicy)).toBe(true);
        });

        it('should return false if the chat is public room and the user is the guest', async () => {
            const report: Report = {
                ...createRandomReport(1),
                chatType: CONST.REPORT.CHAT_TYPE.POLICY_ROOM,
                visibility: CONST.REPORT.VISIBILITY.PUBLIC,
            };

            await Onyx.set(ONYXKEYS.SESSION, {email: currentUserEmail, accountID: currentUserAccountID, authTokenType: CONST.AUTH_TOKEN_TYPES.ANONYMOUS});

            expect(canLeaveChat(report, undefined)).toBe(false);
        });

        it('should return false if the report is hidden for the current user', async () => {
            const report: Report = {
                ...createRandomReport(1),
                type: CONST.REPORT.TYPE.CHAT,
                participants: {
                    ...buildParticipantsFromAccountIDs([currentUserAccountID, 1234]),
                    [currentUserAccountID]: {
                        notificationPreference: CONST.REPORT.NOTIFICATION_PREFERENCE.HIDDEN,
                    },
                },
                chatType: undefined,
            };

            await Onyx.set(ONYXKEYS.SESSION, {email: currentUserEmail, accountID: currentUserAccountID});

            expect(canLeaveChat(report, undefined)).toBe(false);
        });

        it('should return false for selfDM reports', () => {
            const report: Report = {
                ...createRandomReport(1),
                type: CONST.REPORT.TYPE.CHAT,
                chatType: CONST.REPORT.CHAT_TYPE.SELF_DM,
            };

            expect(canLeaveChat(report, undefined)).toBe(false);
        });

        it('should return false for the public announce room if the user is a member of the policy', () => {
            const report: Report = {
                ...createRandomReport(1),
                chatType: CONST.REPORT.CHAT_TYPE.POLICY_ROOM,
                visibility: CONST.REPORT.VISIBILITY.PUBLIC_ANNOUNCE,
            };

            const reportPolicy: Policy = {
                ...createRandomPolicy(1),
                role: CONST.POLICY.ROLE.USER,
            };

            expect(canLeaveChat(report, reportPolicy)).toBe(false);
        });

        it('should return true for the invoice room if the user is not the sender or receiver', async () => {
            const report: Report = {
                ...createRandomReport(1),
                chatType: CONST.REPORT.CHAT_TYPE.INVOICE,
                invoiceReceiver: {
                    type: CONST.REPORT.INVOICE_RECEIVER_TYPE.INDIVIDUAL,
                    accountID: 1234,
                },
                policyID: '1',
                participants: buildParticipantsFromAccountIDs([currentUserAccountID, 1234]),
            };

            await Onyx.set(ONYXKEYS.SESSION, {email: currentUserEmail, accountID: currentUserAccountID});

            const reportPolicy: Policy = {
                ...createRandomPolicy(1),
                role: CONST.POLICY.ROLE.USER,
            };

            expect(canLeaveChat(report, reportPolicy)).toBe(true);
        });

        it('should return true for chat thread if the user is joined', async () => {
            const report: Report = {
                ...createRandomReport(1),
                type: CONST.REPORT.TYPE.CHAT,
                chatType: undefined,
                participants: buildParticipantsFromAccountIDs([currentUserAccountID, 1234]),
                parentReportID: '12345',
                parentReportActionID: '67890',
            };

            await Onyx.set(ONYXKEYS.SESSION, {email: currentUserEmail, accountID: currentUserAccountID});

            expect(canLeaveChat(report, undefined)).toBe(true);
        });

        it('should return true for user created policy room', async () => {
            const report: Report = {
                ...createRandomReport(1),
                chatType: CONST.REPORT.CHAT_TYPE.POLICY_ROOM,
                participants: buildParticipantsFromAccountIDs([currentUserAccountID, 1234]),
            };

            await Onyx.set(ONYXKEYS.SESSION, {email: currentUserEmail, accountID: currentUserAccountID});

            const reportPolicy: Policy = {
                ...createRandomPolicy(1),
                role: CONST.POLICY.ROLE.USER,
            };

            expect(canLeaveChat(report, reportPolicy)).toBe(true);
        });
    });

    describe('canJoinChat', () => {
        beforeEach(async () => {
            jest.clearAllMocks();

            await Onyx.clear();
        });

        it('should return false if the parent report action is a whisper action', () => {
            const report: Report = {
                ...createRandomReport(1),
                type: CONST.REPORT.TYPE.CHAT,
                chatType: CONST.REPORT.CHAT_TYPE.GROUP,
                participants: buildParticipantsFromAccountIDs([currentUserAccountID, 1234]),
            };

            const parentReportAction: ReportAction = {
                ...createRandomReportAction(1),
                actionName: CONST.REPORT.ACTIONS.TYPE.ADD_COMMENT,
                originalMessage: {
                    whisperedTo: [1234],
                },
            };

            expect(canJoinChat(report, parentReportAction, undefined)).toBe(false);
        });

        it('should return false if the report is not hidden for the current user', async () => {
            const report: Report = {
                ...createRandomReport(1),
                type: CONST.REPORT.TYPE.CHAT,
                chatType: CONST.REPORT.CHAT_TYPE.GROUP,
                participants: buildParticipantsFromAccountIDs([currentUserAccountID, 1234]),
            };

            await Onyx.set(ONYXKEYS.SESSION, {email: currentUserEmail, accountID: currentUserAccountID});

            expect(canJoinChat(report, undefined, undefined)).toBe(false);
        });

        it('should return false if the report is one of these types: group chat, selfDM, invoice room, system chat, expense chat', () => {
            const report: Report = {
                ...createRandomReport(1),
                type: CONST.REPORT.TYPE.CHAT,
                chatType: CONST.REPORT.CHAT_TYPE.GROUP,
            };

            expect(canJoinChat(report, undefined, undefined)).toBe(false);
        });

        it('should return false if the report is archived', () => {
            const report: Report = {
                ...createRandomReport(1),
            };

            expect(canJoinChat(report, undefined, undefined, true)).toBe(false);
        });

        it('should return true if the report is chat thread', async () => {
            const report: Report = {
                ...createRandomReport(1),
                type: CONST.REPORT.TYPE.CHAT,
                participants: {
                    ...buildParticipantsFromAccountIDs([currentUserAccountID, 1234]),
                    [currentUserAccountID]: {
                        notificationPreference: CONST.REPORT.NOTIFICATION_PREFERENCE.HIDDEN,
                    },
                },
                chatType: undefined,
                parentReportID: '12345',
                parentReportActionID: '67890',
            };

            await Onyx.set(ONYXKEYS.SESSION, {email: currentUserEmail, accountID: currentUserAccountID});

            expect(canJoinChat(report, undefined, undefined)).toBe(true);
        });
    });

    describe('isRootGroupChat', () => {
        it('should return false if the report is chat thread', () => {
            const report: Report = {
                ...createRandomReport(1),
                type: CONST.REPORT.TYPE.CHAT,
                chatType: undefined,
                parentReportID: '12345',
                parentReportActionID: '67890',
            };

            expect(isRootGroupChat(report)).toBe(false);
        });

        it('should return true if the report is a group chat and it is not a chat thread', () => {
            const report: Report = {
                ...createRandomReport(1),
                type: CONST.REPORT.TYPE.CHAT,
                chatType: CONST.REPORT.CHAT_TYPE.GROUP,
            };

            expect(isRootGroupChat(report)).toBe(true);
        });

        it('should return true if the report is a deprecated group DM and it is not a chat thread', () => {
            const report: Report = {
                ...createRandomReport(0),
                chatType: undefined,
                type: CONST.REPORT.TYPE.CHAT,
                participants: buildParticipantsFromAccountIDs([currentUserAccountID, 1, 2]),
            };
            expect(isRootGroupChat(report)).toBe(true);
        });
    });
    describe('isWhisperAction', () => {
        it('an action where reportAction.message.whisperedTo has accountIDs is a whisper action', () => {
            const whisperReportAction: ReportAction = {
                ...createRandomReportAction(1),
            };
            expect(isWhisperAction(whisperReportAction)).toBe(true);
        });
        it('an action where reportAction.originalMessage.whisperedTo does not exist is not a whisper action', () => {
            const nonWhisperReportAction = {
                ...createRandomReportAction(1),
                message: [
                    {
                        whisperedTo: undefined,
                    },
                ],
            } as ReportAction;
            expect(isWhisperAction(nonWhisperReportAction)).toBe(false);
        });
    });

    describe('canFlagReportAction', () => {
        describe('a whisper action', () => {
            const whisperReportAction: ReportAction = {
                ...createRandomReportAction(1),
            };

            it('cannot be flagged if it is from concierge', () => {
                const whisperReportActionFromConcierge = {
                    ...whisperReportAction,
                    actorAccountID: CONST.ACCOUNT_ID.CONCIERGE,
                };

                // The reportID doesn't matter because there is an early return for whisper actions and the report is not looked at
                expect(canFlagReportAction(whisperReportActionFromConcierge, '123456')).toBe(false);
            });

            it('cannot be flagged if it is from the current user', () => {
                const whisperReportActionFromCurrentUser = {
                    ...whisperReportAction,
                    actorAccountID: currentUserAccountID,
                };

                // The reportID doesn't matter because there is an early return for whisper actions and the report is not looked at
                expect(canFlagReportAction(whisperReportActionFromCurrentUser, '123456')).toBe(false);
            });

            it('can be flagged if it is not from concierge or the current user', () => {
                expect(canFlagReportAction(whisperReportAction, '123456')).toBe(true);
            });
        });

        describe('a non-whisper action', () => {
            const report = {
                ...createRandomReport(1),
            };
            const nonWhisperReportAction = {
                ...createRandomReportAction(1),
                actionName: CONST.REPORT.ACTIONS.TYPE.ADD_COMMENT,
                message: [
                    {
                        whisperedTo: undefined,
                    },
                ],
            } as ReportAction;

            beforeAll(async () => {
                await Onyx.set(`${ONYXKEYS.COLLECTION.REPORT}${report.reportID}`, report);
            });

            afterAll(async () => {
                await Onyx.set(`${ONYXKEYS.COLLECTION.REPORT}${report.reportID}`, null);
            });

            it('cannot be flagged if it is from the current user', () => {
                const nonWhisperReportActionFromCurrentUser = {
                    ...nonWhisperReportAction,
                    actorAccountID: currentUserAccountID,
                };
                expect(canFlagReportAction(nonWhisperReportActionFromCurrentUser, report.reportID)).toBe(false);
            });

            it('cannot be flagged if the action name is something other than ADD_COMMENT', () => {
                const nonWhisperReportActionWithDifferentActionName = {
                    ...nonWhisperReportAction,
                    actionName: CONST.REPORT.ACTIONS.TYPE.APPROVED,
                };
                expect(canFlagReportAction(nonWhisperReportActionWithDifferentActionName, report.reportID)).toBe(false);
            });

            it('cannot be flagged if the action is deleted', () => {
                const deletedReportAction = {
                    ...nonWhisperReportAction,
                    message: [
                        {
                            whisperedTo: undefined,
                            html: '',
                            deleted: getRandomDate(),
                        },
                    ],
                } as ReportAction;
                expect(canFlagReportAction(deletedReportAction, report.reportID)).toBe(false);
            });

            it('cannot be flagged if the action is a created task report', () => {
                const createdTaskReportAction = {
                    ...nonWhisperReportAction,
                    originalMessage: {
                        // This signifies that the action is a created task report along with the ADD_COMMENT action name
                        taskReportID: '123456',
                    },
                } as ReportAction;
                expect(canFlagReportAction(createdTaskReportAction, report.reportID)).toBe(false);
            });

            it('cannot be flagged if the report does not exist', () => {
                // cspell:disable-next-line
                expect(canFlagReportAction(nonWhisperReportAction, 'starwarsisthebest')).toBe(false);
            });

            it('cannot be flagged if the report is not allowed to be commented on', () => {
                // eslint-disable-next-line rulesdir/no-negated-variables
                const reportThatCannotBeCommentedOn = {
                    ...createRandomReport(2),

                    // If the permissions does not contain WRITE, then it cannot be commented on
                    permissions: [],
                } as Report;
                expect(canFlagReportAction(nonWhisperReportAction, reportThatCannotBeCommentedOn.reportID)).toBe(false);
            });

            it('can be flagged', () => {
                expect(canFlagReportAction(nonWhisperReportAction, report.reportID)).toBe(true);
            });
        });
    });

    // Note: shouldShowFlagComment() calls isArchivedNonExpenseReport() which has it's own unit tests, so whether
    // the report is an expense report or not does not need to be tested here.
    describe('shouldShowFlagComment', () => {
        const validReportAction: ReportAction = {
            ...createRandomReportAction(1),
            actionName: CONST.REPORT.ACTIONS.TYPE.ADD_COMMENT,

            // Actor is not the current user or Concierge
            actorAccountID: 123456,
        };

        describe('can flag report action', () => {
            let expenseReport: Report;
            const reportActionThatCanBeFlagged: ReportAction = {
                ...validReportAction,
            };

            // eslint-disable-next-line rulesdir/no-negated-variables
            const reportActionThatCannotBeFlagged: ReportAction = {
                ...createRandomReportAction(1),
                actionName: CONST.REPORT.ACTIONS.TYPE.ADD_COMMENT,

                // If the actor is Concierge, the report action cannot be flagged
                actorAccountID: CONST.ACCOUNT_ID.CONCIERGE,
            };

            beforeAll(async () => {
                expenseReport = {
                    ...createRandomReport(60000),
                    type: CONST.REPORT.TYPE.EXPENSE,
                };
                await Onyx.set(`${ONYXKEYS.COLLECTION.REPORT}${expenseReport.reportID}`, expenseReport);
            });

            afterAll(async () => {
                await Onyx.set(`${ONYXKEYS.COLLECTION.REPORT}${expenseReport.reportID}`, null);
            });

            it('should return true for an archived expense report with an action that can be flagged', () => {
                expect(shouldShowFlagComment(reportActionThatCanBeFlagged, expenseReport, true)).toBe(true);
            });

            it('should return true for a non-archived expense report with an action that can be flagged', () => {
                expect(shouldShowFlagComment(reportActionThatCanBeFlagged, expenseReport, false)).toBe(true);
            });

            it('should return false for an archived expense report with an action that cannot be flagged', () => {
                expect(shouldShowFlagComment(reportActionThatCannotBeFlagged, expenseReport, true)).toBe(false);
            });

            it('should return false for a non-archived expense report with an action that cannot be flagged', () => {
                expect(shouldShowFlagComment(reportActionThatCannotBeFlagged, expenseReport, false)).toBe(false);
            });
        });

        describe('Chat with Chronos', () => {
            let chatReport: Report;

            beforeAll(async () => {
                chatReport = {
                    ...createRandomReport(60000),
                    type: CONST.REPORT.TYPE.CHAT,
                    participants: buildParticipantsFromAccountIDs([currentUserAccountID, CONST.ACCOUNT_ID.CHRONOS]),
                };
                await Onyx.set(`${ONYXKEYS.COLLECTION.REPORT}${chatReport.reportID}`, chatReport);
            });

            afterAll(async () => {
                await Onyx.set(`${ONYXKEYS.COLLECTION.REPORT}${chatReport.reportID}`, null);
            });

            it('should return false for an archived chat report', () => {
                expect(shouldShowFlagComment(validReportAction, chatReport, true)).toBe(false);
            });

            it('should return false for a non-archived chat report', () => {
                expect(shouldShowFlagComment(validReportAction, chatReport, false)).toBe(false);
            });
        });

        describe('Chat with Concierge', () => {
            let chatReport: Report;

            beforeAll(async () => {
                chatReport = {
                    ...createRandomReport(60000),
                    type: CONST.REPORT.TYPE.CHAT,
                    participants: buildParticipantsFromAccountIDs([currentUserAccountID, CONST.ACCOUNT_ID.CONCIERGE]),
                };
                await Onyx.set(`${ONYXKEYS.COLLECTION.REPORT}${chatReport.reportID}`, chatReport);
                await Onyx.set(`${ONYXKEYS.CONCIERGE_REPORT_ID}`, chatReport.reportID);
            });

            afterAll(async () => {
                await Onyx.set(`${ONYXKEYS.COLLECTION.REPORT}${chatReport.reportID}`, null);
                await Onyx.set(`${ONYXKEYS.CONCIERGE_REPORT_ID}`, null);
            });

            it('should return false for an archived chat report', () => {
                expect(shouldShowFlagComment(validReportAction, chatReport, true)).toBe(false);
            });

            it('should return false for a non-archived chat report', () => {
                expect(shouldShowFlagComment(validReportAction, chatReport, false)).toBe(false);
            });
        });

        describe('Action from Concierge', () => {
            let chatReport: Report;
            const actionFromConcierge: ReportAction = {
                ...createRandomReportAction(1),
                actionName: CONST.REPORT.ACTIONS.TYPE.ADD_COMMENT,
                actorAccountID: CONST.ACCOUNT_ID.CONCIERGE,
            };

            beforeAll(async () => {
                chatReport = {
                    ...createRandomReport(60000),
                    type: CONST.REPORT.TYPE.CHAT,
                };
                await Onyx.set(`${ONYXKEYS.COLLECTION.REPORT}${chatReport.reportID}`, chatReport);
            });

            afterAll(async () => {
                await Onyx.set(`${ONYXKEYS.COLLECTION.REPORT}${chatReport.reportID}`, null);
            });

            it('should return false for an archived chat report', () => {
                expect(shouldShowFlagComment(actionFromConcierge, chatReport, true)).toBe(false);
            });

            it('should return false for a non-archived chat report', () => {
                expect(shouldShowFlagComment(actionFromConcierge, chatReport, false)).toBe(false);
            });
        });
    });

    describe('isMoneyRequestReportEligibleForMerge', () => {
        const mockReportID = 'report123';
        const differentUserAccountID = 123123;

        beforeEach(async () => {
            await Onyx.multiSet({
                [ONYXKEYS.PERSONAL_DETAILS_LIST]: participantsPersonalDetails,
                [ONYXKEYS.SESSION]: {email: currentUserEmail, accountID: currentUserAccountID},
            });
        });

        afterEach(async () => {
            await Onyx.clear();
        });

        it('should return false when report is not a money request report', async () => {
            // Given a regular chat report that is not a money request report
            const chatReport: Report = {
                ...createRandomReport(1),
                reportID: mockReportID,
                type: CONST.REPORT.TYPE.CHAT,
                chatType: CONST.REPORT.CHAT_TYPE.POLICY_ROOM,
            };
            await Onyx.set(`${ONYXKEYS.COLLECTION.REPORT}${mockReportID}`, chatReport);

            // When we check if the report is eligible for merge
            const result = isMoneyRequestReportEligibleForMerge(mockReportID, true);

            // Then it should return false because it's not a money request report
            expect(result).toBe(false);
        });

        it('should return false when report does not exist', () => {
            // Given a non-existent report ID
            const nonExistentReportID = 'nonexistent123';

            // When we check if the report is eligible for merge
            const result = isMoneyRequestReportEligibleForMerge(nonExistentReportID, true);

            // Then it should return false because the report doesn't exist
            expect(result).toBe(false);
        });

        describe('Admin role', () => {
            it('should return true for open expense report when user is admin', async () => {
                // Given an open expense report and the user is an admin
                const expenseReport: Report = {
                    ...createExpenseReport(1),
                    reportID: mockReportID,
                    stateNum: CONST.REPORT.STATE_NUM.OPEN,
                    statusNum: CONST.REPORT.STATUS_NUM.OPEN,
                };
                await Onyx.set(`${ONYXKEYS.COLLECTION.REPORT}${mockReportID}`, expenseReport);

                // When we check if the report is eligible for merge as an admin
                const result = isMoneyRequestReportEligibleForMerge(mockReportID, true);

                // Then it should return true because admins can merge open expense reports
                expect(result).toBe(true);
            });

            it('should return true for processing expense report when user is admin', async () => {
                // Given a processing expense report and the user is an admin
                const expenseReport: Report = {
                    ...createExpenseReport(1),
                    reportID: mockReportID,
                    stateNum: CONST.REPORT.STATE_NUM.SUBMITTED,
                    statusNum: CONST.REPORT.STATUS_NUM.SUBMITTED,
                };
                await Onyx.set(`${ONYXKEYS.COLLECTION.REPORT}${mockReportID}`, expenseReport);

                // When we check if the report is eligible for merge as an admin
                const result = isMoneyRequestReportEligibleForMerge(mockReportID, true);

                // Then it should return true because admins can merge processing expense reports
                expect(result).toBe(true);
            });

            it('should return false for approved expense report when user is admin', async () => {
                // Given an approved expense report and the user is an admin
                const expenseReport: Report = {
                    ...createExpenseReport(1),
                    reportID: mockReportID,
                    stateNum: CONST.REPORT.STATE_NUM.APPROVED,
                    statusNum: CONST.REPORT.STATUS_NUM.APPROVED,
                };
                await Onyx.set(`${ONYXKEYS.COLLECTION.REPORT}${mockReportID}`, expenseReport);

                // When we check if the report is eligible for merge as an admin
                const result = isMoneyRequestReportEligibleForMerge(mockReportID, true);

                // Then it should return false because approved reports are not eligible for merge
                expect(result).toBe(false);
            });

            it('should return true for open IOU report when user is admin', async () => {
                // Given an open IOU report and the user is an admin
                const iouReport: Report = {
                    ...createExpenseRequestReport(1),
                    reportID: mockReportID,
                    stateNum: CONST.REPORT.STATE_NUM.OPEN,
                    statusNum: CONST.REPORT.STATUS_NUM.OPEN,
                };
                await Onyx.set(`${ONYXKEYS.COLLECTION.REPORT}${mockReportID}`, iouReport);

                // When we check if the report is eligible for merge as an admin
                const result = isMoneyRequestReportEligibleForMerge(mockReportID, true);

                // Then it should return true because admins can merge open IOU reports
                expect(result).toBe(true);
            });
        });

        describe('Submitter role', () => {
            it('should return true for open expense report when user is submitter', async () => {
                // Given an open expense report where the current user is the submitter
                const expenseReport: Report = {
                    ...createExpenseReport(1),
                    reportID: mockReportID,
                    ownerAccountID: currentUserAccountID,
                    stateNum: CONST.REPORT.STATE_NUM.OPEN,
                    statusNum: CONST.REPORT.STATUS_NUM.OPEN,
                };
                await Onyx.set(`${ONYXKEYS.COLLECTION.REPORT}${mockReportID}`, expenseReport);

                // When we check if the report is eligible for merge as a submitter
                const result = isMoneyRequestReportEligibleForMerge(mockReportID, false);

                // Then it should return true because submitters can merge open expense reports
                expect(result).toBe(true);
            });

            it('should return true for processing IOU report when user is submitter', async () => {
                // Given a processing IOU report where the current user is the submitter
                const iouReport: Report = {
                    ...createExpenseRequestReport(1),
                    reportID: mockReportID,
                    ownerAccountID: currentUserAccountID,
                    stateNum: CONST.REPORT.STATE_NUM.SUBMITTED,
                    statusNum: CONST.REPORT.STATUS_NUM.SUBMITTED,
                };
                await Onyx.set(`${ONYXKEYS.COLLECTION.REPORT}${mockReportID}`, iouReport);

                // When we check if the report is eligible for merge as a submitter
                const result = isMoneyRequestReportEligibleForMerge(mockReportID, false);

                // Then it should return true because submitters can merge processing IOU reports
                expect(result).toBe(true);
            });

            it('should return true for processing expense report at first level approval when user is submitter', async () => {
                const managerAccountID = 123123;
                const managerEmail = 'manager@test.com';
                // Create a policy with appropriate approval settings
                const firstLevelApprovalPolicy: Policy = {
                    ...createRandomPolicy(1),
                    type: CONST.POLICY.TYPE.CORPORATE,
                    approvalMode: CONST.POLICY.APPROVAL_MODE.ADVANCED,
                    preventSelfApproval: true,
                    approver: managerEmail,
                };

                // Given a processing expense report at first level approval where the current user is the submitter
                const expenseReport: Report = {
                    ...createExpenseReport(1),
                    policyID: firstLevelApprovalPolicy.id,
                    reportID: mockReportID,
                    ownerAccountID: currentUserAccountID,
                    stateNum: CONST.REPORT.STATE_NUM.SUBMITTED,
                    statusNum: CONST.REPORT.STATUS_NUM.SUBMITTED,
                    managerID: managerAccountID,
                };
                await Onyx.set(`${ONYXKEYS.COLLECTION.REPORT}${mockReportID}`, expenseReport);
                await Onyx.set(`${ONYXKEYS.COLLECTION.POLICY}${firstLevelApprovalPolicy.id}`, firstLevelApprovalPolicy);
                await Onyx.merge(ONYXKEYS.PERSONAL_DETAILS_LIST, {
                    [managerAccountID]: {
                        accountID: managerAccountID,
                        login: managerEmail,
                    },
                });

                // When we check if the report is eligible for merge as a submitter
                const result = isMoneyRequestReportEligibleForMerge(mockReportID, false);

                // Then it should return true because submitters can merge processing expense reports
                expect(result).toBe(true);
            });

            it('should return false for processing expense report beyond first level approval when user is submitter', async () => {
                // Given a processing expense report beyond first level approval where the current user is the submitter
                const expenseReport: Report = {
                    ...createExpenseReport(1),
                    reportID: mockReportID,
                    ownerAccountID: currentUserAccountID,
                    stateNum: CONST.REPORT.STATE_NUM.SUBMITTED,
                    statusNum: CONST.REPORT.STATUS_NUM.SUBMITTED,
                };
                await Onyx.set(`${ONYXKEYS.COLLECTION.REPORT}${mockReportID}`, expenseReport);

                // When we check if the report is eligible for merge as a submitter
                const result = isMoneyRequestReportEligibleForMerge(mockReportID, false);

                // Then the result depends on the actual approval level logic in the implementation
                expect(typeof result).toBe('boolean');
            });

            it('should return false when user is not the submitter', async () => {
                // Given an open expense report where the current user is not the submitter
                const expenseReport: Report = {
                    ...createExpenseReport(1),
                    reportID: mockReportID,
                    ownerAccountID: differentUserAccountID,
                    stateNum: CONST.REPORT.STATE_NUM.OPEN,
                    statusNum: CONST.REPORT.STATUS_NUM.OPEN,
                };
                await Onyx.set(`${ONYXKEYS.COLLECTION.REPORT}${mockReportID}`, expenseReport);

                // When we check if the report is eligible for merge as a non-submitter
                const result = isMoneyRequestReportEligibleForMerge(mockReportID, false);

                // Then it should return false because the user is not the submitter and not an admin
                expect(result).toBe(false);
            });
        });

        describe('Manager role', () => {
            const managerAccountID = currentUserAccountID;

            it('should return true for processing expense report when user is manager', async () => {
                // Given a processing expense report where the current user is the manager
                const expenseReport: Report = {
                    ...createExpenseReport(1),
                    reportID: mockReportID,
                    ownerAccountID: differentUserAccountID, // Different user as submitter
                    managerID: managerAccountID,
                    stateNum: CONST.REPORT.STATE_NUM.SUBMITTED,
                    statusNum: CONST.REPORT.STATUS_NUM.SUBMITTED,
                };
                await Onyx.set(`${ONYXKEYS.COLLECTION.REPORT}${mockReportID}`, expenseReport);

                // When we check if the report is eligible for merge as a manager
                const result = isMoneyRequestReportEligibleForMerge(mockReportID, false);

                // Then it should return true because managers can merge processing expense reports
                expect(result).toBe(true);
            });

            it('should return false for open expense report when user is manager', async () => {
                // Given an open expense report where the current user is the manager
                const expenseReport: Report = {
                    ...createExpenseReport(1),
                    reportID: mockReportID,
                    ownerAccountID: differentUserAccountID, // Different user as submitter
                    managerID: managerAccountID,
                    stateNum: CONST.REPORT.STATE_NUM.OPEN,
                    statusNum: CONST.REPORT.STATUS_NUM.OPEN,
                };
                await Onyx.set(`${ONYXKEYS.COLLECTION.REPORT}${mockReportID}`, expenseReport);

                // When we check if the report is eligible for merge as a manager
                const result = isMoneyRequestReportEligibleForMerge(mockReportID, false);

                // Then it should return false because managers can only merge processing expense reports, not open ones
                expect(result).toBe(false);
            });

            it('should return false for IOU report when user is manager', async () => {
                // Given an IOU report where the current user is the manager
                const iouReport: Report = {
                    ...createExpenseRequestReport(1),
                    reportID: mockReportID,
                    ownerAccountID: differentUserAccountID, // Different user as submitter
                    managerID: managerAccountID,
                    stateNum: CONST.REPORT.STATE_NUM.SUBMITTED,
                    statusNum: CONST.REPORT.STATUS_NUM.SUBMITTED,
                };
                await Onyx.set(`${ONYXKEYS.COLLECTION.REPORT}${mockReportID}`, iouReport);

                // When we check if the report is eligible for merge as a manager
                const result = isMoneyRequestReportEligibleForMerge(mockReportID, false);

                // Then it should return false because managers can only merge expense reports, not IOU reports
                expect(result).toBe(false);
            });

            it('should return false when user is not the manager', async () => {
                // Given a processing expense report where the current user is not the manager
                const expenseReport: Report = {
                    ...createExpenseReport(1),
                    reportID: mockReportID,
                    ownerAccountID: differentUserAccountID, // Different user as submitter
                    managerID: differentUserAccountID,
                    stateNum: CONST.REPORT.STATE_NUM.SUBMITTED,
                    statusNum: CONST.REPORT.STATUS_NUM.SUBMITTED,
                };
                await Onyx.set(`${ONYXKEYS.COLLECTION.REPORT}${mockReportID}`, expenseReport);

                // When we check if the report is eligible for merge as a non-manager
                const result = isMoneyRequestReportEligibleForMerge(mockReportID, false);

                // Then it should return false because the user is not the manager, submitter, or admin
                expect(result).toBe(false);
            });
        });
    });

    describe('getReportStatusTranslation', () => {
        it('should return "Draft" for state 0, status 0', () => {
            expect(getReportStatusTranslation(CONST.REPORT.STATE_NUM.OPEN, CONST.REPORT.STATUS_NUM.OPEN)).toBe(translateLocal('common.draft'));
        });

        it('should return "Outstanding" for state 1, status 1', () => {
            expect(getReportStatusTranslation(CONST.REPORT.STATE_NUM.SUBMITTED, CONST.REPORT.STATUS_NUM.SUBMITTED)).toBe(translateLocal('common.outstanding'));
        });

        it('should return "Done" for state 2, status 2', () => {
            expect(getReportStatusTranslation(CONST.REPORT.STATE_NUM.APPROVED, CONST.REPORT.STATUS_NUM.CLOSED)).toBe(translateLocal('common.done'));
        });

        it('should return "Approved" for state 2, status 3', () => {
            expect(getReportStatusTranslation(CONST.REPORT.STATE_NUM.APPROVED, CONST.REPORT.STATUS_NUM.APPROVED)).toBe(translateLocal('iou.approved'));
        });

        it('should return "Paid" for state 2, status 4', () => {
            expect(getReportStatusTranslation(CONST.REPORT.STATE_NUM.APPROVED, CONST.REPORT.STATUS_NUM.REIMBURSED)).toBe(translateLocal('iou.settledExpensify'));
        });

        it('should return "Paid" for state 3, status 4', () => {
            expect(getReportStatusTranslation(CONST.REPORT.STATE_NUM.BILLING, CONST.REPORT.STATUS_NUM.REIMBURSED)).toBe(translateLocal('iou.settledExpensify'));
        });

        it('should return "Paid" for state 6, status 4', () => {
            expect(getReportStatusTranslation(CONST.REPORT.STATE_NUM.AUTOREIMBURSED, CONST.REPORT.STATUS_NUM.REIMBURSED)).toBe(translateLocal('iou.settledExpensify'));
        });

        it('should return an empty string when stateNum or statusNum is undefined', () => {
            expect(getReportStatusTranslation(undefined, undefined)).toBe('');
            expect(getReportStatusTranslation(CONST.REPORT.STATE_NUM.OPEN, undefined)).toBe('');
            expect(getReportStatusTranslation(undefined, CONST.REPORT.STATUS_NUM.OPEN)).toBe('');
        });
    });

    describe('buildOptimisticReportPreview', () => {
        it('should include childOwnerAccountID and childManagerAccountID that matches with iouReport data', () => {
            const chatReport: Report = {
                ...createRandomReport(100),
                type: CONST.REPORT.TYPE.CHAT,
                chatType: undefined,
            };

            const iouReport: Report = {
                ...createRandomReport(200),
                parentReportID: '1',
                type: CONST.REPORT.TYPE.IOU,
                chatType: undefined,
                ownerAccountID: 1,
                managerID: 2,
            };

            const reportPreviewAction = buildOptimisticReportPreview(chatReport, iouReport);

            expect(reportPreviewAction.childOwnerAccountID).toBe(iouReport.ownerAccountID);
            expect(reportPreviewAction.childManagerAccountID).toBe(iouReport.managerID);
        });
    });
    describe('canSeeDefaultRoom', () => {
        it('should return true if report is archived room ', () => {
            const betas = [CONST.BETAS.DEFAULT_ROOMS];
            const report: Report = {
                ...createRandomReport(40002),
                type: CONST.REPORT.TYPE.CHAT,
                participants: buildParticipantsFromAccountIDs([currentUserAccountID, 1]),
            };
            expect(canSeeDefaultRoom(report, betas, true)).toBe(true);
        });
        it('should return true if the room has an assigned guide', () => {
            const betas = [CONST.BETAS.DEFAULT_ROOMS];
            const report: Report = {
                ...createRandomReport(40002),
                participants: buildParticipantsFromAccountIDs([currentUserAccountID, 8]),
            };
            Onyx.set(ONYXKEYS.PERSONAL_DETAILS_LIST, personalDetails).then(() => {
                expect(canSeeDefaultRoom(report, betas, false)).toBe(true);
            });
        });
        it('should return true if the report is admin room', () => {
            const betas = [CONST.BETAS.DEFAULT_ROOMS];
            const report: Report = {
                ...createRandomReport(40002),
                chatType: CONST.REPORT.CHAT_TYPE.POLICY_ADMINS,
            };
            Onyx.set(ONYXKEYS.PERSONAL_DETAILS_LIST, personalDetails).then(() => {
                expect(canSeeDefaultRoom(report, betas, false)).toBe(true);
            });
        });
    });
});<|MERGE_RESOLUTION|>--- conflicted
+++ resolved
@@ -314,7 +314,6 @@
     });
     beforeEach(() => IntlStore.load(CONST.LOCALES.DEFAULT).then(waitForBatchedUpdates));
 
-<<<<<<< HEAD
     describe('canEditFieldOfMoneyRequest', () => {
         const reportActionID = 2;
         const IOUReportID = '1234';
@@ -373,14 +372,13 @@
             return waitForBatchedUpdates();
         });
 
-        it('should return false for invoice report action if it is not outstanding report', () => {
+        // Then the user should be able to move the invoice to the outstanding expense report
+        it('should return true for invoice report action given that there is a minimum of one outstanding report', () => {
             const canEditReportField = canEditFieldOfMoneyRequest(reportAction, CONST.EDIT_REQUEST_FIELD.REPORT);
-            expect(canEditReportField).toBe(false);
-        });
-    });
-
-=======
->>>>>>> 8c6ac0fd
+            expect(canEditReportField).toBe(true);
+        });
+    });
+
     describe('prepareOnboardingOnyxData', () => {
         it('provides test drive url to task title', () => {
             const title = jest.fn();
