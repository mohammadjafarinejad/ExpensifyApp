--- conflicted
+++ resolved
@@ -3789,7 +3789,7 @@
                 ...createRandomReport(0),
                 chatType: undefined,
                 type: CONST.REPORT.TYPE.CHAT,
-                participants: buildParticipantsFromAccountIDs([currentUserAccountID, 1, 2]),
+                participants: buildParticipantsFromAccountIDs([currentUserAccountID, 1]),
             };
             expect(isDeprecatedGroupDM(report)).toBeFalsy();
         });
@@ -3994,7 +3994,6 @@
         });
     });
 
-<<<<<<< HEAD
     describe('canLeaveChat', () => {
         beforeEach(async () => {
             jest.clearAllMocks();
@@ -4245,7 +4244,8 @@
                 participants: buildParticipantsFromAccountIDs([currentUserAccountID, 1, 2]),
             };
             expect(isRootGroupChat(report)).toBe(true);
-=======
+        });
+    });
     describe('isWhisperAction', () => {
         it('an action where reportAction.message.whisperedTo has accountIDs is a whisper action', () => {
             const whisperReportAction: ReportAction = {
@@ -4516,7 +4516,6 @@
             it('should return false for a non-archived chat report', () => {
                 expect(shouldShowFlagComment(actionFromConcierge, chatReport, false)).toBe(false);
             });
->>>>>>> 3789f0be
         });
     });
 });