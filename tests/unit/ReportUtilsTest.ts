/* eslint-disable @typescript-eslint/naming-convention */
import {beforeAll} from '@jest/globals';
import {renderHook} from '@testing-library/react-native';
import {addDays, format as formatDate} from 'date-fns';
import type {OnyxEntry} from 'react-native-onyx';
import Onyx from 'react-native-onyx';
import useReportIsArchived from '@hooks/useReportIsArchived';
import {putOnHold} from '@libs/actions/IOU';
import type {OnboardingTaskLinks} from '@libs/actions/Welcome/OnboardingFlow';
import DateUtils from '@libs/DateUtils';
import getBase62ReportID from '@libs/getBase62ReportID';
import {translateLocal} from '@libs/Localize';
import {getOriginalMessage, isWhisperAction} from '@libs/ReportActionsUtils';
import {
    buildOptimisticChatReport,
    buildOptimisticCreatedReportAction,
    buildOptimisticExpenseReport,
    buildOptimisticIOUReportAction,
    buildOptimisticReportPreview,
    buildParticipantsFromAccountIDs,
    buildReportNameFromParticipantNames,
    buildTransactionThread,
    canAddTransaction,
    canCreateRequest,
    canDeleteReportAction,
    canDeleteTransaction,
    canEditMoneyRequest,
    canEditReportDescription,
    canEditRoomVisibility,
    canEditWriteCapability,
    canFlagReportAction,
    canHoldUnholdReportAction,
    canJoinChat,
    canLeaveChat,
    canSeeDefaultRoom,
    canUserPerformWriteAction,
    excludeParticipantsForDisplay,
    findLastAccessedReport,
    getAllReportActionsErrorsAndReportActionThatRequiresAttention,
    getApprovalChain,
    getChatByParticipants,
    getChatRoomSubtitle,
    getDefaultWorkspaceAvatar,
    getDisplayNamesWithTooltips,
    getGroupChatName,
    getIconsForParticipants,
    getMoneyReportPreviewName,
    getMostRecentlyVisitedReport,
    getParentNavigationSubtitle,
    getParticipantsList,
    getPolicyExpenseChat,
    getPolicyExpenseChatName,
    getReasonAndReportActionThatRequiresAttention,
    getReportActionActorAccountID,
    getReportIDFromLink,
    getReportName,
    getReportStatusTranslation,
    getSearchReportName,
    getWorkspaceIcon,
    getWorkspaceNameUpdatedMessage,
    hasReceiptError,
    isAllowedToApproveExpenseReport,
    isArchivedNonExpenseReport,
    isArchivedReport,
    isChatUsedForOnboarding,
    isDeprecatedGroupDM,
    isMoneyRequestReportEligibleForMerge,
    isPayer,
    isReportOutstanding,
    isRootGroupChat,
    isSelfDMOrSelfDMThread,
    parseReportRouteParams,
    populateOptimisticReportFormula,
    prepareOnboardingOnyxData,
    requiresAttentionFromCurrentUser,
    requiresManualSubmission,
    shouldDisableRename,
    shouldDisableThread,
<<<<<<< HEAD
    shouldExcludeAncestorReportAction,
=======
    shouldEnableNegative,
>>>>>>> 085af645
    shouldReportBeInOptionList,
    shouldReportShowSubscript,
    shouldShowFlagComment,
    sortIconsByName,
    sortOutstandingReportsBySelected,
    temporary_getMoneyRequestOptions,
} from '@libs/ReportUtils';
import type {OptionData} from '@libs/ReportUtils';
import {buildOptimisticTransaction} from '@libs/TransactionUtils';
import CONST from '@src/CONST';
import IntlStore from '@src/languages/IntlStore';
import ONYXKEYS from '@src/ONYXKEYS';
import type {
    Beta,
    OnyxInputOrEntry,
    PersonalDetailsList,
    Policy,
    PolicyEmployeeList,
    Report,
    ReportAction,
    ReportActions,
    ReportMetadata,
    ReportNameValuePairs,
    Transaction,
} from '@src/types/onyx';
import type {ErrorFields, Errors} from '@src/types/onyx/OnyxCommon';
import type {ACHAccount} from '@src/types/onyx/Policy';
import type {Participant, Participants} from '@src/types/onyx/Report';
import type {SearchTransaction} from '@src/types/onyx/SearchResults';
import {toCollectionDataSet} from '@src/types/utils/CollectionDataSet';
import {chatReportR14932 as mockedChatReport} from '../../__mocks__/reportData/reports';
import * as NumberUtils from '../../src/libs/NumberUtils';
import createRandomPolicy from '../utils/collections/policies';
import createRandomReportAction, {getRandomDate} from '../utils/collections/reportActions';
import {
    createAdminRoom,
    createAnnounceRoom,
    createDomainRoom,
    createExpenseReport,
    createExpenseRequestReport,
    createGroupChat,
    createInvoiceReport,
    createInvoiceRoom,
    createPolicyExpenseChat,
    createPolicyExpenseChatTask,
    createPolicyExpenseChatThread,
    createRandomReport,
    createRegularChat,
    createRegularTaskReport,
    createSelfDM,
    createWorkspaceTaskReport,
    createWorkspaceThread,
} from '../utils/collections/reports';
import createRandomTransaction from '../utils/collections/transaction';
import * as LHNTestUtils from '../utils/LHNTestUtils';
import {fakePersonalDetails} from '../utils/LHNTestUtils';
import {localeCompare} from '../utils/TestHelper';
import waitForBatchedUpdates from '../utils/waitForBatchedUpdates';

// Be sure to include the mocked permissions library or else the beta tests won't work
jest.mock('@libs/Permissions');

jest.mock('@libs/Navigation/Navigation', () => ({
    setNavigationActionToMicrotaskQueue: jest.fn(),
    navigate: jest.fn(),
    getActiveRoute: jest.fn(() => 'mock-route'),
    navigationRef: {
        getCurrentRoute: jest.fn(() => ({
            params: {
                reportID: '2',
            },
        })),
    },
}));

const testDate = DateUtils.getDBTime();
const currentUserEmail = 'bjorn@vikings.net';
const currentUserAccountID = 5;
const participantsPersonalDetails: PersonalDetailsList = {
    '1': {
        accountID: 1,
        displayName: 'Ragnar Lothbrok',
        firstName: 'Ragnar',
        login: 'ragnar@vikings.net',
    },
    '2': {
        accountID: 2,
        login: 'floki@vikings.net',
        displayName: 'floki@vikings.net',
    },
    '3': {
        accountID: 3,
        displayName: 'Lagertha Lothbrok',
        firstName: 'Lagertha',
        login: 'lagertha@vikings.net',
        pronouns: 'She/her',
    },
    '4': {
        accountID: 4,
        login: '+18332403627@expensify.sms',
        displayName: '(833) 240-3627',
    },
    '5': {
        accountID: 5,
        displayName: 'Lagertha Lothbrok',
        firstName: 'Lagertha',
        login: 'lagertha2@vikings.net',
        pronouns: 'She/her',
    },
};

const employeeList: PolicyEmployeeList = {
    'owner@test.com': {
        email: 'owner@test.com',
        role: 'admin',
        submitsTo: '',
    },
    'admin@test.com': {
        email: 'admin@test.com',
        role: 'admin',
        submitsTo: '',
    },
    'employee@test.com': {
        email: 'employee@test.com',
        role: 'user',
        submitsTo: 'admin@test.com',
    },
    'categoryapprover1@test.com': {
        email: 'categoryapprover1@test.com',
        role: 'user',
        submitsTo: 'admin@test.com',
    },
    'categoryapprover2@test.com': {
        email: 'categoryapprover2@test.com',
        role: 'user',
        submitsTo: 'admin@test.com',
    },
    'tagapprover1@test.com': {
        email: 'tagapprover1@test.com',
        role: 'user',
        submitsTo: 'admin@test.com',
    },
    'tagapprover2@test.com': {
        email: 'tagapprover2@test.com',
        role: 'user',
        submitsTo: 'admin@test.com',
    },
};

const personalDetails: PersonalDetailsList = {
    '1': {
        accountID: 1,
        login: 'admin@test.com',
    },
    '2': {
        accountID: 2,
        login: 'employee@test.com',
    },
    '3': {
        accountID: 3,
        login: 'categoryapprover1@test.com',
    },
    '4': {
        accountID: 4,
        login: 'categoryapprover2@test.com',
    },
    '5': {
        accountID: 5,
        login: 'tagapprover1@test.com',
    },
    '6': {
        accountID: 6,
        login: 'tagapprover2@test.com',
    },
    '7': {
        accountID: 7,
        login: 'owner@test.com',
    },
    '8': {
        accountID: 8,
        login: CONST.EMAIL.GUIDES_DOMAIN,
    },
};

const rules = {
    approvalRules: [
        {
            applyWhen: [
                {
                    condition: 'matches',
                    field: 'category',
                    value: 'cat1',
                },
            ],
            approver: 'categoryapprover1@test.com',
            id: '1',
        },
        {
            applyWhen: [
                {
                    condition: 'matches',
                    field: 'tag',
                    value: 'tag1',
                },
            ],
            approver: 'tagapprover1@test.com',
            id: '2',
        },
        {
            applyWhen: [
                {
                    condition: 'matches',
                    field: 'category',
                    value: 'cat2',
                },
            ],
            approver: 'categoryapprover2@test.com',
            id: '3',
        },
        {
            applyWhen: [
                {
                    condition: 'matches',
                    field: 'tag',
                    value: 'tag2',
                },
            ],
            approver: 'tagapprover2@test.com',
            id: '4',
        },
    ],
};

const employeeAccountID = 2;
const categoryApprover1Email = 'categoryapprover1@test.com';
const categoryApprover2Email = 'categoryapprover2@test.com';
const tagApprover1Email = 'tagapprover1@test.com';
const tagApprover2Email = 'tagapprover2@test.com';

const policy: Policy = {
    id: '1',
    name: 'Vikings Policy',
    role: 'user',
    type: CONST.POLICY.TYPE.TEAM,
    owner: '',
    outputCurrency: '',
    isPolicyExpenseChatEnabled: false,
};

describe('ReportUtils', () => {
    beforeAll(() => {
        Onyx.init({keys: ONYXKEYS});

        const policyCollectionDataSet = toCollectionDataSet(ONYXKEYS.COLLECTION.POLICY, [policy], (current) => current.id);
        Onyx.multiSet({
            [ONYXKEYS.PERSONAL_DETAILS_LIST]: participantsPersonalDetails,
            [ONYXKEYS.SESSION]: {email: currentUserEmail, accountID: currentUserAccountID},
            [ONYXKEYS.COUNTRY_CODE]: 1,
            ...policyCollectionDataSet,
        });
        return waitForBatchedUpdates();
    });
    beforeEach(() => IntlStore.load(CONST.LOCALES.DEFAULT).then(waitForBatchedUpdates));

    describe('prepareOnboardingOnyxData', () => {
        it('provides test drive url to task title', () => {
            const title = jest.fn();

            prepareOnboardingOnyxData(
                undefined,
                CONST.ONBOARDING_CHOICES.MANAGE_TEAM,
                {
                    message: 'This is a test',
                    tasks: [
                        {
                            type: CONST.ONBOARDING_TASK_TYPE.CREATE_REPORT,
                            title,
                            description: () => '',
                            autoCompleted: false,
                            mediaAttributes: {},
                        },
                    ],
                },
                '1',
            );

            expect(title).toHaveBeenCalledWith(
                expect.objectContaining<OnboardingTaskLinks>({
                    // eslint-disable-next-line @typescript-eslint/no-unsafe-assignment
                    testDriveURL: expect.any(String),
                }),
            );
        });

        it('provides test drive url to task description', () => {
            const description = jest.fn();

            prepareOnboardingOnyxData(
                undefined,
                CONST.ONBOARDING_CHOICES.MANAGE_TEAM,
                {
                    message: 'This is a test',
                    tasks: [
                        {
                            type: CONST.ONBOARDING_TASK_TYPE.CREATE_REPORT,
                            title: () => '',
                            description,
                            autoCompleted: false,
                            mediaAttributes: {},
                        },
                    ],
                },
                '1',
            );

            expect(description).toHaveBeenCalledWith(
                expect.objectContaining<OnboardingTaskLinks>({
                    // eslint-disable-next-line @typescript-eslint/no-unsafe-assignment
                    testDriveURL: expect.any(String),
                }),
            );
        });

        it('should not create tasks if the task feature is not in the selected interested features', () => {
            const result = prepareOnboardingOnyxData(
                undefined,
                CONST.ONBOARDING_CHOICES.MANAGE_TEAM,
                {
                    message: 'This is a test',
                    tasks: [{type: CONST.ONBOARDING_TASK_TYPE.CONNECT_CORPORATE_CARD, title: () => '', description: () => '', autoCompleted: false, mediaAttributes: {}}],
                },
                '1',
                undefined,
                undefined,
                undefined,
                undefined,
                ['categories', 'accounting', 'tags'],
            );

            expect(result?.guidedSetupData.filter((data) => data.type === 'task')).toHaveLength(0);
        });
    });

    describe('getIconsForParticipants', () => {
        it('returns avatar source', () => {
            const participants = getIconsForParticipants([1, 2, 3, 4, 5], participantsPersonalDetails);
            expect(participants).toHaveLength(5);

            expect(participants.at(3)?.source).toBeInstanceOf(Function);
            expect(participants.at(3)?.name).toBe('(833) 240-3627');
            expect(participants.at(3)?.id).toBe(4);
            expect(participants.at(3)?.type).toBe('avatar');

            expect(participants.at(1)?.source).toBeInstanceOf(Function);
            expect(participants.at(1)?.name).toBe('floki@vikings.net');
            expect(participants.at(1)?.id).toBe(2);
            expect(participants.at(1)?.type).toBe('avatar');
        });
    });

    describe('getPolicyExpenseChatName', () => {
        it("returns owner's display name when available", () => {
            const report = {
                ownerAccountID: 1,
                reportName: 'Fallback Report Name',
            } as unknown as OnyxEntry<Report>;

            const name = getPolicyExpenseChatName({report, personalDetailsList: participantsPersonalDetails});
            expect(name).toBe(translateLocal('workspace.common.policyExpenseChatName', {displayName: 'Ragnar Lothbrok'}));
        });

        it('falls back to owner login when display name not present', () => {
            const report = {
                ownerAccountID: 2,
                reportName: 'Fallback Report Name',
            } as unknown as OnyxEntry<Report>;

            const name = getPolicyExpenseChatName({report, personalDetailsList: participantsPersonalDetails});
            expect(name).toBe(translateLocal('workspace.common.policyExpenseChatName', {displayName: 'floki'}));
        });

        it('returns report name when no personal details or owner', () => {
            const report = {
                ownerAccountID: undefined,
                reportName: 'Fallback Report Name',
            } as unknown as OnyxEntry<Report>;

            const name = getPolicyExpenseChatName({report, personalDetailsList: {}});
            expect(name).toBe('Fallback Report Name');
        });
    });

    describe('sortIconsByName', () => {
        it('returns sorted avatar source by name, then accountID', () => {
            const participants = getIconsForParticipants([1, 2, 3, 4, 5], participantsPersonalDetails);
            const sortedParticipants = sortIconsByName(participants, participantsPersonalDetails, localeCompare);
            expect(sortedParticipants).toHaveLength(5);

            expect(sortedParticipants.at(0)?.source).toBeInstanceOf(Function);
            expect(sortedParticipants.at(0)?.name).toBe('(833) 240-3627');
            expect(sortedParticipants.at(0)?.id).toBe(4);
            expect(sortedParticipants.at(0)?.type).toBe('avatar');

            expect(sortedParticipants.at(1)?.source).toBeInstanceOf(Function);
            expect(sortedParticipants.at(1)?.name).toBe('floki@vikings.net');
            expect(sortedParticipants.at(1)?.id).toBe(2);
            expect(sortedParticipants.at(1)?.type).toBe('avatar');
        });
    });

    describe('getWorkspaceIcon', () => {
        it('should not use cached icon when avatar is updated', () => {
            // Given a new workspace and a expense chat with undefined `policyAvatar`
            const workspace = LHNTestUtils.getFakePolicy('1', 'ws');
            const workspaceChat = LHNTestUtils.getFakeReport();
            workspaceChat.policyID = workspace.id;

            expect(getWorkspaceIcon(workspaceChat, workspace).source).toBe(getDefaultWorkspaceAvatar(workspace.name));

            // When the user uploads a new avatar
            const newAvatarURL = 'https://example.com';
            workspace.avatarURL = newAvatarURL;

            // Then it should return the new avatar
            expect(getWorkspaceIcon(workspaceChat, workspace).source).toBe(newAvatarURL);
        });
    });

    describe('hasReceiptError', () => {
        it('should return true for transaction has receipt error', () => {
            const parentReport = LHNTestUtils.getFakeReport();
            const report = LHNTestUtils.getFakeReport();
            const errors: Errors | ErrorFields = {
                '1231231231313221': {
                    error: CONST.IOU.RECEIPT_ERROR,
                    source: 'blob:https://dev.new.expensify.com:8082/6c5b7110-42c2-4e6d-8566-657ff24caf21',
                    filename: 'images.jpeg',
                    action: 'replaceReceipt',
                },
            };

            report.parentReportID = parentReport.reportID;
            const currentReportId = '';
            const transactionID = 1;

            const transaction = {
                ...createRandomTransaction(transactionID),
                category: '',
                tag: '',
                created: testDate,
                reportID: currentReportId,
                managedCard: true,
                comment: {
                    liabilityType: CONST.TRANSACTION.LIABILITY_TYPE.RESTRICT,
                },
                errors,
            };
            expect(hasReceiptError(transaction as OnyxInputOrEntry<Transaction>)).toBe(true);
        });
    });

    describe('hasReceiptError', () => {
        it('should return false for transaction has no receipt error', () => {
            const parentReport = LHNTestUtils.getFakeReport();
            const report = LHNTestUtils.getFakeReport();
            report.parentReportID = parentReport.reportID;
            const currentReportId = '';
            const transactionID = 1;

            const transaction = {
                ...createRandomTransaction(transactionID),
                category: '',
                tag: '',
                created: testDate,
                reportID: currentReportId,
                managedCard: true,
                comment: {
                    liabilityType: CONST.TRANSACTION.LIABILITY_TYPE.RESTRICT,
                },
            };
            expect(hasReceiptError(transaction as OnyxInputOrEntry<Transaction>)).toBe(false);
        });
    });

    describe('sortOutstandingReportsBySelected', () => {
        it('should return -1 when report1 is selected and report2 is not', () => {
            const report1 = LHNTestUtils.getFakeReport();
            const report2 = LHNTestUtils.getFakeReport();
            const selectedReportID = report1.reportID;
            expect(sortOutstandingReportsBySelected(report1, report2, selectedReportID, localeCompare)).toBe(-1);
        });
        it('should return 1 when report2 is selected and report1 is not', () => {
            const report1 = LHNTestUtils.getFakeReport();
            const report2 = LHNTestUtils.getFakeReport();
            const selectedReportID = report2.reportID;
            expect(sortOutstandingReportsBySelected(report1, report2, selectedReportID, localeCompare)).toBe(1);
        });
    });

    describe('getDisplayNamesWithTooltips', () => {
        test('withSingleParticipantReport', () => {
            const participants = getDisplayNamesWithTooltips(participantsPersonalDetails, false, localeCompare);
            expect(participants).toHaveLength(5);

            expect(participants.at(0)?.displayName).toBe('(833) 240-3627');
            expect(participants.at(0)?.login).toBe('+18332403627@expensify.sms');

            expect(participants.at(2)?.displayName).toBe('Lagertha Lothbrok');
            expect(participants.at(2)?.login).toBe('lagertha@vikings.net');
            expect(participants.at(2)?.accountID).toBe(3);
            expect(participants.at(2)?.pronouns).toBe('She/her');

            expect(participants.at(4)?.displayName).toBe('Ragnar Lothbrok');
            expect(participants.at(4)?.login).toBe('ragnar@vikings.net');
            expect(participants.at(4)?.accountID).toBe(1);
            expect(participants.at(4)?.pronouns).toBeUndefined();
        });
    });

    describe('getReportName', () => {
        describe('1:1 DM', () => {
            test('with displayName', () => {
                expect(
                    getReportName({
                        reportID: '',
                        participants: buildParticipantsFromAccountIDs([currentUserAccountID, 1]),
                    }),
                ).toBe('Ragnar Lothbrok');
            });

            test('no displayName', () => {
                expect(
                    getReportName({
                        reportID: '',
                        participants: buildParticipantsFromAccountIDs([currentUserAccountID, 2]),
                    }),
                ).toBe('floki@vikings.net');
            });

            test('SMS', () => {
                expect(
                    getReportName({
                        reportID: '',
                        participants: buildParticipantsFromAccountIDs([currentUserAccountID, 4]),
                    }),
                ).toBe('(833) 240-3627');
            });
        });

        test('Group DM', () => {
            expect(
                getReportName({
                    reportID: '',
                    participants: buildParticipantsFromAccountIDs([currentUserAccountID, 1, 2, 3, 4]),
                }),
            ).toBe('Ragnar, floki@vikings.net, Lagertha, (833) 240-3627');
        });

        describe('Default Policy Room', () => {
            afterEach(async () => {
                await Onyx.setCollection(ONYXKEYS.COLLECTION.REPORT_NAME_VALUE_PAIRS, {});
            });

            const baseAdminsRoom = {
                reportID: '1',
                chatType: CONST.REPORT.CHAT_TYPE.POLICY_ADMINS,
                reportName: '#admins',
            };

            const reportNameValuePairs = {
                private_isArchived: DateUtils.getDBTime(),
            };

            test('Active', () => {
                expect(getReportName(baseAdminsRoom)).toBe('#admins');
            });

            test('Archived', async () => {
                await Onyx.merge(`${ONYXKEYS.COLLECTION.REPORT_NAME_VALUE_PAIRS}${baseAdminsRoom.reportID}`, reportNameValuePairs);

                const {result: isReportArchived} = renderHook(() => useReportIsArchived(baseAdminsRoom.reportID));

                expect(getReportName(baseAdminsRoom, undefined, undefined, undefined, undefined, undefined, undefined, isReportArchived.current)).toBe('#admins (archived)');

                return IntlStore.load(CONST.LOCALES.ES).then(() =>
                    expect(getReportName(baseAdminsRoom, undefined, undefined, undefined, undefined, undefined, undefined, isReportArchived.current)).toBe('#admins (archivado)'),
                );
            });
        });

        describe('User-Created Policy Room', () => {
            afterEach(async () => {
                await Onyx.setCollection(ONYXKEYS.COLLECTION.REPORT_NAME_VALUE_PAIRS, {});
            });

            const baseUserCreatedRoom = {
                reportID: '1',
                chatType: CONST.REPORT.CHAT_TYPE.POLICY_ROOM,
                reportName: '#VikingsChat',
            };

            const reportNameValuePairs = {
                private_isArchived: DateUtils.getDBTime(),
            };

            test('Active', () => {
                expect(getReportName(baseUserCreatedRoom)).toBe('#VikingsChat');
            });

            test('Archived', async () => {
                const archivedPolicyRoom = {
                    ...baseUserCreatedRoom,
                };

                await Onyx.merge(`${ONYXKEYS.COLLECTION.REPORT_NAME_VALUE_PAIRS}${baseUserCreatedRoom.reportID}`, reportNameValuePairs);

                const {result: isReportArchived} = renderHook(() => useReportIsArchived(baseUserCreatedRoom.reportID));

                expect(getReportName(archivedPolicyRoom, undefined, undefined, undefined, undefined, undefined, undefined, isReportArchived.current)).toBe('#VikingsChat (archived)');

                return IntlStore.load(CONST.LOCALES.ES).then(() =>
                    expect(getReportName(archivedPolicyRoom, undefined, undefined, undefined, undefined, undefined, undefined, isReportArchived.current)).toBe('#VikingsChat (archivado)'),
                );
            });
        });

        describe('PolicyExpenseChat', () => {
            describe('Active', () => {
                test('as member', () => {
                    expect(
                        getReportName({
                            reportID: '',
                            chatType: CONST.REPORT.CHAT_TYPE.POLICY_EXPENSE_CHAT,
                            policyID: policy.id,
                            isOwnPolicyExpenseChat: true,
                            ownerAccountID: 1,
                        }),
                    ).toBe(`Ragnar Lothbrok's expenses`);
                });

                test('as admin', () => {
                    expect(
                        getReportName({
                            reportID: '',
                            chatType: CONST.REPORT.CHAT_TYPE.POLICY_EXPENSE_CHAT,
                            policyID: policy.id,
                            isOwnPolicyExpenseChat: false,
                            ownerAccountID: 1,
                        }),
                    ).toBe(`Ragnar Lothbrok's expenses`);
                });
            });

            describe('Archived', () => {
                const baseArchivedPolicyExpenseChat = {
                    reportID: '1',
                    chatType: CONST.REPORT.CHAT_TYPE.POLICY_EXPENSE_CHAT,
                    ownerAccountID: 1,
                    policyID: policy.id,
                    oldPolicyName: policy.name,
                };

                const reportNameValuePairs = {
                    private_isArchived: DateUtils.getDBTime(),
                };

                test('as member', async () => {
                    const memberArchivedPolicyExpenseChat = {
                        ...baseArchivedPolicyExpenseChat,
                        isOwnPolicyExpenseChat: true,
                    };

                    await Onyx.merge(`${ONYXKEYS.COLLECTION.REPORT_NAME_VALUE_PAIRS}${baseArchivedPolicyExpenseChat.reportID}`, reportNameValuePairs);

                    const {result: isReportArchived} = renderHook(() => useReportIsArchived(baseArchivedPolicyExpenseChat.reportID));

                    expect(getReportName(memberArchivedPolicyExpenseChat, undefined, undefined, undefined, undefined, undefined, undefined, isReportArchived.current)).toBe(
                        `Ragnar Lothbrok's expenses (archived)`,
                    );

                    return IntlStore.load(CONST.LOCALES.ES).then(() =>
                        expect(getReportName(memberArchivedPolicyExpenseChat, undefined, undefined, undefined, undefined, undefined, undefined, isReportArchived.current)).toBe(
                            `Ragnar Lothbrok's gastos (archivado)`,
                        ),
                    );
                });

                test('as admin', async () => {
                    const adminArchivedPolicyExpenseChat = {
                        ...baseArchivedPolicyExpenseChat,
                        isOwnPolicyExpenseChat: false,
                    };

                    const {result: isReportArchived} = renderHook(() => useReportIsArchived(baseArchivedPolicyExpenseChat.reportID));

                    expect(getReportName(adminArchivedPolicyExpenseChat, undefined, undefined, undefined, undefined, undefined, undefined, isReportArchived.current)).toBe(
                        `Ragnar Lothbrok's expenses (archived)`,
                    );

                    return IntlStore.load(CONST.LOCALES.ES).then(() =>
                        expect(getReportName(adminArchivedPolicyExpenseChat, undefined, undefined, undefined, undefined, undefined, undefined, isReportArchived.current)).toBe(
                            `Ragnar Lothbrok's gastos (archivado)`,
                        ),
                    );
                });
            });
        });

        describe('ParentReportAction is', () => {
            test('Manually Submitted Report Action', () => {
                const threadOfSubmittedReportAction = {
                    ...LHNTestUtils.getFakeReport(),
                    type: CONST.REPORT.TYPE.EXPENSE,
                    stateNum: CONST.REPORT.STATE_NUM.SUBMITTED,
                    statusNum: CONST.REPORT.STATUS_NUM.SUBMITTED,
                    parentReportID: '101',
                    policyID: policy.id,
                };
                const submittedParentReportAction = {
                    actionName: CONST.REPORT.ACTIONS.TYPE.SUBMITTED,
                    originalMessage: {
                        amount: 169,
                        currency: 'USD',
                    },
                } as ReportAction;

                expect(getReportName(threadOfSubmittedReportAction, policy, submittedParentReportAction)).toBe('submitted');
            });

            test('Invited/Removed Room Member Action', () => {
                const threadOfRemovedRoomMemberAction = {
                    ...LHNTestUtils.getFakeReport(),
                    type: CONST.REPORT.TYPE.CHAT,
                    chatType: CONST.REPORT.CHAT_TYPE.POLICY_ROOM,
                    parentReportID: '101',
                    parentReportActionID: '102',
                    policyID: policy.id,
                };
                const removedParentReportAction = {
                    actionName: CONST.REPORT.ACTIONS.TYPE.ROOM_CHANGE_LOG.REMOVE_FROM_ROOM,
                    originalMessage: {
                        targetAccountIDs: [1],
                    },
                } as ReportAction;

                expect(getReportName(threadOfRemovedRoomMemberAction, policy, removedParentReportAction)).toBe('removed ragnar@vikings.net');
            });
        });

        describe('Task Report', () => {
            const htmlTaskTitle = `<h1>heading with <a href="https://www.unknown.com" target="_blank" rel="noreferrer noopener">link</a></h1>`;

            it('Should return the text extracted from report name html', () => {
                const report: Report = {...createRandomReport(1), type: 'task'};
                expect(getReportName({...report, reportName: htmlTaskTitle})).toEqual('heading with link');
            });

            it('Should return deleted task translations when task is is deleted', () => {
                const report: Report = {...createRandomReport(1), type: 'task', isDeletedParentAction: true};
                expect(getReportName({...report, reportName: htmlTaskTitle})).toEqual(translateLocal('parentReportAction.deletedTask'));
            });
        });

        describe('Derived values', () => {
            const report: Report = {
                reportID: '1',
                chatType: CONST.REPORT.CHAT_TYPE.POLICY_EXPENSE_CHAT,
                currency: 'CLP',
                ownerAccountID: 1,
                isPinned: false,
                isOwnPolicyExpenseChat: true,
                isWaitingOnBankAccount: false,
                policyID: '1',
            };

            beforeEach(() => {
                jest.clearAllMocks();
            });

            beforeAll(async () => {
                await Onyx.mergeCollection(ONYXKEYS.COLLECTION.REPORT, {
                    report_1: report,
                });
            });

            test('should return report name from a derived value', () => {
                expect(getReportName(report)).toEqual("Ragnar Lothbrok's expenses");
            });

            test('should generate report name if report is not merged in the Onyx', () => {
                const expenseChatReport: Report = {
                    reportID: '2',
                    chatType: CONST.REPORT.CHAT_TYPE.POLICY_EXPENSE_CHAT,
                    currency: 'CLP',
                    ownerAccountID: 1,
                    isPinned: false,
                    isOwnPolicyExpenseChat: true,
                    isWaitingOnBankAccount: false,
                    policyID: '1',
                };

                expect(getReportName(expenseChatReport)).toEqual("Ragnar Lothbrok's expenses");
            });
        });

        describe('Fallback scenarios', () => {
            test('should fallback to report.reportName when primary name generation returns empty string', () => {
                const reportWithFallbackName: Report = {
                    reportID: '3',
                    reportName: 'Custom Report Name',
                    ownerAccountID: undefined,
                    participants: {},
                    policyID: undefined,
                    chatType: undefined,
                };

                const result = getReportName(reportWithFallbackName);
                expect(result).toBe('Custom Report Name');
            });

            test('should return empty string when both primary name generation and reportName are empty', () => {
                const reportWithoutName: Report = {
                    reportID: '4',
                    reportName: '',
                    ownerAccountID: undefined,
                    participants: {},
                    policyID: undefined,
                    chatType: undefined,
                };

                const result = getReportName(reportWithoutName);
                expect(result).toBe('');
            });

            test('should return empty string when reportName is undefined', () => {
                const reportWithUndefinedName: Report = {
                    reportID: '5',
                    reportName: undefined,
                    ownerAccountID: undefined,
                    participants: {},
                    policyID: undefined,
                    chatType: undefined,
                };

                const result = getReportName(reportWithUndefinedName);
                expect(result).toBe('');
            });

            test('should return Concierge display name for concierge chat report', async () => {
                const conciergeReportID = 'concierge-123';
                await Onyx.set(`${ONYXKEYS.CONCIERGE_REPORT_ID}`, conciergeReportID);

                const conciergeReport: Report = {
                    reportID: conciergeReportID,
                    reportName: '',
                    ownerAccountID: undefined,
                    participants: {},
                    policyID: undefined,
                    chatType: undefined,
                };

                const result = getReportName(conciergeReport);
                expect(result).toBe(CONST.CONCIERGE_DISPLAY_NAME);
            });
        });

        describe('Automatically approved report message via automatic (not by a human) action is', () => {
            test('shown when the report is forwarded (Control feature)', () => {
                const expenseReport = {
                    ...LHNTestUtils.getFakeReport(),
                    type: CONST.REPORT.TYPE.EXPENSE,
                    stateNum: CONST.REPORT.STATE_NUM.APPROVED,
                    statusNum: CONST.REPORT.STATUS_NUM.APPROVED,
                    parentReportID: '101',
                    policyID: policy.id,
                };
                const submittedParentReportAction = {
                    actionName: CONST.REPORT.ACTIONS.TYPE.FORWARDED,
                    originalMessage: {
                        amount: 169,
                        currency: 'USD',
                        automaticAction: true,
                        type: CONST.IOU.REPORT_ACTION_TYPE.CREATE,
                    },
                } as ReportAction;

                expect(getReportName(expenseReport, policy, submittedParentReportAction)).toBe(
                    'approved via <a href="https://help.expensify.com/articles/new-expensify/workspaces/Set-up-rules#configure-expense-report-rules">workspace rules</a>',
                );
            });

            test('shown when the report is approved', () => {
                const expenseReport = {
                    ...LHNTestUtils.getFakeReport(),
                    type: CONST.REPORT.TYPE.EXPENSE,
                    stateNum: CONST.REPORT.STATE_NUM.APPROVED,
                    statusNum: CONST.REPORT.STATUS_NUM.APPROVED,
                    parentReportID: '101',
                    policyID: policy.id,
                };
                const submittedParentReportAction = {
                    actionName: CONST.REPORT.ACTIONS.TYPE.APPROVED,
                    originalMessage: {
                        amount: 169,
                        currency: 'USD',
                        automaticAction: true,
                    },
                } as ReportAction;

                expect(getReportName(expenseReport, policy, submittedParentReportAction)).toBe(
                    'approved via <a href="https://help.expensify.com/articles/new-expensify/workspaces/Set-up-rules#configure-expense-report-rules">workspace rules</a>',
                );
            });
        });

        describe('Automatically submitted via harvesting (delayed submit) report message is', () => {
            test('shown when report is submitted and status is submitted', () => {
                const expenseReport = {
                    ...LHNTestUtils.getFakeReport(),
                    type: CONST.REPORT.TYPE.EXPENSE,
                    stateNum: CONST.REPORT.STATE_NUM.SUBMITTED,
                    statusNum: CONST.REPORT.STATUS_NUM.SUBMITTED,
                    parentReportID: '101',
                    policyID: policy.id,
                };
                const submittedParentReportAction = {
                    actionName: CONST.REPORT.ACTIONS.TYPE.SUBMITTED,
                    originalMessage: {
                        amount: 169,
                        currency: 'USD',
                        harvesting: true,
                    },
                } as ReportAction;

                expect(getReportName(expenseReport, policy, submittedParentReportAction)).toBe(
                    'submitted via <a href="https://help.expensify.com/articles/new-expensify/workspaces/Set-up-workflows#select-workflows">delay submissions</a>',
                );
            });

            test('shown when report is submitted and status is closed', () => {
                const expenseReport = {
                    ...LHNTestUtils.getFakeReport(),
                    type: CONST.REPORT.TYPE.EXPENSE,
                    stateNum: CONST.REPORT.STATE_NUM.SUBMITTED,
                    statusNum: CONST.REPORT.STATUS_NUM.CLOSED,
                    parentReportID: '101',
                    policyID: policy.id,
                };
                const submittedParentReportAction = {
                    actionName: CONST.REPORT.ACTIONS.TYPE.SUBMITTED_AND_CLOSED,
                    originalMessage: {
                        amount: 169,
                        currency: 'USD',
                        harvesting: true,
                    },
                } as ReportAction;

                expect(getReportName(expenseReport, policy, submittedParentReportAction)).toBe(
                    'submitted via <a href="https://help.expensify.com/articles/new-expensify/workspaces/Set-up-workflows#select-workflows">delay submissions</a>',
                );
            });
        });
    });

    // Need to merge the same tests
    describe('getSearchReportName', () => {
        const archivedReportID = '12345678';
        const archivedReportNameValuePairs = {
            private_isArchived: DateUtils.getDBTime(),
        };

        const conciergeReportID = 'concierge-123';

        beforeAll(async () => {
            await Onyx.set(`${ONYXKEYS.COLLECTION.REPORT_NAME_VALUE_PAIRS}${archivedReportID}`, archivedReportNameValuePairs);
            await Onyx.set(`${ONYXKEYS.CONCIERGE_REPORT_ID}`, conciergeReportID);
            await waitForBatchedUpdates();
        });

        afterAll(async () => {
            await Onyx.set(`${ONYXKEYS.COLLECTION.REPORT_NAME_VALUE_PAIRS}${archivedReportID}`, null);
            await Onyx.set(`${ONYXKEYS.CONCIERGE_REPORT_ID}`, null);
        });

        describe('1:1 Chat', () => {
            const baseChatReport: Report = {
                reportID: '',
                type: CONST.REPORT.TYPE.CHAT,
            };

            test('should return the displayName', () => {
                const chatReport: Report = {
                    ...baseChatReport,
                    participants: buildParticipantsFromAccountIDs([currentUserAccountID, 1]),
                };

                const params = {
                    report: chatReport,
                    personalDetails: participantsPersonalDetails,
                };

                const reportName = getSearchReportName(params);
                expect(reportName).toBe('Ragnar Lothbrok');
            });

            test('should return the email', () => {
                const chatReport: Report = {
                    ...baseChatReport,
                    participants: buildParticipantsFromAccountIDs([currentUserAccountID, 2]),
                };

                const reportName = getSearchReportName({report: chatReport});
                expect(reportName).toBe('floki@vikings.net');
            });

            test('should return phone number', () => {
                const chatReport: Report = {
                    ...baseChatReport,
                    participants: buildParticipantsFromAccountIDs([currentUserAccountID, 4]),
                };

                const reportName = getSearchReportName({report: chatReport});
                expect(reportName).toBe('(833) 240-3627');
            });

            describe('Threads', () => {
                const baseThreadReport: Report = {
                    reportID: '',
                    parentReportID: '1',
                    parentReportActionID: '3',
                    type: CONST.REPORT.TYPE.CHAT,
                };

                const baseParentReportAction: ReportAction = {
                    actionName: CONST.REPORT.ACTIONS.TYPE.ADD_COMMENT,
                    created: testDate,
                    reportActionID: '3',
                };

                test('should handle hidden message', () => {
                    const hiddenAction: ReportAction = {
                        ...baseParentReportAction,
                        actionName: CONST.REPORT.ACTIONS.TYPE.ADD_COMMENT,
                        message: [
                            {
                                type: 'COMMENT',
                                html: '',
                                text: '',
                                moderationDecision: {
                                    decision: CONST.MODERATION.MODERATOR_DECISION_HIDDEN,
                                },
                            },
                        ],
                    };

                    const reportName = getSearchReportName({
                        report: baseThreadReport,
                        parentReportActionParam: hiddenAction,
                        personalDetails: participantsPersonalDetails,
                    });

                    expect(reportName).toBe('Hidden message');
                });

                test('should return attachment label for attachment', () => {
                    const attachmentAction: ReportAction = {
                        ...baseParentReportAction,
                        actionName: CONST.REPORT.ACTIONS.TYPE.ADD_COMMENT,
                        message: [
                            {
                                type: 'COMMENT',
                                html: '<img src="test.jpg" />',
                                text: '[Attachment]',
                            },
                        ],
                    };

                    const reportName = getSearchReportName({
                        report: baseThreadReport,
                        parentReportActionParam: attachmentAction,
                        personalDetails: participantsPersonalDetails,
                    });

                    expect(reportName).toBe('[Attachment]');
                });

                test('should handle thread report with missing parent action', () => {
                    const threadReport: Report = {
                        ...baseThreadReport,
                        parentReportActionID: '999', // Non-existent action
                    };

                    const reportName = getSearchReportName({
                        report: threadReport,
                        personalDetails: participantsPersonalDetails,
                    });
                    expect(reportName).toBe('');
                });
            });
        });

        describe('Self DM', () => {
            const selfDMReport: Report = {
                reportID: '',
                type: CONST.REPORT.TYPE.CHAT,
                chatType: CONST.REPORT.CHAT_TYPE.SELF_DM,
                participants: buildParticipantsFromAccountIDs([currentUserAccountID]),
            };
            test('should return self DM name for self DM', () => {
                const reportName = getSearchReportName({
                    report: selfDMReport,
                    personalDetails: participantsPersonalDetails,
                });

                expect(reportName).toBe('Lagertha Lothbrok (you)');
            });
        });

        describe('Group Chat', () => {
            test('should return group chat name for group chat', () => {
                const groupChatReport: Report = {
                    reportID: '',
                    type: CONST.REPORT.TYPE.CHAT,
                    chatType: CONST.REPORT.CHAT_TYPE.GROUP,
                    participants: buildParticipantsFromAccountIDs([1, 2, 3]),
                };

                const reportName = getSearchReportName({
                    report: groupChatReport,
                    personalDetails: participantsPersonalDetails,
                });

                expect(reportName).toContain('Ragnar');
            });

            test('should handle group chat with mixed participant types', () => {
                const groupChat: Report = {
                    reportID: '',
                    type: CONST.REPORT.TYPE.CHAT,
                    participants: {
                        [currentUserAccountID]: {notificationPreference: CONST.REPORT.NOTIFICATION_PREFERENCE.ALWAYS},
                        1: {notificationPreference: CONST.REPORT.NOTIFICATION_PREFERENCE.ALWAYS},
                        2: {notificationPreference: CONST.REPORT.NOTIFICATION_PREFERENCE.ALWAYS},
                        999: {notificationPreference: CONST.REPORT.NOTIFICATION_PREFERENCE.ALWAYS}, // Non-existent user
                    },
                };

                const reportName = getSearchReportName({report: groupChat});
                expect(reportName).toBe('Ragnar, floki@vikings.net');
            });
        });

        describe('Concierge Chat', () => {
            const conciergeReport: Report = {
                reportID: conciergeReportID,
                participants: {},
            };
            test('should handle concierge chat report', () => {
                const reportName = getSearchReportName({report: conciergeReport});
                expect(reportName).toBe(CONST.CONCIERGE_DISPLAY_NAME);
            });
        });

        describe('Money Request', () => {
            const baseIOUReport: Report = {
                reportID: '',
                type: CONST.REPORT.TYPE.IOU,
                ownerAccountID: currentUserAccountID,
                managerID: currentUserAccountID,
                isOwnPolicyExpenseChat: false,
                currency: 'USD',
                total: 5000,
            };
            test('should handle IOU report', () => {
                const params = {
                    report: baseIOUReport,
                    personalDetails: participantsPersonalDetails,
                };

                const reportName = getSearchReportName(params);
                expect(reportName).toBe('Lagertha Lothbrok paid $50.00');
            });
        });

        describe('Task', () => {
            const baseTaskReport = {
                reportID: '',
                managerID: 1,
                reportName: 'Test Task',
                type: CONST.REPORT.TYPE.TASK,
            };

            test('should handle completed task report', () => {
                const taskReport: Report = {
                    ...baseTaskReport,
                };

                const reportName = getSearchReportName({report: taskReport});
                expect(reportName).toBe('Test Task');
            });

            test('should handle canceled task report', () => {
                const taskReport: Report = {
                    ...baseTaskReport,
                    isDeletedParentAction: true,
                };

                const reportName = getSearchReportName({report: taskReport});
                expect(reportName).toBe('Deleted task');
            });

            test('should return thread name for task report with cancelled task', () => {
                const taskReport: Report = {
                    ...baseTaskReport,
                    isDeletedParentAction: true,
                };

                const parentReportAction: ReportAction = {
                    ...createRandomReportAction(0),
                    actionName: CONST.REPORT.ACTIONS.TYPE.TASK_CANCELLED,
                    parentReportID: taskReport.reportID,
                    actorAccountID: 1,
                };

                const reportName = getSearchReportName({
                    report: taskReport,
                    parentReportActionParam: parentReportAction,
                    personalDetails: participantsPersonalDetails,
                });

                expect(reportName).toBe('Deleted task');
            });

            test('should handle task report with proper name formatting', () => {
                const taskReport: Report = {
                    reportID: '1',
                    type: CONST.REPORT.TYPE.TASK,
                    reportName: '<b>HTML Task Name</b>',
                };

                const reportName = getSearchReportName({
                    report: taskReport,
                    personalDetails: participantsPersonalDetails,
                });

                expect(reportName).toBe('HTML Task Name');
            });
        });

        describe('Policy-related Reports', () => {
            describe('Rooms', () => {
                describe('Default', () => {
                    test.each([
                        [CONST.REPORT.CHAT_TYPE.POLICY_ADMINS, '#admins'],
                        [CONST.REPORT.CHAT_TYPE.POLICY_ANNOUNCE, '#announce'],
                    ])('should return %s room as %s', (chatType, reportName) => {
                        const defaultPolicyRoom: Report = {
                            reportID: '',
                            chatType,
                            reportName,
                            policyID: policy.id,
                        };

                        const {result: isReportArchived} = renderHook(() => useReportIsArchived(defaultPolicyRoom.reportID));

                        const result = getSearchReportName({report: defaultPolicyRoom, policy, isReportArchived: isReportArchived.current});
                        expect(result).toBe(reportName);
                    });

                    test.each([
                        [CONST.REPORT.CHAT_TYPE.POLICY_ADMINS, '#admins'],
                        [CONST.REPORT.CHAT_TYPE.POLICY_ANNOUNCE, '#announce'],
                    ])('should return %s (archived) room as %s', (chatType, reportName) => {
                        const defaultArchivedPolicyRoom: Report = {
                            reportID: archivedReportID,
                            chatType,
                            reportName,
                            policyID: policy.id,
                        };

                        const {
                            result: {current: isReportArchived},
                        } = renderHook(() => useReportIsArchived(defaultArchivedPolicyRoom.reportID));

                        const result = getSearchReportName({policy, report: defaultArchivedPolicyRoom, isReportArchived});
                        expect(result).toBe(`${reportName} (archived)`);
                    });

                    describe('Change log scenarios', () => {
                        const report: Report = {
                            reportID: '',
                            type: CONST.REPORT.TYPE.CHAT,
                            policyID: policy.id,
                        };

                        const baseParentReportAction = createRandomReportAction(0);

                        test('should handle corporate upgrade action', () => {
                            const upgradeAction: ReportAction = {
                                ...baseParentReportAction,
                                actionName: CONST.REPORT.ACTIONS.TYPE.POLICY_CHANGE_LOG.CORPORATE_UPGRADE,
                            };

                            const reportName = getSearchReportName({
                                report,
                                parentReportActionParam: upgradeAction,
                                personalDetails: participantsPersonalDetails,
                            });

                            expect(reportName).toBe('upgraded this workspace to the Control plan');
                        });

                        test('should handle corporate downgrade action', () => {
                            const downgradeAction: ReportAction = {
                                ...baseParentReportAction,
                                actionName: CONST.REPORT.ACTIONS.TYPE.POLICY_CHANGE_LOG.TEAM_DOWNGRADE,
                            };

                            const reportName = getSearchReportName({
                                report,
                                parentReportActionParam: downgradeAction,
                                personalDetails: participantsPersonalDetails,
                            });

                            expect(reportName).toBe('downgraded this workspace to the Collect plan');
                        });

                        test('should handle workspace name update action', () => {
                            const nameUpdateAction: ReportAction = {
                                ...baseParentReportAction,
                                actionName: CONST.REPORT.ACTIONS.TYPE.POLICY_CHANGE_LOG.UPDATE_NAME,
                                originalMessage: {
                                    oldName: 'Old Workspace',
                                    newName: 'New Workspace',
                                },
                            };

                            const reportName = getSearchReportName({
                                report,
                                parentReportActionParam: nameUpdateAction,
                                personalDetails: participantsPersonalDetails,
                            });

                            expect(reportName).toBe('updated the name of this workspace to "New Workspace" (previously "Old Workspace")');
                        });
                    });
                });

                describe('User-created', () => {
                    const chatRoom: Report = {
                        reportID: '',
                        type: CONST.REPORT.TYPE.CHAT,
                        chatType: CONST.REPORT.CHAT_TYPE.POLICY_ROOM,
                        reportName: '#test-room',
                    };
                    test('Active', () => {
                        const {
                            result: {current: isReportArchived},
                        } = renderHook(() => useReportIsArchived(chatRoom.reportID));

                        const reportName = getSearchReportName({
                            report: chatRoom,
                            personalDetails: participantsPersonalDetails,
                            isReportArchived,
                        });

                        expect(reportName).toBe('#test-room');
                    });
                    test('Archived', () => {
                        const archivedRoom: Report = {
                            ...chatRoom,
                            reportID: archivedReportID,
                        };

                        const {
                            result: {current: isReportArchived},
                        } = renderHook(() => useReportIsArchived(archivedRoom.reportID));

                        const reportName = getSearchReportName({
                            report: archivedRoom,
                            personalDetails: participantsPersonalDetails,
                            isReportArchived,
                        });

                        expect(reportName).toBe('#test-room (archived)');
                    });
                });

                describe('getSearchReportName', () => {
                    const baseChatReport = {
                        reportID: '',
                        reportName: 'Vikings Report',
                        type: CONST.REPORT.TYPE.CHAT,
                    };

                    // Converting the chat report into a thread chat report
                    const chatThread = {
                        ...baseChatReport,
                        parentReportID: '1',
                        parentReportActionID: '1',
                    };

                    test('should return the policy name when report is chat thread', () => {
                        const searchReportName = getSearchReportName({report: chatThread, policy});
                        expect(searchReportName).toBe('Vikings Policy');
                    });

                    test('should return a empty string when report is chat thread and policy is undefined', () => {
                        const searchReportName = getSearchReportName({report: chatThread, policy: undefined});
                        expect(searchReportName).toBe('');
                    });

                    test('should return the report name when report is not chat thread', () => {
                        const searchReportName = getSearchReportName({report: baseChatReport, policy});
                        expect(searchReportName).toBe('Vikings Report');
                    });

                    test('should return the report name when report is not chat thread and policy is undefined', () => {
                        const searchReportName = getSearchReportName({report: baseChatReport, policy: undefined});
                        expect(searchReportName).toBe('Vikings Report');
                    });

                    test('should return a empty string when report is undefined ', () => {
                        const searchReportName = getSearchReportName({report: undefined, policy});
                        expect(searchReportName).toBe('');
                    });

                    test('should return a empty string when both report and policy are undefined', () => {
                        const searchReportName = getSearchReportName({report: undefined, policy: undefined});
                        expect(searchReportName).toBe('');
                    });
                });
            });

            describe('Expenses', () => {
                const baseChatReport: Report = {
                    reportID: '',
                    chatType: CONST.REPORT.CHAT_TYPE.POLICY_EXPENSE_CHAT,
                    isOwnPolicyExpenseChat: true,
                    ownerAccountID: 1,
                    policyID: policy.id,
                };

                const baseExpenseReport: Report = {
                    type: CONST.REPORT.TYPE.EXPENSE,
                    isOwnPolicyExpenseChat: false,
                    reportID: '',
                    policyID: policy.id,
                    currency: 'USD',
                    total: -1000,
                };
                const baseParentReportAction: ReportAction = {
                    reportActionID: '3',
                    created: testDate,
                    actionName: CONST.REPORT.ACTIONS.TYPE.APPROVED,
                    parentReportID: baseExpenseReport.reportID,
                };

                test('Active', () => {
                    const {
                        result: {current: isReportArchived},
                    } = renderHook(() => useReportIsArchived(baseChatReport.reportID));

                    const params = {
                        report: baseChatReport,
                        policy,
                        isReportArchived,
                    };

                    const reportName = getSearchReportName(params);
                    expect(reportName).toBe("Ragnar Lothbrok's expenses");
                });

                test('Archived', () => {
                    const {
                        result: {current: isReportArchived},
                    } = renderHook(() => useReportIsArchived(archivedReportID));

                    const params = {
                        report: baseChatReport,
                        policy,
                        isReportArchived,
                    };

                    const reportName = getSearchReportName(params);
                    expect(reportName).toBe("Ragnar Lothbrok's expenses (archived)");
                });

                test('should return formatted transaction thread name', () => {
                    const iouAction: ReportAction = {
                        ...baseParentReportAction,
                        actionName: CONST.REPORT.ACTIONS.TYPE.IOU,
                        originalMessage: {
                            IOUTransactionID: 'txn1',
                            type: CONST.IOU.REPORT_ACTION_TYPE.CREATE,
                            amount: 1000,
                            currency: 'USD',
                        },
                    };

                    const transaction: SearchTransaction = {
                        transactionID: 'txn1',
                        reportID: '2',
                        amount: 1000,
                        currency: 'USD',
                        merchant: 'Test Merchant',
                        transactionType: 'cash',
                        action: 'submit',
                        created: testDate,
                        modifiedMerchant: 'Test Merchant',
                    } as SearchTransaction;

                    const reportName = getSearchReportName({
                        report: baseExpenseReport,
                        policy,
                        parentReportActionParam: iouAction,
                        personalDetails: participantsPersonalDetails,
                        transactions: [transaction],
                    });

                    expect(reportName).toBe('Vikings Policy paid $10.00');
                });

                test('should handle expense report with approval status', () => {
                    const expenseReport: Report = {
                        ...baseExpenseReport,
                        stateNum: CONST.REPORT.STATE_NUM.APPROVED,
                        statusNum: CONST.REPORT.STATUS_NUM.APPROVED,
                    };

                    const reportName = getSearchReportName({report: expenseReport, policy});
                    expect(reportName).toBe('Vikings Policy approved $10.00');
                });

                test('should handle closed expense report with no expenses', () => {
                    const expenseReport: Report = {
                        ...baseExpenseReport,
                        statusNum: CONST.REPORT.STATUS_NUM.CLOSED,
                    };

                    const params = {
                        report: expenseReport,
                        policy,
                        transactions: [], // No transactions
                    };
                    const reportName = getSearchReportName(params);

                    expect(reportName).toBe('Deleted report');
                });

                test('should handle paid elsewhere money request', () => {
                    const payAction: ReportAction = {
                        ...baseParentReportAction,
                        actionName: CONST.REPORT.ACTIONS.TYPE.IOU,
                        originalMessage: {
                            type: CONST.IOU.REPORT_ACTION_TYPE.PAY,
                            paymentType: CONST.IOU.PAYMENT_TYPE.ELSEWHERE,
                        },
                    };

                    const params = {
                        policy,
                        report: baseExpenseReport,
                        parentReportActionParam: payAction,
                        personalDetails: participantsPersonalDetails,
                    };

                    const reportName = getSearchReportName(params);
                    expect(reportName).toBe('marked as paid');
                });

                test('should handle VBBA payment with automatic action', () => {
                    const achAccount: ACHAccount = {
                        accountNumber: '1234567890',
                        bankAccountID: 0,
                        routingNumber: '',
                        addressName: '',
                        bankName: '',
                        reimburser: '',
                    };

                    const vbbaPayAction: ReportAction = {
                        ...baseParentReportAction,
                        actionName: CONST.REPORT.ACTIONS.TYPE.IOU,
                        originalMessage: {
                            type: CONST.IOU.REPORT_ACTION_TYPE.PAY,
                            paymentType: CONST.IOU.PAYMENT_TYPE.VBBA,
                            automaticAction: true,
                        },
                    };

                    const params = {
                        report: baseExpenseReport,
                        parentReportActionParam: vbbaPayAction,
                        personalDetails: participantsPersonalDetails,
                        policy: {
                            ...policy,
                            achAccount,
                        },
                    };

                    const reportName = getSearchReportName(params);
                    expect(reportName).toBe(
                        'paid with bank account  via <a href="https://help.expensify.com/articles/new-expensify/workspaces/Set-up-rules#configure-expense-report-rules">workspace rules</a>',
                    );
                });

                test('should return forwarded action name', () => {
                    const forwardedAction: ReportAction = {
                        ...baseParentReportAction,
                        actionName: CONST.REPORT.ACTIONS.TYPE.FORWARDED,
                        originalMessage: {},
                    };
                    const reportName = getSearchReportName({
                        report: baseExpenseReport,
                        parentReportActionParam: forwardedAction,
                        personalDetails: participantsPersonalDetails,
                    });

                    expect(reportName).toBe('approved');
                });

                test('should return automatically approved message for automatic approval', () => {
                    const autoApprovedAction: ReportAction = {
                        ...baseParentReportAction,
                        actionName: CONST.REPORT.ACTIONS.TYPE.APPROVED,
                        originalMessage: {
                            amount: 169,
                            automaticAction: true,
                            type: CONST.IOU.REPORT_ACTION_TYPE.CREATE,
                        },
                    };

                    const params = {
                        report: baseExpenseReport,
                        parentReportActionParam: autoApprovedAction,
                        personalDetails: participantsPersonalDetails,
                    };

                    const reportName = getSearchReportName(params);

                    expect(reportName).toBe(
                        'approved via <a href="https://help.expensify.com/articles/new-expensify/workspaces/Set-up-rules#configure-expense-report-rules">workspace rules</a>',
                    );
                });

                test('should return submitted action name', () => {
                    const expenseReport: Report = {
                        ...baseExpenseReport,
                        type: CONST.REPORT.TYPE.EXPENSE,
                        stateNum: CONST.REPORT.STATE_NUM.SUBMITTED,
                        statusNum: CONST.REPORT.STATUS_NUM.SUBMITTED,
                    };

                    const submittedAction: ReportAction = {
                        ...baseParentReportAction,
                        actionName: CONST.REPORT.ACTIONS.TYPE.SUBMITTED,
                        originalMessage: {
                            amount: 1000,
                            currency: 'USD',
                        },
                    };

                    const reportName = getSearchReportName({
                        report: expenseReport,
                        parentReportActionParam: submittedAction,
                    });

                    expect(reportName).toBe('submitted');
                });

                test('should return approved action name', () => {
                    const expenseReport: Report = {
                        ...baseExpenseReport,
                        stateNum: CONST.REPORT.STATE_NUM.APPROVED,
                        statusNum: CONST.REPORT.STATUS_NUM.APPROVED,
                    };

                    const approvedAction: ReportAction = {
                        ...baseParentReportAction,
                        actionName: CONST.REPORT.ACTIONS.TYPE.APPROVED,
                        originalMessage: {
                            amount: 1000,
                            currency: 'USD',
                        },
                    };

                    const reportName = getSearchReportName({
                        report: expenseReport,
                        parentReportActionParam: approvedAction,
                    });

                    expect(reportName).toBe('approved');
                });

                test('should return rejected action name', () => {
                    const rejectedAction: ReportAction = {
                        ...baseParentReportAction,
                        actionName: CONST.REPORT.ACTIONS.TYPE.REJECTED,
                    };

                    const reportName = getSearchReportName({
                        report: baseExpenseReport,
                        parentReportActionParam: rejectedAction,
                        personalDetails: participantsPersonalDetails,
                    });

                    expect(reportName).toBe('rejected this report');
                });

                test('should handle integration sync failed action', () => {
                    const integrationFailedAction: ReportAction = {
                        ...baseParentReportAction,
                        actionName: CONST.REPORT.ACTIONS.TYPE.INTEGRATION_SYNC_FAILED,
                        originalMessage: {
                            label: 'QuickBooks',
                            errorMessage: 'Sync failed',
                            source: 'quickbooks',
                        },
                    };

                    const props = {
                        report: baseExpenseReport,
                        parentReportActionParam: integrationFailedAction,
                        personalDetails: participantsPersonalDetails,
                    };

                    const reportName = getSearchReportName(props);

                    expect(reportName).toBe(
                        `there was a problem syncing with QuickBooks ("Sync failed"). Please fix the issue in <a href="https://dev.new.expensify.com:8082/workspaces/1/accounting">workspace settings</a>.`,
                    );
                });
            });

            describe('Invoices', () => {
                const corporatePolicy = {
                    ...policy,
                    type: CONST.POLICY.TYPE.CORPORATE,
                    ownerAccountID: 1,
                    managerID: 1,
                };

                const invoiceReceiverPolicy = {
                    ...policy,
                    id: 'policy2',
                    name: 'Receiver Policy',
                    type: CONST.POLICY.TYPE.CORPORATE,
                };

                test('should handle invoice report', () => {
                    const invoiceReport: Report = {
                        reportID: '',
                        policyID: corporatePolicy.id,
                        type: CONST.REPORT.TYPE.INVOICE,
                        ownerAccountID: 1,
                        managerID: 1,
                        chatType: CONST.REPORT.CHAT_TYPE.INVOICE,
                    };

                    const params = {
                        report: invoiceReport,
                        policy: corporatePolicy,
                        personalDetails: participantsPersonalDetails,
                        invoiceReceiverPolicy,
                    };

                    const reportName = getSearchReportName(params);

                    expect(reportName).toBe('Receiver Policy');
                });

                test('should handle invoice room', () => {
                    const invoiceRoom: Report = {
                        reportID: '',
                        policyID: corporatePolicy.id,
                        type: CONST.REPORT.TYPE.CHAT,
                        chatType: CONST.REPORT.CHAT_TYPE.INVOICE,
                        invoiceReceiver: {
                            type: CONST.REPORT.INVOICE_RECEIVER_TYPE.INDIVIDUAL,
                            accountID: 2,
                        },
                    };

                    const params = {
                        report: invoiceRoom,
                        policy: corporatePolicy,
                        personalDetails: participantsPersonalDetails,
                        invoiceReceiverPolicy,
                    };

                    const reportName = getSearchReportName(params);

                    expect(reportName).toBe('floki@vikings.net');
                });
            });
        });

        describe('Fallback scenarios', () => {
            test('should return participant-based name when no specific type matches', () => {
                const genericReport: Report = {
                    reportID: '',
                    participants: buildParticipantsFromAccountIDs([currentUserAccountID, 1]),
                };

                const reportName = getSearchReportName({
                    report: genericReport,
                    personalDetails: participantsPersonalDetails,
                });

                expect(reportName).toBe('Ragnar Lothbrok');
            });

            test('should return report.reportName as fallback when no participants available', () => {
                const reportWithName: Report = {
                    reportID: '',
                    reportName: 'Fallback Report Name',
                    participants: {},
                };

                const reportName = getSearchReportName({
                    report: reportWithName,
                    personalDetails: participantsPersonalDetails,
                });

                expect(reportName).toBe('Fallback Report Name');
            });

            test('should return empty string when no name can be determined', () => {
                const emptyReport: Report = {
                    reportID: '',
                    reportName: '',
                    participants: {},
                };

                const reportName = getSearchReportName({
                    report: emptyReport,
                    personalDetails: participantsPersonalDetails,
                });

                expect(reportName).toBe('');
            });
        });

        describe('Edges cases', () => {
            test('should handle undefined report gracefully', () => {
                const params = {
                    report: undefined,
                };

                const reportName = getSearchReportName(params);

                expect(reportName).toBe('');
            });

            test('should handle empty personalDetails', () => {
                const report: Report = {
                    reportID: '',
                    participants: buildParticipantsFromAccountIDs([1]),
                };

                const params = {
                    report,
                    personalDetails: {},
                };

                const reportName = getSearchReportName(params);

                expect(reportName).toBe('');
            });
        });
    });

    describe('getParentNavigationSubtitle', () => {
        const baseArchivedPolicyExpenseChat = {
            reportID: '2',
            lastReadTime: '2024-02-01 04:56:47.233',
            parentReportActionID: '1',
            parentReportID: '1',
            reportName: 'Base Report',
            type: CONST.REPORT.TYPE.INVOICE,
        };

        const reports: Report[] = [
            {
                reportID: '1',
                lastReadTime: '2024-02-01 04:56:47.233',
                reportName: 'Report',
                policyName: 'A workspace',
                invoiceReceiver: {type: CONST.REPORT.INVOICE_RECEIVER_TYPE.INDIVIDUAL, accountID: 1},
            },
            baseArchivedPolicyExpenseChat,
        ];

        beforeAll(() => {
            const reportCollectionDataSet = toCollectionDataSet(ONYXKEYS.COLLECTION.REPORT, reports, (report) => report.reportID);
            Onyx.multiSet({
                ...reportCollectionDataSet,
            });
            return waitForBatchedUpdates();
        });

        it('should return the correct parent navigation subtitle for the archived invoice report', () => {
            const actual = getParentNavigationSubtitle(baseArchivedPolicyExpenseChat, true);
            const normalizedActual = {...actual, reportName: actual.reportName?.replace(/\u00A0/g, ' ')};
            expect(normalizedActual).toEqual({reportName: 'A workspace & Ragnar Lothbrok (archived)'});
        });

        it('should return the correct parent navigation subtitle for the non archived invoice report', () => {
            const actual = getParentNavigationSubtitle(baseArchivedPolicyExpenseChat, false);
            const normalizedActual = {...actual, reportName: actual.reportName?.replace(/\u00A0/g, ' ')};
            expect(normalizedActual).toEqual({reportName: 'A workspace & Ragnar Lothbrok'});
        });
    });

    describe('requiresAttentionFromCurrentUser', () => {
        afterEach(async () => {
            await Onyx.clear();
            await Onyx.set(ONYXKEYS.SESSION, {email: currentUserEmail, accountID: currentUserAccountID});
        });

        it('returns false when there is no report', () => {
            expect(requiresAttentionFromCurrentUser(undefined)).toBe(false);
        });

        it('returns false when the matched IOU report does not have an owner accountID', () => {
            const report = {
                ...LHNTestUtils.getFakeReport(),
                ownerAccountID: undefined,
            };
            expect(requiresAttentionFromCurrentUser(report)).toBe(false);
        });

        it('returns false when the linked iou report has an outstanding IOU', () => {
            const report = {
                ...LHNTestUtils.getFakeReport(),
                iouReportID: '1',
            };
            Onyx.merge(`${ONYXKEYS.COLLECTION.REPORT}1`, {
                reportID: '1',
                ownerAccountID: 99,
            }).then(() => {
                expect(requiresAttentionFromCurrentUser(report)).toBe(false);
            });
        });

        it('returns false when the report has no outstanding IOU but is waiting for a bank account and the logged user is the report owner', () => {
            const report = {
                ...LHNTestUtils.getFakeReport(),
                ownerAccountID: currentUserAccountID,
                isWaitingOnBankAccount: true,
            };
            expect(requiresAttentionFromCurrentUser(report)).toBe(false);
        });

        it('returns false when the report has outstanding IOU and is not waiting for a bank account and the logged user is the report owner', () => {
            const report = {
                ...LHNTestUtils.getFakeReport(),
                ownerAccountID: currentUserAccountID,
                isWaitingOnBankAccount: false,
            };
            expect(requiresAttentionFromCurrentUser(report)).toBe(false);
        });

        it('returns false when the report has no outstanding IOU but is waiting for a bank account and the logged user is not the report owner', () => {
            const report = {
                ...LHNTestUtils.getFakeReport(),
                ownerAccountID: 97,
                isWaitingOnBankAccount: true,
            };
            expect(requiresAttentionFromCurrentUser(report)).toBe(false);
        });

        it('returns true when the report has an unread mention', () => {
            const report = {
                ...LHNTestUtils.getFakeReport(),
                isUnreadWithMention: true,
            };
            expect(requiresAttentionFromCurrentUser(report)).toBe(true);
        });

        it('returns true for @here mention in an admin room', () => {
            const adminRoom = createAdminRoom(42);
            const report = {
                ...adminRoom,
                lastReadTime: '2024-03-01 12:00:00.000',
                lastMentionedTime: '2024-03-01 12:00:01.000',
            };
            expect(requiresAttentionFromCurrentUser(report)).toBe(true);
        });

        it('returns false for @here in an admin room when user already read after mention', () => {
            const adminRoom2 = createAdminRoom(43);
            const report = {
                ...adminRoom2,
                lastReadTime: '2024-03-01 12:00:02.000',
                lastMentionedTime: '2024-03-01 12:00:01.000',
            };
            expect(requiresAttentionFromCurrentUser(report)).toBe(false);
        });

        it('returns true when the report is an outstanding task', () => {
            const report = {
                ...LHNTestUtils.getFakeReport(),
                type: CONST.REPORT.TYPE.TASK,
                managerID: currentUserAccountID,
                isUnreadWithMention: false,
                stateNum: CONST.REPORT.STATE_NUM.OPEN,
                statusNum: CONST.REPORT.STATUS_NUM.OPEN,
                hasParentAccess: false,
            };
            expect(requiresAttentionFromCurrentUser(report)).toBe(true);
        });

        it('returns true when the report has outstanding child expense', () => {
            const report = {
                ...LHNTestUtils.getFakeReport(),
                ownerAccountID: 99,
                hasOutstandingChildRequest: true,
                isWaitingOnBankAccount: false,
            };
            expect(requiresAttentionFromCurrentUser(report)).toBe(true);
        });

        it('returns false if the user is not on free trial', async () => {
            await Onyx.multiSet({
                [ONYXKEYS.NVP_LAST_DAY_FREE_TRIAL]: null, // not on free trial
                [ONYXKEYS.NVP_BILLING_FUND_ID]: null, // no payment card added
            });

            const report: Report = {
                ...LHNTestUtils.getFakeReport(),
                chatType: CONST.REPORT.CHAT_TYPE.SYSTEM,
            };

            expect(requiresAttentionFromCurrentUser(report)).toBe(false);
        });

        it("returns false if the user free trial hasn't ended yet", async () => {
            await Onyx.multiSet({
                [ONYXKEYS.NVP_LAST_DAY_FREE_TRIAL]: formatDate(addDays(new Date(), 1), CONST.DATE.FNS_DATE_TIME_FORMAT_STRING), // trial not ended
                [ONYXKEYS.NVP_BILLING_FUND_ID]: null, // no payment card added
            });

            const report: Report = {
                ...LHNTestUtils.getFakeReport(),
                chatType: CONST.REPORT.CHAT_TYPE.SYSTEM,
            };

            expect(requiresAttentionFromCurrentUser(report)).toBe(false);
        });

        it('returns true when expense report is awaiting current user approval without parent access', () => {
            const report = {
                ...LHNTestUtils.getFakeReport(),
                managerID: currentUserAccountID,
                hasParentAccess: false,
                type: CONST.REPORT.TYPE.EXPENSE,
                stateNum: CONST.REPORT.STATE_NUM.SUBMITTED,
                statusNum: CONST.REPORT.STATUS_NUM.SUBMITTED,
            };

            expect(requiresAttentionFromCurrentUser(report)).toBe(true);
        });

        it('returns false when awaiting approval but parent accessible or user is not approver', () => {
            const reportWithParentAccess = {
                ...LHNTestUtils.getFakeReport(),
                managerID: currentUserAccountID,
                hasParentAccess: true,
                type: CONST.REPORT.TYPE.EXPENSE,
                stateNum: CONST.REPORT.STATE_NUM.SUBMITTED,
                statusNum: CONST.REPORT.STATUS_NUM.SUBMITTED,
            };

            expect(requiresAttentionFromCurrentUser(reportWithParentAccess)).toBe(false);

            const reportWithDifferentManager = {
                ...LHNTestUtils.getFakeReport(),
                managerID: 999999,
                hasParentAccess: false,
                type: CONST.REPORT.TYPE.EXPENSE,
                stateNum: CONST.REPORT.STATE_NUM.SUBMITTED,
                statusNum: CONST.REPORT.STATUS_NUM.SUBMITTED,
            };

            expect(requiresAttentionFromCurrentUser(reportWithDifferentManager)).toBe(false);
        });
    });

    describe('getChatRoomSubtitle', () => {
        beforeAll(async () => {
            await Onyx.clear();
            const policyCollectionDataSet = toCollectionDataSet(ONYXKEYS.COLLECTION.POLICY, [policy], (current) => current.id);
            await Onyx.multiSet({
                [ONYXKEYS.PERSONAL_DETAILS_LIST]: participantsPersonalDetails,
                [ONYXKEYS.SESSION]: {email: currentUserEmail, accountID: currentUserAccountID},
                ...policyCollectionDataSet,
            });
        });

        afterEach(async () => {
            await Onyx.clear();
            const policyCollectionDataSet = toCollectionDataSet(ONYXKEYS.COLLECTION.POLICY, [policy], (current) => current.id);
            await Onyx.multiSet({
                [ONYXKEYS.PERSONAL_DETAILS_LIST]: participantsPersonalDetails,
                [ONYXKEYS.SESSION]: {email: currentUserEmail, accountID: currentUserAccountID},
                ...policyCollectionDataSet,
            });
        });

        it('should return empty string for chat thread', () => {
            const report = createWorkspaceThread(1);
            const result = getChatRoomSubtitle(report);
            expect(result).toBe('');
        });

        it('should return "Your space" for self DM', () => {
            const report = createSelfDM(1, currentUserAccountID);
            const result = getChatRoomSubtitle(report);
            expect(result).toBe('Your space');
        });

        it('should return "Invoices" for invoice room', () => {
            const report = createInvoiceRoom(1);
            const result = getChatRoomSubtitle(report);
            expect(result).toBe('Invoices');
        });

        it('should return empty string for non-default, non-user-created, non-policy-expense chat', () => {
            const report = createRegularChat(1, [currentUserAccountID, 2]);
            const result = getChatRoomSubtitle(report);
            expect(result).toBe('');
        });

        it('should return domain name for domain room', () => {
            const report = createDomainRoom(1);
            report.reportName = '#example.com';
            const result = getChatRoomSubtitle(report);
            expect(result).toBe('example.com');
        });

        it('should return policy name for admin room', () => {
            const report = createAdminRoom(1);
            report.policyID = policy.id;
            const result = getChatRoomSubtitle(report);
            expect(result).toBe(policy.name);
        });

        it('should return policy name for announce room', () => {
            const report = createAnnounceRoom(1);
            report.policyID = policy.id;
            const result = getChatRoomSubtitle(report);
            expect(result).toBe(policy.name);
        });

        it('should return policy name for user created policy room', () => {
            const report = {
                ...createRandomReport(1),
                type: CONST.REPORT.TYPE.CHAT,
                chatType: CONST.REPORT.CHAT_TYPE.POLICY_ROOM,
                policyID: policy.id,
            };
            const result = getChatRoomSubtitle(report);
            expect(result).toBe(policy.name);
        });

        it('should return policy name for policy expense chat when not in create expense flow', () => {
            const report = createPolicyExpenseChat(1);
            report.policyID = policy.id;
            const result = getChatRoomSubtitle(report);
            expect(result).toBe(policy.name);
        });

        it('should return empty string for expense report (not default/user-created/policy-expense)', () => {
            const report = createExpenseReport(1);
            report.policyID = policy.id;
            const result = getChatRoomSubtitle(report);
            expect(result).toBe('');
        });

        it('should return empty string for expense report in create expense flow (not default/user-created/policy-expense)', () => {
            const report = createExpenseReport(1);
            report.policyID = policy.id;
            const result = getChatRoomSubtitle(report, true, false);
            expect(result).toBe('');
        });

        it('should return oldPolicyName when report is archived', () => {
            const report = createAdminRoom(1);
            report.oldPolicyName = 'Old Policy Name';
            const result = getChatRoomSubtitle(report, false, true);
            expect(result).toBe('Old Policy Name');
        });

        it('should return empty string when report is archived but has no oldPolicyName', () => {
            const report = createAdminRoom(1);
            report.oldPolicyName = undefined;
            const result = getChatRoomSubtitle(report, false, true);
            expect(result).toBe('');
        });

        it('should prioritize isReportArchived over other conditions', () => {
            const report = createAdminRoom(1);
            report.policyID = policy.id;
            report.oldPolicyName = 'Archived Policy';
            const result = getChatRoomSubtitle(report, true, true);
            expect(result).toBe('Archived Policy');
        });

        it('should handle with only report data', () => {
            const report = createAdminRoom(1);
            report.policyID = policy.id;
            const result = getChatRoomSubtitle(report);
            expect(result).toBe(policy.name);
        });
    });

    describe('getMoneyRequestOptions', () => {
        const participantsAccountIDs = Object.keys(participantsPersonalDetails).map(Number);

        beforeAll(() => {
            Onyx.merge(ONYXKEYS.PERSONAL_DETAILS_LIST, {
                [currentUserAccountID]: {
                    accountID: currentUserAccountID,
                    login: currentUserEmail,
                },
            });
        });

        afterAll(() => Onyx.clear());

        describe('return empty iou options if', () => {
            it('participants array contains excluded expensify iou emails', () => {
                const allEmpty = CONST.EXPENSIFY_ACCOUNT_IDS.every((accountID) => {
                    const moneyRequestOptions = temporary_getMoneyRequestOptions(undefined, undefined, [currentUserAccountID, accountID]);
                    return moneyRequestOptions.length === 0;
                });
                expect(allEmpty).toBe(true);
            });

            it('it is a room with no participants except self', () => {
                const report = {
                    ...LHNTestUtils.getFakeReport(),
                    chatType: CONST.REPORT.CHAT_TYPE.POLICY_ROOM,
                };
                const moneyRequestOptions = temporary_getMoneyRequestOptions(report, undefined, [currentUserAccountID]);
                expect(moneyRequestOptions.length).toBe(0);
            });

            it('its not your policy expense chat', () => {
                const report = {
                    ...LHNTestUtils.getFakeReport(),
                    chatType: CONST.REPORT.CHAT_TYPE.POLICY_EXPENSE_CHAT,
                    isOwnPolicyExpenseChat: false,
                };
                const moneyRequestOptions = temporary_getMoneyRequestOptions(report, undefined, [currentUserAccountID]);
                expect(moneyRequestOptions.length).toBe(0);
            });

            it('its paid IOU report', () => {
                const report = {
                    ...LHNTestUtils.getFakeReport(),
                    type: CONST.REPORT.TYPE.IOU,
                    statusNum: CONST.REPORT.STATUS_NUM.REIMBURSED,
                };
                const moneyRequestOptions = temporary_getMoneyRequestOptions(report, undefined, [currentUserAccountID]);
                expect(moneyRequestOptions.length).toBe(0);
            });

            it('its approved Expense report', () => {
                const report = {
                    ...LHNTestUtils.getFakeReport(),
                    type: CONST.REPORT.TYPE.EXPENSE,
                    stateNum: CONST.REPORT.STATE_NUM.APPROVED,
                    statusNum: CONST.REPORT.STATUS_NUM.APPROVED,
                };
                const moneyRequestOptions = temporary_getMoneyRequestOptions(report, undefined, [currentUserAccountID]);
                expect(moneyRequestOptions.length).toBe(0);
            });

            it('its archived report', () => {
                const report = {
                    ...LHNTestUtils.getFakeReport(),
                    type: CONST.REPORT.TYPE.EXPENSE,
                };

                const moneyRequestOptions = temporary_getMoneyRequestOptions(report, undefined, [currentUserAccountID], true);
                expect(moneyRequestOptions.length).toBe(0);
            });

            it('its trip room', () => {
                const report = {
                    ...LHNTestUtils.getFakeReport(),
                    type: CONST.REPORT.TYPE.CHAT,
                    chatType: CONST.REPORT.CHAT_TYPE.TRIP_ROOM,
                };
                const moneyRequestOptions = temporary_getMoneyRequestOptions(report, undefined, [currentUserAccountID]);
                expect(moneyRequestOptions.length).toBe(0);
            });

            it('its paid Expense report', () => {
                const report = {
                    ...LHNTestUtils.getFakeReport(),
                    type: CONST.REPORT.TYPE.EXPENSE,
                    statusNum: CONST.REPORT.STATUS_NUM.REIMBURSED,
                };
                const moneyRequestOptions = temporary_getMoneyRequestOptions(report, undefined, [currentUserAccountID]);
                expect(moneyRequestOptions.length).toBe(0);
            });

            it('it is an expense report tied to a policy expense chat user does not own', () => {
                Onyx.merge(`${ONYXKEYS.COLLECTION.REPORT}100`, {
                    reportID: '100',
                    isOwnPolicyExpenseChat: false,
                }).then(() => {
                    const report = {
                        ...LHNTestUtils.getFakeReport(),
                        parentReportID: '100',
                        type: CONST.REPORT.TYPE.EXPENSE,
                    };
                    const moneyRequestOptions = temporary_getMoneyRequestOptions(report, undefined, [currentUserAccountID]);
                    expect(moneyRequestOptions.length).toBe(0);
                });
            });

            it('the current user is an invited user of the expense report', () => {
                const report = {
                    ...LHNTestUtils.getFakeReport(),
                    type: CONST.REPORT.TYPE.EXPENSE,
                };
                const moneyRequestOptions = temporary_getMoneyRequestOptions(report, undefined, [currentUserAccountID, 20]);
                expect(moneyRequestOptions.length).toBe(0);
            });
            it('the current user is an invited user of the iou report', () => {
                const report: Report = {
                    ...LHNTestUtils.getFakeReport(),
                    type: CONST.REPORT.TYPE.IOU,
                    ownerAccountID: 20,
                    managerID: 21,
                };
                const moneyRequestOptions = temporary_getMoneyRequestOptions(report, undefined, [currentUserAccountID, 20, 21]);
                expect(moneyRequestOptions.length).toBe(0);
            });
        });

        describe('return only iou split option if', () => {
            it('it is a chat room with more than one participant that is not an announce room', () => {
                const onlyHaveSplitOption = [CONST.REPORT.CHAT_TYPE.POLICY_ADMINS, CONST.REPORT.CHAT_TYPE.DOMAIN_ALL, CONST.REPORT.CHAT_TYPE.POLICY_ROOM].every((chatType) => {
                    const report = {
                        ...LHNTestUtils.getFakeReport(),
                        chatType,
                    };
                    const moneyRequestOptions = temporary_getMoneyRequestOptions(report, undefined, [currentUserAccountID, participantsAccountIDs.at(0) ?? CONST.DEFAULT_NUMBER_ID]);
                    return moneyRequestOptions.length === 1 && moneyRequestOptions.includes(CONST.IOU.TYPE.SPLIT);
                });
                expect(onlyHaveSplitOption).toBe(true);
            });

            it('has multiple participants excluding self', () => {
                const report = {
                    ...LHNTestUtils.getFakeReport(),
                    chatType: CONST.REPORT.CHAT_TYPE.POLICY_ROOM,
                };
                const moneyRequestOptions = temporary_getMoneyRequestOptions(report, undefined, [currentUserAccountID, ...participantsAccountIDs]);
                expect(moneyRequestOptions.length).toBe(1);
                expect(moneyRequestOptions.includes(CONST.IOU.TYPE.SPLIT)).toBe(true);
            });

            it('user has pay expense permission', () => {
                const report = {
                    ...LHNTestUtils.getFakeReport(),
                    chatType: CONST.REPORT.CHAT_TYPE.POLICY_ROOM,
                };
                const moneyRequestOptions = temporary_getMoneyRequestOptions(report, undefined, [currentUserAccountID, ...participantsAccountIDs]);
                expect(moneyRequestOptions.length).toBe(1);
                expect(moneyRequestOptions.includes(CONST.IOU.TYPE.SPLIT)).toBe(true);
            });

            it("it's a group DM report", () => {
                const report = {
                    ...LHNTestUtils.getFakeReport(),
                    type: CONST.REPORT.TYPE.CHAT,
                    participantsAccountIDs: [currentUserAccountID, ...participantsAccountIDs],
                };
                const moneyRequestOptions = temporary_getMoneyRequestOptions(report, undefined, [currentUserAccountID, ...participantsAccountIDs.map(Number)]);
                expect(moneyRequestOptions.length).toBe(1);
                expect(moneyRequestOptions.includes(CONST.IOU.TYPE.SPLIT)).toBe(true);
            });
        });

        describe('return only submit expense option if', () => {
            it('it is an IOU report in submitted state', () => {
                const report = {
                    ...LHNTestUtils.getFakeReport(),
                    type: CONST.REPORT.TYPE.IOU,
                    stateNum: CONST.REPORT.STATE_NUM.SUBMITTED,
                    statusNum: CONST.REPORT.STATUS_NUM.SUBMITTED,
                    managerID: currentUserAccountID,
                };
                const moneyRequestOptions = temporary_getMoneyRequestOptions(report, undefined, [currentUserAccountID, participantsAccountIDs.at(0) ?? CONST.DEFAULT_NUMBER_ID]);
                expect(moneyRequestOptions.length).toBe(1);
                expect(moneyRequestOptions.includes(CONST.IOU.TYPE.SUBMIT)).toBe(true);
            });

            it('it is an IOU report in submitted state even with pay expense permissions', () => {
                const report = {
                    ...LHNTestUtils.getFakeReport(),
                    type: CONST.REPORT.TYPE.IOU,
                    stateNum: CONST.REPORT.STATE_NUM.SUBMITTED,
                    statusNum: CONST.REPORT.STATUS_NUM.SUBMITTED,
                    managerID: currentUserAccountID,
                };
                const moneyRequestOptions = temporary_getMoneyRequestOptions(report, undefined, [currentUserAccountID, participantsAccountIDs.at(0) ?? CONST.DEFAULT_NUMBER_ID]);
                expect(moneyRequestOptions.length).toBe(1);
                expect(moneyRequestOptions.includes(CONST.IOU.TYPE.SUBMIT)).toBe(true);
            });
        });

        describe('return only submit expense and track expense options if', () => {
            it("it is an expense report tied to user's own policy expense chat", () => {
                Onyx.merge(`${ONYXKEYS.COLLECTION.REPORT}102`, {
                    reportID: '102',
                    chatType: CONST.REPORT.CHAT_TYPE.POLICY_EXPENSE_CHAT,
                    isOwnPolicyExpenseChat: true,
                }).then(() => {
                    const report = {
                        ...LHNTestUtils.getFakeReport(),
                        parentReportID: '102',
                        type: CONST.REPORT.TYPE.EXPENSE,
                        ownerAccountID: currentUserAccountID,
                    };
                    const moneyRequestOptions = temporary_getMoneyRequestOptions(report, undefined, [currentUserAccountID]);
                    expect(moneyRequestOptions.length).toBe(2);
                    expect(moneyRequestOptions.includes(CONST.IOU.TYPE.SUBMIT)).toBe(true);
                    expect(moneyRequestOptions.includes(CONST.IOU.TYPE.TRACK)).toBe(true);
                    expect(moneyRequestOptions.indexOf(CONST.IOU.TYPE.SUBMIT)).toBe(0);
                });
            });

            it("it is an open expense report tied to user's own policy expense chat", () => {
                Onyx.merge(`${ONYXKEYS.COLLECTION.REPORT}103`, {
                    reportID: '103',
                    chatType: CONST.REPORT.CHAT_TYPE.POLICY_EXPENSE_CHAT,
                    isOwnPolicyExpenseChat: true,
                }).then(() => {
                    const report = {
                        ...LHNTestUtils.getFakeReport(),
                        type: CONST.REPORT.TYPE.EXPENSE,
                        stateNum: CONST.REPORT.STATE_NUM.OPEN,
                        statusNum: CONST.REPORT.STATUS_NUM.OPEN,
                        parentReportID: '103',
                        ownerAccountID: currentUserAccountID,
                    };
                    const paidPolicy = {
                        type: CONST.POLICY.TYPE.TEAM,
                        id: '',
                        name: '',
                        role: 'user',
                        owner: '',
                        outputCurrency: '',
                        isPolicyExpenseChatEnabled: false,
                    } as const;
                    const moneyRequestOptions = temporary_getMoneyRequestOptions(report, paidPolicy, [currentUserAccountID, participantsAccountIDs.at(0) ?? CONST.DEFAULT_NUMBER_ID]);
                    expect(moneyRequestOptions.length).toBe(2);
                    expect(moneyRequestOptions.includes(CONST.IOU.TYPE.SUBMIT)).toBe(true);
                    expect(moneyRequestOptions.includes(CONST.IOU.TYPE.TRACK)).toBe(true);
                    expect(moneyRequestOptions.indexOf(CONST.IOU.TYPE.SUBMIT)).toBe(0);
                });
            });

            it('it is an IOU report in submitted state', () => {
                const report = {
                    ...LHNTestUtils.getFakeReport(),
                    type: CONST.REPORT.TYPE.IOU,
                    stateNum: CONST.REPORT.STATE_NUM.SUBMITTED,
                    statusNum: CONST.REPORT.STATUS_NUM.SUBMITTED,
                    managerID: currentUserAccountID,
                };
                const moneyRequestOptions = temporary_getMoneyRequestOptions(report, undefined, [currentUserAccountID, participantsAccountIDs.at(0) ?? CONST.DEFAULT_NUMBER_ID]);
                expect(moneyRequestOptions.length).toBe(1);
                expect(moneyRequestOptions.includes(CONST.IOU.TYPE.SUBMIT)).toBe(true);
            });

            it('it is an IOU report in submitted state even with pay expense permissions', () => {
                const report = {
                    ...LHNTestUtils.getFakeReport(),
                    type: CONST.REPORT.TYPE.IOU,
                    stateNum: CONST.REPORT.STATE_NUM.SUBMITTED,
                    statusNum: CONST.REPORT.STATUS_NUM.SUBMITTED,
                    managerID: currentUserAccountID,
                };
                const moneyRequestOptions = temporary_getMoneyRequestOptions(report, undefined, [currentUserAccountID, participantsAccountIDs.at(0) ?? CONST.DEFAULT_NUMBER_ID]);
                expect(moneyRequestOptions.length).toBe(1);
                expect(moneyRequestOptions.includes(CONST.IOU.TYPE.SUBMIT)).toBe(true);
            });

            it("it is a submitted expense report in user's own policyExpenseChat and the policy has Instant Submit frequency", () => {
                const paidPolicy: Policy = {
                    id: 'ef72dfeb',
                    type: CONST.POLICY.TYPE.TEAM,
                    autoReporting: true,
                    autoReportingFrequency: CONST.POLICY.AUTO_REPORTING_FREQUENCIES.INSTANT,
                    name: '',
                    role: 'user',
                    owner: '',
                    outputCurrency: '',
                    isPolicyExpenseChatEnabled: false,
                    employeeList: {
                        [currentUserEmail]: {
                            email: currentUserEmail,
                            submitsTo: currentUserEmail,
                        },
                    },
                };
                Promise.all([
                    Onyx.merge(`${ONYXKEYS.COLLECTION.POLICY}${paidPolicy.id}`, paidPolicy),
                    Onyx.merge(`${ONYXKEYS.COLLECTION.REPORT}101`, {
                        reportID: '101',
                        chatType: CONST.REPORT.CHAT_TYPE.POLICY_EXPENSE_CHAT,
                        isOwnPolicyExpenseChat: true,
                        policyID: paidPolicy.id,
                        ownerAccountID: currentUserAccountID,
                    }),
                ]).then(() => {
                    const report = {
                        ...LHNTestUtils.getFakeReport(),
                        type: CONST.REPORT.TYPE.EXPENSE,
                        stateNum: CONST.REPORT.STATE_NUM.SUBMITTED,
                        statusNum: CONST.REPORT.STATUS_NUM.SUBMITTED,
                        parentReportID: '101',
                        policyID: paidPolicy.id,
                        managerID: currentUserAccountID,
                        ownerAccountID: currentUserAccountID,
                    };
                    const moneyRequestOptions = temporary_getMoneyRequestOptions(report, paidPolicy, [currentUserAccountID, participantsAccountIDs.at(0) ?? CONST.DEFAULT_NUMBER_ID]);
                    expect(moneyRequestOptions.length).toBe(2);
                    expect(moneyRequestOptions.includes(CONST.IOU.TYPE.SUBMIT)).toBe(true);
                    expect(moneyRequestOptions.includes(CONST.IOU.TYPE.TRACK)).toBe(true);
                    expect(moneyRequestOptions.indexOf(CONST.IOU.TYPE.SUBMIT)).toBe(0);
                });
            });
        });

        describe('return multiple expense options if', () => {
            it('it is a 1:1 DM', () => {
                const report = {
                    ...LHNTestUtils.getFakeReport(),
                    type: CONST.REPORT.TYPE.CHAT,
                };
                const moneyRequestOptions = temporary_getMoneyRequestOptions(report, undefined, [currentUserAccountID, participantsAccountIDs.at(0) ?? CONST.DEFAULT_NUMBER_ID]);
                expect(moneyRequestOptions.length).toBe(3);
                expect(moneyRequestOptions.includes(CONST.IOU.TYPE.SPLIT)).toBe(true);
                expect(moneyRequestOptions.includes(CONST.IOU.TYPE.SUBMIT)).toBe(true);
                expect(moneyRequestOptions.includes(CONST.IOU.TYPE.PAY)).toBe(true);
                expect(moneyRequestOptions.indexOf(CONST.IOU.TYPE.SUBMIT)).toBe(0);
            });

            it("it is a submitted report tied to user's own policy expense chat", () => {
                const paidPolicy: Policy = {
                    id: '3f54cca8',
                    type: CONST.POLICY.TYPE.TEAM,
                    name: '',
                    role: 'user',
                    owner: '',
                    outputCurrency: '',
                    isPolicyExpenseChatEnabled: false,
                };
                Promise.all([
                    Onyx.merge(`${ONYXKEYS.COLLECTION.POLICY}${paidPolicy.id}`, paidPolicy),
                    Onyx.merge(`${ONYXKEYS.COLLECTION.REPORT}101`, {
                        reportID: '101',
                        chatType: CONST.REPORT.CHAT_TYPE.POLICY_EXPENSE_CHAT,
                        isOwnPolicyExpenseChat: true,
                    }),
                ]).then(() => {
                    const report = {
                        ...LHNTestUtils.getFakeReport(),
                        type: CONST.REPORT.TYPE.EXPENSE,
                        stateNum: CONST.REPORT.STATE_NUM.SUBMITTED,
                        statusNum: CONST.REPORT.STATUS_NUM.SUBMITTED,
                        parentReportID: '101',
                        policyID: paidPolicy.id,
                        ownerAccountID: currentUserAccountID,
                    };
                    const moneyRequestOptions = temporary_getMoneyRequestOptions(report, paidPolicy, [currentUserAccountID, participantsAccountIDs.at(0) ?? CONST.DEFAULT_NUMBER_ID]);
                    expect(moneyRequestOptions.length).toBe(2);
                    expect(moneyRequestOptions.includes(CONST.IOU.TYPE.SUBMIT)).toBe(true);
                    expect(moneyRequestOptions.includes(CONST.IOU.TYPE.TRACK)).toBe(true);
                });
            });

            it("it is user's own policy expense chat", () => {
                const report = {
                    ...LHNTestUtils.getFakeReport(),
                    chatType: CONST.REPORT.CHAT_TYPE.POLICY_EXPENSE_CHAT,
                    isOwnPolicyExpenseChat: true,
                    managerID: currentUserAccountID,
                };
                const moneyRequestOptions = temporary_getMoneyRequestOptions(report, undefined, [currentUserAccountID, ...participantsAccountIDs]);
                expect(moneyRequestOptions.length).toBe(2);
                expect(moneyRequestOptions.includes(CONST.IOU.TYPE.SUBMIT)).toBe(true);
                expect(moneyRequestOptions.includes(CONST.IOU.TYPE.TRACK)).toBe(true);
                expect(moneyRequestOptions.indexOf(CONST.IOU.TYPE.SUBMIT)).toBe(0);
            });
        });

        describe('Teachers Unite policy logic', () => {
            const teachersUniteTestPolicyID = CONST.TEACHERS_UNITE.TEST_POLICY_ID;
            const otherPolicyID = 'normal-policy-id';

            it('should hide Create Expense option and show Split Expense for Teachers Unite policy', () => {
                const report = {
                    ...LHNTestUtils.getFakeReport(),
                    policyID: teachersUniteTestPolicyID,
                    chatType: CONST.REPORT.CHAT_TYPE.POLICY_EXPENSE_CHAT,
                    isOwnPolicyExpenseChat: true,
                };

                const moneyRequestOptions = temporary_getMoneyRequestOptions(report, undefined, [currentUserAccountID, participantsAccountIDs.at(0) ?? CONST.DEFAULT_NUMBER_ID]);

                // Should not include SUBMIT (Create Expense)
                expect(moneyRequestOptions.includes(CONST.IOU.TYPE.SUBMIT)).toBe(false);

                // Should include SPLIT (Split Expense)
                expect(moneyRequestOptions.includes(CONST.IOU.TYPE.SPLIT)).toBe(true);
            });

            it('should show Create Expense option and hide Split Expense for non-Teachers Unite policy', () => {
                const report = {
                    ...LHNTestUtils.getFakeReport(),
                    policyID: otherPolicyID,
                    chatType: CONST.REPORT.CHAT_TYPE.POLICY_EXPENSE_CHAT,
                    isOwnPolicyExpenseChat: true,
                };

                const moneyRequestOptions = temporary_getMoneyRequestOptions(report, undefined, [currentUserAccountID, participantsAccountIDs.at(0) ?? CONST.DEFAULT_NUMBER_ID]);

                // Should include SUBMIT (Create Expense)
                expect(moneyRequestOptions.includes(CONST.IOU.TYPE.SUBMIT)).toBe(true);

                // Should not include SPLIT (Split Expense)
                expect(moneyRequestOptions.includes(CONST.IOU.TYPE.SPLIT)).toBe(false);

                // Should include other options like TRACK
                expect(moneyRequestOptions.includes(CONST.IOU.TYPE.TRACK)).toBe(true);
            });

            it('should disable Create report option for expense chats on Teachers Unite workspace', () => {
                const expenseReport = {
                    ...LHNTestUtils.getFakeReport(),
                    policyID: teachersUniteTestPolicyID,
                    type: CONST.REPORT.TYPE.EXPENSE,
                    chatType: CONST.REPORT.CHAT_TYPE.POLICY_EXPENSE_CHAT,
                    isOwnPolicyExpenseChat: true,
                };

                const moneyRequestOptions = temporary_getMoneyRequestOptions(expenseReport, undefined, [currentUserAccountID, participantsAccountIDs.at(0) ?? CONST.DEFAULT_NUMBER_ID]);

                // Should not include SUBMIT
                expect(moneyRequestOptions.includes(CONST.IOU.TYPE.SUBMIT)).toBe(false);
            });
        });

        describe('Preferred policy restrictions', () => {
            // Self DM - TRACK should always be allowed regardless of restrictions
            it('should allow TRACK requests for self DMs', () => {
                const selfDMReport = {
                    reportID: '1234',
                    type: CONST.REPORT.TYPE.CHAT,
                    chatType: CONST.REPORT.CHAT_TYPE.SELF_DM,
                    participants: {
                        [currentUserAccountID]: {notificationPreference: CONST.REPORT.NOTIFICATION_PREFERENCE.ALWAYS},
                    },
                };
                const selfDMParticipants = [currentUserAccountID];

                const withoutRestrictionsResult = temporary_getMoneyRequestOptions(selfDMReport, undefined, selfDMParticipants, false, false);
                const withRestrictionsResult = temporary_getMoneyRequestOptions(selfDMReport, undefined, selfDMParticipants, false, true);

                expect(withoutRestrictionsResult.includes(CONST.IOU.TYPE.TRACK)).toBe(true);
                expect(withRestrictionsResult.includes(CONST.IOU.TYPE.TRACK)).toBe(true);
            });

            // DM - SUBMIT, PAY, SPLIT should be restricted
            it('should restrict SUBMIT requests for DMs', () => {
                const otherUserAccountID = participantsAccountIDs.at(0) ?? 0;
                const dmReport = {
                    reportID: '1235',
                    type: CONST.REPORT.TYPE.CHAT,
                    participants: {
                        [currentUserAccountID]: {notificationPreference: CONST.REPORT.NOTIFICATION_PREFERENCE.ALWAYS},
                        [otherUserAccountID]: {notificationPreference: CONST.REPORT.NOTIFICATION_PREFERENCE.ALWAYS},
                    },
                };
                const dmParticipants = [currentUserAccountID, otherUserAccountID];

                const withoutRestrictionsResult = temporary_getMoneyRequestOptions(dmReport, undefined, dmParticipants, false, false);
                const withRestrictionsResult = temporary_getMoneyRequestOptions(dmReport, undefined, dmParticipants, false, true);

                expect(withoutRestrictionsResult.includes(CONST.IOU.TYPE.SUBMIT)).toBe(true);
                expect(withRestrictionsResult.includes(CONST.IOU.TYPE.SUBMIT)).toBe(false);
            });

            it('should restrict PAY requests for DMs', () => {
                const otherUserAccountID = participantsAccountIDs.at(0) ?? 0;
                const dmReport = {
                    reportID: '1236',
                    type: CONST.REPORT.TYPE.CHAT,
                    participants: {
                        [currentUserAccountID]: {notificationPreference: CONST.REPORT.NOTIFICATION_PREFERENCE.ALWAYS},
                        [otherUserAccountID]: {notificationPreference: CONST.REPORT.NOTIFICATION_PREFERENCE.ALWAYS},
                    },
                };
                const dmParticipants = [currentUserAccountID, otherUserAccountID];

                const withoutRestrictionsResult = temporary_getMoneyRequestOptions(dmReport, undefined, dmParticipants, false, false);
                const withRestrictionsResult = temporary_getMoneyRequestOptions(dmReport, undefined, dmParticipants, false, true);

                if (withoutRestrictionsResult.includes(CONST.IOU.TYPE.PAY)) {
                    expect(withRestrictionsResult.includes(CONST.IOU.TYPE.PAY)).toBe(false);
                }
            });

            it('should restrict SPLIT requests for DMs', () => {
                const otherUserAccountID = participantsAccountIDs.at(0) ?? 0;
                const dmReport = {
                    reportID: '1237',
                    type: CONST.REPORT.TYPE.CHAT,
                    participants: {
                        [currentUserAccountID]: {notificationPreference: CONST.REPORT.NOTIFICATION_PREFERENCE.ALWAYS},
                        [otherUserAccountID]: {notificationPreference: CONST.REPORT.NOTIFICATION_PREFERENCE.ALWAYS},
                    },
                };
                const dmParticipants = [currentUserAccountID, otherUserAccountID];

                const withoutRestrictionsResult = temporary_getMoneyRequestOptions(dmReport, undefined, dmParticipants, false, false);
                const withRestrictionsResult = temporary_getMoneyRequestOptions(dmReport, undefined, dmParticipants, false, true);

                expect(withoutRestrictionsResult.includes(CONST.IOU.TYPE.SPLIT)).toBe(true);
                expect(withRestrictionsResult.includes(CONST.IOU.TYPE.SPLIT)).toBe(false);
            });

            // Group Chat - Only SPLIT functionality available, should be restricted

            it('should restrict SPLIT requests for group chats', () => {
                const groupParticipants = [currentUserAccountID, ...participantsAccountIDs.slice(0, 3)];
                const groupChatReport = {
                    ...LHNTestUtils.getFakeReport(groupParticipants),
                    type: CONST.REPORT.TYPE.CHAT,
                    chatType: undefined,
                };

                const withoutRestrictionsResult = temporary_getMoneyRequestOptions(groupChatReport, undefined, groupParticipants, false, false);
                const withRestrictionsResult = temporary_getMoneyRequestOptions(groupChatReport, undefined, groupParticipants, false, true);

                expect(withoutRestrictionsResult.includes(CONST.IOU.TYPE.SPLIT)).toBe(true);
                expect(withRestrictionsResult.includes(CONST.IOU.TYPE.SPLIT)).toBe(false);
            });

            // Policy Rooms - SPLIT should be restricted

            it('should restrict SPLIT requests for user-created policy rooms', () => {
                const policyRoomParticipants = [currentUserAccountID, participantsAccountIDs.at(0) ?? 0];
                const policyRoomReport = {
                    ...LHNTestUtils.getFakeReport(policyRoomParticipants),
                    type: CONST.REPORT.TYPE.CHAT,
                    chatType: CONST.REPORT.CHAT_TYPE.POLICY_ROOM,
                };

                const withoutRestrictionsResult = temporary_getMoneyRequestOptions(policyRoomReport, undefined, policyRoomParticipants, false, false);
                const withRestrictionsResult = temporary_getMoneyRequestOptions(policyRoomReport, undefined, policyRoomParticipants, false, true);

                expect(withoutRestrictionsResult.includes(CONST.IOU.TYPE.SPLIT)).toBe(true);
                expect(withRestrictionsResult.includes(CONST.IOU.TYPE.SPLIT)).toBe(false);
            });
        });
    });

    describe('canCreateRequest', () => {
        describe('Preferred policy restrictions', () => {
            const participantsAccountIDs = Object.keys(participantsPersonalDetails).map(Number);

            // Self DM - TRACK should always be allowed regardless of restrictions
            it('should allow TRACK requests for self DMs', () => {
                const selfDMReport = {
                    reportID: '2234',
                    type: CONST.REPORT.TYPE.CHAT,
                    chatType: CONST.REPORT.CHAT_TYPE.SELF_DM,
                    participants: {
                        [currentUserAccountID]: {notificationPreference: CONST.REPORT.NOTIFICATION_PREFERENCE.ALWAYS},
                    },
                };

                const withoutRestrictionsResult = canCreateRequest(selfDMReport, undefined, CONST.IOU.TYPE.TRACK, false, false);
                const withRestrictionsResult = canCreateRequest(selfDMReport, undefined, CONST.IOU.TYPE.TRACK, false, true);

                expect(withoutRestrictionsResult).toBe(true);
                expect(withRestrictionsResult).toBe(true);
            });

            // DM - SPLIT should be restricted

            it('should restrict SPLIT requests for DMs', () => {
                const otherUserAccountID = participantsAccountIDs.at(0) ?? 0;
                const dmReport = {
                    reportID: '2237',
                    type: CONST.REPORT.TYPE.CHAT,
                    participants: {
                        [currentUserAccountID]: {notificationPreference: CONST.REPORT.NOTIFICATION_PREFERENCE.ALWAYS},
                        [otherUserAccountID]: {notificationPreference: CONST.REPORT.NOTIFICATION_PREFERENCE.ALWAYS},
                    },
                };

                const withoutRestrictionsResult = canCreateRequest(dmReport, undefined, CONST.IOU.TYPE.SPLIT, false, false);
                const withRestrictionsResult = canCreateRequest(dmReport, undefined, CONST.IOU.TYPE.SPLIT, false, true);

                expect(withoutRestrictionsResult).toBe(true);
                expect(withRestrictionsResult).toBe(false);
            });

            // Group Chat - Only SPLIT functionality available, should be restricted

            it('should restrict SPLIT requests for group chats', () => {
                const groupChat = LHNTestUtils.getFakeReport([currentUserAccountID, ...participantsAccountIDs.slice(0, 3)]);

                const withoutRestrictionsResult = canCreateRequest(groupChat, undefined, CONST.IOU.TYPE.SPLIT, false, false);
                const withRestrictionsResult = canCreateRequest(groupChat, undefined, CONST.IOU.TYPE.SPLIT, false, true);

                expect(withoutRestrictionsResult).toBe(true);
                expect(withRestrictionsResult).toBe(false);
            });

            // Policy Rooms - SPLIT should be restricted

            it('should restrict SPLIT requests for user-created policy rooms', () => {
                const policyRoom = {
                    ...LHNTestUtils.getFakeReport([currentUserAccountID, participantsAccountIDs.at(0) ?? 0]),
                    chatType: CONST.REPORT.CHAT_TYPE.POLICY_ROOM,
                };

                const withoutRestrictionsResult = canCreateRequest(policyRoom, undefined, CONST.IOU.TYPE.SPLIT, false, false);
                const withRestrictionsResult = canCreateRequest(policyRoom, undefined, CONST.IOU.TYPE.SPLIT, false, true);

                expect(withoutRestrictionsResult).toBe(true);
                expect(withRestrictionsResult).toBe(false);
            });
        });
    });

    describe('getReportIDFromLink', () => {
        it('should get the correct reportID from a deep link', () => {
            expect(getReportIDFromLink('new-expensify://r/75431276')).toBe('75431276');
            expect(getReportIDFromLink('https://www.expensify.cash/r/75431276')).toBe('75431276');
            expect(getReportIDFromLink('https://staging.new.expensify.com/r/75431276')).toBe('75431276');
            expect(getReportIDFromLink('https://dev.new.expensify.com/r/75431276')).toBe('75431276');
            expect(getReportIDFromLink('https://staging.expensify.cash/r/75431276')).toBe('75431276');
            expect(getReportIDFromLink('https://new.expensify.com/r/75431276')).toBe('75431276');
        });

        it("shouldn't get the correct reportID from a deep link", () => {
            expect(getReportIDFromLink('new-expensify-not-valid://r/75431276')).toBe('');
            expect(getReportIDFromLink('new-expensify://settings')).toBe('');
        });
    });

    describe('getMostRecentlyVisitedReport', () => {
        it('should filter out report without reportID & lastReadTime and return the most recently visited report', () => {
            const reports: Array<OnyxEntry<Report>> = [
                {reportID: '1', lastReadTime: '2023-07-08 07:15:44.030'},
                {reportID: '2', lastReadTime: undefined},
                {reportID: '3', lastReadTime: '2023-07-06 07:15:44.030'},
                {reportID: '4', lastReadTime: '2023-07-07 07:15:44.030', type: CONST.REPORT.TYPE.IOU},
                {lastReadTime: '2023-07-09 07:15:44.030'} as Report,
                {reportID: '6'},
                undefined,
            ];
            const latestReport: OnyxEntry<Report> = {reportID: '1', lastReadTime: '2023-07-08 07:15:44.030'};
            expect(getMostRecentlyVisitedReport(reports, undefined)).toEqual(latestReport);
        });
    });

    describe('shouldDisableThread', () => {
        const reportID = '1';

        it('should disable on thread-disabled actions', () => {
            const reportAction = buildOptimisticCreatedReportAction('email1@test.com');
            expect(shouldDisableThread(reportAction, reportID, false)).toBeTruthy();
        });

        it('should disable thread on split expense actions', () => {
            const reportAction = buildOptimisticIOUReportAction({
                type: CONST.IOU.REPORT_ACTION_TYPE.SPLIT,
                amount: 50000,
                currency: CONST.CURRENCY.USD,
                comment: '',
                participants: [{login: 'email1@test.com'}, {login: 'email2@test.com'}],
                transactionID: NumberUtils.rand64(),
            }) as ReportAction;
            expect(shouldDisableThread(reportAction, reportID, false)).toBeTruthy();
        });

        it("should disable on a whisper action and it's neither a report preview nor IOU action", () => {
            const reportAction = {
                actionName: CONST.REPORT.ACTIONS.TYPE.MODIFIED_EXPENSE,
                originalMessage: {
                    whisperedTo: [123456],
                },
            } as ReportAction;
            expect(shouldDisableThread(reportAction, reportID, false)).toBeTruthy();
        });

        it('should disable on thread first chat', () => {
            const reportAction = {
                childReportID: reportID,
            } as ReportAction;
            expect(shouldDisableThread(reportAction, reportID, true)).toBeTruthy();
        });

        describe('deleted threads', () => {
            it('should be enabled if the report action is not-deleted and child visible action count is 1', () => {
                // Given a normal report action with one child visible action count
                const reportAction = {
                    message: [
                        {
                            translationKey: '',
                            type: 'COMMENT',
                            html: 'test',
                            text: 'test',
                        },
                    ],
                    childVisibleActionCount: 1,
                } as ReportAction;

                // When it's checked to see if the thread should be disabled
                const isThreadDisabled = shouldDisableThread(reportAction, reportID, false);

                // Then the thread should be enabled
                expect(isThreadDisabled).toBeFalsy();
            });

            it('should be enabled if the report action is not-deleted and child visible action count is 0', () => {
                // Given a normal report action with zero child visible action count
                const reportAction = {
                    message: [
                        {
                            translationKey: '',
                            type: 'COMMENT',
                            html: 'test',
                            text: 'test',
                        },
                    ],
                    childVisibleActionCount: 0,
                } as ReportAction;

                // When it's checked to see if the thread should be disabled
                const isThreadDisabled = shouldDisableThread(reportAction, reportID, false);

                // Then the thread should be enabled
                expect(isThreadDisabled).toBeFalsy();
            });
            it('should be enabled if the report action is deleted and child visible action count is 1', () => {
                // Given a normal report action with one child visible action count
                const reportAction = {
                    message: [
                        {
                            translationKey: '',
                            type: 'COMMENT',
                            html: '',
                            text: '',
                        },
                    ],
                    childVisibleActionCount: 1,
                } as ReportAction;

                // When it's checked to see if the thread should be disabled
                const isThreadDisabled = shouldDisableThread(reportAction, reportID, false);

                // Then the thread should be enabled
                expect(isThreadDisabled).toBeFalsy();
            });

            it('should be disabled if the report action is deleted and child visible action count is 0', () => {
                // Given a normal report action with zero child visible action count
                const reportAction = {
                    message: [
                        {
                            translationKey: '',
                            type: 'COMMENT',
                            html: '',
                            text: '',
                        },
                    ],
                    childVisibleActionCount: 0,
                } as ReportAction;

                // When it's checked to see if the thread should be disabled
                const isThreadDisabled = shouldDisableThread(reportAction, reportID, false);

                // Then the thread should be disabled
                expect(isThreadDisabled).toBeTruthy();
            });
        });

        describe('archived report threads', () => {
            it('should be enabled if the report is not-archived and child visible action count is 1', () => {
                // Given a normal report action with one child visible action count
                const reportAction = {
                    message: [
                        {
                            translationKey: '',
                            type: 'COMMENT',
                            html: 'test',
                            text: 'test',
                        },
                    ],
                    childVisibleActionCount: 1,
                } as ReportAction;

                // And a report that is not archived
                const isReportArchived = false;

                // When it's checked to see if the thread should be disabled
                const isThreadDisabled = shouldDisableThread(reportAction, reportID, false, isReportArchived);

                // Then the thread should be enabled
                expect(isThreadDisabled).toBeFalsy();
            });
            it('should be enabled if the report is not-archived and child visible action count is 0', () => {
                // Given a normal report action with zero child visible action counts
                const reportAction = {
                    message: [
                        {
                            translationKey: '',
                            type: 'COMMENT',
                            html: 'test',
                            text: 'test',
                        },
                    ],
                    childVisibleActionCount: 1,
                } as ReportAction;

                // And a report that is not archived
                const isReportArchived = false;

                // When it's checked to see if the thread should be disabled
                const isThreadDisabled = shouldDisableThread(reportAction, reportID, false, isReportArchived);

                // Then the thread should be enabled
                expect(isThreadDisabled).toBeFalsy();
            });
            it('should be enabled if the report is archived and child visible action count is 1', () => {
                // Given a normal report action with one child visible action count
                const reportAction = {
                    message: [
                        {
                            translationKey: '',
                            type: 'COMMENT',
                            html: 'test',
                            text: 'test',
                        },
                    ],
                    childVisibleActionCount: 1,
                } as ReportAction;

                // And a report that is not archived
                const isReportArchived = true;

                // When it's checked to see if the thread should be disabled
                const isThreadDisabled = shouldDisableThread(reportAction, reportID, false, isReportArchived);

                // Then the thread should be enabled
                expect(isThreadDisabled).toBeFalsy();
            });
            it('should be disabled if the report is archived and child visible action count is 0', () => {
                // Given a normal report action with zero child visible action counts
                const reportAction = {
                    message: [
                        {
                            translationKey: '',
                            type: 'COMMENT',
                            html: 'test',
                            text: 'test',
                        },
                    ],
                    childVisibleActionCount: 0,
                } as ReportAction;

                // And a report that is not archived
                const isReportArchived = true;

                // When it's checked to see if the thread should be disabled
                const isThreadDisabled = shouldDisableThread(reportAction, reportID, false, isReportArchived);

                // Then the thread should be disabled
                expect(isThreadDisabled).toBeTruthy();
            });
        });
    });

    describe('isChatUsedForOnboarding', () => {
        afterEach(async () => {
            await Onyx.clear();
            await Onyx.set(ONYXKEYS.SESSION, {email: currentUserEmail, accountID: currentUserAccountID});
        });

        it('should return false if the report is neither the system or concierge chat', () => {
            expect(isChatUsedForOnboarding(LHNTestUtils.getFakeReport())).toBeFalsy();
        });

        it('should return false if the user account ID is odd and report is the system chat - only the Concierge chat chat should be the onboarding chat for users without the onboarding NVP', async () => {
            const accountID = 1;

            await Onyx.multiSet({
                [ONYXKEYS.PERSONAL_DETAILS_LIST]: {
                    [accountID]: {
                        accountID,
                    },
                },
                [ONYXKEYS.SESSION]: {email: currentUserEmail, accountID},
            });

            const report: Report = {
                ...LHNTestUtils.getFakeReport(),
                chatType: CONST.REPORT.CHAT_TYPE.SYSTEM,
            };

            expect(isChatUsedForOnboarding(report)).toBeFalsy();
        });

        it('should return true if the user account ID is even and report is the concierge chat', async () => {
            const accountID = 2;
            const report = LHNTestUtils.getFakeReport([accountID, CONST.ACCOUNT_ID.CONCIERGE]);

            await Onyx.multiSet({
                [ONYXKEYS.PERSONAL_DETAILS_LIST]: {
                    [accountID]: {
                        accountID,
                    },
                },
                [ONYXKEYS.SESSION]: {email: currentUserEmail, accountID},
            });
            await Onyx.set(`${ONYXKEYS.COLLECTION.REPORT}${report.reportID}`, report);

            // Test failure is being discussed here: https://github.com/Expensify/App/pull/63096#issuecomment-2930818443
            expect(true).toBe(true);
            // expect(isChatUsedForOnboarding(report)).toBeTruthy();
        });

        it("should use the report id from the onboarding NVP if it's set", async () => {
            const reportID = '8010';

            await Onyx.multiSet({
                [ONYXKEYS.NVP_ONBOARDING]: {chatReportID: reportID, hasCompletedGuidedSetupFlow: true},
            });

            const report1: Report = {
                ...LHNTestUtils.getFakeReport(),
                reportID,
            };
            expect(isChatUsedForOnboarding(report1)).toBeTruthy();

            const report2: Report = {
                ...LHNTestUtils.getFakeReport(),
                reportID: '8011',
            };
            expect(isChatUsedForOnboarding(report2)).toBeFalsy();
        });

        it('should return true for admins rooms chat when posting tasks in admins room', async () => {
            await Onyx.multiSet({
                [ONYXKEYS.NVP_ONBOARDING]: {hasCompletedGuidedSetupFlow: true},
            });

            const report = {
                ...LHNTestUtils.getFakeReport(),
                chatType: CONST.REPORT.CHAT_TYPE.POLICY_ADMINS,
            };
            expect(isChatUsedForOnboarding(report, CONST.ONBOARDING_CHOICES.MANAGE_TEAM)).toBeTruthy();
        });
    });

    describe('canHoldUnholdReportAction', () => {
        it('should return canUnholdRequest as true for a held duplicate transaction', async () => {
            const chatReport: Report = {reportID: '1'};
            const reportPreviewReportActionID = '8';
            const expenseReport = buildOptimisticExpenseReport(chatReport.reportID, '123', currentUserAccountID, 122, 'USD', undefined, reportPreviewReportActionID);
            const expenseTransaction = buildOptimisticTransaction({
                transactionParams: {
                    amount: 100,
                    currency: 'USD',
                    reportID: expenseReport.reportID,
                },
            });
            const reportPreview = buildOptimisticReportPreview(chatReport, expenseReport, '', expenseTransaction, expenseReport.reportID, reportPreviewReportActionID);
            const expenseCreatedAction = buildOptimisticIOUReportAction({
                type: 'create',
                amount: 100,
                currency: 'USD',
                comment: '',
                participants: [],
                transactionID: expenseTransaction.transactionID,
                iouReportID: expenseReport.reportID,
            });
            const transactionThreadReport = buildTransactionThread(expenseCreatedAction, expenseReport);
            expenseCreatedAction.childReportID = transactionThreadReport.reportID;

            await Onyx.merge(ONYXKEYS.PERSONAL_DETAILS_LIST, {
                [currentUserAccountID]: {
                    accountID: currentUserAccountID,
                    displayName: currentUserEmail,
                    login: currentUserEmail,
                },
            });
            await Onyx.merge(`${ONYXKEYS.COLLECTION.TRANSACTION}${expenseTransaction.transactionID}`, {...expenseTransaction});
            await Onyx.merge(`${ONYXKEYS.COLLECTION.REPORT}${expenseReport.reportID}`, expenseReport);
            await Onyx.merge(`${ONYXKEYS.COLLECTION.REPORT}${transactionThreadReport.reportID}`, transactionThreadReport);
            await Onyx.merge(`${ONYXKEYS.COLLECTION.REPORT_ACTIONS}${expenseReport.reportID}`, {
                [expenseCreatedAction.reportActionID]: expenseCreatedAction,
            });
            await Onyx.merge(`${ONYXKEYS.COLLECTION.REPORT_ACTIONS}${chatReport.reportID}`, {
                [reportPreview.reportActionID]: reportPreview,
            });
            // Given a transaction with duplicate transaction violation
            await Onyx.merge(`${ONYXKEYS.COLLECTION.TRANSACTION_VIOLATIONS}${expenseTransaction.transactionID}`, [
                {
                    name: CONST.VIOLATIONS.DUPLICATED_TRANSACTION,
                    type: CONST.VIOLATION_TYPES.WARNING,
                },
            ]);

            expect(canHoldUnholdReportAction(expenseCreatedAction)).toEqual({canHoldRequest: true, canUnholdRequest: false});

            putOnHold(expenseTransaction.transactionID, 'hold', transactionThreadReport.reportID);
            await waitForBatchedUpdates();

            // canUnholdRequest should be true after the transaction is held.
            expect(canHoldUnholdReportAction(expenseCreatedAction)).toEqual({canHoldRequest: false, canUnholdRequest: true});
        });
    });

    describe('canEditMoneyRequest', () => {
        it('it should return false for archived invoice', async () => {
            const invoiceReport: Report = {
                reportID: '1',
                type: CONST.REPORT.TYPE.INVOICE,
            };
            const transaction = createRandomTransaction(22);
            const moneyRequestAction: ReportAction<typeof CONST.REPORT.ACTIONS.TYPE.IOU> = {
                reportActionID: '22',
                actorAccountID: currentUserAccountID,
                actionName: CONST.REPORT.ACTIONS.TYPE.IOU,
                originalMessage: {
                    IOUReportID: invoiceReport.reportID,
                    IOUTransactionID: transaction.transactionID,
                    amount: 530,
                    currency: CONST.CURRENCY.USD,
                    type: CONST.IOU.REPORT_ACTION_TYPE.CREATE,
                },
                message: [
                    {
                        type: 'COMMENT',
                        html: 'USD 5.30 expense',
                        text: 'USD 5.30 expense',
                        isEdited: false,
                        whisperedTo: [],
                        isDeletedParentAction: false,
                        deleted: '',
                    },
                ],
                created: '2025-03-05 16:34:27',
            };
            await Onyx.set(`${ONYXKEYS.COLLECTION.REPORT}${invoiceReport.reportID}`, invoiceReport);

            const canEditRequest = canEditMoneyRequest(moneyRequestAction, transaction, true);

            expect(canEditRequest).toEqual(false);
        });

        it('it should return true for pay iou action with IOUDetails which is linked to send money flow', async () => {
            const expenseReport: Report = {
                reportID: '1',
                type: CONST.REPORT.TYPE.EXPENSE,
            };
            const transaction = createRandomTransaction(22);
            const moneyRequestAction: ReportAction<typeof CONST.REPORT.ACTIONS.TYPE.IOU> = {
                reportActionID: '3',
                actorAccountID: currentUserAccountID,
                actionName: CONST.REPORT.ACTIONS.TYPE.IOU,
                originalMessage: {
                    IOUReportID: expenseReport.reportID,
                    IOUTransactionID: transaction.transactionID,
                    type: CONST.IOU.REPORT_ACTION_TYPE.PAY,
                    IOUDetails: {
                        amount: 530,
                        currency: CONST.CURRENCY.USD,
                        comment: '',
                    },
                },
                message: [
                    {
                        type: 'COMMENT',
                        html: 'USD 5.30 expense',
                        text: 'USD 5.30 expense',
                        isEdited: false,
                        whisperedTo: [],
                        isDeletedParentAction: false,
                        deleted: '',
                    },
                ],
                created: '2025-03-05 16:34:27',
            };
            await Onyx.set(`${ONYXKEYS.COLLECTION.REPORT}${expenseReport.reportID}`, expenseReport);

            const canEditRequest = canEditMoneyRequest(moneyRequestAction, transaction, true);

            expect(canEditRequest).toEqual(true);
        });
    });

    describe('getChatByParticipants', () => {
        const userAccountID = 1;
        const userAccountID2 = 2;
        let oneOnOneChatReport: Report;
        let groupChatReport: Report;

        beforeAll(() => {
            const invoiceReport: Report = {
                reportID: '1',
                type: CONST.REPORT.TYPE.INVOICE,
                participants: {
                    [userAccountID]: {notificationPreference: CONST.REPORT.NOTIFICATION_PREFERENCE.ALWAYS},
                    [currentUserAccountID]: {notificationPreference: CONST.REPORT.NOTIFICATION_PREFERENCE.ALWAYS},
                },
            };
            const taskReport: Report = {
                reportID: '2',
                type: CONST.REPORT.TYPE.TASK,
                participants: {
                    [userAccountID]: {notificationPreference: CONST.REPORT.NOTIFICATION_PREFERENCE.ALWAYS},
                    [currentUserAccountID]: {notificationPreference: CONST.REPORT.NOTIFICATION_PREFERENCE.ALWAYS},
                },
            };
            const iouReport: Report = {
                reportID: '3',
                type: CONST.REPORT.TYPE.IOU,
                participants: {
                    [userAccountID]: {notificationPreference: CONST.REPORT.NOTIFICATION_PREFERENCE.ALWAYS},
                    [currentUserAccountID]: {notificationPreference: CONST.REPORT.NOTIFICATION_PREFERENCE.ALWAYS},
                },
            };
            groupChatReport = {
                reportID: '4',
                type: CONST.REPORT.TYPE.CHAT,
                chatType: CONST.REPORT.CHAT_TYPE.GROUP,
                participants: {
                    [userAccountID]: {notificationPreference: CONST.REPORT.NOTIFICATION_PREFERENCE.ALWAYS},
                    [userAccountID2]: {notificationPreference: CONST.REPORT.NOTIFICATION_PREFERENCE.ALWAYS},
                    [currentUserAccountID]: {notificationPreference: CONST.REPORT.NOTIFICATION_PREFERENCE.ALWAYS},
                },
            };
            oneOnOneChatReport = {
                reportID: '5',
                type: CONST.REPORT.TYPE.CHAT,
                participants: {
                    [userAccountID]: {notificationPreference: CONST.REPORT.NOTIFICATION_PREFERENCE.ALWAYS},
                    [currentUserAccountID]: {notificationPreference: CONST.REPORT.NOTIFICATION_PREFERENCE.ALWAYS},
                },
            };
            const reportCollectionDataSet = toCollectionDataSet(
                ONYXKEYS.COLLECTION.REPORT,
                [invoiceReport, taskReport, iouReport, groupChatReport, oneOnOneChatReport],
                (item) => item.reportID,
            );
            return Onyx.mergeCollection(ONYXKEYS.COLLECTION.REPORT, reportCollectionDataSet);
        });
        it('should return the 1:1 chat', () => {
            const report = getChatByParticipants([currentUserAccountID, userAccountID]);
            expect(report?.reportID).toEqual(oneOnOneChatReport.reportID);
        });

        it('should return the group chat', () => {
            const report = getChatByParticipants([currentUserAccountID, userAccountID, userAccountID2], undefined, true);
            expect(report?.reportID).toEqual(groupChatReport.reportID);
        });

        it('should return undefined when no report is found', () => {
            const report = getChatByParticipants([currentUserAccountID, userAccountID2], undefined);
            expect(report).toEqual(undefined);
        });
    });

    describe('getGroupChatName tests', () => {
        afterEach(() => Onyx.clear());

        const fourParticipants = [
            {accountID: 1, login: 'email1@test.com'},
            {accountID: 2, login: 'email2@test.com'},
            {accountID: 3, login: 'email3@test.com'},
            {accountID: 4, login: 'email4@test.com'},
        ];

        const eightParticipants = [
            {accountID: 1, login: 'email1@test.com'},
            {accountID: 2, login: 'email2@test.com'},
            {accountID: 3, login: 'email3@test.com'},
            {accountID: 4, login: 'email4@test.com'},
            {accountID: 5, login: 'email5@test.com'},
            {accountID: 6, login: 'email6@test.com'},
            {accountID: 7, login: 'email7@test.com'},
            {accountID: 8, login: 'email8@test.com'},
        ];

        describe('When participantAccountIDs is passed to getGroupChatName', () => {
            it('Should show all participants name if count <= 5 and shouldApplyLimit is false', async () => {
                await Onyx.merge(ONYXKEYS.PERSONAL_DETAILS_LIST, fakePersonalDetails);
                expect(getGroupChatName(fourParticipants)).toEqual('Four, One, Three, Two');
            });

            it('Should show all participants name if count <= 5 and shouldApplyLimit is true', async () => {
                await Onyx.merge(ONYXKEYS.PERSONAL_DETAILS_LIST, fakePersonalDetails);
                expect(getGroupChatName(fourParticipants)).toEqual('Four, One, Three, Two');
            });

            it('Should show 5 participants name with ellipsis if count > 5 and shouldApplyLimit is true', async () => {
                await Onyx.merge(ONYXKEYS.PERSONAL_DETAILS_LIST, fakePersonalDetails);
                expect(getGroupChatName(eightParticipants, true)).toEqual('Five, Four, One, Three, Two...');
            });

            it('Should show all participants name if count > 5 and shouldApplyLimit is false', async () => {
                await Onyx.merge(ONYXKEYS.PERSONAL_DETAILS_LIST, fakePersonalDetails);
                expect(getGroupChatName(eightParticipants, false)).toEqual('Eight, Five, Four, One, Seven, Six, Three, Two');
            });

            it('Should use correct display name for participants', async () => {
                await Onyx.merge(ONYXKEYS.PERSONAL_DETAILS_LIST, participantsPersonalDetails);
                expect(getGroupChatName(fourParticipants, true)).toEqual('(833) 240-3627, floki@vikings.net, Lagertha, Ragnar');
            });
        });

        describe('When participantAccountIDs is not passed to getGroupChatName and report ID is passed', () => {
            it('Should show report name if count <= 5 and shouldApplyLimit is false', async () => {
                const report = {
                    ...LHNTestUtils.getFakeReport([1, 2, 3, 4], 0, false, [1]),
                    chatType: CONST.REPORT.CHAT_TYPE.GROUP,
                    reportID: `1`,
                    reportName: "Let's talk",
                };
                await Onyx.merge(`${ONYXKEYS.COLLECTION.REPORT}1`, report);
                await Onyx.merge(ONYXKEYS.PERSONAL_DETAILS_LIST, fakePersonalDetails);
                expect(getGroupChatName(undefined, false, report)).toEqual("Let's talk");
            });

            it('Should show report name if count <= 5 and shouldApplyLimit is true', async () => {
                const report = {
                    ...LHNTestUtils.getFakeReport([1, 2, 3, 4], 0, false, [1]),
                    chatType: CONST.REPORT.CHAT_TYPE.GROUP,
                    reportID: `1`,
                    reportName: "Let's talk",
                };
                await Onyx.merge(`${ONYXKEYS.COLLECTION.REPORT}1`, report);
                await Onyx.merge(ONYXKEYS.PERSONAL_DETAILS_LIST, fakePersonalDetails);
                expect(getGroupChatName(undefined, true, report)).toEqual("Let's talk");
            });

            it('Should show report name if count > 5 and shouldApplyLimit is true', async () => {
                const report = {
                    ...LHNTestUtils.getFakeReport([1, 2, 3, 4, 5, 6, 7, 8], 0, false, [1, 2]),
                    chatType: CONST.REPORT.CHAT_TYPE.GROUP,
                    reportID: `1`,
                    reportName: "Let's talk",
                };
                await Onyx.merge(`${ONYXKEYS.COLLECTION.REPORT}1`, report);
                await Onyx.merge(ONYXKEYS.PERSONAL_DETAILS_LIST, fakePersonalDetails);
                expect(getGroupChatName(undefined, true, report)).toEqual("Let's talk");
            });

            it('Should show report name if count > 5 and shouldApplyLimit is false', async () => {
                const report = {
                    ...LHNTestUtils.getFakeReport([1, 2, 3, 4, 5, 6, 7, 8], 0, false, [1, 2]),
                    chatType: CONST.REPORT.CHAT_TYPE.GROUP,
                    reportID: `1`,
                    reportName: "Let's talk",
                };
                await Onyx.merge(`${ONYXKEYS.COLLECTION.REPORT}1`, report);
                await Onyx.merge(ONYXKEYS.PERSONAL_DETAILS_LIST, fakePersonalDetails);
                expect(getGroupChatName(undefined, false, report)).toEqual("Let's talk");
            });

            it('Should show participant names if report name is not available', async () => {
                const report = {
                    ...LHNTestUtils.getFakeReport([1, 2, 3, 4, 5, 6, 7, 8], 0, false, [1, 2]),
                    chatType: CONST.REPORT.CHAT_TYPE.GROUP,
                    reportID: `1`,
                    reportName: '',
                };
                await Onyx.merge(`${ONYXKEYS.COLLECTION.REPORT}1`, report);
                await Onyx.merge(ONYXKEYS.PERSONAL_DETAILS_LIST, fakePersonalDetails);
                expect(getGroupChatName(undefined, false, report)).toEqual('Eight, Five, Four, One, Seven, Six, Three, Two');
            });
        });
    });

    describe('shouldReportBeInOptionList tests', () => {
        afterEach(() => Onyx.clear());

        it('should return true when the report is current active report', () => {
            const report = LHNTestUtils.getFakeReport();
            const currentReportId = report.reportID;
            const isInFocusMode = true;
            const betas = [CONST.BETAS.DEFAULT_ROOMS];
            expect(
                shouldReportBeInOptionList({
                    report,
                    chatReport: mockedChatReport,
                    currentReportId,
                    isInFocusMode,
                    betas,
                    doesReportHaveViolations: false,
                    excludeEmptyChats: false,
                }),
            ).toBeTruthy();
        });

        it('should return true when the report has outstanding violations', async () => {
            const expenseReport = buildOptimisticExpenseReport('212', '123', 100, 122, 'USD');
            const expenseTransaction = buildOptimisticTransaction({
                transactionParams: {
                    amount: 100,
                    currency: 'USD',
                    reportID: expenseReport.reportID,
                },
            });
            const expenseCreatedAction1 = buildOptimisticIOUReportAction({
                type: 'create',
                amount: 100,
                currency: 'USD',
                comment: '',
                participants: [],
                transactionID: expenseTransaction.transactionID,

                iouReportID: expenseReport.reportID,
            });
            const expenseCreatedAction2 = buildOptimisticIOUReportAction({
                type: 'create',
                amount: 100,
                currency: 'USD',
                comment: '',
                participants: [],
                transactionID: expenseTransaction.transactionID,

                iouReportID: expenseReport.reportID,
            });
            const transactionThreadReport = buildTransactionThread(expenseCreatedAction1, expenseReport);
            const currentReportId = '1';
            const isInFocusMode = false;
            const betas = [CONST.BETAS.DEFAULT_ROOMS];
            await Onyx.merge(`${ONYXKEYS.COLLECTION.REPORT}${expenseReport.reportID}`, expenseReport);
            await Onyx.merge(`${ONYXKEYS.COLLECTION.REPORT_ACTIONS}${expenseReport.reportID}`, {
                [expenseCreatedAction1.reportActionID]: expenseCreatedAction1,
                [expenseCreatedAction2.reportActionID]: expenseCreatedAction2,
            });
            expect(
                shouldReportBeInOptionList({
                    report: transactionThreadReport,
                    chatReport: mockedChatReport,
                    currentReportId,
                    isInFocusMode,
                    betas,
                    doesReportHaveViolations: true,
                    excludeEmptyChats: false,
                }),
            ).toBeTruthy();
        });

        it('should return true when the report needing user action', () => {
            const chatReport: Report = {
                ...LHNTestUtils.getFakeReport(),
                hasOutstandingChildRequest: true,
            };
            const currentReportId = '3';
            const isInFocusMode = true;
            const betas = [CONST.BETAS.DEFAULT_ROOMS];
            expect(
                shouldReportBeInOptionList({
                    report: chatReport,
                    chatReport: mockedChatReport,
                    currentReportId,
                    isInFocusMode,
                    betas,
                    doesReportHaveViolations: false,
                    excludeEmptyChats: false,
                }),
            ).toBeTruthy();
        });

        it('should return true when the report has valid draft comment', async () => {
            const report = LHNTestUtils.getFakeReport();
            const currentReportId = '3';
            const isInFocusMode = false;
            const betas = [CONST.BETAS.DEFAULT_ROOMS];

            await Onyx.merge(`${ONYXKEYS.COLLECTION.REPORT_DRAFT_COMMENT}${report.reportID}`, 'fake draft');

            expect(
                shouldReportBeInOptionList({
                    report,
                    chatReport: mockedChatReport,
                    currentReportId,
                    isInFocusMode,
                    betas,
                    doesReportHaveViolations: false,
                    excludeEmptyChats: false,
                }),
            ).toBeTruthy();
        });

        it('should return true when the report is pinned', () => {
            const report: Report = {
                ...LHNTestUtils.getFakeReport(),
                isPinned: true,
            };
            const currentReportId = '3';
            const isInFocusMode = false;
            const betas = [CONST.BETAS.DEFAULT_ROOMS];
            expect(
                shouldReportBeInOptionList({
                    report,
                    chatReport: mockedChatReport,
                    currentReportId,
                    isInFocusMode,
                    betas,
                    doesReportHaveViolations: false,
                    excludeEmptyChats: false,
                }),
            ).toBeTruthy();
        });

        it('should return true when the report is unread and we are in the focus mode', async () => {
            const report: Report = {
                ...LHNTestUtils.getFakeReport(),
                lastReadTime: '1',
                lastVisibleActionCreated: '2',
                type: CONST.REPORT.TYPE.CHAT,
                participants: {
                    '1': {
                        notificationPreference: 'always',
                    },
                },
                lastMessageText: 'fake',
            };
            const currentReportId = '3';
            const isInFocusMode = true;
            const betas = [CONST.BETAS.DEFAULT_ROOMS];

            await Onyx.merge(ONYXKEYS.SESSION, {
                accountID: 1,
            });

            expect(
                shouldReportBeInOptionList({
                    report,
                    chatReport: mockedChatReport,
                    currentReportId,
                    isInFocusMode,
                    betas,
                    doesReportHaveViolations: false,
                    excludeEmptyChats: false,
                }),
            ).toBeTruthy();
        });

        it('should return true when the report is an archived report and we are in the default mode', async () => {
            const archivedReport: Report = {
                ...LHNTestUtils.getFakeReport(),
                reportID: '1',
            };
            const reportNameValuePairs = {
                type: 'chat',
                private_isArchived: DateUtils.getDBTime(),
            };
            const currentReportId = '3';
            const isInFocusMode = false;
            const betas = [CONST.BETAS.DEFAULT_ROOMS];

            await Onyx.merge(`${ONYXKEYS.COLLECTION.REPORT_NAME_VALUE_PAIRS}${archivedReport.reportID}`, reportNameValuePairs);
            const {result: isReportArchived} = renderHook(() => useReportIsArchived(archivedReport?.reportID));

            expect(
                shouldReportBeInOptionList({
                    report: archivedReport,
                    chatReport: mockedChatReport,
                    currentReportId,
                    isInFocusMode,
                    betas,
                    doesReportHaveViolations: false,
                    excludeEmptyChats: false,
                    isReportArchived: isReportArchived.current,
                }),
            ).toBeTruthy();
        });

        it('should return false when the report is an archived report and we are in the focus mode', async () => {
            const archivedReport: Report = {
                ...LHNTestUtils.getFakeReport(),
                reportID: '1',
            };
            const reportNameValuePairs = {
                type: 'chat',
                private_isArchived: DateUtils.getDBTime(),
            };
            const currentReportId = '3';
            const isInFocusMode = true;
            const betas = [CONST.BETAS.DEFAULT_ROOMS];

            await Onyx.merge(`${ONYXKEYS.COLLECTION.REPORT_NAME_VALUE_PAIRS}${archivedReport.reportID}`, reportNameValuePairs);
            const {result: isReportArchived} = renderHook(() => useReportIsArchived(archivedReport?.reportID));

            expect(
                shouldReportBeInOptionList({
                    report: archivedReport,
                    chatReport: mockedChatReport,
                    currentReportId,
                    isInFocusMode,
                    betas,
                    doesReportHaveViolations: false,
                    excludeEmptyChats: false,
                    isReportArchived: isReportArchived.current,
                }),
            ).toBeFalsy();
        });

        it('should return true when the report is selfDM', () => {
            const report: Report = {
                ...LHNTestUtils.getFakeReport(),
                chatType: CONST.REPORT.CHAT_TYPE.SELF_DM,
            };
            const currentReportId = '3';
            const isInFocusMode = false;
            const betas = [CONST.BETAS.DEFAULT_ROOMS];
            const includeSelfDM = true;
            expect(
                shouldReportBeInOptionList({
                    report,
                    chatReport: mockedChatReport,
                    currentReportId,
                    isInFocusMode,
                    betas,
                    doesReportHaveViolations: false,
                    excludeEmptyChats: false,
                    includeSelfDM,
                }),
            ).toBeTruthy();
        });

        it('should return false when the report is marked as hidden', () => {
            const report: Report = {
                ...LHNTestUtils.getFakeReport(),
                participants: {
                    '1': {
                        notificationPreference: CONST.REPORT.NOTIFICATION_PREFERENCE.HIDDEN,
                    },
                },
            };
            const currentReportId = '';
            const isInFocusMode = true;
            const betas = [CONST.BETAS.DEFAULT_ROOMS];
            expect(
                shouldReportBeInOptionList({
                    report,
                    chatReport: mockedChatReport,
                    currentReportId,
                    isInFocusMode,
                    betas,
                    doesReportHaveViolations: false,
                    excludeEmptyChats: false,
                }),
            ).toBeFalsy();
        });

        it('should return false when the report does not have participants', () => {
            const report = LHNTestUtils.getFakeReport([]);
            const currentReportId = '';
            const isInFocusMode = true;
            const betas = [CONST.BETAS.DEFAULT_ROOMS];
            expect(
                shouldReportBeInOptionList({
                    report,
                    chatReport: mockedChatReport,
                    currentReportId,
                    isInFocusMode,
                    betas,
                    doesReportHaveViolations: false,
                    excludeEmptyChats: false,
                }),
            ).toBeFalsy();
        });

        it('should return false when the report is the report that the user cannot access due to policy restrictions', () => {
            const report: Report = {
                ...LHNTestUtils.getFakeReport(),
                chatType: CONST.REPORT.CHAT_TYPE.DOMAIN_ALL,
            };
            const currentReportId = '';
            const isInFocusMode = false;
            const betas: Beta[] = [];
            expect(
                shouldReportBeInOptionList({
                    report,
                    chatReport: mockedChatReport,
                    currentReportId,
                    isInFocusMode,
                    betas,
                    doesReportHaveViolations: false,
                    excludeEmptyChats: false,
                }),
            ).toBeFalsy();
        });

        it('should return false when the report is the single transaction thread', async () => {
            const expenseReport = buildOptimisticExpenseReport('212', '123', 100, 122, 'USD');
            const expenseTransaction = buildOptimisticTransaction({
                transactionParams: {
                    amount: 100,
                    currency: 'USD',
                    reportID: expenseReport.reportID,
                },
            });
            const expenseCreatedAction = buildOptimisticIOUReportAction({
                type: 'create',
                amount: 100,
                currency: 'USD',
                comment: '',
                participants: [],
                transactionID: expenseTransaction.transactionID,

                iouReportID: expenseReport.reportID,
            });
            const transactionThreadReport = buildTransactionThread(expenseCreatedAction, expenseReport);
            expenseCreatedAction.childReportID = transactionThreadReport.reportID;
            const currentReportId = '1';
            const isInFocusMode = false;
            const betas = [CONST.BETAS.DEFAULT_ROOMS];
            await Onyx.merge(`${ONYXKEYS.COLLECTION.REPORT}${expenseReport.reportID}`, expenseReport);
            await Onyx.merge(`${ONYXKEYS.COLLECTION.REPORT_ACTIONS}${expenseReport.reportID}`, {
                [expenseCreatedAction.reportActionID]: expenseCreatedAction,
            });
            expect(
                shouldReportBeInOptionList({
                    report: transactionThreadReport,
                    chatReport: mockedChatReport,
                    currentReportId,
                    isInFocusMode,
                    betas,
                    doesReportHaveViolations: false,
                    excludeEmptyChats: false,
                }),
            ).toBeFalsy();
        });

        it('should return false when the report is empty chat and the excludeEmptyChats setting is true', () => {
            const report = LHNTestUtils.getFakeReport();
            const currentReportId = '';
            const isInFocusMode = false;
            const betas = [CONST.BETAS.DEFAULT_ROOMS];
            expect(
                shouldReportBeInOptionList({
                    report,
                    chatReport: mockedChatReport,
                    currentReportId,
                    isInFocusMode,
                    betas,
                    doesReportHaveViolations: false,
                    excludeEmptyChats: true,
                }),
            ).toBeFalsy();
        });

        it('should return false when the users email is domain-based and the includeDomainEmail is false', () => {
            const report = LHNTestUtils.getFakeReport();
            const currentReportId = '';
            const isInFocusMode = false;
            const betas = [CONST.BETAS.DEFAULT_ROOMS];
            expect(
                shouldReportBeInOptionList({
                    report,
                    chatReport: mockedChatReport,
                    currentReportId,
                    isInFocusMode,
                    betas,
                    doesReportHaveViolations: false,
                    login: '+@domain.com',
                    excludeEmptyChats: false,
                    includeDomainEmail: false,
                }),
            ).toBeFalsy();
        });

        it('should return false when the report has the parent message is pending removal', async () => {
            const parentReport = LHNTestUtils.getFakeReport();
            const report = LHNTestUtils.getFakeReport();
            const parentReportAction: ReportAction = {
                ...LHNTestUtils.getFakeReportAction(),
                message: [
                    {
                        type: 'COMMENT',
                        html: 'hey',
                        text: 'hey',
                        isEdited: false,
                        whisperedTo: [],
                        isDeletedParentAction: false,
                        moderationDecision: {
                            decision: CONST.MODERATION.MODERATOR_DECISION_PENDING_REMOVE,
                        },
                    },
                ],
                childReportID: report.reportID,
            };
            report.parentReportID = parentReport.reportID;
            report.parentReportActionID = parentReportAction.reportActionID;
            const currentReportId = '';
            const isInFocusMode = false;
            const betas = [CONST.BETAS.DEFAULT_ROOMS];

            await Onyx.merge(`${ONYXKEYS.COLLECTION.REPORT}${parentReport.reportID}`, parentReport);
            await Onyx.merge(`${ONYXKEYS.COLLECTION.REPORT_ACTIONS}${parentReport.reportID}`, {
                [parentReportAction.reportActionID]: parentReportAction,
            });

            expect(
                shouldReportBeInOptionList({
                    report,
                    chatReport: mockedChatReport,
                    currentReportId,
                    isInFocusMode,
                    betas,
                    doesReportHaveViolations: false,
                    excludeEmptyChats: false,
                }),
            ).toBeFalsy();
        });

        it('should return false when the report is read and we are in the focus mode', () => {
            const report = LHNTestUtils.getFakeReport();
            const currentReportId = '';
            const isInFocusMode = true;
            const betas = [CONST.BETAS.DEFAULT_ROOMS];
            expect(
                shouldReportBeInOptionList({
                    report,
                    chatReport: mockedChatReport,
                    currentReportId,
                    isInFocusMode,
                    betas,
                    doesReportHaveViolations: false,
                    excludeEmptyChats: false,
                }),
            ).toBeFalsy();
        });

        it('should return false when the empty report has deleted action with child comment but isDeletedParentAction is false', async () => {
            const report = LHNTestUtils.getFakeReport();
            const iouReportAction: ReportAction = {
                ...LHNTestUtils.getFakeReportAction(),
                message: [
                    {
                        type: 'COMMENT',
                        html: '',
                        text: '',
                        isEdited: false,
                        whisperedTo: [],
                        isDeletedParentAction: false,
                    },
                ],
                childVisibleActionCount: 1,
            };
            await Onyx.merge(`${ONYXKEYS.COLLECTION.REPORT_ACTIONS}${report.reportID}`, {
                [iouReportAction.reportActionID]: iouReportAction,
            });
            expect(
                shouldReportBeInOptionList({
                    report,
                    chatReport: mockedChatReport,
                    currentReportId: '',
                    isInFocusMode: false,
                    betas: [],
                    doesReportHaveViolations: false,
                    excludeEmptyChats: true,
                }),
            ).toBeFalsy();
        });
    });

    describe('buildOptimisticChatReport', () => {
        it('should always set isPinned to false', () => {
            const result = buildOptimisticChatReport({
                participantList: [1, 2, 3],
            });
            expect(result.isPinned).toBe(false);
        });
    });

    describe('getWorkspaceNameUpdatedMessage', () => {
        it('return the encoded workspace name updated message', () => {
            const action = {
                originalMessage: {
                    newName: '&#104;&#101;&#108;&#108;&#111;',
                    oldName: 'workspace 1',
                },
            };
            expect(getWorkspaceNameUpdatedMessage(action as ReportAction)).toEqual(
                'updated the name of this workspace to &quot;&amp;#104;&amp;#101;&amp;#108;&amp;#108;&amp;#111;&quot; (previously &quot;workspace 1&quot;)',
            );
        });
    });

    describe('buildOptimisticIOUReportAction', () => {
        it('should not include IOUReportID in the originalMessage when tracking a personal expense', () => {
            const iouAction = buildOptimisticIOUReportAction({
                type: 'track',
                amount: 1200,
                currency: 'INR',
                comment: '',
                participants: [{login: 'email1@test.com'}],
                transactionID: '8749701985416635400',
                iouReportID: '8698041594589716',
                isPersonalTrackingExpense: true,
            });
            expect(getOriginalMessage(iouAction as ReportAction<'IOU'>)?.IOUReportID).toBe(undefined);
        });
    });

    describe('isAllowedToApproveExpenseReport', () => {
        const expenseReport: Report = {
            ...createRandomReport(6),
            type: CONST.REPORT.TYPE.EXPENSE,
            ownerAccountID: currentUserAccountID,
        };

        it('should return true if preventSelfApproval is disabled and the approver is not the owner of the expense report', () => {
            const fakePolicy: Policy = {
                ...createRandomPolicy(6),
                preventSelfApproval: false,
            };
            expect(isAllowedToApproveExpenseReport(expenseReport, 0, fakePolicy)).toBeTruthy();
        });

        it('should return true if preventSelfApproval is enabled and the approver is not the owner of the expense report', () => {
            const fakePolicy: Policy = {
                ...createRandomPolicy(6),
                preventSelfApproval: true,
            };
            expect(isAllowedToApproveExpenseReport(expenseReport, 0, fakePolicy)).toBeTruthy();
        });

        it('should return true if preventSelfApproval is disabled and the approver is the owner of the expense report', () => {
            const fakePolicy: Policy = {
                ...createRandomPolicy(6),
                preventSelfApproval: false,
            };
            expect(isAllowedToApproveExpenseReport(expenseReport, currentUserAccountID, fakePolicy)).toBeTruthy();
        });

        it('should return false if preventSelfApproval is enabled and the approver is the owner of the expense report', () => {
            const fakePolicy: Policy = {
                ...createRandomPolicy(6),
                preventSelfApproval: true,
            };
            expect(isAllowedToApproveExpenseReport(expenseReport, currentUserAccountID, fakePolicy)).toBeFalsy();
        });
    });

    describe('isArchivedReport', () => {
        const archivedReport: Report = {
            ...createRandomReport(1),
            chatType: CONST.REPORT.CHAT_TYPE.POLICY_EXPENSE_CHAT,
        };
        const nonArchivedReport: Report = {
            ...createRandomReport(2),
            chatType: CONST.REPORT.CHAT_TYPE.POLICY_EXPENSE_CHAT,
        };
        beforeAll(async () => {
            await Onyx.setCollection<typeof ONYXKEYS.COLLECTION.REPORT_NAME_VALUE_PAIRS, ReportNameValuePairs>(ONYXKEYS.COLLECTION.REPORT_NAME_VALUE_PAIRS, {
                [`${ONYXKEYS.COLLECTION.REPORT_NAME_VALUE_PAIRS}${archivedReport.reportID}`]: {private_isArchived: DateUtils.getDBTime()},
            });
        });

        it('should return true for archived report', async () => {
            const reportNameValuePairs = await new Promise<OnyxEntry<ReportNameValuePairs>>((resolve) => {
                Onyx.connect({
                    key: `${ONYXKEYS.COLLECTION.REPORT_NAME_VALUE_PAIRS}${archivedReport.reportID}`,
                    callback: resolve,
                });
            });
            expect(isArchivedReport(reportNameValuePairs)).toBe(true);
        });

        it('should return false for non-archived report', async () => {
            const reportNameValuePairs = await new Promise<OnyxEntry<ReportNameValuePairs>>((resolve) => {
                Onyx.connect({
                    key: `${ONYXKEYS.COLLECTION.REPORT_NAME_VALUE_PAIRS}${nonArchivedReport.reportID}`,
                    callback: resolve,
                });
                expect(isArchivedReport(reportNameValuePairs)).toBe(false);
            });
        });
    });

    describe('useReportIsArchived', () => {
        const archivedReport: Report = {
            ...createRandomReport(1),
            chatType: CONST.REPORT.CHAT_TYPE.POLICY_EXPENSE_CHAT,
        };
        const nonArchivedReport: Report = {
            ...createRandomReport(2),
            chatType: CONST.REPORT.CHAT_TYPE.POLICY_EXPENSE_CHAT,
        };
        beforeAll(async () => {
            await Onyx.setCollection<typeof ONYXKEYS.COLLECTION.REPORT_NAME_VALUE_PAIRS, ReportNameValuePairs>(ONYXKEYS.COLLECTION.REPORT_NAME_VALUE_PAIRS, {
                [`${ONYXKEYS.COLLECTION.REPORT_NAME_VALUE_PAIRS}${archivedReport.reportID}`]: {private_isArchived: DateUtils.getDBTime()},
            });
        });

        it('should return true for archived report', () => {
            const {result: isReportArchived} = renderHook(() => useReportIsArchived(archivedReport?.reportID));

            expect(isReportArchived.current).toBe(true);
        });

        it('should return false for non-archived report', () => {
            const {result: isReportArchived} = renderHook(() => useReportIsArchived(nonArchivedReport?.reportID));

            expect(isReportArchived.current).toBe(false);
        });
    });

    describe('canEditWriteCapability', () => {
        it('should return false for expense chat', () => {
            const workspaceChat: Report = {
                ...createRandomReport(1),
                chatType: CONST.REPORT.CHAT_TYPE.POLICY_EXPENSE_CHAT,
            };

            expect(canEditWriteCapability(workspaceChat, {...policy, role: CONST.POLICY.ROLE.ADMIN}, false)).toBe(false);
        });

        const policyAnnounceRoom: Report = {
            ...createRandomReport(1),
            chatType: CONST.REPORT.CHAT_TYPE.POLICY_ANNOUNCE,
        };
        const adminPolicy = {...policy, role: CONST.POLICY.ROLE.ADMIN};

        it('should return true for non-archived policy announce room', () => {
            expect(canEditWriteCapability(policyAnnounceRoom, adminPolicy, false)).toBe(true);
        });

        it('should return false for archived policy announce room', () => {
            expect(canEditWriteCapability(policyAnnounceRoom, adminPolicy, true)).toBe(false);
        });

        it('should return false for non-admin user', () => {
            const normalChat = createRandomReport(11);
            const memberPolicy = {...policy, role: CONST.POLICY.ROLE.USER};

            expect(canEditWriteCapability(normalChat, memberPolicy, false)).toBe(false);
        });

        it('should return false for admin room', () => {
            const adminRoom: Report = {...createRandomReport(12), chatType: CONST.REPORT.CHAT_TYPE.POLICY_ADMINS};

            expect(canEditWriteCapability(adminRoom, adminPolicy, false)).toBe(false);
        });

        it('should return false for thread reports', () => {
            const parent = createRandomReport(13);
            const thread: Report = {
                ...createRandomReport(14),
                parentReportID: parent.reportID,
                parentReportActionID: '2',
            };

            expect(canEditWriteCapability(thread, adminPolicy, false)).toBe(false);
        });

        it('should return false for invoice rooms', () => {
            const invoiceRoom = {...createRandomReport(13), chatType: CONST.REPORT.CHAT_TYPE.INVOICE};

            expect(canEditWriteCapability(invoiceRoom, adminPolicy, false)).toBe(false);
        });
    });

    describe('canEditRoomVisibility', () => {
        it('should return true for policy rooms that are not archived and the user is an admin', () => {
            expect(canEditRoomVisibility({...policy, role: CONST.POLICY.ROLE.ADMIN}, false)).toBeTruthy();
            expect(canEditRoomVisibility({...policy, role: CONST.POLICY.ROLE.AUDITOR}, false)).toBeFalsy();
            expect(canEditRoomVisibility({...policy, role: CONST.POLICY.ROLE.USER}, false)).toBeFalsy();
        });

        it('should return false for policy rooms that are archived regardless of the policy role', () => {
            expect(canEditRoomVisibility({...policy, role: CONST.POLICY.ROLE.ADMIN}, true)).toBeFalsy();
            expect(canEditRoomVisibility({...policy, role: CONST.POLICY.ROLE.AUDITOR}, true)).toBeFalsy();
            expect(canEditRoomVisibility({...policy, role: CONST.POLICY.ROLE.USER}, true)).toBeFalsy();
        });
    });

    describe('canDeleteReportAction', () => {
        it('should return false for delete button visibility if transaction is not allowed to be deleted', () => {
            const parentReport = LHNTestUtils.getFakeReport();
            const report = LHNTestUtils.getFakeReport();
            const parentReportAction: ReportAction = {
                ...LHNTestUtils.getFakeReportAction(),
                message: [
                    {
                        type: 'COMMENT',
                        html: 'hey',
                        text: 'hey',
                        isEdited: false,
                        whisperedTo: [],
                        isDeletedParentAction: false,
                        moderationDecision: {
                            decision: CONST.MODERATION.MODERATOR_DECISION_PENDING_REMOVE,
                        },
                    },
                ],
                childReportID: report.reportID,
            };
            report.parentReportID = parentReport.reportID;
            report.parentReportActionID = parentReportAction.reportActionID;
            const currentReportId = '';
            const transactionID = 1;
            const moneyRequestAction = {
                ...parentReportAction,
                actorAccountID: currentUserAccountID,
                actionName: CONST.REPORT.ACTIONS.TYPE.IOU,
                originalMessage: {
                    IOUReportID: '1',
                    IOUTransactionID: '1',
                    amount: 100,
                    participantAccountID: 1,
                    currency: CONST.CURRENCY.USD,
                    type: CONST.IOU.REPORT_ACTION_TYPE.PAY,
                    paymentType: CONST.IOU.PAYMENT_TYPE.EXPENSIFY,
                },
            };

            const transaction: Transaction = {
                ...createRandomTransaction(transactionID),
                category: '',
                tag: '',
                created: testDate,
                reportID: currentReportId,
                managedCard: true,
                comment: {
                    liabilityType: CONST.TRANSACTION.LIABILITY_TYPE.RESTRICT,
                },
            };

            expect(canDeleteReportAction(moneyRequestAction, currentReportId, transaction, undefined, undefined)).toBe(false);
        });

        it('should return true for demo transaction', () => {
            const transaction = {
                ...createRandomTransaction(1),
                comment: {
                    isDemoTransaction: true,
                },
            };

            const report = LHNTestUtils.getFakeReport();
            const parentReportAction: ReportAction = {
                ...LHNTestUtils.getFakeReportAction(),
                message: [
                    {
                        type: 'COMMENT',
                        html: 'hey',
                        text: 'hey',
                        isEdited: false,
                        whisperedTo: [],
                        isDeletedParentAction: false,
                        moderationDecision: {
                            decision: CONST.MODERATION.MODERATOR_DECISION_PENDING_REMOVE,
                        },
                    },
                ],
                childReportID: report.reportID,
            };
            const moneyRequestAction = {
                ...parentReportAction,
                actorAccountID: currentUserAccountID,
                actionName: CONST.REPORT.ACTIONS.TYPE.IOU,
                originalMessage: {
                    IOUReportID: '1',
                    IOUTransactionID: '1',
                    amount: 100,
                    participantAccountID: 1,
                    currency: CONST.CURRENCY.USD,
                    type: CONST.IOU.REPORT_ACTION_TYPE.PAY,
                    paymentType: CONST.IOU.PAYMENT_TYPE.EXPENSIFY,
                },
            };

            expect(canDeleteReportAction(moneyRequestAction, '1', transaction, undefined, undefined)).toBe(true);
        });

        it('should return false for unreported card expense imported with deleting disabled', async () => {
            // Given the unreported card expense import with deleting disabled
            const selfDMReport = {
                ...LHNTestUtils.getFakeReport(),
                type: CONST.REPORT.TYPE.CHAT,
                chatType: CONST.REPORT.CHAT_TYPE.SELF_DM,
            };

            const transaction: Transaction = {
                ...createRandomTransaction(1),
                reportID: CONST.REPORT.UNREPORTED_REPORT_ID,
                managedCard: true,
                comment: {
                    liabilityType: CONST.TRANSACTION.LIABILITY_TYPE.RESTRICT,
                },
            };

            const trackExpenseAction: ReportAction = {
                ...LHNTestUtils.getFakeReportAction(),
                actionName: CONST.REPORT.ACTIONS.TYPE.IOU,
                actorAccountID: currentUserAccountID,
                originalMessage: {
                    IOUTransactionID: transaction.transactionID,
                    IOUReportID: CONST.REPORT.UNREPORTED_REPORT_ID,
                    amount: 100,
                    currency: CONST.CURRENCY.USD,
                    type: CONST.IOU.REPORT_ACTION_TYPE.TRACK,
                },
                message: [
                    {
                        type: 'COMMENT',
                        html: '$1.00 expense',
                        text: '$1.00 expense',
                        isEdited: false,
                        whisperedTo: [],
                        isDeletedParentAction: false,
                    },
                ],
            };

            await Onyx.set(`${ONYXKEYS.COLLECTION.REPORT}${selfDMReport.reportID}`, selfDMReport);

            // Then it should return false since the unreported card expense is imported with deleting disabled
            expect(canDeleteReportAction(trackExpenseAction, selfDMReport.reportID, transaction, undefined, undefined)).toBe(false);
        });

        it("should return false for ADD_COMMENT report action the current user (admin of the personal policy) didn't comment", async () => {
            const adminPolicy = {...LHNTestUtils.getFakePolicy(), type: CONST.POLICY.TYPE.PERSONAL};

            const report = {...LHNTestUtils.getFakeReport(), policyID: adminPolicy.id};
            const reportAction: ReportAction = {
                ...LHNTestUtils.getFakeReportAction(),
                actionName: CONST.REPORT.ACTIONS.TYPE.ADD_COMMENT,
                actorAccountID: currentUserAccountID + 1,
                parentReportID: report.reportID,
                message: [
                    {
                        type: 'COMMENT',
                        html: 'hey',
                        text: 'hey',
                        isEdited: false,
                        whisperedTo: [],
                        isDeletedParentAction: false,
                    },
                ],
            };

            await Onyx.set(`${ONYXKEYS.COLLECTION.REPORT}${report.reportID}`, report);
            await Onyx.set(`${ONYXKEYS.COLLECTION.POLICY}${adminPolicy.id}`, adminPolicy);

            expect(canDeleteReportAction(reportAction, report.reportID, undefined, undefined, undefined)).toBe(false);
        });
    });

    describe('getPolicyExpenseChat', () => {
        it('should return the correct policy expense chat when we have a task report is the child of this report', async () => {
            const policyExpenseChat: Report = {
                ...createRandomReport(11),
                ownerAccountID: 1,
                policyID: '1',
                chatType: CONST.REPORT.CHAT_TYPE.POLICY_EXPENSE_CHAT,
                type: CONST.REPORT.TYPE.CHAT,
            };

            const taskReport: Report = {
                ...createRandomReport(10),
                ownerAccountID: 1,
                policyID: '1',
                chatType: CONST.REPORT.CHAT_TYPE.POLICY_EXPENSE_CHAT,
                type: CONST.REPORT.TYPE.TASK,
                parentReportID: policyExpenseChat.reportID,
                parentReportActionID: '1',
            };

            await Onyx.set(`${ONYXKEYS.COLLECTION.REPORT}${taskReport.reportID}`, taskReport);
            await Onyx.set(`${ONYXKEYS.COLLECTION.REPORT}${policyExpenseChat.reportID}`, policyExpenseChat);

            expect(getPolicyExpenseChat(1, '1')?.reportID).toBe(policyExpenseChat.reportID);
        });
    });

    describe('findLastAccessedReport', () => {
        let archivedReport: Report;
        let normalReport: Report;

        beforeAll(async () => {
            // Set up test reports - one archived, one normal
            archivedReport = {
                ...LHNTestUtils.getFakeReport(),
                reportID: '1001',
                lastReadTime: '2024-02-01 04:56:47.233',
                lastVisibleActionCreated: '2024-02-01 04:56:47.233',
            };

            normalReport = {
                ...LHNTestUtils.getFakeReport(),
                reportID: '1002',
                lastReadTime: '2024-01-01 04:56:47.233', // Older last read time
                lastVisibleActionCreated: '2024-01-01 04:56:47.233',
            };

            // Set up report name value pairs to mark one report as archived
            const reportNameValuePairs = {
                private_isArchived: DateUtils.getDBTime(),
            };

            // Add reports to Onyx
            await Onyx.set(`${ONYXKEYS.COLLECTION.REPORT}${archivedReport.reportID}`, archivedReport);
            await Onyx.set(`${ONYXKEYS.COLLECTION.REPORT}${normalReport.reportID}`, normalReport);
            await Onyx.merge(`${ONYXKEYS.COLLECTION.REPORT_NAME_VALUE_PAIRS}${archivedReport.reportID}`, reportNameValuePairs);

            // Set up report metadata for lastVisitTime
            await Onyx.merge(`${ONYXKEYS.COLLECTION.REPORT_METADATA}${archivedReport.reportID}`, {
                lastVisitTime: '2024-02-01 04:56:47.233', // More recent visit
            });

            await Onyx.merge(`${ONYXKEYS.COLLECTION.REPORT_METADATA}${normalReport.reportID}`, {
                lastVisitTime: '2024-01-01 04:56:47.233',
            });

            return waitForBatchedUpdates();
        });

        afterAll(async () => {
            await Onyx.clear();
            await Onyx.set(ONYXKEYS.SESSION, {email: currentUserEmail, accountID: currentUserAccountID});
        });

        it('should not return an archived report even if it was most recently accessed', () => {
            const result = findLastAccessedReport(false);

            // Even though the archived report has a more recent lastVisitTime,
            // the function should filter it out and return the normal report
            expect(result?.reportID).toBe(normalReport.reportID);
            expect(result?.reportID).not.toBe(archivedReport.reportID);
        });
    });
    describe('findLastAccessedReport should return owned report if no reports was accessed before', () => {
        let ownedReport: Report;
        let nonOwnedReport: Report;

        beforeAll(async () => {
            // Set up test reports - one archived, one normal
            nonOwnedReport = {
                ...LHNTestUtils.getFakeReport(),
                reportID: '1001',
                lastReadTime: '2024-02-01 04:56:47.233',
                lastVisibleActionCreated: '2024-02-01 04:56:47.233',
                ownerAccountID: 1,
            };

            ownedReport = {
                ...LHNTestUtils.getFakeReport(),
                reportID: '1002',
                lastReadTime: '2024-01-01 04:56:47.233', // Older last read time
                lastVisibleActionCreated: '2024-01-01 04:56:47.233',
                ownerAccountID: currentUserAccountID,
            };

            // Add reports to Onyx
            await Onyx.set(`${ONYXKEYS.COLLECTION.REPORT}${ownedReport.reportID}`, ownedReport);
            await Onyx.set(`${ONYXKEYS.COLLECTION.REPORT}${nonOwnedReport.reportID}`, nonOwnedReport);

            return waitForBatchedUpdates();
        });

        afterAll(async () => {
            await Onyx.clear();
            await Onyx.set(ONYXKEYS.SESSION, {email: currentUserEmail, accountID: currentUserAccountID});
        });

        it('findLastAccessedReport should return owned report if no reports was accessed before', () => {
            const result = findLastAccessedReport(false);

            // Even though the archived report has a more recent lastVisitTime,
            // the function should filter it out and return the normal report
            expect(result?.reportID).toBe(ownedReport.reportID);
            expect(result?.reportID).not.toBe(nonOwnedReport.reportID);
        });
    });

    describe('getApprovalChain', () => {
        describe('submit and close policy', () => {
            it('should return empty array', () => {
                const policyTest: Policy = {
                    ...createRandomPolicy(0),
                    approver: 'owner@test.com',
                    owner: 'owner@test.com',
                    type: CONST.POLICY.TYPE.TEAM,
                    approvalMode: CONST.POLICY.APPROVAL_MODE.OPTIONAL,
                };
                const expenseReport: Report = {
                    ...createRandomReport(0),
                    ownerAccountID: employeeAccountID,
                    type: CONST.REPORT.TYPE.EXPENSE,
                };

                expect(getApprovalChain(policyTest, expenseReport)).toStrictEqual([]);
            });
        });
        describe('basic/advance workflow', () => {
            describe('has no approver rule', () => {
                it('should return list contain policy approver/owner and the forwardsTo of them if the policy use basic workflow', () => {
                    const policyTest: Policy = {
                        ...createRandomPolicy(0),
                        approver: 'owner@test.com',
                        owner: 'owner@test.com',
                        type: CONST.POLICY.TYPE.TEAM,
                        employeeList,
                        approvalMode: CONST.POLICY.APPROVAL_MODE.BASIC,
                    };
                    const expenseReport: Report = {
                        ...createRandomReport(0),
                        ownerAccountID: employeeAccountID,
                        type: CONST.REPORT.TYPE.EXPENSE,
                    };
                    Onyx.set(ONYXKEYS.PERSONAL_DETAILS_LIST, personalDetails).then(() => {
                        const result = ['owner@test.com'];
                        expect(getApprovalChain(policyTest, expenseReport)).toStrictEqual(result);
                    });
                });
                it('should return list contain submitsTo of ownerAccountID and the forwardsTo of them if the policy use advance workflow', () => {
                    const policyTest: Policy = {
                        ...createRandomPolicy(0),
                        approver: 'owner@test.com',
                        owner: 'owner@test.com',
                        type: CONST.POLICY.TYPE.CORPORATE,
                        employeeList,
                        approvalMode: CONST.POLICY.APPROVAL_MODE.ADVANCED,
                    };
                    const expenseReport: Report = {
                        ...createRandomReport(0),
                        ownerAccountID: employeeAccountID,
                        type: CONST.REPORT.TYPE.EXPENSE,
                    };
                    Onyx.set(ONYXKEYS.PERSONAL_DETAILS_LIST, personalDetails).then(() => {
                        const result = ['admin@test.com'];
                        expect(getApprovalChain(policyTest, expenseReport)).toStrictEqual(result);
                    });
                });
            });

            // This test is broken, so I am commenting it out. I have opened up https://github.com/Expensify/App/issues/60854 to get the test fixed
            describe('has approver rule', () => {
                describe('has no transaction match with approver rule', () => {
                    it('should return list contain submitsTo of ownerAccountID and the forwardsTo of them', () => {
                        const policyTest: Policy = {
                            ...createRandomPolicy(0),
                            approver: 'owner@test.com',
                            owner: 'owner@test.com',
                            type: CONST.POLICY.TYPE.CORPORATE,
                            employeeList,
                            rules,
                            approvalMode: CONST.POLICY.APPROVAL_MODE.BASIC,
                        };
                        const expenseReport: Report = {
                            ...createRandomReport(0),
                            ownerAccountID: employeeAccountID,
                            type: CONST.REPORT.TYPE.EXPENSE,
                        };
                        const transaction1: Transaction = {
                            ...createRandomTransaction(0),
                            category: '',
                            tag: '',
                            created: testDate,
                            reportID: expenseReport.reportID,
                        };
                        const transaction2: Transaction = {
                            ...createRandomTransaction(1),
                            category: '',
                            tag: '',
                            created: DateUtils.subtractMillisecondsFromDateTime(testDate, 1),
                            reportID: expenseReport.reportID,
                        };
                        Onyx.multiSet({
                            [ONYXKEYS.PERSONAL_DETAILS_LIST]: personalDetails,
                            [ONYXKEYS.COLLECTION.TRANSACTION]: {
                                [transaction1.transactionID]: transaction1,
                                [transaction2.transactionID]: transaction2,
                            },
                        }).then(() => {
                            const result = ['owner@test.com'];
                            expect(getApprovalChain(policyTest, expenseReport)).toStrictEqual(result);
                        });
                    });
                });
                describe('has transaction match with approver rule', () => {
                    it('should return the list with correct order of category/tag approver sorted by created/inserted of the transaction', () => {
                        const policyTest: Policy = {
                            ...createRandomPolicy(1),
                            approver: 'owner@test.com',
                            owner: 'owner@test.com',
                            type: CONST.POLICY.TYPE.CORPORATE,
                            employeeList,
                            rules,
                            approvalMode: CONST.POLICY.APPROVAL_MODE.ADVANCED,
                        };
                        const expenseReport: Report = {
                            ...createRandomReport(100),
                            ownerAccountID: employeeAccountID,
                            type: CONST.REPORT.TYPE.EXPENSE,
                        };
                        const transaction1: Transaction = {
                            ...createRandomTransaction(1),
                            category: 'cat1',
                            tag: '',
                            created: testDate,
                            reportID: expenseReport.reportID,
                            inserted: DateUtils.subtractMillisecondsFromDateTime(testDate, 1),
                        };
                        const transaction2: Transaction = {
                            ...createRandomTransaction(2),
                            category: '',
                            tag: 'tag1',
                            created: DateUtils.subtractMillisecondsFromDateTime(testDate, 1),
                            reportID: expenseReport.reportID,
                            inserted: DateUtils.subtractMillisecondsFromDateTime(testDate, 1),
                        };
                        const transaction3: Transaction = {
                            ...createRandomTransaction(3),
                            category: 'cat2',
                            tag: '',
                            created: testDate,
                            reportID: expenseReport.reportID,
                            inserted: DateUtils.subtractMillisecondsFromDateTime(testDate, 2),
                        };
                        const transaction4: Transaction = {
                            ...createRandomTransaction(4),
                            category: '',
                            tag: 'tag2',
                            created: DateUtils.subtractMillisecondsFromDateTime(testDate, 1),
                            reportID: expenseReport.reportID,
                            inserted: DateUtils.subtractMillisecondsFromDateTime(testDate, 2),
                        };

                        Onyx.mergeCollection(ONYXKEYS.COLLECTION.TRANSACTION, {
                            transactions_1: transaction1,
                            transactions_2: transaction2,
                            transactions_3: transaction3,
                            transactions_4: transaction4,
                        }).then(() => {
                            const result = [categoryApprover2Email, categoryApprover1Email, tagApprover2Email, tagApprover1Email, 'admin@test.com'];
                            expect(getApprovalChain(policyTest, expenseReport)).toStrictEqual(result);
                        });
                    });
                });
            });
        });
    });

    describe('shouldReportShowSubscript', () => {
        afterEach(async () => {
            await Onyx.clear();
            await Onyx.set(ONYXKEYS.SESSION, {email: currentUserEmail, accountID: currentUserAccountID});
        });

        it('should return true for policy expense chat', () => {
            const report = createPolicyExpenseChat(1);
            expect(shouldReportShowSubscript(report)).toBe(true);
        });

        it('should return true for workspace thread', () => {
            const report = createWorkspaceThread(1);
            expect(shouldReportShowSubscript(report)).toBe(true);
        });

        it('should return false for archived non-expense report that is not a workspace thread', async () => {
            const report = createRegularChat(1, [currentUserAccountID, 1]);
            await Onyx.set(`${ONYXKEYS.COLLECTION.REPORT_NAME_VALUE_PAIRS}${report.reportID}`, {
                private_isArchived: new Date().toString(),
            });
            const {result: isReportArchived} = renderHook(() => useReportIsArchived(report?.reportID));

            expect(shouldReportShowSubscript(report, isReportArchived.current)).toBe(false);
        });

        it('should return false for a non-archived non-expense report', () => {
            const report = createRegularChat(1, [currentUserAccountID, 1]);
            const {result: isReportArchived} = renderHook(() => useReportIsArchived(report?.reportID));
            expect(shouldReportShowSubscript(report, isReportArchived.current)).toBe(false);
        });

        it('should return false for regular 1:1 chat', () => {
            const report = createRegularChat(1, [currentUserAccountID, 1]);
            expect(shouldReportShowSubscript(report)).toBe(false);
        });

        it('should return true for expense request report', async () => {
            // Given a normal parent report
            const parentReport = createExpenseReport(1);
            await Onyx.set(`${ONYXKEYS.COLLECTION.REPORT}${parentReport.reportID}`, parentReport);

            // And a parent report action that is an IOU report action
            const randomReportAction = createRandomReportAction(2);
            const parentReportAction = {
                ...createRandomReportAction(2),
                actionName: CONST.REPORT.ACTIONS.TYPE.IOU,
                message: {
                    ...randomReportAction.message,
                    type: CONST.IOU.REPORT_ACTION_TYPE.CREATE,
                },
            };
            await Onyx.set(`${ONYXKEYS.COLLECTION.REPORT_ACTIONS}${parentReport.reportID}`, {
                '3': parentReportAction,
            });

            // And a report that is a thread of the parent report
            const report = createExpenseRequestReport(2, parentReport.reportID, '3');

            // When we check if the report should show a subscript
            // Then it should return true because isExpenseRequest() returns true
            expect(shouldReportShowSubscript(report)).toBe(true);
        });

        it('should return true for workspace task report', async () => {
            // Given a parent report that is a policy expense chat
            const parentReport = createPolicyExpenseChat(1);
            await Onyx.set(`${ONYXKEYS.COLLECTION.REPORT}${parentReport.reportID}`, parentReport);

            // And a report that is a task report of the parent report
            const report = createWorkspaceTaskReport(2, [currentUserAccountID, 1], parentReport.reportID);

            // When we check if the report should show a subscript
            // Then it should return true because isWorkspaceTaskReport() returns true
            expect(shouldReportShowSubscript(report)).toBe(true);
        });

        it('should return true for invoice room', () => {
            const report = createInvoiceRoom(1);
            expect(shouldReportShowSubscript(report)).toBe(true);
        });

        it('should return true for invoice report', () => {
            const report = createInvoiceReport(1);
            expect(shouldReportShowSubscript(report)).toBe(true);
        });

        it('should return true for policy expense chat that is not own', () => {
            const report = createPolicyExpenseChat(1, false);
            expect(shouldReportShowSubscript(report)).toBe(true);
        });

        it('should return true for archived workspace thread (exception to archived rule)', async () => {
            const report = createWorkspaceThread(1);
            await Onyx.set(`${ONYXKEYS.COLLECTION.REPORT_NAME_VALUE_PAIRS}${report.reportID}`, {
                private_isArchived: new Date().toString(),
            });
            const {result: isReportArchived} = renderHook(() => useReportIsArchived(report?.reportID));

            // Even if archived, workspace threads should show subscript
            expect(shouldReportShowSubscript(report, isReportArchived.current)).toBe(true);
        });

        it('should return false for archived non-expense report', async () => {
            const report = createRegularChat(1, []);
            await Onyx.set(`${ONYXKEYS.COLLECTION.REPORT_NAME_VALUE_PAIRS}${report.reportID}`, {
                private_isArchived: new Date().toString(),
            });
            const {result: isReportArchived} = renderHook(() => useReportIsArchived(report?.reportID));

            // Archived expense reports should not show subscript
            expect(shouldReportShowSubscript(report, isReportArchived.current)).toBe(false);
        });

        it('should return false for policy expense chat that is also a chat thread', () => {
            const report = createPolicyExpenseChatThread(1);
            // Policy expense chats that are threads should not show subscript
            expect(shouldReportShowSubscript(report)).toBe(false);
        });

        it('should return false for policy expense chat that is also a task report', () => {
            const report = createPolicyExpenseChatTask(1);
            // Policy expense chats that are task reports should not show subscript
            expect(shouldReportShowSubscript(report)).toBe(false);
        });

        it('should return false for group chat', () => {
            const report = createGroupChat(1, [currentUserAccountID, 1, 2, 3]);
            expect(shouldReportShowSubscript(report)).toBe(false);
        });

        it('should return false for self DM', () => {
            const report = createSelfDM(1, currentUserAccountID);
            expect(shouldReportShowSubscript(report)).toBe(false);
        });

        it('should return false for admin room', () => {
            const report = createAdminRoom(1);
            expect(shouldReportShowSubscript(report)).toBe(false);
        });

        it('should return false for announce room', () => {
            const report = createAnnounceRoom(1);
            expect(shouldReportShowSubscript(report)).toBe(false);
        });

        it('should return false for domain room', () => {
            const report = createDomainRoom(1);
            expect(shouldReportShowSubscript(report)).toBe(false);
        });

        it('should return false for regular task report (non-workspace)', () => {
            const report = {...createRegularTaskReport(1, currentUserAccountID), chatType: CONST.REPORT.CHAT_TYPE.TRIP_ROOM};
            expect(shouldReportShowSubscript(report)).toBe(false);
        });
    });

    describe('isArchivedNonExpenseReport', () => {
        // Given an expense report, a chat report, and an archived chat report
        const expenseReport: Report = {
            ...createRandomReport(1000),
            ownerAccountID: employeeAccountID,
            type: CONST.REPORT.TYPE.EXPENSE,
        };
        const chatReport: Report = {
            ...createRandomReport(2000),
            ownerAccountID: employeeAccountID,
            type: CONST.REPORT.TYPE.CHAT,
        };
        const archivedChatReport: Report = {
            ...createRandomReport(3000),
            ownerAccountID: employeeAccountID,
            type: CONST.REPORT.TYPE.CHAT,
        };

        beforeAll(async () => {
            await Onyx.set(`${ONYXKEYS.COLLECTION.REPORT}${expenseReport.reportID}`, expenseReport);
            await Onyx.set(`${ONYXKEYS.COLLECTION.REPORT}${chatReport.reportID}`, chatReport);
            await Onyx.set(`${ONYXKEYS.COLLECTION.REPORT}${archivedChatReport.reportID}`, archivedChatReport);

            // This is what indicates that a report is archived (see ReportUtils.isArchivedReport())
            await Onyx.set(`${ONYXKEYS.COLLECTION.REPORT_NAME_VALUE_PAIRS}${archivedChatReport.reportID}`, {
                private_isArchived: new Date().toString(),
            });
        });

        it('should return false if the report is an expense report', () => {
            // Simulate how components use the hook useReportIsArchived() to see if the report is archived
            const {result: isReportArchived} = renderHook(() => useReportIsArchived(expenseReport?.reportID));
            expect(isArchivedNonExpenseReport(expenseReport, isReportArchived.current)).toBe(false);
        });

        it('should return false if the report is a non-expense report and not archived', () => {
            const {result: isReportArchived} = renderHook(() => useReportIsArchived(chatReport?.reportID));
            expect(isArchivedNonExpenseReport(chatReport, isReportArchived.current)).toBe(false);
        });

        it('should return true if the report is a non-expense report and archived', () => {
            const {result: isReportArchived} = renderHook(() => useReportIsArchived(archivedChatReport?.reportID));
            expect(isArchivedNonExpenseReport(archivedChatReport, isReportArchived.current)).toBe(true);
        });
    });

    describe('parseReportRouteParams', () => {
        const testReportID = '123456789';

        it('should return empty reportID and isSubReportPageRoute as false if the route is not a report route', () => {
            const result = parseReportRouteParams('/concierge');
            expect(result.reportID).toBe('');
            expect(result.isSubReportPageRoute).toBe(false);
        });

        it('should return isSubReportPageRoute as false if the route is a report screen route', () => {
            const result = parseReportRouteParams(`r/${testReportID}/11111111`);
            expect(result.reportID).toBe(testReportID);
            expect(result.isSubReportPageRoute).toBe(false);
        });

        it('should return isSubReportPageRoute as true if the route is a sub report page route', () => {
            const result = parseReportRouteParams(`r/${testReportID}/details`);
            expect(result.reportID).toBe(testReportID);
            expect(result.isSubReportPageRoute).toBe(true);
        });
    });

    describe('isPayer', () => {
        const approvedReport: Report = {
            ...createRandomReport(1),
            type: CONST.REPORT.TYPE.EXPENSE,
            stateNum: CONST.REPORT.STATE_NUM.APPROVED,
            statusNum: CONST.REPORT.STATUS_NUM.APPROVED,
            policyID: '1',
        };

        const unapprovedReport: Report = {
            ...createRandomReport(2),
            type: CONST.REPORT.TYPE.EXPENSE,
            stateNum: CONST.REPORT.STATE_NUM.SUBMITTED,
            statusNum: CONST.REPORT.STATUS_NUM.SUBMITTED,
            policyID: '1',
        };

        const policyTest: Policy = {
            ...createRandomPolicy(1),
            type: CONST.POLICY.TYPE.CORPORATE,
            employeeList: {
                [currentUserEmail]: {
                    role: CONST.POLICY.ROLE.AUDITOR,
                },
            },
            role: CONST.POLICY.ROLE.AUDITOR,
        };

        beforeAll(async () => {
            await Onyx.set(ONYXKEYS.SESSION, {email: currentUserEmail, accountID: currentUserAccountID});
            await Onyx.set(`${ONYXKEYS.COLLECTION.POLICY}1`, policyTest);
        });

        afterAll(() => Onyx.clear());

        it('should return false for admin of a group policy with reimbursement enabled and report not approved', () => {
            expect(isPayer({email: currentUserEmail, accountID: currentUserAccountID}, unapprovedReport, false)).toBe(false);
        });

        it('should return false for non-admin of a group policy', () => {
            expect(isPayer({email: currentUserEmail, accountID: currentUserAccountID}, approvedReport, false)).toBe(false);
        });

        it('should return true for a reimburser of a group policy on a closed report', async () => {
            await Onyx.merge(`${ONYXKEYS.COLLECTION.POLICY}1`, {reimbursementChoice: CONST.POLICY.REIMBURSEMENT_CHOICES.REIMBURSEMENT_YES, achAccount: {reimburser: currentUserEmail}});

            const closedReport: Report = {
                ...createRandomReport(2),
                type: CONST.REPORT.TYPE.EXPENSE,
                stateNum: CONST.REPORT.STATE_NUM.APPROVED,
                statusNum: CONST.REPORT.STATUS_NUM.CLOSED,
                managerID: currentUserAccountID + 1,
                policyID: policyTest.id,
            };

            expect(isPayer({email: currentUserEmail, accountID: currentUserAccountID}, closedReport, false)).toBe(true);
        });
    });
    describe('buildReportNameFromParticipantNames', () => {
        /**
         * Generates a fake report and matching personal details for specified number of participants.
         * Participants in the report are directly linked with their personal details.
         */
        const generateFakeReportAndParticipantsPersonalDetails = ({count, start = 0}: {count: number; start?: number}): {report: Report; personalDetails: PersonalDetailsList} => {
            const data = {
                report: {
                    ...mockedChatReport,
                    participants: Object.keys(fakePersonalDetails)
                        .slice(start, count)
                        .reduce<Record<string, Participant>>((acc, cur) => {
                            acc[cur] = {notificationPreference: CONST.REPORT.NOTIFICATION_PREFERENCE.ALWAYS};
                            return acc;
                        }, {}),
                },
                personalDetails: Object.fromEntries(Object.entries(fakePersonalDetails).slice(start, count)),
            };

            data.personalDetails[currentUserAccountID] = {
                accountID: currentUserAccountID,
                displayName: 'CURRENT USER',
                firstName: 'CURRENT',
            };

            return data;
        };

        it('excludes the current user from the report title', () => {
            const result = buildReportNameFromParticipantNames(generateFakeReportAndParticipantsPersonalDetails({count: currentUserAccountID + 2}));
            expect(result).not.toContain('CURRENT');
        });

        it('limits to a maximum of 5 participants in the title', () => {
            const result = buildReportNameFromParticipantNames(generateFakeReportAndParticipantsPersonalDetails({count: 10}));
            expect(result.split(',').length).toBeLessThanOrEqual(5);
        });

        it('returns full name if only one participant is present (excluding current user)', () => {
            const result = buildReportNameFromParticipantNames(generateFakeReportAndParticipantsPersonalDetails({count: 1}));
            const {displayName} = fakePersonalDetails[1] ?? {};
            expect(result).toEqual(displayName);
        });

        it('returns an empty string if there are no participants or all are excluded', () => {
            const result = buildReportNameFromParticipantNames(generateFakeReportAndParticipantsPersonalDetails({start: currentUserAccountID - 1, count: 1}));
            expect(result).toEqual('');
        });

        it('handles partial or missing personal details correctly', () => {
            const {report} = generateFakeReportAndParticipantsPersonalDetails({count: 6});

            const secondUser = fakePersonalDetails[2];
            const fourthUser = fakePersonalDetails[4];

            const incompleteDetails = {2: secondUser, 4: fourthUser};
            const result = buildReportNameFromParticipantNames({report, personalDetails: incompleteDetails});
            const expectedNames = [secondUser?.firstName, fourthUser?.firstName].sort();
            const resultNames = result.split(', ').sort();
            expect(resultNames).toEqual(expect.arrayContaining(expectedNames));
        });
    });

    describe('getParticipantsList', () => {
        it('should exclude hidden participants', () => {
            const report: Report = {
                ...createRandomReport(1),
                chatType: 'policyRoom',
                participants: {
                    1: {notificationPreference: 'hidden'},
                    2: {notificationPreference: 'always'},
                },
            };
            const participants = getParticipantsList(report, participantsPersonalDetails);
            expect(participants.length).toBe(1);
        });

        it('should include hidden participants for IOU report', () => {
            const report: Report = {
                ...createRandomReport(1),
                type: CONST.REPORT.TYPE.IOU,
                participants: {
                    1: {notificationPreference: 'hidden'},
                    2: {notificationPreference: 'always'},
                },
            };
            const participants = getParticipantsList(report, participantsPersonalDetails);
            expect(participants.length).toBe(2);
        });

        it('should include hidden participants for expense report', () => {
            const report: Report = {
                ...createRandomReport(1),
                type: CONST.REPORT.TYPE.EXPENSE,
                participants: {
                    1: {notificationPreference: 'hidden'},
                    2: {notificationPreference: 'always'},
                },
            };
            const participants = getParticipantsList(report, participantsPersonalDetails);
            expect(participants.length).toBe(2);
        });

        it('should include hidden participants for IOU transaction report', async () => {
            const parentReport: Report = {
                ...createRandomReport(0),
                type: CONST.REPORT.TYPE.IOU,
            };
            const parentReportAction: ReportAction = {
                ...createRandomReportAction(0),
                actionName: CONST.REPORT.ACTIONS.TYPE.IOU,
                message: [],
                previousMessage: [],
                originalMessage: {
                    amount: 1,
                    currency: 'USD',
                    type: CONST.IOU.REPORT_ACTION_TYPE.CREATE,
                },
            };
            await Onyx.merge(`${ONYXKEYS.COLLECTION.REPORT}${parentReport.reportID}`, parentReport);
            await Onyx.merge(`${ONYXKEYS.COLLECTION.REPORT_ACTIONS}${parentReport.reportID}`, {
                [parentReportAction.reportActionID]: parentReportAction,
            });

            const report: Report = {
                ...createRandomReport(1),
                parentReportID: parentReport.reportID,
                parentReportActionID: parentReportAction.reportActionID,
                participants: {
                    1: {notificationPreference: 'hidden'},
                    2: {notificationPreference: 'always'},
                },
            };
            const participants = getParticipantsList(report, participantsPersonalDetails);
            expect(participants.length).toBe(2);
        });

        it('should include hidden participants for expense transaction report', async () => {
            const parentReport: Report = {
                ...createRandomReport(0),
                type: CONST.REPORT.TYPE.EXPENSE,
            };
            const parentReportAction: ReportAction = {
                ...createRandomReportAction(0),
                actionName: CONST.REPORT.ACTIONS.TYPE.IOU,
                message: [],
                previousMessage: [],
                originalMessage: {
                    amount: 1,
                    currency: 'USD',
                    type: CONST.IOU.REPORT_ACTION_TYPE.CREATE,
                },
            };
            await Onyx.merge(`${ONYXKEYS.COLLECTION.REPORT}${parentReport.reportID}`, parentReport);
            await Onyx.merge(`${ONYXKEYS.COLLECTION.REPORT_ACTIONS}${parentReport.reportID}`, {
                [parentReportAction.reportActionID]: parentReportAction,
            });

            const report: Report = {
                ...createRandomReport(1),
                parentReportID: parentReport.reportID,
                parentReportActionID: parentReportAction.reportActionID,
                participants: {
                    1: {notificationPreference: 'hidden'},
                    2: {notificationPreference: 'always'},
                },
            };
            const participants = getParticipantsList(report, participantsPersonalDetails);
            expect(participants.length).toBe(2);
        });
    });

    describe('isReportOutstanding', () => {
        it('should return true for submitted reports', () => {
            const report: Report = {
                ...createRandomReport(1),
                policyID: policy.id,
                type: CONST.REPORT.TYPE.EXPENSE,
                stateNum: CONST.REPORT.STATE_NUM.SUBMITTED,
                statusNum: CONST.REPORT.STATUS_NUM.SUBMITTED,
            };
            expect(isReportOutstanding(report, policy.id)).toBe(true);
        });
        it('should return false for submitted reports if we specify it', () => {
            const report: Report = {
                ...createRandomReport(1),
                policyID: policy.id,
                type: CONST.REPORT.TYPE.EXPENSE,
                stateNum: CONST.REPORT.STATE_NUM.SUBMITTED,
                statusNum: CONST.REPORT.STATUS_NUM.SUBMITTED,
            };
            expect(isReportOutstanding(report, policy.id, undefined, false)).toBe(false);
        });
        it('should return true for submitted reports if top most report ID is processing', async () => {
            const report: Report = {
                ...createRandomReport(1),
                policyID: policy.id,
                type: CONST.REPORT.TYPE.EXPENSE,
                stateNum: CONST.REPORT.STATE_NUM.SUBMITTED,
                statusNum: CONST.REPORT.STATUS_NUM.SUBMITTED,
            };
            const activeReport: Report = {
                ...createRandomReport(2),
                policyID: policy.id,
                type: CONST.REPORT.TYPE.EXPENSE,
                stateNum: CONST.REPORT.STATE_NUM.SUBMITTED,
                statusNum: CONST.REPORT.STATUS_NUM.SUBMITTED,
            };
            await Onyx.set(`${ONYXKEYS.COLLECTION.REPORT}${activeReport.reportID}`, activeReport);
            expect(isReportOutstanding(report, policy.id)).toBe(true);
        });
        it('should return false for archived report', async () => {
            const report: Report = {
                ...createRandomReport(1),
                policyID: policy.id,
                type: CONST.REPORT.TYPE.EXPENSE,
                stateNum: CONST.REPORT.STATE_NUM.SUBMITTED,
                statusNum: CONST.REPORT.STATUS_NUM.SUBMITTED,
            };

            await Onyx.merge(`${ONYXKEYS.COLLECTION.REPORT_NAME_VALUE_PAIRS}${report.reportID}`, {private_isArchived: DateUtils.getDBTime()});
            expect(isReportOutstanding(report, policy.id)).toBe(false);
        });
    });

    describe('getMoneyReportPreviewName', () => {
        beforeAll(async () => {
            await Onyx.clear();
            await Onyx.multiSet({
                [ONYXKEYS.PERSONAL_DETAILS_LIST]: participantsPersonalDetails,
                [ONYXKEYS.SESSION]: {email: currentUserEmail, accountID: currentUserAccountID},
            });
        });

        afterAll(async () => {
            await Onyx.clear();
        });

        it('should return the report name when the chat type is policy room', () => {
            const action: ReportAction = {
                ...createRandomReportAction(1),
                actionName: CONST.REPORT.ACTIONS.TYPE.REPORT_PREVIEW,
            };
            const report: Report = {
                ...createRandomReport(1),
                chatType: CONST.REPORT.CHAT_TYPE.POLICY_ROOM,
            };
            const result = getMoneyReportPreviewName(action, report);
            expect(result).toBe(report.reportName);
        });

        it('should return the report name when the chat type is domain all', () => {
            const action: ReportAction = {
                ...createRandomReportAction(1),
                actionName: CONST.REPORT.ACTIONS.TYPE.REPORT_PREVIEW,
            };
            const report: Report = {
                ...createRandomReport(1),
                chatType: CONST.REPORT.CHAT_TYPE.DOMAIN_ALL,
            };
            const result = getMoneyReportPreviewName(action, report);
            expect(result).toBe(report.reportName);
        });

        it('should return the report name when the chat type is group', () => {
            const action: ReportAction = {
                ...createRandomReportAction(1),
                actionName: CONST.REPORT.ACTIONS.TYPE.REPORT_PREVIEW,
            };
            const report: Report = {
                ...createRandomReport(1),
                chatType: CONST.REPORT.CHAT_TYPE.GROUP,
            };
            const result = getMoneyReportPreviewName(action, report);
            expect(result).toBe(report.reportName);
        });

        it('should return policy name when the chat type is invoice', () => {
            const action: ReportAction = {
                ...createRandomReportAction(1),
                actionName: CONST.REPORT.ACTIONS.TYPE.REPORT_PREVIEW,
            };
            const report: Report = {
                ...createRandomReport(1),
                chatType: CONST.REPORT.CHAT_TYPE.INVOICE,
            };
            const result = getMoneyReportPreviewName(action, report);
            // Policies are empty, so the policy name is "Unavailable workspace"
            expect(result).toBe('Unavailable workspace');
        });

        it('should return the report name when the chat type is policy admins', () => {
            const action: ReportAction = {
                ...createRandomReportAction(1),
                actionName: CONST.REPORT.ACTIONS.TYPE.REPORT_PREVIEW,
            };
            const report: Report = {
                ...createRandomReport(1),
                chatType: CONST.REPORT.CHAT_TYPE.POLICY_ADMINS,
            };
            const result = getMoneyReportPreviewName(action, report);
            expect(result).toBe(report.reportName);
        });

        it('should return the report name when the chat type is policy announce', () => {
            const action: ReportAction = {
                ...createRandomReportAction(1),
                actionName: CONST.REPORT.ACTIONS.TYPE.REPORT_PREVIEW,
            };
            const report: Report = {
                ...createRandomReport(1),
                chatType: CONST.REPORT.CHAT_TYPE.POLICY_ANNOUNCE,
            };
            const result = getMoneyReportPreviewName(action, report);
            expect(result).toBe(report.reportName);
        });

        it('should return the owner name expenses when the chat type is policy expense chat', () => {
            const action: ReportAction = {
                ...createRandomReportAction(1),
                actionName: CONST.REPORT.ACTIONS.TYPE.REPORT_PREVIEW,
            };
            const report: Report = {
                ...createRandomReport(1),
                chatType: CONST.REPORT.CHAT_TYPE.POLICY_EXPENSE_CHAT,
            };
            const result = getMoneyReportPreviewName(action, report);
            // Report with ownerAccountID: 1 corresponds to "Ragnar Lothbrok"
            expect(result).toBe("Ragnar Lothbrok's expenses");
        });

        it('should return the display name of the current user when the chat type is self dm', () => {
            const action: ReportAction = {
                ...createRandomReportAction(1),
                actionName: CONST.REPORT.ACTIONS.TYPE.REPORT_PREVIEW,
            };
            const report: Report = {
                ...createRandomReport(1),
                chatType: CONST.REPORT.CHAT_TYPE.SELF_DM,
            };
            const result = getMoneyReportPreviewName(action, report);
            // currentUserAccountID: 5 corresponds to "Lagertha Lothbrok"
            expect(result).toBe('Lagertha Lothbrok (you)');
        });

        it('should return the participant name when the chat type is system', () => {
            const action: ReportAction = {
                ...createRandomReportAction(1),
                actionName: CONST.REPORT.ACTIONS.TYPE.REPORT_PREVIEW,
            };
            const report: Report = {
                ...createRandomReport(1),
                chatType: CONST.REPORT.CHAT_TYPE.SYSTEM,
                participants: {
                    1: {notificationPreference: 'hidden'},
                },
            };
            const result = getMoneyReportPreviewName(action, report);
            // participant accountID: 1 corresponds to "Ragnar Lothbrok"
            expect(result).toBe('Ragnar Lothbrok');
        });

        it('should return the participant names when the chat type is trip room', () => {
            const action: ReportAction = {
                ...createRandomReportAction(1),
                actionName: CONST.REPORT.ACTIONS.TYPE.REPORT_PREVIEW,
            };
            const report: Report = {
                ...createRandomReport(1),
                participants: {
                    1: {notificationPreference: 'hidden'},
                    2: {notificationPreference: 'always'},
                },
                chatType: CONST.REPORT.CHAT_TYPE.TRIP_ROOM,
            };
            const result = getMoneyReportPreviewName(action, report);
            // participant accountID: 1, 2 corresponds to "Ragnar", "floki@vikings.net"
            expect(result).toBe('Ragnar, floki@vikings.net');
        });

        it('should return the child report name when the report name is not present', () => {
            const action: ReportAction = {
                ...createRandomReportAction(1),
                actionName: CONST.REPORT.ACTIONS.TYPE.REPORT_PREVIEW,
                childReportName: 'Child Report',
            };
            const result = getMoneyReportPreviewName(action, undefined);
            expect(result).toBe('Child Report');
        });
    });

    describe('canAddTransaction', () => {
        it('should return true for a non-archived report', async () => {
            // Given a non-archived expense report
            const report: Report = {
                ...createRandomReport(10000),
                type: CONST.REPORT.TYPE.EXPENSE,
                ownerAccountID: currentUserAccountID,
            };
            await Onyx.set(`${ONYXKEYS.COLLECTION.REPORT}${report.reportID}`, report);

            // When it's checked if the transactions can be added
            // Simulate how components determined if a report is archived by using this hook
            const {result: isReportArchived} = renderHook(() => useReportIsArchived(report?.reportID));
            const result = canAddTransaction(report, isReportArchived.current);

            // Then the result is true
            expect(result).toBe(true);
        });

        it('should return false for an expense report the current user is not the submitter', async () => {
            // Given an expense report the current user is not the submitter
            const report: Report = {
                ...createRandomReport(10000),
                type: CONST.REPORT.TYPE.EXPENSE,
                ownerAccountID: currentUserAccountID + 1,
            };
            await Onyx.set(`${ONYXKEYS.COLLECTION.REPORT}${report.reportID}`, report);

            const result = canAddTransaction(report, false);

            // Then the result is false
            expect(result).toBe(false);
        });

        it('should return false for an archived report', async () => {
            // Given an archived expense report
            const report: Report = {
                ...createRandomReport(10001),
                type: CONST.REPORT.TYPE.EXPENSE,
                ownerAccountID: currentUserAccountID,
            };
            await Onyx.set(`${ONYXKEYS.COLLECTION.REPORT}${report.reportID}`, report);
            await Onyx.set(`${ONYXKEYS.COLLECTION.REPORT_NAME_VALUE_PAIRS}${report.reportID}`, {private_isArchived: DateUtils.getDBTime()});

            // When it's checked if the transactions can be added
            const {result: isReportArchived} = renderHook(() => useReportIsArchived(report?.reportID));
            const result = canAddTransaction(report, isReportArchived.current);

            // Then the result is false
            expect(result).toBe(false);
        });

        it('should return false for a closed report', async () => {
            // Given a closed expense report
            const report: Report = {
                ...createRandomReport(10002),
                type: CONST.REPORT.TYPE.EXPENSE,
                statusNum: CONST.REPORT.STATUS_NUM.CLOSED,
            };
            await Onyx.set(`${ONYXKEYS.COLLECTION.REPORT}${report.reportID}`, report);

            const {result: isReportArchived} = renderHook(() => useReportIsArchived(report?.reportID));
            const result = canAddTransaction(report, isReportArchived.current);

            // Then the result is false
            expect(result).toBe(false);
        });
    });

    describe('canDeleteTransaction', () => {
        it('should return true for a non-archived report', async () => {
            // Given a non-archived expense report
            const report: Report = {
                ...createRandomReport(20000),
                type: CONST.REPORT.TYPE.EXPENSE,
            };
            await Onyx.set(`${ONYXKEYS.COLLECTION.REPORT}${report.reportID}`, report);

            // When it's checked if the transactions can be deleted
            // Simulate how components determined if a report is archived by using this hook
            const {result: isReportArchived} = renderHook(() => useReportIsArchived(report?.reportID));
            const result = canDeleteTransaction(report, isReportArchived.current);

            // Then the result is true
            expect(result).toBe(true);
        });

        it('should return false for an archived report', async () => {
            // Given an archived expense report
            const report: Report = {
                ...createRandomReport(20001),
                type: CONST.REPORT.TYPE.EXPENSE,
            };
            await Onyx.set(`${ONYXKEYS.COLLECTION.REPORT}${report.reportID}`, report);
            await Onyx.set(`${ONYXKEYS.COLLECTION.REPORT_NAME_VALUE_PAIRS}${report.reportID}`, {private_isArchived: DateUtils.getDBTime()});

            // When it's checked if the transactions can be deleted
            const {result: isReportArchived} = renderHook(() => useReportIsArchived(report?.reportID));
            const result = canDeleteTransaction(report, isReportArchived.current);

            // Then the result is false
            expect(result).toBe(false);
        });

        it('should return false for a closed report', async () => {
            // Given a closed expense report
            const report: Report = {
                ...createRandomReport(10002),
                type: CONST.REPORT.TYPE.EXPENSE,
                statusNum: CONST.REPORT.STATUS_NUM.CLOSED,
            };
            await Onyx.set(`${ONYXKEYS.COLLECTION.REPORT}${report.reportID}`, report);

            const {result: isReportArchived} = renderHook(() => useReportIsArchived(report?.reportID));
            const result = canAddTransaction(report, isReportArchived.current);

            // Then the result is false
            expect(result).toBe(false);
        });

        describe('with workflow disabled', () => {
            const workflowDisabledPolicy: Policy = {
                ...createRandomPolicy(1),
                autoReporting: true,
                autoReportingFrequency: CONST.POLICY.AUTO_REPORTING_FREQUENCIES.INSTANT,
                approvalMode: CONST.POLICY.APPROVAL_MODE.OPTIONAL,
                reimbursementChoice: CONST.POLICY.REIMBURSEMENT_CHOICES.REIMBURSEMENT_NO,
            };

            beforeAll(() => {
                return Onyx.set(`${ONYXKEYS.COLLECTION.POLICY}${workflowDisabledPolicy.id}`, workflowDisabledPolicy);
            });

            afterAll(() => {
                return Onyx.clear();
            });

            it('should return true for reopened report when workflow is disabled', async () => {
                const openReport: Report = {
                    ...createExpenseReport(20002),
                    policyID: '1',
                    stateNum: CONST.REPORT.STATE_NUM.OPEN,
                    statusNum: CONST.REPORT.STATUS_NUM.OPEN,
                };

                await Onyx.set(`${ONYXKEYS.COLLECTION.REPORT}${openReport.reportID}`, openReport);

                expect(canDeleteTransaction(openReport, false)).toBe(true);
            });

            it('should return false for closed report when workflow is disabled', async () => {
                const closedReport: Report = {
                    ...createExpenseReport(20002),
                    policyID: '1',
                    stateNum: CONST.REPORT.STATE_NUM.APPROVED,
                    statusNum: CONST.REPORT.STATUS_NUM.CLOSED,
                };

                await Onyx.set(`${ONYXKEYS.COLLECTION.REPORT}${closedReport.reportID}`, closedReport);

                expect(canDeleteTransaction(closedReport, false)).toBe(false);
            });
        });
    });

    describe('getReasonAndReportActionThatRequiresAttention', () => {
        it('should return a reason for a non-archived report', async () => {
            // Given a non-archived expense report that is unread with a mention
            const report: OptionData = {
                ...createRandomReport(30000),
                type: CONST.REPORT.TYPE.EXPENSE,
                isUnreadWithMention: true,
            };
            await Onyx.set(`${ONYXKEYS.COLLECTION.REPORT}${report.reportID}`, report);

            // When the reason is retrieved
            const {result: isReportArchived} = renderHook(() => useReportIsArchived(report?.reportID));
            const result = getReasonAndReportActionThatRequiresAttention(report, undefined, isReportArchived.current);

            // There should be some kind of a reason (any reason is fine)
            expect(result).toHaveProperty('reason');
        });

        it('should return null for an archived report', async () => {
            // Given an archived expense report that is unread with a mention
            const report: OptionData = {
                ...createRandomReport(30000),
                type: CONST.REPORT.TYPE.EXPENSE,
                isUnreadWithMention: true,
            };
            await Onyx.set(`${ONYXKEYS.COLLECTION.REPORT}${report.reportID}`, report);
            await Onyx.set(`${ONYXKEYS.COLLECTION.REPORT_NAME_VALUE_PAIRS}${report.reportID}`, {private_isArchived: DateUtils.getDBTime()});

            // When the reason is retrieved
            const {result: isReportArchived} = renderHook(() => useReportIsArchived(report?.reportID));
            const result = getReasonAndReportActionThatRequiresAttention(report, undefined, isReportArchived.current);

            // Then the result is null
            expect(result).toBe(null);
        });
    });

    describe('canEditReportDescription', () => {
        it('should return true for a non-archived policy room', async () => {
            // Given a non-archived policy room
            const report: Report = {
                ...createRandomReport(40001),
                chatType: CONST.REPORT.CHAT_TYPE.POLICY_ROOM,
                participants: buildParticipantsFromAccountIDs([currentUserAccountID, 1]),
            };
            await Onyx.set(`${ONYXKEYS.COLLECTION.REPORT}${report.reportID}`, report);

            // When it's checked if the description can be edited
            const {result: isReportArchived} = renderHook(() => useReportIsArchived(report?.reportID));
            const result = canEditReportDescription(report, policy, isReportArchived.current);

            // Then it can be edited
            expect(result).toBeTruthy();
        });

        it('should return false for an archived policy room', async () => {
            // Given an archived policy room
            const report: Report = {
                ...createRandomReport(40002),
                chatType: CONST.REPORT.CHAT_TYPE.POLICY_ROOM,
                participants: buildParticipantsFromAccountIDs([currentUserAccountID, 1]),
            };
            await Onyx.set(`${ONYXKEYS.COLLECTION.REPORT}${report.reportID}`, report);
            await Onyx.set(`${ONYXKEYS.COLLECTION.REPORT_NAME_VALUE_PAIRS}${report.reportID}`, {private_isArchived: DateUtils.getDBTime()});

            // When it's checked if the description can be edited
            const {result: isReportArchived} = renderHook(() => useReportIsArchived(report?.reportID));
            const result = canEditReportDescription(report, policy, isReportArchived.current);

            // Then it cannot be edited
            expect(result).toBeFalsy();
        });
    });

    describe('isDeprecatedGroupDM', () => {
        it('should return false if the report is a chat thread', () => {
            const report: Report = {
                ...createRandomReport(0),
                parentReportActionID: '1',
                parentReportID: '1',
                type: CONST.REPORT.TYPE.CHAT,
                participants: buildParticipantsFromAccountIDs([currentUserAccountID, 1, 2]),
            };
            expect(isDeprecatedGroupDM(report)).toBeFalsy();
        });

        it('should return false if the report is a task report', () => {
            const report: Report = {
                ...createRandomReport(0),
                type: CONST.REPORT.TYPE.TASK,
                participants: buildParticipantsFromAccountIDs([currentUserAccountID, 1, 2]),
            };
            expect(isDeprecatedGroupDM(report)).toBeFalsy();
        });

        it('should return false if the report is a money request report', () => {
            const report: Report = {
                ...createRandomReport(0),
                type: CONST.REPORT.TYPE.EXPENSE,
                participants: buildParticipantsFromAccountIDs([currentUserAccountID, 1, 2]),
            };
            expect(isDeprecatedGroupDM(report)).toBeFalsy();
        });

        it('should return false if the report is an archived room', () => {
            const report: Report = {
                ...createRandomReport(0),
                participants: buildParticipantsFromAccountIDs([currentUserAccountID, 1, 2]),
            };
            expect(isDeprecatedGroupDM(report, true)).toBeFalsy();
        });

        it('should return false if the report is a public / admin / announce chat room', () => {
            const report: Report = {
                ...createRandomReport(0),
                chatType: CONST.REPORT.CHAT_TYPE.POLICY_ADMINS,
                participants: buildParticipantsFromAccountIDs([currentUserAccountID, 1, 2]),
            };
            expect(isDeprecatedGroupDM(report)).toBeFalsy();
        });

        it('should return false if the report has less than 2 participants', () => {
            const report: Report = {
                ...createRandomReport(0),
                chatType: undefined,
                type: CONST.REPORT.TYPE.CHAT,
                participants: buildParticipantsFromAccountIDs([currentUserAccountID, 1]),
            };
            expect(isDeprecatedGroupDM(report)).toBeFalsy();
        });

        it('should return true if the report has more than 2 participants', () => {
            const report: Report = {
                ...createRandomReport(0),
                chatType: undefined,
                type: CONST.REPORT.TYPE.CHAT,
                participants: buildParticipantsFromAccountIDs([currentUserAccountID, 1, 2]),
            };
            expect(isDeprecatedGroupDM(report)).toBeTruthy();
        });
    });

    describe('canUserPerformWriteAction', () => {
        it('should return false for announce room when the role of the employee is auditor ', async () => {
            // Given a policy announce room of a policy that the user has an auditor role
            const workspace: Policy = {...createRandomPolicy(1, CONST.POLICY.TYPE.TEAM), role: CONST.POLICY.ROLE.AUDITOR};
            const policyAnnounceRoom: Report = {
                ...createRandomReport(50001),
                chatType: CONST.REPORT.CHAT_TYPE.POLICY_ANNOUNCE,
                participants: buildParticipantsFromAccountIDs([currentUserAccountID, 1]),
                policyID: policy.id,
                writeCapability: CONST.REPORT.WRITE_CAPABILITIES.ADMINS,
            };

            await Onyx.set(`${ONYXKEYS.COLLECTION.POLICY}${workspace.id}`, workspace);

            const result = canUserPerformWriteAction(policyAnnounceRoom);

            // Then it should return false
            expect(result).toBe(false);
        });
        it('should return false for announce room when the role of the employee is admin and report is archived', async () => {
            // Given a policy announce room of a policy that the user has an admin role
            const workspace: Policy = {...createRandomPolicy(1, CONST.POLICY.TYPE.TEAM), role: CONST.POLICY.ROLE.ADMIN};
            const policyAnnounceRoom: Report = {
                ...createRandomReport(50001),
                chatType: CONST.REPORT.CHAT_TYPE.POLICY_ANNOUNCE,
                participants: buildParticipantsFromAccountIDs([currentUserAccountID, 1]),
                policyID: policy.id,
                writeCapability: CONST.REPORT.WRITE_CAPABILITIES.ADMINS,
            };

            await Onyx.set(`${ONYXKEYS.COLLECTION.POLICY}${workspace.id}`, workspace);

            const result = canUserPerformWriteAction(policyAnnounceRoom, true);

            expect(result).toBe(false);
        });
        it('should return true for announce room when the role of the employee is admin and report is not archived', async () => {
            // Given a policy announce room of a policy that the user has an admin role
            const workspace: Policy = {...createRandomPolicy(1, CONST.POLICY.TYPE.TEAM), role: CONST.POLICY.ROLE.ADMIN};
            const policyAnnounceRoom: Report = {
                ...createRandomReport(50001),
                chatType: CONST.REPORT.CHAT_TYPE.POLICY_ANNOUNCE,
                participants: buildParticipantsFromAccountIDs([currentUserAccountID, 1]),
                policyID: policy.id,
                writeCapability: CONST.REPORT.WRITE_CAPABILITIES.ADMINS,
            };

            await Onyx.set(`${ONYXKEYS.COLLECTION.POLICY}${workspace.id}`, workspace);

            const result = canUserPerformWriteAction(policyAnnounceRoom, false);

            expect(result).toBe(true);
        });
    });

    describe('shouldDisableRename', () => {
        it('should return true for archived reports', async () => {
            // Given an archived policy room
            const report: Report = {
                ...createRandomReport(50001),
                chatType: CONST.REPORT.CHAT_TYPE.POLICY_ROOM,
                participants: buildParticipantsFromAccountIDs([currentUserAccountID, 1]),
            };
            await Onyx.set(`${ONYXKEYS.COLLECTION.REPORT}${report.reportID}`, report);
            await Onyx.set(`${ONYXKEYS.COLLECTION.REPORT_NAME_VALUE_PAIRS}${report.reportID}`, {private_isArchived: DateUtils.getDBTime()});

            // When shouldDisableRename is called
            const {result: isReportArchived} = renderHook(() => useReportIsArchived(report?.reportID));
            const result = shouldDisableRename(report, isReportArchived.current);

            // Then it should return true
            expect(result).toBe(true);
        });

        it('should return true for default rooms', () => {
            // Given a default room
            const report: Report = {
                ...createRandomReport(50002),
                chatType: CONST.REPORT.CHAT_TYPE.POLICY_ADMINS,
                reportName: '#admins',
            };

            // When shouldDisableRename is called
            const result = shouldDisableRename(report);

            // Then it should return true
            expect(result).toBe(true);
        });

        it('should return true for public rooms', () => {
            // Given a public room
            const report: Report = {
                ...createRandomReport(50003),
                chatType: CONST.REPORT.CHAT_TYPE.POLICY_ROOM,
                visibility: CONST.REPORT.VISIBILITY.PUBLIC,
            };

            // When shouldDisableRename is called
            const result = shouldDisableRename(report);

            // Then it should return true
            expect(result).toBe(true);
        });

        it('should return true for threads', () => {
            // Given a thread report
            const report: Report = {
                ...createRandomReport(50004),
                parentReportID: '12345',
                parentReportActionID: '67890',
            };

            // When shouldDisableRename is called
            const result = shouldDisableRename(report);

            // Then it should return true
            expect(result).toBe(true);
        });

        it('should return true for money request reports', () => {
            // Given a money request report
            const report: Report = {
                ...createRandomReport(50005),
                type: CONST.REPORT.TYPE.IOU,
            };

            // When shouldDisableRename is called
            const result = shouldDisableRename(report);

            // Then it should return true
            expect(result).toBe(true);
        });

        it('should return true for expense reports', () => {
            // Given an expense report
            const report: Report = {
                ...createRandomReport(50006),
                type: CONST.REPORT.TYPE.EXPENSE,
            };

            // When shouldDisableRename is called
            const result = shouldDisableRename(report);

            // Then it should return true
            expect(result).toBe(true);
        });

        it('should return true for policy expense chats', () => {
            // Given a policy expense chat
            const report: Report = {
                ...createRandomReport(50007),
                chatType: CONST.REPORT.CHAT_TYPE.POLICY_EXPENSE_CHAT,
                isOwnPolicyExpenseChat: true,
            };

            // When shouldDisableRename is called
            const result = shouldDisableRename(report);

            // Then it should return true
            expect(result).toBe(true);
        });

        it('should return true for invoice rooms', () => {
            // Given an invoice room
            const report: Report = {
                ...createRandomReport(50008),
                chatType: CONST.REPORT.CHAT_TYPE.INVOICE,
            };

            // When shouldDisableRename is called
            const result = shouldDisableRename(report);

            // Then it should return true
            expect(result).toBe(true);
        });

        it('should return true for invoice reports', () => {
            // Given an invoice report
            const report: Report = {
                ...createRandomReport(50009),
                type: CONST.REPORT.TYPE.INVOICE,
            };

            // When shouldDisableRename is called
            const result = shouldDisableRename(report);

            // Then it should return true
            expect(result).toBe(true);
        });

        it('should return true for system chats', () => {
            // Given a system chat
            const report: Report = {
                ...createRandomReport(50010),
                chatType: CONST.REPORT.CHAT_TYPE.SYSTEM,
            };

            // When shouldDisableRename is called
            const result = shouldDisableRename(report);

            // Then it should return true
            expect(result).toBe(true);
        });

        it('should return false for group chats', async () => {
            // Given a group chat
            const report: Report = {
                ...createRandomReport(50011),
                type: CONST.REPORT.TYPE.CHAT,
                chatType: CONST.REPORT.CHAT_TYPE.GROUP,
                participants: buildParticipantsFromAccountIDs([currentUserAccountID, 1, 2]),
            };
            await Onyx.set(`${ONYXKEYS.COLLECTION.REPORT}${report.reportID}`, report);

            // When shouldDisableRename is called
            const result = shouldDisableRename(report);

            // Then it should return false
            expect(result).toBe(false);
        });

        it('should return false for non-archived regular chats', async () => {
            // Given a non-archived regular chat (1:1 DM)
            const report: Report = {
                reportID: '50012',
                type: CONST.REPORT.TYPE.CHAT,
                participants: buildParticipantsFromAccountIDs([currentUserAccountID, 1]),

                // Ensure it's not a policy expense chat or any other special chat type
                chatType: undefined,
                isOwnPolicyExpenseChat: false,
                policyID: undefined,
            };
            await Onyx.set(`${ONYXKEYS.COLLECTION.REPORT}${report.reportID}`, report);

            // When shouldDisableRename is called
            const {result: isReportArchived} = renderHook(() => useReportIsArchived(report?.reportID));
            const result = shouldDisableRename(report, isReportArchived.current);

            // Then it should return false (since this is a 1:1 DM and not a group chat, and none of the other conditions are met)
            expect(result).toBe(false);
        });
    });

    describe('canLeaveChat', () => {
        beforeEach(async () => {
            jest.clearAllMocks();

            await Onyx.clear();
        });

        it('should return true for root group chat', () => {
            const report: Report = {
                ...createRandomReport(1),
                chatType: CONST.REPORT.CHAT_TYPE.GROUP,
            };

            expect(canLeaveChat(report, undefined)).toBe(true);
        });

        it('should return true for policy expense chat if the user is not the owner and the user is not an admin', () => {
            const report: Report = {
                ...createRandomReport(1),
                chatType: CONST.REPORT.CHAT_TYPE.POLICY_EXPENSE_CHAT,
                isOwnPolicyExpenseChat: false,
                policyID: '1',
            };

            const reportPolicy: Policy = {
                ...createRandomPolicy(1),
                role: CONST.POLICY.ROLE.USER,
            };

            expect(canLeaveChat(report, reportPolicy)).toBe(true);
        });

        it('should return false if the chat is public room and the user is the guest', async () => {
            const report: Report = {
                ...createRandomReport(1),
                chatType: CONST.REPORT.CHAT_TYPE.POLICY_ROOM,
                visibility: CONST.REPORT.VISIBILITY.PUBLIC,
            };

            await Onyx.set(ONYXKEYS.SESSION, {email: currentUserEmail, accountID: currentUserAccountID, authTokenType: CONST.AUTH_TOKEN_TYPES.ANONYMOUS});

            expect(canLeaveChat(report, undefined)).toBe(false);
        });

        it('should return false if the report is hidden for the current user', async () => {
            const report: Report = {
                ...createRandomReport(1),
                type: CONST.REPORT.TYPE.CHAT,
                participants: {
                    ...buildParticipantsFromAccountIDs([currentUserAccountID, 1234]),
                    [currentUserAccountID]: {
                        notificationPreference: CONST.REPORT.NOTIFICATION_PREFERENCE.HIDDEN,
                    },
                },
                chatType: undefined,
            };

            await Onyx.set(ONYXKEYS.SESSION, {email: currentUserEmail, accountID: currentUserAccountID});

            expect(canLeaveChat(report, undefined)).toBe(false);
        });

        it('should return false for selfDM reports', () => {
            const report: Report = {
                ...createRandomReport(1),
                type: CONST.REPORT.TYPE.CHAT,
                chatType: CONST.REPORT.CHAT_TYPE.SELF_DM,
            };

            expect(canLeaveChat(report, undefined)).toBe(false);
        });

        it('should return false for the public announce room if the user is a member of the policy', () => {
            const report: Report = {
                ...createRandomReport(1),
                chatType: CONST.REPORT.CHAT_TYPE.POLICY_ROOM,
                visibility: CONST.REPORT.VISIBILITY.PUBLIC_ANNOUNCE,
            };

            const reportPolicy: Policy = {
                ...createRandomPolicy(1),
                role: CONST.POLICY.ROLE.USER,
            };

            expect(canLeaveChat(report, reportPolicy)).toBe(false);
        });

        it('should return true for the invoice room if the user is not the sender or receiver', async () => {
            const report: Report = {
                ...createRandomReport(1),
                chatType: CONST.REPORT.CHAT_TYPE.INVOICE,
                invoiceReceiver: {
                    type: CONST.REPORT.INVOICE_RECEIVER_TYPE.INDIVIDUAL,
                    accountID: 1234,
                },
                policyID: '1',
                participants: buildParticipantsFromAccountIDs([currentUserAccountID, 1234]),
            };

            await Onyx.set(ONYXKEYS.SESSION, {email: currentUserEmail, accountID: currentUserAccountID});

            const reportPolicy: Policy = {
                ...createRandomPolicy(1),
                role: CONST.POLICY.ROLE.USER,
            };

            expect(canLeaveChat(report, reportPolicy)).toBe(true);
        });

        it('should return true for chat thread if the user is joined', async () => {
            const report: Report = {
                ...createRandomReport(1),
                type: CONST.REPORT.TYPE.CHAT,
                chatType: undefined,
                participants: buildParticipantsFromAccountIDs([currentUserAccountID, 1234]),
                parentReportID: '12345',
                parentReportActionID: '67890',
            };

            await Onyx.set(ONYXKEYS.SESSION, {email: currentUserEmail, accountID: currentUserAccountID});

            expect(canLeaveChat(report, undefined)).toBe(true);
        });

        it('should return true for user created policy room', async () => {
            const report: Report = {
                ...createRandomReport(1),
                chatType: CONST.REPORT.CHAT_TYPE.POLICY_ROOM,
                participants: buildParticipantsFromAccountIDs([currentUserAccountID, 1234]),
            };

            await Onyx.set(ONYXKEYS.SESSION, {email: currentUserEmail, accountID: currentUserAccountID});

            const reportPolicy: Policy = {
                ...createRandomPolicy(1),
                role: CONST.POLICY.ROLE.USER,
            };

            expect(canLeaveChat(report, reportPolicy)).toBe(true);
        });
    });

    describe('canJoinChat', () => {
        beforeEach(async () => {
            jest.clearAllMocks();

            await Onyx.clear();
        });

        it('should return false if the parent report action is a whisper action', () => {
            const report: Report = {
                ...createRandomReport(1),
                type: CONST.REPORT.TYPE.CHAT,
                chatType: CONST.REPORT.CHAT_TYPE.GROUP,
                participants: buildParticipantsFromAccountIDs([currentUserAccountID, 1234]),
            };

            const parentReportAction: ReportAction = {
                ...createRandomReportAction(1),
                actionName: CONST.REPORT.ACTIONS.TYPE.ADD_COMMENT,
                originalMessage: {
                    whisperedTo: [1234],
                },
            };

            expect(canJoinChat(report, parentReportAction, undefined)).toBe(false);
        });

        it('should return false if the report is not hidden for the current user', async () => {
            const report: Report = {
                ...createRandomReport(1),
                type: CONST.REPORT.TYPE.CHAT,
                chatType: CONST.REPORT.CHAT_TYPE.GROUP,
                participants: buildParticipantsFromAccountIDs([currentUserAccountID, 1234]),
            };

            await Onyx.set(ONYXKEYS.SESSION, {email: currentUserEmail, accountID: currentUserAccountID});

            expect(canJoinChat(report, undefined, undefined)).toBe(false);
        });

        it('should return false if the report is one of these types: group chat, selfDM, invoice room, system chat, expense chat', () => {
            const report: Report = {
                ...createRandomReport(1),
                type: CONST.REPORT.TYPE.CHAT,
                chatType: CONST.REPORT.CHAT_TYPE.GROUP,
            };

            expect(canJoinChat(report, undefined, undefined)).toBe(false);
        });

        it('should return false if the report is archived', () => {
            const report: Report = {
                ...createRandomReport(1),
            };

            expect(canJoinChat(report, undefined, undefined, true)).toBe(false);
        });

        it('should return true if the report is chat thread', async () => {
            const report: Report = {
                ...createRandomReport(1),
                type: CONST.REPORT.TYPE.CHAT,
                participants: {
                    ...buildParticipantsFromAccountIDs([currentUserAccountID, 1234]),
                    [currentUserAccountID]: {
                        notificationPreference: CONST.REPORT.NOTIFICATION_PREFERENCE.HIDDEN,
                    },
                },
                chatType: undefined,
                parentReportID: '12345',
                parentReportActionID: '67890',
            };

            await Onyx.set(ONYXKEYS.SESSION, {email: currentUserEmail, accountID: currentUserAccountID});

            expect(canJoinChat(report, undefined, undefined)).toBe(true);
        });
    });

    describe('isRootGroupChat', () => {
        it('should return false if the report is chat thread', () => {
            const report: Report = {
                ...createRandomReport(1),
                type: CONST.REPORT.TYPE.CHAT,
                chatType: undefined,
                parentReportID: '12345',
                parentReportActionID: '67890',
            };

            expect(isRootGroupChat(report)).toBe(false);
        });

        it('should return true if the report is a group chat and it is not a chat thread', () => {
            const report: Report = {
                ...createRandomReport(1),
                type: CONST.REPORT.TYPE.CHAT,
                chatType: CONST.REPORT.CHAT_TYPE.GROUP,
            };

            expect(isRootGroupChat(report)).toBe(true);
        });

        it('should return true if the report is a deprecated group DM and it is not a chat thread', () => {
            const report: Report = {
                ...createRandomReport(0),
                chatType: undefined,
                type: CONST.REPORT.TYPE.CHAT,
                participants: buildParticipantsFromAccountIDs([currentUserAccountID, 1, 2]),
            };
            expect(isRootGroupChat(report)).toBe(true);
        });
    });
    describe('isWhisperAction', () => {
        it('an action where reportAction.message.whisperedTo has accountIDs is a whisper action', () => {
            const whisperReportAction: ReportAction = {
                ...createRandomReportAction(1),
            };
            expect(isWhisperAction(whisperReportAction)).toBe(true);
        });
        it('an action where reportAction.originalMessage.whisperedTo does not exist is not a whisper action', () => {
            const nonWhisperReportAction = {
                ...createRandomReportAction(1),
                message: [
                    {
                        whisperedTo: undefined,
                    },
                ],
            } as ReportAction;
            expect(isWhisperAction(nonWhisperReportAction)).toBe(false);
        });
    });

    describe('canFlagReportAction', () => {
        describe('a whisper action', () => {
            const whisperReportAction: ReportAction = {
                ...createRandomReportAction(1),
            };

            it('cannot be flagged if it is from concierge', () => {
                const whisperReportActionFromConcierge = {
                    ...whisperReportAction,
                    actorAccountID: CONST.ACCOUNT_ID.CONCIERGE,
                };

                // The reportID doesn't matter because there is an early return for whisper actions and the report is not looked at
                expect(canFlagReportAction(whisperReportActionFromConcierge, '123456')).toBe(false);
            });

            it('cannot be flagged if it is from the current user', () => {
                const whisperReportActionFromCurrentUser = {
                    ...whisperReportAction,
                    actorAccountID: currentUserAccountID,
                };

                // The reportID doesn't matter because there is an early return for whisper actions and the report is not looked at
                expect(canFlagReportAction(whisperReportActionFromCurrentUser, '123456')).toBe(false);
            });

            it('can be flagged if it is not from concierge or the current user', () => {
                expect(canFlagReportAction(whisperReportAction, '123456')).toBe(true);
            });
        });

        describe('a non-whisper action', () => {
            const report = {
                ...createRandomReport(1),
            };
            const nonWhisperReportAction = {
                ...createRandomReportAction(1),
                actionName: CONST.REPORT.ACTIONS.TYPE.ADD_COMMENT,
                message: [
                    {
                        whisperedTo: undefined,
                    },
                ],
            } as ReportAction;

            beforeAll(async () => {
                await Onyx.set(`${ONYXKEYS.COLLECTION.REPORT}${report.reportID}`, report);
            });

            afterAll(async () => {
                await Onyx.set(`${ONYXKEYS.COLLECTION.REPORT}${report.reportID}`, null);
            });

            it('cannot be flagged if it is from the current user', () => {
                const nonWhisperReportActionFromCurrentUser = {
                    ...nonWhisperReportAction,
                    actorAccountID: currentUserAccountID,
                };
                expect(canFlagReportAction(nonWhisperReportActionFromCurrentUser, report.reportID)).toBe(false);
            });

            it('cannot be flagged if the action name is something other than ADD_COMMENT', () => {
                const nonWhisperReportActionWithDifferentActionName = {
                    ...nonWhisperReportAction,
                    actionName: CONST.REPORT.ACTIONS.TYPE.APPROVED,
                };
                expect(canFlagReportAction(nonWhisperReportActionWithDifferentActionName, report.reportID)).toBe(false);
            });

            it('cannot be flagged if the action is deleted', () => {
                const deletedReportAction = {
                    ...nonWhisperReportAction,
                    message: [
                        {
                            whisperedTo: undefined,
                            html: '',
                            deleted: getRandomDate(),
                        },
                    ],
                } as ReportAction;
                expect(canFlagReportAction(deletedReportAction, report.reportID)).toBe(false);
            });

            it('cannot be flagged if the action is a created task report', () => {
                const createdTaskReportAction = {
                    ...nonWhisperReportAction,
                    originalMessage: {
                        // This signifies that the action is a created task report along with the ADD_COMMENT action name
                        taskReportID: '123456',
                    },
                } as ReportAction;
                expect(canFlagReportAction(createdTaskReportAction, report.reportID)).toBe(false);
            });

            it('cannot be flagged if the report does not exist', () => {
                // cspell:disable-next-line
                expect(canFlagReportAction(nonWhisperReportAction, 'starwarsisthebest')).toBe(false);
            });

            it('cannot be flagged if the report is not allowed to be commented on', () => {
                // eslint-disable-next-line rulesdir/no-negated-variables
                const reportThatCannotBeCommentedOn = {
                    ...createRandomReport(2),

                    // If the permissions does not contain WRITE, then it cannot be commented on
                    permissions: [],
                } as Report;
                expect(canFlagReportAction(nonWhisperReportAction, reportThatCannotBeCommentedOn.reportID)).toBe(false);
            });

            it('can be flagged', () => {
                expect(canFlagReportAction(nonWhisperReportAction, report.reportID)).toBe(true);
            });
        });
    });

    // Note: shouldShowFlagComment() calls isArchivedNonExpenseReport() which has it's own unit tests, so whether
    // the report is an expense report or not does not need to be tested here.
    describe('shouldShowFlagComment', () => {
        const validReportAction: ReportAction = {
            ...createRandomReportAction(1),
            actionName: CONST.REPORT.ACTIONS.TYPE.ADD_COMMENT,

            // Actor is not the current user or Concierge
            actorAccountID: 123456,
        };

        describe('can flag report action', () => {
            let expenseReport: Report;
            const reportActionThatCanBeFlagged: ReportAction = {
                ...validReportAction,
            };

            // eslint-disable-next-line rulesdir/no-negated-variables
            const reportActionThatCannotBeFlagged: ReportAction = {
                ...createRandomReportAction(1),
                actionName: CONST.REPORT.ACTIONS.TYPE.ADD_COMMENT,

                // If the actor is Concierge, the report action cannot be flagged
                actorAccountID: CONST.ACCOUNT_ID.CONCIERGE,
            };

            beforeAll(async () => {
                expenseReport = {
                    ...createRandomReport(60000),
                    type: CONST.REPORT.TYPE.EXPENSE,
                };
                await Onyx.set(`${ONYXKEYS.COLLECTION.REPORT}${expenseReport.reportID}`, expenseReport);
            });

            afterAll(async () => {
                await Onyx.set(`${ONYXKEYS.COLLECTION.REPORT}${expenseReport.reportID}`, null);
            });

            it('should return true for an archived expense report with an action that can be flagged', () => {
                expect(shouldShowFlagComment(reportActionThatCanBeFlagged, expenseReport, true)).toBe(true);
            });

            it('should return true for a non-archived expense report with an action that can be flagged', () => {
                expect(shouldShowFlagComment(reportActionThatCanBeFlagged, expenseReport, false)).toBe(true);
            });

            it('should return false for an archived expense report with an action that cannot be flagged', () => {
                expect(shouldShowFlagComment(reportActionThatCannotBeFlagged, expenseReport, true)).toBe(false);
            });

            it('should return false for a non-archived expense report with an action that cannot be flagged', () => {
                expect(shouldShowFlagComment(reportActionThatCannotBeFlagged, expenseReport, false)).toBe(false);
            });
        });

        describe('Chat with Chronos', () => {
            let chatReport: Report;

            beforeAll(async () => {
                chatReport = {
                    ...createRandomReport(60000),
                    type: CONST.REPORT.TYPE.CHAT,
                    participants: buildParticipantsFromAccountIDs([currentUserAccountID, CONST.ACCOUNT_ID.CHRONOS]),
                };
                await Onyx.set(`${ONYXKEYS.COLLECTION.REPORT}${chatReport.reportID}`, chatReport);
            });

            afterAll(async () => {
                await Onyx.set(`${ONYXKEYS.COLLECTION.REPORT}${chatReport.reportID}`, null);
            });

            it('should return false for an archived chat report', () => {
                expect(shouldShowFlagComment(validReportAction, chatReport, true)).toBe(false);
            });

            it('should return false for a non-archived chat report', () => {
                expect(shouldShowFlagComment(validReportAction, chatReport, false)).toBe(false);
            });
        });

        describe('Chat with Concierge', () => {
            let chatReport: Report;

            beforeAll(async () => {
                chatReport = {
                    ...createRandomReport(60000),
                    type: CONST.REPORT.TYPE.CHAT,
                    participants: buildParticipantsFromAccountIDs([currentUserAccountID, CONST.ACCOUNT_ID.CONCIERGE]),
                };
                await Onyx.set(`${ONYXKEYS.COLLECTION.REPORT}${chatReport.reportID}`, chatReport);
                await Onyx.set(`${ONYXKEYS.CONCIERGE_REPORT_ID}`, chatReport.reportID);
            });

            afterAll(async () => {
                await Onyx.set(`${ONYXKEYS.COLLECTION.REPORT}${chatReport.reportID}`, null);
                await Onyx.set(`${ONYXKEYS.CONCIERGE_REPORT_ID}`, null);
            });

            it('should return false for an archived chat report', () => {
                expect(shouldShowFlagComment(validReportAction, chatReport, true)).toBe(false);
            });

            it('should return false for a non-archived chat report', () => {
                expect(shouldShowFlagComment(validReportAction, chatReport, false)).toBe(false);
            });
        });

        describe('Action from Concierge', () => {
            let chatReport: Report;
            const actionFromConcierge: ReportAction = {
                ...createRandomReportAction(1),
                actionName: CONST.REPORT.ACTIONS.TYPE.ADD_COMMENT,
                actorAccountID: CONST.ACCOUNT_ID.CONCIERGE,
            };

            beforeAll(async () => {
                chatReport = {
                    ...createRandomReport(60000),
                    type: CONST.REPORT.TYPE.CHAT,
                };
                await Onyx.set(`${ONYXKEYS.COLLECTION.REPORT}${chatReport.reportID}`, chatReport);
            });

            afterAll(async () => {
                await Onyx.set(`${ONYXKEYS.COLLECTION.REPORT}${chatReport.reportID}`, null);
            });

            it('should return false for an archived chat report', () => {
                expect(shouldShowFlagComment(actionFromConcierge, chatReport, true)).toBe(false);
            });

            it('should return false for a non-archived chat report', () => {
                expect(shouldShowFlagComment(actionFromConcierge, chatReport, false)).toBe(false);
            });
        });
    });

    describe('isMoneyRequestReportEligibleForMerge', () => {
        const mockReportID = 'report123';
        const differentUserAccountID = 123123;

        beforeEach(async () => {
            await Onyx.multiSet({
                [ONYXKEYS.PERSONAL_DETAILS_LIST]: participantsPersonalDetails,
                [ONYXKEYS.SESSION]: {email: currentUserEmail, accountID: currentUserAccountID},
            });
        });

        afterEach(async () => {
            await Onyx.clear();
        });

        it('should return false when report is not a money request report', async () => {
            // Given a regular chat report that is not a money request report
            const chatReport: Report = {
                ...createRandomReport(1),
                reportID: mockReportID,
                type: CONST.REPORT.TYPE.CHAT,
                chatType: CONST.REPORT.CHAT_TYPE.POLICY_ROOM,
            };
            await Onyx.set(`${ONYXKEYS.COLLECTION.REPORT}${mockReportID}`, chatReport);

            // When we check if the report is eligible for merge
            const result = isMoneyRequestReportEligibleForMerge(mockReportID, true);

            // Then it should return false because it's not a money request report
            expect(result).toBe(false);
        });

        it('should return false when report does not exist', () => {
            // Given a non-existent report ID
            const nonExistentReportID = 'nonexistent123';

            // When we check if the report is eligible for merge
            const result = isMoneyRequestReportEligibleForMerge(nonExistentReportID, true);

            // Then it should return false because the report doesn't exist
            expect(result).toBe(false);
        });

        describe('Admin role', () => {
            it('should return true for open expense report when user is admin', async () => {
                // Given an open expense report and the user is an admin
                const expenseReport: Report = {
                    ...createExpenseReport(1),
                    reportID: mockReportID,
                    stateNum: CONST.REPORT.STATE_NUM.OPEN,
                    statusNum: CONST.REPORT.STATUS_NUM.OPEN,
                };
                await Onyx.set(`${ONYXKEYS.COLLECTION.REPORT}${mockReportID}`, expenseReport);

                // When we check if the report is eligible for merge as an admin
                const result = isMoneyRequestReportEligibleForMerge(mockReportID, true);

                // Then it should return true because admins can merge open expense reports
                expect(result).toBe(true);
            });

            it('should return true for processing expense report when user is admin', async () => {
                // Given a processing expense report and the user is an admin
                const expenseReport: Report = {
                    ...createExpenseReport(1),
                    reportID: mockReportID,
                    stateNum: CONST.REPORT.STATE_NUM.SUBMITTED,
                    statusNum: CONST.REPORT.STATUS_NUM.SUBMITTED,
                };
                await Onyx.set(`${ONYXKEYS.COLLECTION.REPORT}${mockReportID}`, expenseReport);

                // When we check if the report is eligible for merge as an admin
                const result = isMoneyRequestReportEligibleForMerge(mockReportID, true);

                // Then it should return true because admins can merge processing expense reports
                expect(result).toBe(true);
            });

            it('should return false for approved expense report when user is admin', async () => {
                // Given an approved expense report and the user is an admin
                const expenseReport: Report = {
                    ...createExpenseReport(1),
                    reportID: mockReportID,
                    stateNum: CONST.REPORT.STATE_NUM.APPROVED,
                    statusNum: CONST.REPORT.STATUS_NUM.APPROVED,
                };
                await Onyx.set(`${ONYXKEYS.COLLECTION.REPORT}${mockReportID}`, expenseReport);

                // When we check if the report is eligible for merge as an admin
                const result = isMoneyRequestReportEligibleForMerge(mockReportID, true);

                // Then it should return false because approved reports are not eligible for merge
                expect(result).toBe(false);
            });

            it('should return true for open IOU report when user is admin', async () => {
                // Given an open IOU report and the user is an admin
                const iouReport: Report = {
                    ...createExpenseRequestReport(1),
                    reportID: mockReportID,
                    stateNum: CONST.REPORT.STATE_NUM.OPEN,
                    statusNum: CONST.REPORT.STATUS_NUM.OPEN,
                };
                await Onyx.set(`${ONYXKEYS.COLLECTION.REPORT}${mockReportID}`, iouReport);

                // When we check if the report is eligible for merge as an admin
                const result = isMoneyRequestReportEligibleForMerge(mockReportID, true);

                // Then it should return true because admins can merge open IOU reports
                expect(result).toBe(true);
            });
        });

        describe('Submitter role', () => {
            it('should return true for open expense report when user is submitter', async () => {
                // Given an open expense report where the current user is the submitter
                const expenseReport: Report = {
                    ...createExpenseReport(1),
                    reportID: mockReportID,
                    ownerAccountID: currentUserAccountID,
                    stateNum: CONST.REPORT.STATE_NUM.OPEN,
                    statusNum: CONST.REPORT.STATUS_NUM.OPEN,
                };
                await Onyx.set(`${ONYXKEYS.COLLECTION.REPORT}${mockReportID}`, expenseReport);

                // When we check if the report is eligible for merge as a submitter
                const result = isMoneyRequestReportEligibleForMerge(mockReportID, false);

                // Then it should return true because submitters can merge open expense reports
                expect(result).toBe(true);
            });

            it('should return true for processing IOU report when user is submitter', async () => {
                // Given a processing IOU report where the current user is the submitter
                const iouReport: Report = {
                    ...createExpenseRequestReport(1),
                    reportID: mockReportID,
                    ownerAccountID: currentUserAccountID,
                    stateNum: CONST.REPORT.STATE_NUM.SUBMITTED,
                    statusNum: CONST.REPORT.STATUS_NUM.SUBMITTED,
                };
                await Onyx.set(`${ONYXKEYS.COLLECTION.REPORT}${mockReportID}`, iouReport);

                // When we check if the report is eligible for merge as a submitter
                const result = isMoneyRequestReportEligibleForMerge(mockReportID, false);

                // Then it should return true because submitters can merge processing IOU reports
                expect(result).toBe(true);
            });

            it('should return true for processing expense report at first level approval when user is submitter', async () => {
                const managerAccountID = 123123;
                const managerEmail = 'manager@test.com';
                // Create a policy with appropriate approval settings
                const firstLevelApprovalPolicy: Policy = {
                    ...createRandomPolicy(1),
                    type: CONST.POLICY.TYPE.CORPORATE,
                    approvalMode: CONST.POLICY.APPROVAL_MODE.ADVANCED,
                    preventSelfApproval: true,
                    approver: managerEmail,
                };

                // Given a processing expense report at first level approval where the current user is the submitter
                const expenseReport: Report = {
                    ...createExpenseReport(1),
                    policyID: firstLevelApprovalPolicy.id,
                    reportID: mockReportID,
                    ownerAccountID: currentUserAccountID,
                    stateNum: CONST.REPORT.STATE_NUM.SUBMITTED,
                    statusNum: CONST.REPORT.STATUS_NUM.SUBMITTED,
                    managerID: managerAccountID,
                };
                await Onyx.set(`${ONYXKEYS.COLLECTION.REPORT}${mockReportID}`, expenseReport);
                await Onyx.set(`${ONYXKEYS.COLLECTION.POLICY}${firstLevelApprovalPolicy.id}`, firstLevelApprovalPolicy);
                await Onyx.merge(ONYXKEYS.PERSONAL_DETAILS_LIST, {
                    [managerAccountID]: {
                        accountID: managerAccountID,
                        login: managerEmail,
                    },
                });

                // When we check if the report is eligible for merge as a submitter
                const result = isMoneyRequestReportEligibleForMerge(mockReportID, false);

                // Then it should return true because submitters can merge processing expense reports
                expect(result).toBe(true);
            });

            it('should return false for processing expense report beyond first level approval when user is submitter', async () => {
                // Given a processing expense report beyond first level approval where the current user is the submitter
                const expenseReport: Report = {
                    ...createExpenseReport(1),
                    reportID: mockReportID,
                    ownerAccountID: currentUserAccountID,
                    stateNum: CONST.REPORT.STATE_NUM.SUBMITTED,
                    statusNum: CONST.REPORT.STATUS_NUM.SUBMITTED,
                };
                await Onyx.set(`${ONYXKEYS.COLLECTION.REPORT}${mockReportID}`, expenseReport);

                // When we check if the report is eligible for merge as a submitter
                const result = isMoneyRequestReportEligibleForMerge(mockReportID, false);

                // Then the result depends on the actual approval level logic in the implementation
                expect(typeof result).toBe('boolean');
            });

            it('should return false when user is not the submitter', async () => {
                // Given an open expense report where the current user is not the submitter
                const expenseReport: Report = {
                    ...createExpenseReport(1),
                    reportID: mockReportID,
                    ownerAccountID: differentUserAccountID,
                    stateNum: CONST.REPORT.STATE_NUM.OPEN,
                    statusNum: CONST.REPORT.STATUS_NUM.OPEN,
                };
                await Onyx.set(`${ONYXKEYS.COLLECTION.REPORT}${mockReportID}`, expenseReport);

                // When we check if the report is eligible for merge as a non-submitter
                const result = isMoneyRequestReportEligibleForMerge(mockReportID, false);

                // Then it should return false because the user is not the submitter and not an admin
                expect(result).toBe(false);
            });
        });

        describe('Manager role', () => {
            const managerAccountID = currentUserAccountID;

            it('should return true for processing expense report when user is manager', async () => {
                // Given a processing expense report where the current user is the manager
                const expenseReport: Report = {
                    ...createExpenseReport(1),
                    reportID: mockReportID,
                    ownerAccountID: differentUserAccountID, // Different user as submitter
                    managerID: managerAccountID,
                    stateNum: CONST.REPORT.STATE_NUM.SUBMITTED,
                    statusNum: CONST.REPORT.STATUS_NUM.SUBMITTED,
                };
                await Onyx.set(`${ONYXKEYS.COLLECTION.REPORT}${mockReportID}`, expenseReport);

                // When we check if the report is eligible for merge as a manager
                const result = isMoneyRequestReportEligibleForMerge(mockReportID, false);

                // Then it should return true because managers can merge processing expense reports
                expect(result).toBe(true);
            });

            it('should return false for open expense report when user is manager', async () => {
                // Given an open expense report where the current user is the manager
                const expenseReport: Report = {
                    ...createExpenseReport(1),
                    reportID: mockReportID,
                    ownerAccountID: differentUserAccountID, // Different user as submitter
                    managerID: managerAccountID,
                    stateNum: CONST.REPORT.STATE_NUM.OPEN,
                    statusNum: CONST.REPORT.STATUS_NUM.OPEN,
                };
                await Onyx.set(`${ONYXKEYS.COLLECTION.REPORT}${mockReportID}`, expenseReport);

                // When we check if the report is eligible for merge as a manager
                const result = isMoneyRequestReportEligibleForMerge(mockReportID, false);

                // Then it should return false because managers can only merge processing expense reports, not open ones
                expect(result).toBe(false);
            });

            it('should return false for IOU report when user is manager', async () => {
                // Given an IOU report where the current user is the manager
                const iouReport: Report = {
                    ...createExpenseRequestReport(1),
                    reportID: mockReportID,
                    ownerAccountID: differentUserAccountID, // Different user as submitter
                    managerID: managerAccountID,
                    stateNum: CONST.REPORT.STATE_NUM.SUBMITTED,
                    statusNum: CONST.REPORT.STATUS_NUM.SUBMITTED,
                };
                await Onyx.set(`${ONYXKEYS.COLLECTION.REPORT}${mockReportID}`, iouReport);

                // When we check if the report is eligible for merge as a manager
                const result = isMoneyRequestReportEligibleForMerge(mockReportID, false);

                // Then it should return false because managers can only merge expense reports, not IOU reports
                expect(result).toBe(false);
            });

            it('should return false when user is not the manager', async () => {
                // Given a processing expense report where the current user is not the manager
                const expenseReport: Report = {
                    ...createExpenseReport(1),
                    reportID: mockReportID,
                    ownerAccountID: differentUserAccountID, // Different user as submitter
                    managerID: differentUserAccountID,
                    stateNum: CONST.REPORT.STATE_NUM.SUBMITTED,
                    statusNum: CONST.REPORT.STATUS_NUM.SUBMITTED,
                };
                await Onyx.set(`${ONYXKEYS.COLLECTION.REPORT}${mockReportID}`, expenseReport);

                // When we check if the report is eligible for merge as a non-manager
                const result = isMoneyRequestReportEligibleForMerge(mockReportID, false);

                // Then it should return false because the user is not the manager, submitter, or admin
                expect(result).toBe(false);
            });
        });
    });

    describe('getReportStatusTranslation', () => {
        it('should return "Draft" for state 0, status 0', () => {
            expect(getReportStatusTranslation(CONST.REPORT.STATE_NUM.OPEN, CONST.REPORT.STATUS_NUM.OPEN)).toBe(translateLocal('common.draft'));
        });

        it('should return "Outstanding" for state 1, status 1', () => {
            expect(getReportStatusTranslation(CONST.REPORT.STATE_NUM.SUBMITTED, CONST.REPORT.STATUS_NUM.SUBMITTED)).toBe(translateLocal('common.outstanding'));
        });

        it('should return "Done" for state 2, status 2', () => {
            expect(getReportStatusTranslation(CONST.REPORT.STATE_NUM.APPROVED, CONST.REPORT.STATUS_NUM.CLOSED)).toBe(translateLocal('common.done'));
        });

        it('should return "Approved" for state 2, status 3', () => {
            expect(getReportStatusTranslation(CONST.REPORT.STATE_NUM.APPROVED, CONST.REPORT.STATUS_NUM.APPROVED)).toBe(translateLocal('iou.approved'));
        });

        it('should return "Paid" for state 2, status 4', () => {
            expect(getReportStatusTranslation(CONST.REPORT.STATE_NUM.APPROVED, CONST.REPORT.STATUS_NUM.REIMBURSED)).toBe(translateLocal('iou.settledExpensify'));
        });

        it('should return "Paid" for state 3, status 4', () => {
            expect(getReportStatusTranslation(CONST.REPORT.STATE_NUM.BILLING, CONST.REPORT.STATUS_NUM.REIMBURSED)).toBe(translateLocal('iou.settledExpensify'));
        });

        it('should return "Paid" for state 6, status 4', () => {
            expect(getReportStatusTranslation(CONST.REPORT.STATE_NUM.AUTOREIMBURSED, CONST.REPORT.STATUS_NUM.REIMBURSED)).toBe(translateLocal('iou.settledExpensify'));
        });

        it('should return an empty string when stateNum or statusNum is undefined', () => {
            expect(getReportStatusTranslation(undefined, undefined)).toBe('');
            expect(getReportStatusTranslation(CONST.REPORT.STATE_NUM.OPEN, undefined)).toBe('');
            expect(getReportStatusTranslation(undefined, CONST.REPORT.STATUS_NUM.OPEN)).toBe('');
        });
    });

    describe('buildOptimisticReportPreview', () => {
        it('should include childOwnerAccountID and childManagerAccountID that matches with iouReport data', () => {
            const chatReport: Report = {
                ...createRandomReport(100),
                type: CONST.REPORT.TYPE.CHAT,
                chatType: undefined,
            };

            const iouReport: Report = {
                ...createRandomReport(200),
                parentReportID: '1',
                type: CONST.REPORT.TYPE.IOU,
                chatType: undefined,
                ownerAccountID: 1,
                managerID: 2,
            };

            const reportPreviewAction = buildOptimisticReportPreview(chatReport, iouReport);

            expect(reportPreviewAction.childOwnerAccountID).toBe(iouReport.ownerAccountID);
            expect(reportPreviewAction.childManagerAccountID).toBe(iouReport.managerID);
        });
    });

    describe('populateOptimisticReportFormula', () => {
        const mockPolicy: Policy = {
            id: 'test-policy-id',
            name: 'Test Policy',
            type: CONST.POLICY.TYPE.TEAM,
            role: CONST.POLICY.ROLE.ADMIN,
            owner: 'test@example.com',
            outputCurrency: CONST.CURRENCY.USD,
            isPolicyExpenseChatEnabled: true,
            autoReporting: true,
            autoReportingFrequency: CONST.POLICY.AUTO_REPORTING_FREQUENCIES.WEEKLY,
            harvesting: {
                enabled: true,
            },
            defaultBillable: false,
            disabledFields: {},
            fieldList: {},
            customUnits: {},
            areCategoriesEnabled: true,
            areTagsEnabled: true,
            areDistanceRatesEnabled: true,
            areWorkflowsEnabled: true,
            areReportFieldsEnabled: true,
            areConnectionsEnabled: true,
            pendingAction: undefined,
            errors: {},
            isLoading: false,
            errorFields: {},
        };

        const mockReport = {
            reportID: '123456789',
            reportName: 'Test Report',
            type: CONST.REPORT.TYPE.EXPENSE,
            ownerAccountID: 1,
            currency: CONST.CURRENCY.USD,
            total: -5000,
            lastVisibleActionCreated: '2024-01-15 10:30:00',
            stateNum: CONST.REPORT.STATE_NUM.SUBMITTED,
            statusNum: CONST.REPORT.STATUS_NUM.OPEN,
            chatReportID: 'chat-123',
            policyID: 'test-policy-id',
            participants: {},
            parentReportID: 'chat-123',
        };

        it('should handle NaN total gracefully', () => {
            const reportWithNaNTotal = {
                ...mockReport,
                total: NaN,
            };

            const result = populateOptimisticReportFormula('{report:total}', reportWithNaNTotal, mockPolicy);
            expect(result).toBe('{report:total}');
        });

        it('should replace {report:total} with formatted amount', () => {
            const result = populateOptimisticReportFormula('{report:total}', mockReport, mockPolicy);
            expect(result).toBe('$50.00');
        });

        it('should replace {report:id} with base62 report ID', () => {
            const result = populateOptimisticReportFormula('{report:id}', mockReport, mockPolicy);
            expect(result).toBe(getBase62ReportID(Number(mockReport.reportID)));
        });

        it('should replace multiple placeholders correctly', () => {
            const formula = 'Report {report:id} has total {report:total}';
            const result = populateOptimisticReportFormula(formula, mockReport, mockPolicy);
            const expectedId = getBase62ReportID(Number(mockReport.reportID));
            expect(result).toBe(`Report ${expectedId} has total $50.00`);
        });

        it('should handle undefined total gracefully', () => {
            const reportWithUndefinedTotal = {
                ...mockReport,
                total: undefined,
            };

            const result = populateOptimisticReportFormula('{report:total}', reportWithUndefinedTotal, mockPolicy);
            expect(result).toBe('{report:total}');
        });

        it('should handle complex formula with multiple placeholders and some invalid values', () => {
            const formula = 'ID: {report:id}, Total: {report:total}, Type: {report:type}';
            const reportWithNaNTotal = {
                ...mockReport,
                total: NaN,
            };
            const expectedId = getBase62ReportID(Number(mockReport.reportID));
            const result = populateOptimisticReportFormula(formula, reportWithNaNTotal, mockPolicy);
            expect(result).toBe(`ID: ${expectedId}, Total: , Type: Expense Report`);
        });

        it('should handle missing total gracefully', () => {
            const reportWithMissingTotal = {
                ...mockReport,
                total: undefined,
            };

            const result = populateOptimisticReportFormula('{report:total}', reportWithMissingTotal, mockPolicy);
            expect(result).toBe('{report:total}');
        });
    });
    describe('canSeeDefaultRoom', () => {
        it('should return true if report is archived room ', () => {
            const betas = [CONST.BETAS.DEFAULT_ROOMS];
            const report: Report = {
                ...createRandomReport(40002),
                type: CONST.REPORT.TYPE.CHAT,
                participants: buildParticipantsFromAccountIDs([currentUserAccountID, 1]),
            };
            expect(canSeeDefaultRoom(report, betas, true)).toBe(true);
        });
        it('should return true if the room has an assigned guide', () => {
            const betas = [CONST.BETAS.DEFAULT_ROOMS];
            const report: Report = {
                ...createRandomReport(40002),
                participants: buildParticipantsFromAccountIDs([currentUserAccountID, 8]),
            };
            Onyx.set(ONYXKEYS.PERSONAL_DETAILS_LIST, personalDetails).then(() => {
                expect(canSeeDefaultRoom(report, betas, false)).toBe(true);
            });
        });
        it('should return true if the report is admin room', () => {
            const betas = [CONST.BETAS.DEFAULT_ROOMS];
            const report: Report = {
                ...createRandomReport(40002),
                chatType: CONST.REPORT.CHAT_TYPE.POLICY_ADMINS,
            };
            Onyx.set(ONYXKEYS.PERSONAL_DETAILS_LIST, personalDetails).then(() => {
                expect(canSeeDefaultRoom(report, betas, false)).toBe(true);
            });
        });
    });

    describe('getAllReportActionsErrorsAndReportActionThatRequiresAttention', () => {
        const report: Report = {
            ...createRandomReport(40003),
            parentReportID: '40004',
            parentReportActionID: '2',
        };
        const parentReport: Report = {
            ...createRandomReport(40004),
            statusNum: 0,
        };
        const reportAction1: ReportAction = {
            ...createRandomReportAction(1),
            reportID: report.reportID,
        };
        const parentReportAction1: ReportAction = {
            ...createRandomReportAction(2),
            reportID: '40004',
            actorAccountID: currentUserAccountID,
        };
        const reportActions = [reportAction1, parentReportAction1].reduce<ReportActions>((acc, action) => {
            if (action.reportActionID) {
                acc[action.reportActionID] = action;
            }
            return acc;
        }, {});
        beforeEach(async () => {
            await Onyx.clear();
            await Onyx.set(ONYXKEYS.SESSION, {email: currentUserEmail, accountID: currentUserAccountID});
            await Onyx.merge(`${ONYXKEYS.COLLECTION.REPORT}${report.reportID}`, report);
            await Onyx.merge(`${ONYXKEYS.COLLECTION.REPORT}${parentReport.reportID}`, parentReport);
            await Onyx.merge(`${ONYXKEYS.COLLECTION.REPORT_ACTIONS}${reportAction1.reportID}`, {
                [reportAction1.reportActionID]: reportAction1,
            });
            await Onyx.merge(`${ONYXKEYS.COLLECTION.REPORT_ACTIONS}${parentReportAction1.reportID}`, {
                [parentReportAction1.reportActionID]: parentReportAction1,
            });

            return waitForBatchedUpdates();
        });
        it("should return nothing when there's no actions required", () => {
            expect(getAllReportActionsErrorsAndReportActionThatRequiresAttention(report, reportActions, false)).toEqual({
                errors: {},
                reportAction: undefined,
            });
        });
        it("should return error with report action when there's actions required", async () => {
            const reportActionWithError: ReportAction = {
                ...createRandomReportAction(1),
                reportID: report.reportID,
                errors: {
                    reportID: 'Error message',
                    accountID: 'Error in accountID',
                },
            };
            const reportActionsWithError = {
                ...reportActions,
                [reportActionWithError.reportActionID]: reportActionWithError,
            };
            await Onyx.merge(`${ONYXKEYS.COLLECTION.REPORT_ACTIONS}${reportActionWithError.reportID}`, {
                [reportActionWithError.reportActionID]: reportActionWithError,
            });
            await waitForBatchedUpdates();
            expect(getAllReportActionsErrorsAndReportActionThatRequiresAttention(report, reportActionsWithError, false)).toEqual({
                errors: {
                    reportID: 'Error message',
                    accountID: 'Error in accountID',
                },
                reportAction: reportActionWithError,
            });
        });
        it("should return smart scan error with no report action when there's actions required and report is not archived", async () => {
            await Onyx.merge(`${ONYXKEYS.COLLECTION.REPORT_ACTIONS}${parentReportAction1.reportID}`, {
                [parentReportAction1.reportActionID]: {
                    actorAccountID: currentUserAccountID,
                    actionName: CONST.REPORT.ACTIONS.TYPE.IOU,
                    originalMessage: {
                        type: CONST.IOU.REPORT_ACTION_TYPE.CREATE,
                        IOUTransactionID: '12345',
                    },
                },
            });
            const transaction: Transaction = {
                ...createRandomTransaction(12345),
                reportID: parentReport.reportID,
                amount: 0,
            };
            await Onyx.merge(`${ONYXKEYS.COLLECTION.TRANSACTION}${transaction.transactionID}`, transaction);
            await waitForBatchedUpdates();
            const {errors, reportAction} = getAllReportActionsErrorsAndReportActionThatRequiresAttention(report, reportActions, false);
            expect(Object.keys(errors)).toHaveLength(1);
            expect(Object.keys(errors).at(0)).toBe('smartscan');
            expect(Object.keys(errors.smartscan ?? {})).toHaveLength(1);
            expect(errors.smartscan?.[Object.keys(errors.smartscan)[0]]).toEqual('Transaction is missing fields');
            expect(reportAction).toBeUndefined();
        });
        it("should return no error and no report action when there's actions required and report is archived", async () => {
            await Onyx.merge(`${ONYXKEYS.COLLECTION.REPORT_ACTIONS}${parentReportAction1.reportID}`, {
                [parentReportAction1.reportActionID]: {
                    actorAccountID: currentUserAccountID,
                    actionName: CONST.REPORT.ACTIONS.TYPE.IOU,
                    originalMessage: {
                        type: CONST.IOU.REPORT_ACTION_TYPE.CREATE,
                        IOUTransactionID: '12345',
                    },
                },
            });
            const transaction: Transaction = {
                ...createRandomTransaction(12345),
                reportID: parentReport.reportID,
                amount: 0,
            };
            await Onyx.merge(`${ONYXKEYS.COLLECTION.TRANSACTION}${transaction.transactionID}`, transaction);
            await waitForBatchedUpdates();
            const {errors, reportAction} = getAllReportActionsErrorsAndReportActionThatRequiresAttention(report, reportActions, true);
            expect(Object.keys(errors)).toHaveLength(0);
            expect(reportAction).toBeUndefined();
        });
    });

    describe('excludeParticipantsForDisplay', () => {
        const mockParticipants = {
            1: {notificationPreference: 'always'},
            2: {notificationPreference: 'hidden'},
            3: {notificationPreference: 'daily'},
            4: {notificationPreference: 'always'},
        } as Participants;

        const mockReportMetadata = {
            pendingChatMembers: [
                {accountID: '3', pendingAction: 'delete'},
                {accountID: '4', pendingAction: 'add'},
            ],
        } as OnyxEntry<ReportMetadata>;

        it('should return original array when no exclude options provided', () => {
            const participantsIDs = [1, 2, 3, 4];
            const result = excludeParticipantsForDisplay(participantsIDs, mockParticipants);
            expect(result).toEqual(participantsIDs);
        });

        it('should return original array when excludeOptions is undefined', () => {
            const participantsIDs = [1, 2, 3, 4];
            const result = excludeParticipantsForDisplay(participantsIDs, mockParticipants, mockReportMetadata, undefined);
            expect(result).toEqual(participantsIDs);
        });

        it('should exclude current user when shouldExcludeCurrentUser is true', () => {
            const participantsIDs = [1, 2, currentUserAccountID, 4];
            const result = excludeParticipantsForDisplay(participantsIDs, mockParticipants, mockReportMetadata, {
                shouldExcludeCurrentUser: true,
            });
            expect(result).toEqual([1, 2, 4]);
            expect(result).not.toContain(currentUserAccountID);
        });

        it('should exclude hidden participants when shouldExcludeHidden is true', () => {
            const participantsIDs = [1, 2, 3, 4];
            const result = excludeParticipantsForDisplay(participantsIDs, mockParticipants, mockReportMetadata, {
                shouldExcludeHidden: true,
            });
            expect(result).toEqual([1, 3, 4]);
            expect(result).not.toContain(2); // participant 2 has 'hidden' notification preference
        });

        it('should exclude deleted participants when shouldExcludeDeleted is true', () => {
            const participantsIDs = [1, 2, 3, 4];
            const result = excludeParticipantsForDisplay(participantsIDs, mockParticipants, mockReportMetadata, {
                shouldExcludeDeleted: true,
            });
            expect(result).toEqual([1, 2, 4]);
            expect(result).not.toContain(3); // participant 3 has pending delete action
        });

        it('should apply multiple exclusions when multiple options are true', () => {
            const participantsIDs = [1, 2, 3, currentUserAccountID];
            const result = excludeParticipantsForDisplay(participantsIDs, mockParticipants, mockReportMetadata, {
                shouldExcludeCurrentUser: true,
                shouldExcludeHidden: true,
                shouldExcludeDeleted: true,
            });
            expect(result).toEqual([1]);
        });

        it('should handle empty participants array', () => {
            const participantsIDs: number[] = [];
            const result = excludeParticipantsForDisplay(participantsIDs, mockParticipants, mockReportMetadata, {
                shouldExcludeCurrentUser: true,
                shouldExcludeHidden: true,
                shouldExcludeDeleted: true,
            });
            expect(result).toEqual([]);
        });

        it('should exclude participants not in the participants object when shouldExcludeHidden is true', () => {
            const participantsIDs = [99, 100];
            const result = excludeParticipantsForDisplay(participantsIDs, mockParticipants, mockReportMetadata, {
                shouldExcludeHidden: true,
            });
            expect(result).toEqual([]); // Should exclude unknown participants because they have undefined notification preference (treated as hidden)
        });

        it('should not exclude participants not in the participants object when shouldExcludeHidden is false', () => {
            const participantsIDs = [99, 100];
            const result = excludeParticipantsForDisplay(participantsIDs, mockParticipants, mockReportMetadata, {
                shouldExcludeHidden: false,
            });
            expect(result).toEqual([99, 100]); // Should not exclude unknown participants when not excluding hidden
        });

        it('should handle report metadata without pending chat members', () => {
            const participantsIDs = [1, 2, 3, 4];
            const emptyMetadata = {};
            const result = excludeParticipantsForDisplay(participantsIDs, mockParticipants, emptyMetadata, {
                shouldExcludeDeleted: true,
            });
            expect(result).toEqual(participantsIDs); // Should not exclude any when no pending members
        });

        it('should only exclude based on last pending action when multiple actions for same user', () => {
            const participantsIDs = [1, 2, 3];
            const metadataWithMultipleActions = {
                pendingChatMembers: [
                    {accountID: '3', pendingAction: 'add'},
                    {accountID: '3', pendingAction: 'delete'},
                ],
            } as OnyxEntry<ReportMetadata>;
            const result = excludeParticipantsForDisplay(participantsIDs, mockParticipants, metadataWithMultipleActions, {
                shouldExcludeDeleted: true,
            });
            expect(result).toEqual([1, 2]);
            expect(result).not.toContain(3); // Should be excluded based on last action (delete)
        });

        it('should not exclude when pending action is not delete', () => {
            const participantsIDs = [1, 4];
            const result = excludeParticipantsForDisplay(participantsIDs, mockParticipants, mockReportMetadata, {
                shouldExcludeDeleted: true,
            });
            expect(result).toEqual([1, 4]); // participant 4 has 'add' action, should not be excluded
        });
    });

    describe('requiresManualSubmission', () => {
        it('should return true when manual submit is enabled', () => {
            const report: Report = {
                ...createRandomReport(1),
                stateNum: CONST.REPORT.STATE_NUM.OPEN,
                statusNum: CONST.REPORT.STATUS_NUM.OPEN,
            };
            const policy1 = createRandomPolicy(1);
            policy1.harvesting = {enabled: false};
            policy1.autoReportingFrequency = CONST.POLICY.AUTO_REPORTING_FREQUENCIES.IMMEDIATE;
            const result = requiresManualSubmission(report, policy1);
            expect(result).toBe(true);
        });

        it('should return false when instant submit is enabled and report is not open', () => {
            const report: Report = {
                ...createRandomReport(2),
                stateNum: CONST.REPORT.STATE_NUM.SUBMITTED,
                statusNum: CONST.REPORT.STATUS_NUM.SUBMITTED,
            };
            const policy2 = createRandomPolicy(2);
            policy2.autoReporting = true;
            policy2.autoReportingFrequency = CONST.POLICY.AUTO_REPORTING_FREQUENCIES.INSTANT;
            policy2.approvalMode = CONST.POLICY.APPROVAL_MODE.BASIC;
            const result = requiresManualSubmission(report, policy2);
            expect(result).toBe(false);
        });

        it('should return false when instant submit is enabled with approvers', () => {
            const report: Report = {
                ...createRandomReport(3),
                stateNum: CONST.REPORT.STATE_NUM.OPEN,
                statusNum: CONST.REPORT.STATUS_NUM.OPEN,
            };
            const policy3 = createRandomPolicy(3);
            policy3.autoReporting = true;
            policy3.autoReportingFrequency = CONST.POLICY.AUTO_REPORTING_FREQUENCIES.INSTANT;
            policy3.approvalMode = CONST.POLICY.APPROVAL_MODE.BASIC;
            const result = requiresManualSubmission(report, policy3);
            expect(result).toBe(false);
        });

        it('should return true for open report in Submit & Close policy with instant submit', () => {
            const report: Report = {
                ...createRandomReport(4),
                stateNum: CONST.REPORT.STATE_NUM.OPEN,
                statusNum: CONST.REPORT.STATUS_NUM.OPEN,
            };
            const policy4 = createRandomPolicy(4);
            policy4.autoReporting = true;
            policy4.autoReportingFrequency = CONST.POLICY.AUTO_REPORTING_FREQUENCIES.INSTANT;
            policy4.approvalMode = CONST.POLICY.APPROVAL_MODE.OPTIONAL; // Submit & Close (no approvers)
            const result = requiresManualSubmission(report, policy4);
            expect(result).toBe(true);
        });

        it('should return false for closed report in Submit & Close policy with instant submit', () => {
            const report: Report = {
                ...createRandomReport(5),
                stateNum: CONST.REPORT.STATE_NUM.APPROVED,
                statusNum: CONST.REPORT.STATUS_NUM.CLOSED,
            };
            const policy5 = createRandomPolicy(5);
            policy5.autoReporting = true;
            policy5.autoReportingFrequency = CONST.POLICY.AUTO_REPORTING_FREQUENCIES.INSTANT;
            policy5.approvalMode = CONST.POLICY.APPROVAL_MODE.OPTIONAL; // Submit & Close (no approvers)
            const result = requiresManualSubmission(report, policy5);
            expect(result).toBe(false);
        });

        it('should return false when policy has auto reporting with monthly frequency (delayed submission)', () => {
            const report: Report = {
                ...createRandomReport(8),
                stateNum: CONST.REPORT.STATE_NUM.OPEN,
                statusNum: CONST.REPORT.STATUS_NUM.OPEN,
            };
            const policy6 = createRandomPolicy(8);
            policy6.autoReporting = true;
            policy6.autoReportingFrequency = CONST.POLICY.AUTO_REPORTING_FREQUENCIES.MONTHLY;
            const result = requiresManualSubmission(report, policy6);
            expect(result).toBe(false);
        });
    });

<<<<<<< HEAD
    describe('shouldExcludeAncestorReportAction', () => {
        it('should return true for trip preview actions when it is the youngest descendant', () => {
            const tripPreviewAction: ReportAction = {
                ...createRandomReportAction(1),
                actionName: CONST.REPORT.ACTIONS.TYPE.TRIP_PREVIEW,
            };

            const result = shouldExcludeAncestorReportAction(tripPreviewAction, true);
            expect(result).toBe(true);
        });

        it('should return false for trip preview actions', () => {
            const tripPreviewAction: ReportAction = {
                ...createRandomReportAction(1),
                actionName: CONST.REPORT.ACTIONS.TYPE.TRIP_PREVIEW,
            };

            const result = shouldExcludeAncestorReportAction(tripPreviewAction, false);
            expect(result).toBe(false);
        });

        it('should return true for transaction thread CREATE actions', () => {
            const transactionThreadAction: ReportAction = {
                ...createRandomReportAction(1),
                actionName: CONST.REPORT.ACTIONS.TYPE.IOU,
                originalMessage: {
                    created: DateUtils.getDBTime(),
                    type: CONST.IOU.REPORT_ACTION_TYPE.CREATE,
                },
            };

            const result = shouldExcludeAncestorReportAction(transactionThreadAction, false);
            expect(result).toBe(true);
        });

        it('should return true for transaction thread TRACK actions', () => {
            const transactionThreadAction: ReportAction = {
                ...createRandomReportAction(1),
                actionName: CONST.REPORT.ACTIONS.TYPE.IOU,
                originalMessage: {
                    created: DateUtils.getDBTime(),
                    type: CONST.IOU.REPORT_ACTION_TYPE.TRACK,
                },
            };

            const result = shouldExcludeAncestorReportAction(transactionThreadAction, false);
            expect(result).toBe(true);
        });

        it('should return false for sent money report actions (PAY with IOUDetails)', () => {
            const sentMoneyAction: ReportAction = {
                ...createRandomReportAction(1),
                actionName: CONST.REPORT.ACTIONS.TYPE.IOU,
                originalMessage: {
                    created: DateUtils.getDBTime(),
                    type: CONST.IOU.REPORT_ACTION_TYPE.PAY,
                    IOUDetails: {
                        amount: 100,
                        currency: 'USD',
                        comment: '',
                    },
                },
            };

            const result = shouldExcludeAncestorReportAction(sentMoneyAction, true);
            expect(result).toBe(false);
        });

        it('should return true for report preview actions', () => {
            const reportPreviewAction: ReportAction = {
                ...createRandomReportAction(1),
                actionName: CONST.REPORT.ACTIONS.TYPE.REPORT_PREVIEW,
            };

            const result = shouldExcludeAncestorReportAction(reportPreviewAction, true);
            expect(result).toBe(true);
        });

        it('should return false for regular comment actions', () => {
            const commentAction: ReportAction = {
                ...createRandomReportAction(1),
                actionName: CONST.REPORT.ACTIONS.TYPE.ADD_COMMENT,
            };

            const result = shouldExcludeAncestorReportAction(commentAction, true);
            expect(result).toBe(false);
        });

        it('should return false for regular IOU actions that are not transaction threads', () => {
            const iouAction: ReportAction = {
                ...createRandomReportAction(1),
                actionName: CONST.REPORT.ACTIONS.TYPE.IOU,
                originalMessage: {
                    created: DateUtils.getDBTime(),
                    type: CONST.IOU.REPORT_ACTION_TYPE.SPLIT,
                },
            };

            const result = shouldExcludeAncestorReportAction(iouAction, true);
            expect(result).toBe(false);
        });

        it('should return false for PAY actions without IOUDetails', () => {
            const payAction: ReportAction = {
                ...createRandomReportAction(1),
                actionName: CONST.REPORT.ACTIONS.TYPE.IOU,
                originalMessage: {
                    created: DateUtils.getDBTime(),
                    type: CONST.IOU.REPORT_ACTION_TYPE.PAY,
                },
            };

            const result = shouldExcludeAncestorReportAction(payAction, true);
            expect(result).toBe(false);
        });

        it('should return false for non-money request actions', () => {
            const nonMoneyRequestAction: ReportAction = {
                ...createRandomReportAction(1),
                actionName: CONST.REPORT.ACTIONS.TYPE.RENAMED,
            };

            const result = shouldExcludeAncestorReportAction(nonMoneyRequestAction, true);
            expect(result).toBe(false);
        });

        it('should handle empty object as parent report action', () => {
            const result = shouldExcludeAncestorReportAction({} as ReportAction, true);
            expect(result).toBe(false);
=======
    describe('shouldEnableNegative', () => {
        let expenseReport: Report;
        let chatReport: Report;
        let corporatePolicy: Policy;
        let teamPolicy: Policy;
        let personalPolicy: Policy;

        beforeEach(() => {
            // Create test reports using the proper pattern
            expenseReport = {
                ...LHNTestUtils.getFakeReport(),
                type: CONST.REPORT.TYPE.EXPENSE,
            };

            chatReport = {
                ...LHNTestUtils.getFakeReport(),
                type: CONST.REPORT.TYPE.CHAT,
            };

            // Create test policies using the existing pattern
            corporatePolicy = {
                ...createRandomPolicy(1),
                type: CONST.POLICY.TYPE.CORPORATE,
            };

            teamPolicy = {
                ...createRandomPolicy(2),
                type: CONST.POLICY.TYPE.TEAM,
            };

            personalPolicy = {
                ...createRandomPolicy(3),
                type: CONST.POLICY.TYPE.PERSONAL,
            };
        });

        describe('when report is an expense report', () => {
            it('should return true for expense report with undefined iouType', () => {
                expect(shouldEnableNegative(expenseReport)).toBe(true);
            });

            it('should return true for expense report with null iouType', () => {
                expect(shouldEnableNegative(expenseReport, undefined, undefined)).toBe(true);
            });

            it('should return true for expense report with CREATE iouType', () => {
                expect(shouldEnableNegative(expenseReport, undefined, CONST.IOU.TYPE.CREATE)).toBe(true);
            });

            it('should return true for expense report with REQUEST iouType', () => {
                expect(shouldEnableNegative(expenseReport, undefined, CONST.IOU.TYPE.REQUEST)).toBe(true);
            });

            it('should return false for expense report with SPLIT iouType', () => {
                expect(shouldEnableNegative(expenseReport, undefined, CONST.IOU.TYPE.SPLIT)).toBe(false);
            });

            it('should return false for expense report with INVOICE iouType', () => {
                expect(shouldEnableNegative(expenseReport, undefined, CONST.IOU.TYPE.INVOICE)).toBe(false);
            });
        });

        describe('when policy is a group policy (CORPORATE)', () => {
            it('should return true for corporate policy with undefined iouType', () => {
                expect(shouldEnableNegative(chatReport, corporatePolicy)).toBe(true);
            });

            it('should return true for corporate policy with CREATE iouType', () => {
                expect(shouldEnableNegative(chatReport, corporatePolicy, CONST.IOU.TYPE.CREATE)).toBe(true);
            });

            it('should return true for corporate policy with REQUEST iouType', () => {
                expect(shouldEnableNegative(chatReport, corporatePolicy, CONST.IOU.TYPE.REQUEST)).toBe(true);
            });

            it('should return false for corporate policy with SPLIT iouType', () => {
                expect(shouldEnableNegative(chatReport, corporatePolicy, CONST.IOU.TYPE.SPLIT)).toBe(false);
            });

            it('should return false for corporate policy with INVOICE iouType', () => {
                expect(shouldEnableNegative(chatReport, corporatePolicy, CONST.IOU.TYPE.INVOICE)).toBe(false);
            });
        });

        describe('when policy is a group policy (TEAM)', () => {
            it('should return true for team policy with undefined iouType', () => {
                expect(shouldEnableNegative(chatReport, teamPolicy)).toBe(true);
            });

            it('should return true for team policy with CREATE iouType', () => {
                expect(shouldEnableNegative(chatReport, teamPolicy, CONST.IOU.TYPE.CREATE)).toBe(true);
            });

            it('should return true for team policy with REQUEST iouType', () => {
                expect(shouldEnableNegative(chatReport, teamPolicy, CONST.IOU.TYPE.REQUEST)).toBe(true);
            });

            it('should return false for team policy with SPLIT iouType', () => {
                expect(shouldEnableNegative(chatReport, teamPolicy, CONST.IOU.TYPE.SPLIT)).toBe(false);
            });

            it('should return false for team policy with INVOICE iouType', () => {
                expect(shouldEnableNegative(chatReport, teamPolicy, CONST.IOU.TYPE.INVOICE)).toBe(false);
            });
        });

        describe('when iouType is CREATE', () => {
            it('should return true for CREATE iouType with personal policy', () => {
                expect(shouldEnableNegative(chatReport, personalPolicy, CONST.IOU.TYPE.CREATE)).toBe(true);
            });

            it('should return true for CREATE iouType with no policy', () => {
                expect(shouldEnableNegative(chatReport, undefined, CONST.IOU.TYPE.CREATE)).toBe(true);
            });

            it('should return true for CREATE iouType with null policy', () => {
                expect(shouldEnableNegative(chatReport, undefined, CONST.IOU.TYPE.CREATE)).toBe(true);
            });

            it('should return true for CREATE iouType with expense report', () => {
                expect(shouldEnableNegative(expenseReport, personalPolicy, CONST.IOU.TYPE.CREATE)).toBe(true);
            });
        });

        describe('exclusion cases for SPLIT and INVOICE iouTypes', () => {
            it('should return false for SPLIT iouType regardless of report type', () => {
                expect(shouldEnableNegative(expenseReport, corporatePolicy, CONST.IOU.TYPE.SPLIT)).toBe(false);
                expect(shouldEnableNegative(chatReport, teamPolicy, CONST.IOU.TYPE.SPLIT)).toBe(false);
                expect(shouldEnableNegative(chatReport, personalPolicy, CONST.IOU.TYPE.SPLIT)).toBe(false);
            });

            it('should return false for INVOICE iouType regardless of report type', () => {
                expect(shouldEnableNegative(expenseReport, corporatePolicy, CONST.IOU.TYPE.INVOICE)).toBe(false);
                expect(shouldEnableNegative(chatReport, teamPolicy, CONST.IOU.TYPE.INVOICE)).toBe(false);
                expect(shouldEnableNegative(chatReport, personalPolicy, CONST.IOU.TYPE.INVOICE)).toBe(false);
            });

            it('should return true for SPLIT_EXPENSE iouType with expense report (different from SPLIT)', () => {
                // SPLIT_EXPENSE is different from SPLIT - only SPLIT and INVOICE are excluded
                expect(shouldEnableNegative(expenseReport, corporatePolicy, CONST.IOU.TYPE.SPLIT_EXPENSE)).toBe(true);
            });
        });

        describe('edge cases with null/undefined values', () => {
            it('should return false when all parameters are null/undefined', () => {
                expect(shouldEnableNegative(undefined, undefined, undefined)).toBe(false);
            });

            it('should return true when report is null but policy is group policy', () => {
                expect(shouldEnableNegative(undefined, corporatePolicy)).toBe(true);
                expect(shouldEnableNegative(undefined, teamPolicy)).toBe(true);
            });

            it('should return false when report is null and policy is personal', () => {
                expect(shouldEnableNegative(undefined, personalPolicy)).toBe(false);
            });

            it('should return true when report is null but iouType is CREATE', () => {
                expect(shouldEnableNegative(undefined, undefined, CONST.IOU.TYPE.CREATE)).toBe(true);
            });

            it('should handle undefined policy type gracefully', () => {
                const policyWithUndefinedType = {
                    ...createRandomPolicy(4),
                    type: undefined,
                } as unknown as Policy;
                expect(shouldEnableNegative(chatReport, policyWithUndefinedType)).toBe(false);
            });

            it('should handle empty string policy type gracefully', () => {
                const policyWithEmptyType = {
                    ...createRandomPolicy(5),
                    type: '',
                } as unknown as Policy;
                expect(shouldEnableNegative(chatReport, policyWithEmptyType)).toBe(false);
            });
        });

        describe('combination scenarios', () => {
            it('should return true when expense report AND group policy', () => {
                expect(shouldEnableNegative(expenseReport, corporatePolicy)).toBe(true);
                expect(shouldEnableNegative(expenseReport, teamPolicy)).toBe(true);
            });

            it('should return true when expense report AND CREATE iouType', () => {
                expect(shouldEnableNegative(expenseReport, personalPolicy, CONST.IOU.TYPE.CREATE)).toBe(true);
            });

            it('should return true when group policy AND CREATE iouType', () => {
                expect(shouldEnableNegative(chatReport, corporatePolicy, CONST.IOU.TYPE.CREATE)).toBe(true);
                expect(shouldEnableNegative(chatReport, teamPolicy, CONST.IOU.TYPE.CREATE)).toBe(true);
            });

            it('should return false when none of the enabling conditions are met', () => {
                // Chat report + personal policy + no iouType
                expect(shouldEnableNegative(chatReport, personalPolicy)).toBe(false);

                // Chat report + personal policy + non-CREATE iouType
                expect(shouldEnableNegative(chatReport, personalPolicy, CONST.IOU.TYPE.REQUEST)).toBe(false);
                expect(shouldEnableNegative(chatReport, personalPolicy, CONST.IOU.TYPE.TRACK)).toBe(false);
                expect(shouldEnableNegative(chatReport, personalPolicy, CONST.IOU.TYPE.SEND)).toBe(false);
            });

            it('should prioritize exclusion over inclusion', () => {
                // Even if expense report + group policy, SPLIT should still exclude
                expect(shouldEnableNegative(expenseReport, corporatePolicy, CONST.IOU.TYPE.SPLIT)).toBe(false);

                // Even if expense report + CREATE iouType, INVOICE should still exclude
                expect(shouldEnableNegative(expenseReport, undefined, CONST.IOU.TYPE.INVOICE)).toBe(false);

                // Even if group policy + CREATE iouType, SPLIT should still exclude
                expect(shouldEnableNegative(chatReport, teamPolicy, CONST.IOU.TYPE.SPLIT)).toBe(false);
            });
        });
    });

    describe('isSelfDMOrSelfDMThread', () => {
        let standardSelfDMReport: Report;
        let movedSelfDMReport: Report;
        let regularDMReport: Report;
        let groupChatReport: Report;

        beforeEach(() => {
            // Standard self-DM with proper chatType
            standardSelfDMReport = {
                ...LHNTestUtils.getFakeReport(),
                type: CONST.REPORT.TYPE.CHAT,
                chatType: CONST.REPORT.CHAT_TYPE.SELF_DM,
                participants: {
                    [currentUserAccountID]: {
                        notificationPreference: CONST.REPORT.NOTIFICATION_PREFERENCE.ALWAYS,
                    },
                },
            };

            // Self-DM that was moved from workspace (empty chatType)
            movedSelfDMReport = {
                ...LHNTestUtils.getFakeReport(),
                type: CONST.REPORT.TYPE.CHAT,
                chatType: undefined,
                participants: {
                    [currentUserAccountID]: {
                        notificationPreference: CONST.REPORT.NOTIFICATION_PREFERENCE.ALWAYS,
                    },
                },
            };

            // Regular 1:1 DM with another user
            regularDMReport = {
                ...LHNTestUtils.getFakeReport(),
                type: CONST.REPORT.TYPE.CHAT,
                chatType: undefined,
                participants: {
                    [currentUserAccountID]: {
                        notificationPreference: CONST.REPORT.NOTIFICATION_PREFERENCE.ALWAYS,
                    },
                    12345678: {
                        notificationPreference: CONST.REPORT.NOTIFICATION_PREFERENCE.ALWAYS,
                    },
                },
            };

            // Group chat with multiple participants
            groupChatReport = {
                ...LHNTestUtils.getFakeReport(),
                type: CONST.REPORT.TYPE.CHAT,
                chatType: CONST.REPORT.CHAT_TYPE.GROUP,
                participants: {
                    [currentUserAccountID]: {
                        notificationPreference: CONST.REPORT.NOTIFICATION_PREFERENCE.ALWAYS,
                    },
                    12345678: {
                        notificationPreference: CONST.REPORT.NOTIFICATION_PREFERENCE.ALWAYS,
                    },
                    87654321: {
                        notificationPreference: CONST.REPORT.NOTIFICATION_PREFERENCE.ALWAYS,
                    },
                },
            };
        });

        describe('standard self-DM detection', () => {
            it('should return true for standard self-DM with proper chatType', () => {
                expect(isSelfDMOrSelfDMThread(standardSelfDMReport)).toBe(true);
            });

            it('should return true for moved self-DM with empty chatType', () => {
                expect(isSelfDMOrSelfDMThread(movedSelfDMReport)).toBe(true);
            });
        });

        describe('non-self-DM reports', () => {
            it('should return false for regular 1:1 DM', () => {
                expect(isSelfDMOrSelfDMThread(regularDMReport)).toBe(false);
            });

            it('should return false for group chat', () => {
                expect(isSelfDMOrSelfDMThread(groupChatReport)).toBe(false);
            });
        });

        describe('edge cases', () => {
            it('should return false for undefined report', () => {
                expect(isSelfDMOrSelfDMThread(undefined)).toBe(false);
            });

            it('should return false for report with no participants', () => {
                const reportWithNoParticipants = {
                    ...LHNTestUtils.getFakeReport(),
                    type: CONST.REPORT.TYPE.CHAT,
                    chatType: undefined,
                    participants: {},
                };
                expect(isSelfDMOrSelfDMThread(reportWithNoParticipants)).toBe(false);
            });

            it('should return false for non-chat report types', () => {
                const expenseReport = {
                    ...LHNTestUtils.getFakeReport(),
                    type: CONST.REPORT.TYPE.EXPENSE,
                    participants: {
                        [currentUserAccountID]: {
                            notificationPreference: CONST.REPORT.NOTIFICATION_PREFERENCE.ALWAYS,
                        },
                    },
                };
                expect(isSelfDMOrSelfDMThread(expenseReport)).toBe(false);
            });
>>>>>>> 085af645
        });
    });

    describe('getReportActionActorAccountID', () => {
        it('should return report owner account id if action is REPORTPREVIEW and report is a policy expense chat', () => {
            const reportAction: ReportAction = {
                ...createRandomReportAction(0),
                actionName: CONST.REPORT.ACTIONS.TYPE.REPORT_PREVIEW,
            };
            const iouReport: Report = {
                ...createRandomReport(0),
                type: CONST.REPORT.TYPE.IOU,
                ownerAccountID: 10,
                managerID: 20,
            };
            const report: Report = {
                ...createRandomReport(1),
                type: CONST.REPORT.TYPE.CHAT,
                chatType: CONST.REPORT.CHAT_TYPE.POLICY_EXPENSE_CHAT,
            };
            const actorAccountID = getReportActionActorAccountID(reportAction, iouReport, report);
            expect(actorAccountID).toEqual(10);
        });

        it('should return report manager account id if action is REPORTPREVIEW and report is not a policy expense chat', () => {
            const reportAction: ReportAction = {
                ...createRandomReportAction(0),
                actionName: CONST.REPORT.ACTIONS.TYPE.REPORT_PREVIEW,
            };
            const iouReport: Report = {
                ...createRandomReport(0),
                type: CONST.REPORT.TYPE.IOU,
                ownerAccountID: 10,
                managerID: 20,
            };
            const report: Report = {
                ...createRandomReport(1),
                type: CONST.REPORT.TYPE.CHAT,
                chatType: undefined,
            };
            const actorAccountID = getReportActionActorAccountID(reportAction, iouReport, report);
            expect(actorAccountID).toEqual(20);
        });

        it('should return admin account id if action is SUBMITTED taken by an admin on behalf the submitter', () => {
            const reportAction: ReportAction = {
                ...createRandomReportAction(0),
                actionName: CONST.REPORT.ACTIONS.TYPE.SUBMITTED,
                adminAccountID: 30,
                actorAccountID: 10,
            };
            const iouReport: Report = {
                ...createRandomReport(0),
                type: CONST.REPORT.TYPE.IOU,
                ownerAccountID: 10,
                managerID: 20,
            };
            const report: Report = {
                ...createRandomReport(1),
                type: CONST.REPORT.TYPE.CHAT,
                chatType: CONST.REPORT.CHAT_TYPE.POLICY_EXPENSE_CHAT,
            };
            const actorAccountID = getReportActionActorAccountID(reportAction, iouReport, report);
            expect(actorAccountID).toEqual(30);
        });

        it('should return report owner account id if action is SUBMITTED taken by the submitter himself', () => {
            const reportAction: ReportAction = {
                ...createRandomReportAction(0),
                actionName: CONST.REPORT.ACTIONS.TYPE.SUBMITTED,
                actorAccountID: 10,
            };
            const iouReport: Report = {
                ...createRandomReport(0),
                type: CONST.REPORT.TYPE.IOU,
                ownerAccountID: 10,
                managerID: 20,
            };
            const report: Report = {
                ...createRandomReport(1),
                type: CONST.REPORT.TYPE.CHAT,
                chatType: CONST.REPORT.CHAT_TYPE.POLICY_EXPENSE_CHAT,
            };
            const actorAccountID = getReportActionActorAccountID(reportAction, iouReport, report);
            expect(actorAccountID).toEqual(10);
        });

        it('should return admin account id if action is SUBMITTED_AND_CLOSED taken by an admin on behalf the submitter', () => {
            const reportAction: ReportAction = {
                ...createRandomReportAction(0),
                actionName: CONST.REPORT.ACTIONS.TYPE.SUBMITTED_AND_CLOSED,
                adminAccountID: 30,
                actorAccountID: 10,
            };
            const iouReport: Report = {
                ...createRandomReport(0),
                type: CONST.REPORT.TYPE.IOU,
                ownerAccountID: 10,
                managerID: 20,
            };
            const report: Report = {
                ...createRandomReport(1),
                type: CONST.REPORT.TYPE.CHAT,
                chatType: CONST.REPORT.CHAT_TYPE.POLICY_EXPENSE_CHAT,
            };
            const actorAccountID = getReportActionActorAccountID(reportAction, iouReport, report);
            expect(actorAccountID).toEqual(30);
        });

        it('should return report owner account id if action is SUBMITTED_AND_CLOSED taken by the submitter himself', () => {
            const reportAction: ReportAction = {
                ...createRandomReportAction(0),
                actionName: CONST.REPORT.ACTIONS.TYPE.SUBMITTED_AND_CLOSED,
                actorAccountID: 10,
            };
            const iouReport: Report = {
                ...createRandomReport(0),
                type: CONST.REPORT.TYPE.IOU,
                ownerAccountID: 10,
                managerID: 20,
            };
            const report: Report = {
                ...createRandomReport(1),
                type: CONST.REPORT.TYPE.CHAT,
                chatType: CONST.REPORT.CHAT_TYPE.POLICY_EXPENSE_CHAT,
            };
            const actorAccountID = getReportActionActorAccountID(reportAction, iouReport, report);
            expect(actorAccountID).toEqual(10);
        });

        it('should return original actor account id if action is ADDCOMMENT', () => {
            const reportAction: ReportAction = {
                ...createRandomReportAction(0),
                actionName: CONST.REPORT.ACTIONS.TYPE.ADD_COMMENT,
                actorAccountID: 123,
            };
            const iouReport: Report = {
                ...createRandomReport(0),
                type: CONST.REPORT.TYPE.IOU,
                ownerAccountID: 10,
                managerID: 20,
            };
            const report: Report = {
                ...createRandomReport(1),
                type: CONST.REPORT.TYPE.CHAT,
                chatType: CONST.REPORT.CHAT_TYPE.POLICY_EXPENSE_CHAT,
            };
            const actorAccountID = getReportActionActorAccountID(reportAction, iouReport, report);
            expect(actorAccountID).toEqual(123);
        });
    });
});<|MERGE_RESOLUTION|>--- conflicted
+++ resolved
@@ -76,11 +76,8 @@
     requiresManualSubmission,
     shouldDisableRename,
     shouldDisableThread,
-<<<<<<< HEAD
     shouldExcludeAncestorReportAction,
-=======
     shouldEnableNegative,
->>>>>>> 085af645
     shouldReportBeInOptionList,
     shouldReportShowSubscript,
     shouldShowFlagComment,
@@ -7334,7 +7331,6 @@
         });
     });
 
-<<<<<<< HEAD
     describe('shouldExcludeAncestorReportAction', () => {
         it('should return true for trip preview actions when it is the youngest descendant', () => {
             const tripPreviewAction: ReportAction = {
@@ -7464,7 +7460,9 @@
         it('should handle empty object as parent report action', () => {
             const result = shouldExcludeAncestorReportAction({} as ReportAction, true);
             expect(result).toBe(false);
-=======
+        });
+    });
+
     describe('shouldEnableNegative', () => {
         let expenseReport: Report;
         let chatReport: Report;
@@ -7793,7 +7791,6 @@
                 };
                 expect(isSelfDMOrSelfDMThread(expenseReport)).toBe(false);
             });
->>>>>>> 085af645
         });
     });
 
