--- conflicted
+++ resolved
@@ -7334,7 +7334,6 @@
         });
     });
 
-<<<<<<< HEAD
     describe('isWorkspaceMemberLeavingWorkspaceRoom', () => {
         test('should return false when not a policy employee', () => {
             const report = {
@@ -7392,7 +7391,9 @@
                 chatType: CONST.REPORT.CHAT_TYPE.POLICY_EXPENSE_CHAT,
             };
             expect(isWorkspaceMemberLeavingWorkspaceRoom(report, true, false)).toBe(false);
-=======
+        });
+    });
+
     describe('shouldExcludeAncestorReportAction', () => {
         it('should return false for trip preview action when it is the youngest descendant', () => {
             const tripPreviewAction: ReportAction = {
@@ -7522,7 +7523,6 @@
         it('should handle empty object as parent report action', () => {
             const result = shouldExcludeAncestorReportAction({} as ReportAction, true);
             expect(result).toBe(false);
->>>>>>> ac3686ad
         });
     });
 
