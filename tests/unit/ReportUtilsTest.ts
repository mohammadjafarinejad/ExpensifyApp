--- conflicted
+++ resolved
@@ -1885,8 +1885,6 @@
         });
     });
 
-<<<<<<< HEAD
-=======
     describe('getQuickActionDetails', () => {
         it('if the report is archived, the quick action will hide the subtitle and avatar', () => {
             // Create a fake archived report as quick action report
@@ -1947,7 +1945,6 @@
         });
     });
 
->>>>>>> cb64fbbf
     describe('getChatByParticipants', () => {
         const userAccountID = 1;
         const userAccountID2 = 2;
