--- conflicted
+++ resolved
@@ -69,11 +69,8 @@
     isPayer,
     isReportOutstanding,
     isRootGroupChat,
-<<<<<<< HEAD
+    isSelfDMOrSelfDMThread,
     isWorkspaceMemberLeavingWorkspaceRoom,
-=======
-    isSelfDMOrSelfDMThread,
->>>>>>> d44598e4
     parseReportRouteParams,
     populateOptimisticReportFormula,
     prepareOnboardingOnyxData,
@@ -7379,7 +7376,6 @@
         });
     });
 
-<<<<<<< HEAD
     describe('isWorkspaceMemberLeavingWorkspaceRoom', () => {
         test('should return false when not a policy employee', () => {
             const report = {
@@ -7437,7 +7433,9 @@
                 chatType: CONST.REPORT.CHAT_TYPE.POLICY_EXPENSE_CHAT,
             };
             expect(isWorkspaceMemberLeavingWorkspaceRoom(report, true, false)).toBe(false);
-=======
+        });
+    });
+
     describe('shouldEnableNegative', () => {
         let expenseReport: Report;
         let chatReport: Report;
@@ -7766,7 +7764,6 @@
                 };
                 expect(isSelfDMOrSelfDMThread(expenseReport)).toBe(false);
             });
->>>>>>> d44598e4
         });
     });
 
