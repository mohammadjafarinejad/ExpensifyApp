--- conflicted
+++ resolved
@@ -395,7 +395,6 @@
         });
     });
 
-<<<<<<< HEAD
     describe('getPolicyExpenseChatName', () => {
         it("returns owner's display name when available", () => {
             const report = {
@@ -425,7 +424,7 @@
 
             const name = getPolicyExpenseChatName({report, personalDetailsList: {}});
             expect(name).toBe('Fallback Report Name');
-=======
+
     describe('sortIconsByName', () => {
         it('returns sorted avatar source by name, then accountID', () => {
             const participants = getIconsForParticipants([1, 2, 3, 4, 5], participantsPersonalDetails);
@@ -441,7 +440,6 @@
             expect(sortedParticipants.at(1)?.name).toBe('floki@vikings.net');
             expect(sortedParticipants.at(1)?.id).toBe(2);
             expect(sortedParticipants.at(1)?.type).toBe('avatar');
->>>>>>> ff5049f1
         });
     });
 
