--- conflicted
+++ resolved
@@ -6876,7 +6876,6 @@
         });
     });
 
-<<<<<<< HEAD
     describe('excludeParticipantsForDisplay', () => {
         const mockParticipants = {
             1: {notificationPreference: 'always'},
@@ -6997,7 +6996,9 @@
                 shouldExcludeDeleted: true,
             });
             expect(result).toEqual([1, 4]); // participant 4 has 'add' action, should not be excluded
-=======
+        });
+    });
+
     describe('requiresManualSubmission', () => {
         it('should return true when manual submit is enabled', () => {
             const report: Report = {
@@ -7079,7 +7080,6 @@
             policy6.autoReportingFrequency = CONST.POLICY.AUTO_REPORTING_FREQUENCIES.MONTHLY;
             const result = requiresManualSubmission(report, policy6);
             expect(result).toBe(false);
->>>>>>> 79f111b6
         });
     });
 });