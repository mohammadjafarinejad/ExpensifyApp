/* eslint-disable @typescript-eslint/naming-convention */
import {beforeAll} from '@jest/globals';
import {renderHook} from '@testing-library/react-native';
import {addDays, format as formatDate} from 'date-fns';
import type {OnyxEntry} from 'react-native-onyx';
import Onyx from 'react-native-onyx';
import useReportIsArchived from '@hooks/useReportIsArchived';
import {putOnHold} from '@libs/actions/IOU';
import type {OnboardingTaskLinks} from '@libs/actions/Welcome/OnboardingFlow';
import DateUtils from '@libs/DateUtils';
import getBase62ReportID from '@libs/getBase62ReportID';
import {translateLocal} from '@libs/Localize';
import {getOriginalMessage, isWhisperAction} from '@libs/ReportActionsUtils';
import {
    buildOptimisticChatReport,
    buildOptimisticCreatedReportAction,
    buildOptimisticExpenseReport,
    buildOptimisticIOUReportAction,
    buildOptimisticReportPreview,
    buildParticipantsFromAccountIDs,
    buildReportNameFromParticipantNames,
    buildTransactionThread,
    canAddTransaction,
    canDeleteReportAction,
    canDeleteTransaction,
    canEditMoneyRequest,
    canEditReportDescription,
    canEditRoomVisibility,
    canEditWriteCapability,
    canFlagReportAction,
    canHoldUnholdReportAction,
    canJoinChat,
    canLeaveChat,
    canSeeDefaultRoom,
    canUserPerformWriteAction,
    excludeParticipantsForDisplay,
    findLastAccessedReport,
    getAllAncestorReportActions,
    getAllReportActionsErrorsAndReportActionThatRequiresAttention,
    getApprovalChain,
    getChatByParticipants,
    getChatRoomSubtitle,
    getDefaultWorkspaceAvatar,
    getDisplayNamesWithTooltips,
    getGroupChatName,
    getIconsForParticipants,
    getMoneyReportPreviewName,
    getMostRecentlyVisitedReport,
    getParentNavigationSubtitle,
    getParticipantsList,
    getPolicyExpenseChat,
    getPolicyExpenseChatName,
    getReasonAndReportActionThatRequiresAttention,
    getReportIDFromLink,
    getReportName,
    getReportStatusTranslation,
    getSearchReportName,
    getWorkspaceIcon,
    getWorkspaceNameUpdatedMessage,
    hasReceiptError,
    isAllowedToApproveExpenseReport,
    isArchivedNonExpenseReport,
    isArchivedReport,
    isChatUsedForOnboarding,
    isDeprecatedGroupDM,
    isMoneyRequestReportEligibleForMerge,
    isPayer,
    isReportOutstanding,
    isRootGroupChat,
    parseReportRouteParams,
    populateOptimisticReportFormula,
    prepareOnboardingOnyxData,
    requiresAttentionFromCurrentUser,
    requiresManualSubmission,
    shouldDisableRename,
    shouldDisableThread,
    shouldReportBeInOptionList,
    shouldReportShowSubscript,
    shouldShowFlagComment,
    sortIconsByName,
    sortOutstandingReportsBySelected,
    temporary_getMoneyRequestOptions,
} from '@libs/ReportUtils';
import type {OptionData} from '@libs/ReportUtils';
import {buildOptimisticTransaction} from '@libs/TransactionUtils';
import CONST from '@src/CONST';
import IntlStore from '@src/languages/IntlStore';
import ONYXKEYS from '@src/ONYXKEYS';
import type {
    Beta,
    OnyxInputOrEntry,
    PersonalDetailsList,
    Policy,
    PolicyEmployeeList,
    Report,
    ReportAction,
    ReportActions,
    ReportMetadata,
    ReportNameValuePairs,
    Transaction,
} from '@src/types/onyx';
import type {ErrorFields, Errors} from '@src/types/onyx/OnyxCommon';
import type {ACHAccount} from '@src/types/onyx/Policy';
import type {Participant, Participants} from '@src/types/onyx/Report';
import type {SearchTransaction} from '@src/types/onyx/SearchResults';
import {toCollectionDataSet} from '@src/types/utils/CollectionDataSet';
import {chatReportR14932 as mockedChatReport} from '../../__mocks__/reportData/reports';
import * as NumberUtils from '../../src/libs/NumberUtils';
import createRandomPolicy from '../utils/collections/policies';
import createRandomReportAction, {getRandomDate} from '../utils/collections/reportActions';
import {
    createAdminRoom,
    createAnnounceRoom,
    createDomainRoom,
    createExpenseReport,
    createExpenseRequestReport,
    createGroupChat,
    createInvoiceReport,
    createInvoiceRoom,
    createPolicyExpenseChat,
    createPolicyExpenseChatTask,
    createPolicyExpenseChatThread,
    createRandomReport,
    createRegularChat,
    createRegularTaskReport,
    createSelfDM,
    createWorkspaceTaskReport,
    createWorkspaceThread,
} from '../utils/collections/reports';
import createRandomTransaction from '../utils/collections/transaction';
import * as LHNTestUtils from '../utils/LHNTestUtils';
import {fakePersonalDetails} from '../utils/LHNTestUtils';
import {localeCompare} from '../utils/TestHelper';
import waitForBatchedUpdates from '../utils/waitForBatchedUpdates';

// Be sure to include the mocked permissions library or else the beta tests won't work
jest.mock('@libs/Permissions');

jest.mock('@libs/Navigation/Navigation', () => ({
    setNavigationActionToMicrotaskQueue: jest.fn(),
    navigationRef: {
        getCurrentRoute: jest.fn(() => ({
            params: {
                reportID: '2',
            },
        })),
    },
}));

const testDate = DateUtils.getDBTime();
const currentUserEmail = 'bjorn@vikings.net';
const currentUserAccountID = 5;
const participantsPersonalDetails: PersonalDetailsList = {
    '1': {
        accountID: 1,
        displayName: 'Ragnar Lothbrok',
        firstName: 'Ragnar',
        login: 'ragnar@vikings.net',
    },
    '2': {
        accountID: 2,
        login: 'floki@vikings.net',
        displayName: 'floki@vikings.net',
    },
    '3': {
        accountID: 3,
        displayName: 'Lagertha Lothbrok',
        firstName: 'Lagertha',
        login: 'lagertha@vikings.net',
        pronouns: 'She/her',
    },
    '4': {
        accountID: 4,
        login: '+18332403627@expensify.sms',
        displayName: '(833) 240-3627',
    },
    '5': {
        accountID: 5,
        displayName: 'Lagertha Lothbrok',
        firstName: 'Lagertha',
        login: 'lagertha2@vikings.net',
        pronouns: 'She/her',
    },
};

const employeeList: PolicyEmployeeList = {
    'owner@test.com': {
        email: 'owner@test.com',
        role: 'admin',
        submitsTo: '',
    },
    'admin@test.com': {
        email: 'admin@test.com',
        role: 'admin',
        submitsTo: '',
    },
    'employee@test.com': {
        email: 'employee@test.com',
        role: 'user',
        submitsTo: 'admin@test.com',
    },
    'categoryapprover1@test.com': {
        email: 'categoryapprover1@test.com',
        role: 'user',
        submitsTo: 'admin@test.com',
    },
    'categoryapprover2@test.com': {
        email: 'categoryapprover2@test.com',
        role: 'user',
        submitsTo: 'admin@test.com',
    },
    'tagapprover1@test.com': {
        email: 'tagapprover1@test.com',
        role: 'user',
        submitsTo: 'admin@test.com',
    },
    'tagapprover2@test.com': {
        email: 'tagapprover2@test.com',
        role: 'user',
        submitsTo: 'admin@test.com',
    },
};

const personalDetails: PersonalDetailsList = {
    '1': {
        accountID: 1,
        login: 'admin@test.com',
    },
    '2': {
        accountID: 2,
        login: 'employee@test.com',
    },
    '3': {
        accountID: 3,
        login: 'categoryapprover1@test.com',
    },
    '4': {
        accountID: 4,
        login: 'categoryapprover2@test.com',
    },
    '5': {
        accountID: 5,
        login: 'tagapprover1@test.com',
    },
    '6': {
        accountID: 6,
        login: 'tagapprover2@test.com',
    },
    '7': {
        accountID: 7,
        login: 'owner@test.com',
    },
    '8': {
        accountID: 8,
        login: CONST.EMAIL.GUIDES_DOMAIN,
    },
};

const rules = {
    approvalRules: [
        {
            applyWhen: [
                {
                    condition: 'matches',
                    field: 'category',
                    value: 'cat1',
                },
            ],
            approver: 'categoryapprover1@test.com',
            id: '1',
        },
        {
            applyWhen: [
                {
                    condition: 'matches',
                    field: 'tag',
                    value: 'tag1',
                },
            ],
            approver: 'tagapprover1@test.com',
            id: '2',
        },
        {
            applyWhen: [
                {
                    condition: 'matches',
                    field: 'category',
                    value: 'cat2',
                },
            ],
            approver: 'categoryapprover2@test.com',
            id: '3',
        },
        {
            applyWhen: [
                {
                    condition: 'matches',
                    field: 'tag',
                    value: 'tag2',
                },
            ],
            approver: 'tagapprover2@test.com',
            id: '4',
        },
    ],
};

const employeeAccountID = 2;
const categoryApprover1Email = 'categoryapprover1@test.com';
const categoryApprover2Email = 'categoryapprover2@test.com';
const tagApprover1Email = 'tagapprover1@test.com';
const tagApprover2Email = 'tagapprover2@test.com';

const policy: Policy = {
    id: '1',
    name: 'Vikings Policy',
    role: 'user',
    type: CONST.POLICY.TYPE.TEAM,
    owner: '',
    outputCurrency: '',
    isPolicyExpenseChatEnabled: false,
};

describe('ReportUtils', () => {
    beforeAll(() => {
        Onyx.init({keys: ONYXKEYS});

        const policyCollectionDataSet = toCollectionDataSet(ONYXKEYS.COLLECTION.POLICY, [policy], (current) => current.id);
        Onyx.multiSet({
            [ONYXKEYS.PERSONAL_DETAILS_LIST]: participantsPersonalDetails,
            [ONYXKEYS.SESSION]: {email: currentUserEmail, accountID: currentUserAccountID},
            [ONYXKEYS.COUNTRY_CODE]: 1,
            ...policyCollectionDataSet,
        });
        return waitForBatchedUpdates();
    });
    beforeEach(() => IntlStore.load(CONST.LOCALES.DEFAULT).then(waitForBatchedUpdates));

    describe('prepareOnboardingOnyxData', () => {
        it('provides test drive url to task title', () => {
            const title = jest.fn();

            prepareOnboardingOnyxData(
                undefined,
                CONST.ONBOARDING_CHOICES.MANAGE_TEAM,
                {
                    message: 'This is a test',
                    tasks: [
                        {
                            type: CONST.ONBOARDING_TASK_TYPE.CREATE_REPORT,
                            title,
                            description: () => '',
                            autoCompleted: false,
                            mediaAttributes: {},
                        },
                    ],
                },
                '1',
            );

            expect(title).toHaveBeenCalledWith(
                expect.objectContaining<OnboardingTaskLinks>({
                    // eslint-disable-next-line @typescript-eslint/no-unsafe-assignment
                    testDriveURL: expect.any(String),
                }),
            );
        });

        it('provides test drive url to task description', () => {
            const description = jest.fn();

            prepareOnboardingOnyxData(
                undefined,
                CONST.ONBOARDING_CHOICES.MANAGE_TEAM,
                {
                    message: 'This is a test',
                    tasks: [
                        {
                            type: CONST.ONBOARDING_TASK_TYPE.CREATE_REPORT,
                            title: () => '',
                            description,
                            autoCompleted: false,
                            mediaAttributes: {},
                        },
                    ],
                },
                '1',
            );

            expect(description).toHaveBeenCalledWith(
                expect.objectContaining<OnboardingTaskLinks>({
                    // eslint-disable-next-line @typescript-eslint/no-unsafe-assignment
                    testDriveURL: expect.any(String),
                }),
            );
        });

        it('should not create tasks if the task feature is not in the selected interested features', () => {
            const result = prepareOnboardingOnyxData(
                undefined,
                CONST.ONBOARDING_CHOICES.MANAGE_TEAM,
                {
                    message: 'This is a test',
                    tasks: [{type: CONST.ONBOARDING_TASK_TYPE.CONNECT_CORPORATE_CARD, title: () => '', description: () => '', autoCompleted: false, mediaAttributes: {}}],
                },
                '1',
                undefined,
                undefined,
                undefined,
                undefined,
                ['categories', 'accounting', 'tags'],
            );

            expect(result?.guidedSetupData.filter((data) => data.type === 'task')).toHaveLength(0);
        });
    });

    describe('getIconsForParticipants', () => {
        it('returns avatar source', () => {
            const participants = getIconsForParticipants([1, 2, 3, 4, 5], participantsPersonalDetails);
            expect(participants).toHaveLength(5);

            expect(participants.at(3)?.source).toBeInstanceOf(Function);
            expect(participants.at(3)?.name).toBe('(833) 240-3627');
            expect(participants.at(3)?.id).toBe(4);
            expect(participants.at(3)?.type).toBe('avatar');

            expect(participants.at(1)?.source).toBeInstanceOf(Function);
            expect(participants.at(1)?.name).toBe('floki@vikings.net');
            expect(participants.at(1)?.id).toBe(2);
            expect(participants.at(1)?.type).toBe('avatar');
        });
    });

    describe('getPolicyExpenseChatName', () => {
        it("returns owner's display name when available", () => {
            const report = {
                ownerAccountID: 1,
                reportName: 'Fallback Report Name',
            } as unknown as OnyxEntry<Report>;

            const name = getPolicyExpenseChatName({report, personalDetailsList: participantsPersonalDetails});
            expect(name).toBe(translateLocal('workspace.common.policyExpenseChatName', {displayName: 'Ragnar Lothbrok'}));
        });

        it('falls back to owner login when display name not present', () => {
            const report = {
                ownerAccountID: 2,
                reportName: 'Fallback Report Name',
            } as unknown as OnyxEntry<Report>;

            const name = getPolicyExpenseChatName({report, personalDetailsList: participantsPersonalDetails});
            expect(name).toBe(translateLocal('workspace.common.policyExpenseChatName', {displayName: 'floki'}));
        });

        it('returns report name when no personal details or owner', () => {
            const report = {
                ownerAccountID: undefined,
                reportName: 'Fallback Report Name',
            } as unknown as OnyxEntry<Report>;

            const name = getPolicyExpenseChatName({report, personalDetailsList: {}});
            expect(name).toBe('Fallback Report Name');
        });
    });

    describe('sortIconsByName', () => {
        it('returns sorted avatar source by name, then accountID', () => {
            const participants = getIconsForParticipants([1, 2, 3, 4, 5], participantsPersonalDetails);
            const sortedParticipants = sortIconsByName(participants, participantsPersonalDetails, localeCompare);
            expect(sortedParticipants).toHaveLength(5);

            expect(sortedParticipants.at(0)?.source).toBeInstanceOf(Function);
            expect(sortedParticipants.at(0)?.name).toBe('(833) 240-3627');
            expect(sortedParticipants.at(0)?.id).toBe(4);
            expect(sortedParticipants.at(0)?.type).toBe('avatar');

            expect(sortedParticipants.at(1)?.source).toBeInstanceOf(Function);
            expect(sortedParticipants.at(1)?.name).toBe('floki@vikings.net');
            expect(sortedParticipants.at(1)?.id).toBe(2);
            expect(sortedParticipants.at(1)?.type).toBe('avatar');
        });
    });

    describe('getWorkspaceIcon', () => {
        it('should not use cached icon when avatar is updated', () => {
            // Given a new workspace and a expense chat with undefined `policyAvatar`
            const workspace = LHNTestUtils.getFakePolicy('1', 'ws');
            const workspaceChat = LHNTestUtils.getFakeReport();
            workspaceChat.policyID = workspace.id;

            expect(getWorkspaceIcon(workspaceChat, workspace).source).toBe(getDefaultWorkspaceAvatar(workspace.name));

            // When the user uploads a new avatar
            const newAvatarURL = 'https://example.com';
            workspace.avatarURL = newAvatarURL;

            // Then it should return the new avatar
            expect(getWorkspaceIcon(workspaceChat, workspace).source).toBe(newAvatarURL);
        });
    });

    describe('hasReceiptError', () => {
        it('should return true for transaction has receipt error', () => {
            const parentReport = LHNTestUtils.getFakeReport();
            const report = LHNTestUtils.getFakeReport();
            const errors: Errors | ErrorFields = {
                '1231231231313221': {
                    error: CONST.IOU.RECEIPT_ERROR,
                    source: 'blob:https://dev.new.expensify.com:8082/6c5b7110-42c2-4e6d-8566-657ff24caf21',
                    filename: 'images.jpeg',
                    action: 'replaceReceipt',
                },
            };

            report.parentReportID = parentReport.reportID;
            const currentReportId = '';
            const transactionID = 1;

            const transaction = {
                ...createRandomTransaction(transactionID),
                category: '',
                tag: '',
                created: testDate,
                reportID: currentReportId,
                managedCard: true,
                comment: {
                    liabilityType: CONST.TRANSACTION.LIABILITY_TYPE.RESTRICT,
                },
                errors,
            };
            expect(hasReceiptError(transaction as OnyxInputOrEntry<Transaction>)).toBe(true);
        });
    });

    describe('hasReceiptError', () => {
        it('should return false for transaction has no receipt error', () => {
            const parentReport = LHNTestUtils.getFakeReport();
            const report = LHNTestUtils.getFakeReport();
            report.parentReportID = parentReport.reportID;
            const currentReportId = '';
            const transactionID = 1;

            const transaction = {
                ...createRandomTransaction(transactionID),
                category: '',
                tag: '',
                created: testDate,
                reportID: currentReportId,
                managedCard: true,
                comment: {
                    liabilityType: CONST.TRANSACTION.LIABILITY_TYPE.RESTRICT,
                },
            };
            expect(hasReceiptError(transaction as OnyxInputOrEntry<Transaction>)).toBe(false);
        });
    });

    describe('sortOutstandingReportsBySelected', () => {
        it('should return -1 when report1 is selected and report2 is not', () => {
            const report1 = LHNTestUtils.getFakeReport();
            const report2 = LHNTestUtils.getFakeReport();
            const selectedReportID = report1.reportID;
            expect(sortOutstandingReportsBySelected(report1, report2, selectedReportID, localeCompare)).toBe(-1);
        });
        it('should return 1 when report2 is selected and report1 is not', () => {
            const report1 = LHNTestUtils.getFakeReport();
            const report2 = LHNTestUtils.getFakeReport();
            const selectedReportID = report2.reportID;
            expect(sortOutstandingReportsBySelected(report1, report2, selectedReportID, localeCompare)).toBe(1);
        });
    });

    describe('getDisplayNamesWithTooltips', () => {
        test('withSingleParticipantReport', () => {
            const participants = getDisplayNamesWithTooltips(participantsPersonalDetails, false, localeCompare);
            expect(participants).toHaveLength(5);

            expect(participants.at(0)?.displayName).toBe('(833) 240-3627');
            expect(participants.at(0)?.login).toBe('+18332403627@expensify.sms');

            expect(participants.at(2)?.displayName).toBe('Lagertha Lothbrok');
            expect(participants.at(2)?.login).toBe('lagertha@vikings.net');
            expect(participants.at(2)?.accountID).toBe(3);
            expect(participants.at(2)?.pronouns).toBe('She/her');

            expect(participants.at(4)?.displayName).toBe('Ragnar Lothbrok');
            expect(participants.at(4)?.login).toBe('ragnar@vikings.net');
            expect(participants.at(4)?.accountID).toBe(1);
            expect(participants.at(4)?.pronouns).toBeUndefined();
        });
    });

    describe('getReportName', () => {
        describe('1:1 DM', () => {
            test('with displayName', () => {
                expect(
                    getReportName({
                        reportID: '',
                        participants: buildParticipantsFromAccountIDs([currentUserAccountID, 1]),
                    }),
                ).toBe('Ragnar Lothbrok');
            });

            test('no displayName', () => {
                expect(
                    getReportName({
                        reportID: '',
                        participants: buildParticipantsFromAccountIDs([currentUserAccountID, 2]),
                    }),
                ).toBe('floki@vikings.net');
            });

            test('SMS', () => {
                expect(
                    getReportName({
                        reportID: '',
                        participants: buildParticipantsFromAccountIDs([currentUserAccountID, 4]),
                    }),
                ).toBe('(833) 240-3627');
            });
        });

        test('Group DM', () => {
            expect(
                getReportName({
                    reportID: '',
                    participants: buildParticipantsFromAccountIDs([currentUserAccountID, 1, 2, 3, 4]),
                }),
            ).toBe('Ragnar, floki@vikings.net, Lagertha, (833) 240-3627');
        });

        describe('Default Policy Room', () => {
            afterEach(async () => {
                await Onyx.setCollection(ONYXKEYS.COLLECTION.REPORT_NAME_VALUE_PAIRS, {});
            });

            const baseAdminsRoom = {
                reportID: '1',
                chatType: CONST.REPORT.CHAT_TYPE.POLICY_ADMINS,
                reportName: '#admins',
            };

            const reportNameValuePairs = {
                private_isArchived: DateUtils.getDBTime(),
            };

            test('Active', () => {
                expect(getReportName(baseAdminsRoom)).toBe('#admins');
            });

            test('Archived', async () => {
                await Onyx.merge(`${ONYXKEYS.COLLECTION.REPORT_NAME_VALUE_PAIRS}${baseAdminsRoom.reportID}`, reportNameValuePairs);

                const {result: isReportArchived} = renderHook(() => useReportIsArchived(baseAdminsRoom.reportID));

                expect(getReportName(baseAdminsRoom, undefined, undefined, undefined, undefined, undefined, undefined, isReportArchived.current)).toBe('#admins (archived)');

                return IntlStore.load(CONST.LOCALES.ES).then(() =>
                    expect(getReportName(baseAdminsRoom, undefined, undefined, undefined, undefined, undefined, undefined, isReportArchived.current)).toBe('#admins (archivado)'),
                );
            });
        });

        describe('User-Created Policy Room', () => {
            afterEach(async () => {
                await Onyx.setCollection(ONYXKEYS.COLLECTION.REPORT_NAME_VALUE_PAIRS, {});
            });

            const baseUserCreatedRoom = {
                reportID: '1',
                chatType: CONST.REPORT.CHAT_TYPE.POLICY_ROOM,
                reportName: '#VikingsChat',
            };

            const reportNameValuePairs = {
                private_isArchived: DateUtils.getDBTime(),
            };

            test('Active', () => {
                expect(getReportName(baseUserCreatedRoom)).toBe('#VikingsChat');
            });

            test('Archived', async () => {
                const archivedPolicyRoom = {
                    ...baseUserCreatedRoom,
                };

                await Onyx.merge(`${ONYXKEYS.COLLECTION.REPORT_NAME_VALUE_PAIRS}${baseUserCreatedRoom.reportID}`, reportNameValuePairs);

                const {result: isReportArchived} = renderHook(() => useReportIsArchived(baseUserCreatedRoom.reportID));

                expect(getReportName(archivedPolicyRoom, undefined, undefined, undefined, undefined, undefined, undefined, isReportArchived.current)).toBe('#VikingsChat (archived)');

                return IntlStore.load(CONST.LOCALES.ES).then(() =>
                    expect(getReportName(archivedPolicyRoom, undefined, undefined, undefined, undefined, undefined, undefined, isReportArchived.current)).toBe('#VikingsChat (archivado)'),
                );
            });
        });

        describe('PolicyExpenseChat', () => {
            describe('Active', () => {
                test('as member', () => {
                    expect(
                        getReportName({
                            reportID: '',
                            chatType: CONST.REPORT.CHAT_TYPE.POLICY_EXPENSE_CHAT,
                            policyID: policy.id,
                            isOwnPolicyExpenseChat: true,
                            ownerAccountID: 1,
                        }),
                    ).toBe(`Ragnar Lothbrok's expenses`);
                });

                test('as admin', () => {
                    expect(
                        getReportName({
                            reportID: '',
                            chatType: CONST.REPORT.CHAT_TYPE.POLICY_EXPENSE_CHAT,
                            policyID: policy.id,
                            isOwnPolicyExpenseChat: false,
                            ownerAccountID: 1,
                        }),
                    ).toBe(`Ragnar Lothbrok's expenses`);
                });
            });

            describe('Archived', () => {
                const baseArchivedPolicyExpenseChat = {
                    reportID: '1',
                    chatType: CONST.REPORT.CHAT_TYPE.POLICY_EXPENSE_CHAT,
                    ownerAccountID: 1,
                    policyID: policy.id,
                    oldPolicyName: policy.name,
                };

                const reportNameValuePairs = {
                    private_isArchived: DateUtils.getDBTime(),
                };

                test('as member', async () => {
                    const memberArchivedPolicyExpenseChat = {
                        ...baseArchivedPolicyExpenseChat,
                        isOwnPolicyExpenseChat: true,
                    };

                    await Onyx.merge(`${ONYXKEYS.COLLECTION.REPORT_NAME_VALUE_PAIRS}${baseArchivedPolicyExpenseChat.reportID}`, reportNameValuePairs);

                    const {result: isReportArchived} = renderHook(() => useReportIsArchived(baseArchivedPolicyExpenseChat.reportID));

                    expect(getReportName(memberArchivedPolicyExpenseChat, undefined, undefined, undefined, undefined, undefined, undefined, isReportArchived.current)).toBe(
                        `Ragnar Lothbrok's expenses (archived)`,
                    );

                    return IntlStore.load(CONST.LOCALES.ES).then(() =>
                        expect(getReportName(memberArchivedPolicyExpenseChat, undefined, undefined, undefined, undefined, undefined, undefined, isReportArchived.current)).toBe(
                            `Ragnar Lothbrok's gastos (archivado)`,
                        ),
                    );
                });

                test('as admin', async () => {
                    const adminArchivedPolicyExpenseChat = {
                        ...baseArchivedPolicyExpenseChat,
                        isOwnPolicyExpenseChat: false,
                    };

                    const {result: isReportArchived} = renderHook(() => useReportIsArchived(baseArchivedPolicyExpenseChat.reportID));

                    expect(getReportName(adminArchivedPolicyExpenseChat, undefined, undefined, undefined, undefined, undefined, undefined, isReportArchived.current)).toBe(
                        `Ragnar Lothbrok's expenses (archived)`,
                    );

                    return IntlStore.load(CONST.LOCALES.ES).then(() =>
                        expect(getReportName(adminArchivedPolicyExpenseChat, undefined, undefined, undefined, undefined, undefined, undefined, isReportArchived.current)).toBe(
                            `Ragnar Lothbrok's gastos (archivado)`,
                        ),
                    );
                });
            });
        });

        describe('ParentReportAction is', () => {
            test('Manually Submitted Report Action', () => {
                const threadOfSubmittedReportAction = {
                    ...LHNTestUtils.getFakeReport(),
                    type: CONST.REPORT.TYPE.EXPENSE,
                    stateNum: CONST.REPORT.STATE_NUM.SUBMITTED,
                    statusNum: CONST.REPORT.STATUS_NUM.SUBMITTED,
                    parentReportID: '101',
                    policyID: policy.id,
                };
                const submittedParentReportAction = {
                    actionName: CONST.REPORT.ACTIONS.TYPE.SUBMITTED,
                    originalMessage: {
                        amount: 169,
                        currency: 'USD',
                    },
                } as ReportAction;

                expect(getReportName(threadOfSubmittedReportAction, policy, submittedParentReportAction)).toBe('submitted');
            });

            test('Invited/Removed Room Member Action', () => {
                const threadOfRemovedRoomMemberAction = {
                    ...LHNTestUtils.getFakeReport(),
                    type: CONST.REPORT.TYPE.CHAT,
                    chatType: CONST.REPORT.CHAT_TYPE.POLICY_ROOM,
                    parentReportID: '101',
                    parentReportActionID: '102',
                    policyID: policy.id,
                };
                const removedParentReportAction = {
                    actionName: CONST.REPORT.ACTIONS.TYPE.ROOM_CHANGE_LOG.REMOVE_FROM_ROOM,
                    originalMessage: {
                        targetAccountIDs: [1],
                    },
                } as ReportAction;

                expect(getReportName(threadOfRemovedRoomMemberAction, policy, removedParentReportAction)).toBe('removed ragnar@vikings.net');
            });
        });

        describe('Task Report', () => {
            const htmlTaskTitle = `<h1>heading with <a href="https://www.unknown.com" target="_blank" rel="noreferrer noopener">link</a></h1>`;

            it('Should return the text extracted from report name html', () => {
                const report: Report = {...createRandomReport(1), type: 'task'};
                expect(getReportName({...report, reportName: htmlTaskTitle})).toEqual('heading with link');
            });

            it('Should return deleted task translations when task is is deleted', () => {
                const report: Report = {...createRandomReport(1), type: 'task', isDeletedParentAction: true};
                expect(getReportName({...report, reportName: htmlTaskTitle})).toEqual(translateLocal('parentReportAction.deletedTask'));
            });
        });

        describe('Derived values', () => {
            const report: Report = {
                reportID: '1',
                chatType: CONST.REPORT.CHAT_TYPE.POLICY_EXPENSE_CHAT,
                currency: 'CLP',
                ownerAccountID: 1,
                isPinned: false,
                isOwnPolicyExpenseChat: true,
                isWaitingOnBankAccount: false,
                policyID: '1',
            };

            beforeEach(() => {
                jest.clearAllMocks();
            });

            beforeAll(async () => {
                await Onyx.mergeCollection(ONYXKEYS.COLLECTION.REPORT, {
                    report_1: report,
                });
            });

            test('should return report name from a derived value', () => {
                expect(getReportName(report)).toEqual("Ragnar Lothbrok's expenses");
            });

            test('should generate report name if report is not merged in the Onyx', () => {
                const expenseChatReport: Report = {
                    reportID: '2',
                    chatType: CONST.REPORT.CHAT_TYPE.POLICY_EXPENSE_CHAT,
                    currency: 'CLP',
                    ownerAccountID: 1,
                    isPinned: false,
                    isOwnPolicyExpenseChat: true,
                    isWaitingOnBankAccount: false,
                    policyID: '1',
                };

                expect(getReportName(expenseChatReport)).toEqual("Ragnar Lothbrok's expenses");
            });
        });

        describe('Fallback scenarios', () => {
            test('should fallback to report.reportName when primary name generation returns empty string', () => {
                const reportWithFallbackName: Report = {
                    reportID: '3',
                    reportName: 'Custom Report Name',
                    ownerAccountID: undefined,
                    participants: {},
                    policyID: undefined,
                    chatType: undefined,
                };

                const result = getReportName(reportWithFallbackName);
                expect(result).toBe('Custom Report Name');
            });

            test('should return empty string when both primary name generation and reportName are empty', () => {
                const reportWithoutName: Report = {
                    reportID: '4',
                    reportName: '',
                    ownerAccountID: undefined,
                    participants: {},
                    policyID: undefined,
                    chatType: undefined,
                };

                const result = getReportName(reportWithoutName);
                expect(result).toBe('');
            });

            test('should return empty string when reportName is undefined', () => {
                const reportWithUndefinedName: Report = {
                    reportID: '5',
                    reportName: undefined,
                    ownerAccountID: undefined,
                    participants: {},
                    policyID: undefined,
                    chatType: undefined,
                };

                const result = getReportName(reportWithUndefinedName);
                expect(result).toBe('');
            });

            test('should return Concierge display name for concierge chat report', async () => {
                const conciergeReportID = 'concierge-123';
                await Onyx.set(`${ONYXKEYS.CONCIERGE_REPORT_ID}`, conciergeReportID);

                const conciergeReport: Report = {
                    reportID: conciergeReportID,
                    reportName: '',
                    ownerAccountID: undefined,
                    participants: {},
                    policyID: undefined,
                    chatType: undefined,
                };

                const result = getReportName(conciergeReport);
                expect(result).toBe(CONST.CONCIERGE_DISPLAY_NAME);
            });
        });

        describe('Automatically approved report message via automatic (not by a human) action is', () => {
            test('shown when the report is forwarded (Control feature)', () => {
                const expenseReport = {
                    ...LHNTestUtils.getFakeReport(),
                    type: CONST.REPORT.TYPE.EXPENSE,
                    stateNum: CONST.REPORT.STATE_NUM.APPROVED,
                    statusNum: CONST.REPORT.STATUS_NUM.APPROVED,
                    parentReportID: '101',
                    policyID: policy.id,
                };
                const submittedParentReportAction = {
                    actionName: CONST.REPORT.ACTIONS.TYPE.FORWARDED,
                    originalMessage: {
                        amount: 169,
                        currency: 'USD',
                        automaticAction: true,
                        type: CONST.IOU.REPORT_ACTION_TYPE.CREATE,
                    },
                } as ReportAction;

                expect(getReportName(expenseReport, policy, submittedParentReportAction)).toBe(
                    'approved via <a href="https://help.expensify.com/articles/new-expensify/workspaces/Set-up-rules#configure-expense-report-rules">workspace rules</a>',
                );
            });

            test('shown when the report is approved', () => {
                const expenseReport = {
                    ...LHNTestUtils.getFakeReport(),
                    type: CONST.REPORT.TYPE.EXPENSE,
                    stateNum: CONST.REPORT.STATE_NUM.APPROVED,
                    statusNum: CONST.REPORT.STATUS_NUM.APPROVED,
                    parentReportID: '101',
                    policyID: policy.id,
                };
                const submittedParentReportAction = {
                    actionName: CONST.REPORT.ACTIONS.TYPE.APPROVED,
                    originalMessage: {
                        amount: 169,
                        currency: 'USD',
                        automaticAction: true,
                    },
                } as ReportAction;

                expect(getReportName(expenseReport, policy, submittedParentReportAction)).toBe(
                    'approved via <a href="https://help.expensify.com/articles/new-expensify/workspaces/Set-up-rules#configure-expense-report-rules">workspace rules</a>',
                );
            });
        });

        describe('Automatically submitted via harvesting (delayed submit) report message is', () => {
            test('shown when report is submitted and status is submitted', () => {
                const expenseReport = {
                    ...LHNTestUtils.getFakeReport(),
                    type: CONST.REPORT.TYPE.EXPENSE,
                    stateNum: CONST.REPORT.STATE_NUM.SUBMITTED,
                    statusNum: CONST.REPORT.STATUS_NUM.SUBMITTED,
                    parentReportID: '101',
                    policyID: policy.id,
                };
                const submittedParentReportAction = {
                    actionName: CONST.REPORT.ACTIONS.TYPE.SUBMITTED,
                    originalMessage: {
                        amount: 169,
                        currency: 'USD',
                        harvesting: true,
                    },
                } as ReportAction;

                expect(getReportName(expenseReport, policy, submittedParentReportAction)).toBe(
                    'submitted via <a href="https://help.expensify.com/articles/new-expensify/workspaces/Set-up-workflows#select-workflows">delay submissions</a>',
                );
            });

            test('shown when report is submitted and status is closed', () => {
                const expenseReport = {
                    ...LHNTestUtils.getFakeReport(),
                    type: CONST.REPORT.TYPE.EXPENSE,
                    stateNum: CONST.REPORT.STATE_NUM.SUBMITTED,
                    statusNum: CONST.REPORT.STATUS_NUM.CLOSED,
                    parentReportID: '101',
                    policyID: policy.id,
                };
                const submittedParentReportAction = {
                    actionName: CONST.REPORT.ACTIONS.TYPE.SUBMITTED_AND_CLOSED,
                    originalMessage: {
                        amount: 169,
                        currency: 'USD',
                        harvesting: true,
                    },
                } as ReportAction;

                expect(getReportName(expenseReport, policy, submittedParentReportAction)).toBe(
                    'submitted via <a href="https://help.expensify.com/articles/new-expensify/workspaces/Set-up-workflows#select-workflows">delay submissions</a>',
                );
            });
        });
    });

    // Need to merge the same tests
    describe('getSearchReportName', () => {
        const archivedReportID = '12345678';
        const archivedReportNameValuePairs = {
            private_isArchived: DateUtils.getDBTime(),
        };

        const conciergeReportID = 'concierge-123';

        beforeAll(async () => {
            await Onyx.set(`${ONYXKEYS.COLLECTION.REPORT_NAME_VALUE_PAIRS}${archivedReportID}`, archivedReportNameValuePairs);
            await Onyx.set(`${ONYXKEYS.CONCIERGE_REPORT_ID}`, conciergeReportID);
            await waitForBatchedUpdates();
        });

        afterAll(async () => {
            await Onyx.set(`${ONYXKEYS.COLLECTION.REPORT_NAME_VALUE_PAIRS}${archivedReportID}`, null);
            await Onyx.set(`${ONYXKEYS.CONCIERGE_REPORT_ID}`, null);
        });

        describe('1:1 Chat', () => {
            const baseChatReport: Report = {
                reportID: '',
                type: CONST.REPORT.TYPE.CHAT,
            };

            test('should return the displayName', () => {
                const chatReport: Report = {
                    ...baseChatReport,
                    participants: buildParticipantsFromAccountIDs([currentUserAccountID, 1]),
                };

                const params = {
                    report: chatReport,
                    personalDetails: participantsPersonalDetails,
                };

                const reportName = getSearchReportName(params);
                expect(reportName).toBe('Ragnar Lothbrok');
            });

            test('should return the email', () => {
                const chatReport: Report = {
                    ...baseChatReport,
                    participants: buildParticipantsFromAccountIDs([currentUserAccountID, 2]),
                };

                const reportName = getSearchReportName({report: chatReport});
                expect(reportName).toBe('floki@vikings.net');
            });

            test('should return phone number', () => {
                const chatReport: Report = {
                    ...baseChatReport,
                    participants: buildParticipantsFromAccountIDs([currentUserAccountID, 4]),
                };

                const reportName = getSearchReportName({report: chatReport});
                expect(reportName).toBe('(833) 240-3627');
            });

            describe('Threads', () => {
                const baseThreadReport: Report = {
                    reportID: '',
                    parentReportID: '1',
                    parentReportActionID: '3',
                    type: CONST.REPORT.TYPE.CHAT,
                };

                const baseParentReportAction: ReportAction = {
                    actionName: CONST.REPORT.ACTIONS.TYPE.ADD_COMMENT,
                    created: testDate,
                    reportActionID: '3',
                };

                test('should handle hidden message', () => {
                    const hiddenAction: ReportAction = {
                        ...baseParentReportAction,
                        actionName: CONST.REPORT.ACTIONS.TYPE.ADD_COMMENT,
                        message: [
                            {
                                type: 'COMMENT',
                                html: '',
                                text: '',
                                moderationDecision: {
                                    decision: CONST.MODERATION.MODERATOR_DECISION_HIDDEN,
                                },
                            },
                        ],
                    };

                    const reportName = getSearchReportName({
                        report: baseThreadReport,
                        parentReportActionParam: hiddenAction,
                        personalDetails: participantsPersonalDetails,
                    });

                    expect(reportName).toBe('Hidden message');
                });

                test('should return attachment label for attachment', () => {
                    const attachmentAction: ReportAction = {
                        ...baseParentReportAction,
                        actionName: CONST.REPORT.ACTIONS.TYPE.ADD_COMMENT,
                        message: [
                            {
                                type: 'COMMENT',
                                html: '<img src="test.jpg" />',
                                text: '[Attachment]',
                            },
                        ],
                    };

                    const reportName = getSearchReportName({
                        report: baseThreadReport,
                        parentReportActionParam: attachmentAction,
                        personalDetails: participantsPersonalDetails,
                    });

                    expect(reportName).toBe('[Attachment]');
                });

                test('should handle thread report with missing parent action', () => {
                    const threadReport: Report = {
                        ...baseThreadReport,
                        parentReportActionID: '999', // Non-existent action
                    };

                    const reportName = getSearchReportName({
                        report: threadReport,
                        personalDetails: participantsPersonalDetails,
                    });
                    expect(reportName).toBe('');
                });
            });
        });

        describe('Self DM', () => {
            const selfDMReport: Report = {
                reportID: '',
                type: CONST.REPORT.TYPE.CHAT,
                chatType: CONST.REPORT.CHAT_TYPE.SELF_DM,
                participants: buildParticipantsFromAccountIDs([currentUserAccountID]),
            };
            test('should return self DM name for self DM', () => {
                const reportName = getSearchReportName({
                    report: selfDMReport,
                    personalDetails: participantsPersonalDetails,
                });

                expect(reportName).toBe('Lagertha Lothbrok (you)');
            });
        });

        describe('Group Chat', () => {
            test('should return group chat name for group chat', () => {
                const groupChatReport: Report = {
                    reportID: '',
                    type: CONST.REPORT.TYPE.CHAT,
                    chatType: CONST.REPORT.CHAT_TYPE.GROUP,
                    participants: buildParticipantsFromAccountIDs([1, 2, 3]),
                };

                const reportName = getSearchReportName({
                    report: groupChatReport,
                    personalDetails: participantsPersonalDetails,
                });

                expect(reportName).toContain('Ragnar');
            });

            test('should handle group chat with mixed participant types', () => {
                const groupChat: Report = {
                    reportID: '',
                    type: CONST.REPORT.TYPE.CHAT,
                    participants: {
                        [currentUserAccountID]: {notificationPreference: CONST.REPORT.NOTIFICATION_PREFERENCE.ALWAYS},
                        1: {notificationPreference: CONST.REPORT.NOTIFICATION_PREFERENCE.ALWAYS},
                        2: {notificationPreference: CONST.REPORT.NOTIFICATION_PREFERENCE.ALWAYS},
                        999: {notificationPreference: CONST.REPORT.NOTIFICATION_PREFERENCE.ALWAYS}, // Non-existent user
                    },
                };

                const reportName = getSearchReportName({report: groupChat});
                expect(reportName).toBe('Ragnar, floki@vikings.net');
            });
        });

        describe('Concierge Chat', () => {
            const conciergeReport: Report = {
                reportID: conciergeReportID,
                participants: {},
            };
            test('should handle concierge chat report', () => {
                const reportName = getSearchReportName({report: conciergeReport});
                expect(reportName).toBe(CONST.CONCIERGE_DISPLAY_NAME);
            });
        });

        describe('Money Request', () => {
            const baseIOUReport: Report = {
                reportID: '',
                type: CONST.REPORT.TYPE.IOU,
                ownerAccountID: currentUserAccountID,
                managerID: currentUserAccountID,
                isOwnPolicyExpenseChat: false,
                currency: 'USD',
                total: 5000,
            };
            test('should handle IOU report', () => {
                const params = {
                    report: baseIOUReport,
                    personalDetails: participantsPersonalDetails,
                };

                const reportName = getSearchReportName(params);
                expect(reportName).toBe('Lagertha Lothbrok paid $50.00');
            });
        });

        describe('Task', () => {
            const baseTaskReport = {
                reportID: '',
                managerID: 1,
                reportName: 'Test Task',
                type: CONST.REPORT.TYPE.TASK,
            };

            test('should handle completed task report', () => {
                const taskReport: Report = {
                    ...baseTaskReport,
                };

                const reportName = getSearchReportName({report: taskReport});
                expect(reportName).toBe('Test Task');
            });

            test('should handle canceled task report', () => {
                const taskReport: Report = {
                    ...baseTaskReport,
                    isDeletedParentAction: true,
                };

                const reportName = getSearchReportName({report: taskReport});
                expect(reportName).toBe('Deleted task');
            });

            test('should return thread name for task report with cancelled task', () => {
                const taskReport: Report = {
                    ...baseTaskReport,
                    isDeletedParentAction: true,
                };

                const parentReportAction: ReportAction = {
                    ...createRandomReportAction(0),
                    actionName: CONST.REPORT.ACTIONS.TYPE.TASK_CANCELLED,
                    parentReportID: taskReport.reportID,
                    actorAccountID: 1,
                };

                const reportName = getSearchReportName({
                    report: taskReport,
                    parentReportActionParam: parentReportAction,
                    personalDetails: participantsPersonalDetails,
                });

                expect(reportName).toBe('Deleted task');
            });

            test('should handle task report with proper name formatting', () => {
                const taskReport: Report = {
                    reportID: '1',
                    type: CONST.REPORT.TYPE.TASK,
                    reportName: '<b>HTML Task Name</b>',
                };

                const reportName = getSearchReportName({
                    report: taskReport,
                    personalDetails: participantsPersonalDetails,
                });

                expect(reportName).toBe('HTML Task Name');
            });
        });

        describe('Policy-related Reports', () => {
            describe('Rooms', () => {
                describe('Default', () => {
                    test.each([
                        [CONST.REPORT.CHAT_TYPE.POLICY_ADMINS, '#admins'],
                        [CONST.REPORT.CHAT_TYPE.POLICY_ANNOUNCE, '#announce'],
                    ])('should return %s room as %s', (chatType, reportName) => {
                        const defaultPolicyRoom: Report = {
                            reportID: '',
                            chatType,
                            reportName,
                            policyID: policy.id,
                        };

                        const {result: isReportArchived} = renderHook(() => useReportIsArchived(defaultPolicyRoom.reportID));

                        const result = getSearchReportName({report: defaultPolicyRoom, policy, isReportArchived: isReportArchived.current});
                        expect(result).toBe(reportName);
                    });

                    test.each([
                        [CONST.REPORT.CHAT_TYPE.POLICY_ADMINS, '#admins'],
                        [CONST.REPORT.CHAT_TYPE.POLICY_ANNOUNCE, '#announce'],
                    ])('should return %s (archived) room as %s', (chatType, reportName) => {
                        const defaultArchivedPolicyRoom: Report = {
                            reportID: archivedReportID,
                            chatType,
                            reportName,
                            policyID: policy.id,
                        };

                        const {
                            result: {current: isReportArchived},
                        } = renderHook(() => useReportIsArchived(defaultArchivedPolicyRoom.reportID));

                        const result = getSearchReportName({policy, report: defaultArchivedPolicyRoom, isReportArchived});
                        expect(result).toBe(`${reportName} (archived)`);
                    });

                    describe('Change log scenarios', () => {
                        const report: Report = {
                            reportID: '',
                            type: CONST.REPORT.TYPE.CHAT,
                            policyID: policy.id,
                        };

                        const baseParentReportAction = createRandomReportAction(0);

                        test('should handle corporate upgrade action', () => {
                            const upgradeAction: ReportAction = {
                                ...baseParentReportAction,
                                actionName: CONST.REPORT.ACTIONS.TYPE.POLICY_CHANGE_LOG.CORPORATE_UPGRADE,
                            };

                            const reportName = getSearchReportName({
                                report,
                                parentReportActionParam: upgradeAction,
                                personalDetails: participantsPersonalDetails,
                            });

                            expect(reportName).toBe('upgraded this workspace to the Control plan');
                        });

                        test('should handle corporate downgrade action', () => {
                            const downgradeAction: ReportAction = {
                                ...baseParentReportAction,
                                actionName: CONST.REPORT.ACTIONS.TYPE.POLICY_CHANGE_LOG.TEAM_DOWNGRADE,
                            };

                            const reportName = getSearchReportName({
                                report,
                                parentReportActionParam: downgradeAction,
                                personalDetails: participantsPersonalDetails,
                            });

                            expect(reportName).toBe('downgraded this workspace to the Collect plan');
                        });

                        test('should handle workspace name update action', () => {
                            const nameUpdateAction: ReportAction = {
                                ...baseParentReportAction,
                                actionName: CONST.REPORT.ACTIONS.TYPE.POLICY_CHANGE_LOG.UPDATE_NAME,
                                originalMessage: {
                                    oldName: 'Old Workspace',
                                    newName: 'New Workspace',
                                },
                            };

                            const reportName = getSearchReportName({
                                report,
                                parentReportActionParam: nameUpdateAction,
                                personalDetails: participantsPersonalDetails,
                            });

                            expect(reportName).toBe('updated the name of this workspace to "New Workspace" (previously "Old Workspace")');
                        });
                    });
                });

                describe('User-created', () => {
                    const chatRoom: Report = {
                        reportID: '',
                        type: CONST.REPORT.TYPE.CHAT,
                        chatType: CONST.REPORT.CHAT_TYPE.POLICY_ROOM,
                        reportName: '#test-room',
                    };
                    test('Active', () => {
                        const {
                            result: {current: isReportArchived},
                        } = renderHook(() => useReportIsArchived(chatRoom.reportID));

                        const reportName = getSearchReportName({
                            report: chatRoom,
                            personalDetails: participantsPersonalDetails,
                            isReportArchived,
                        });

                        expect(reportName).toBe('#test-room');
                    });
                    test('Archived', () => {
                        const archivedRoom: Report = {
                            ...chatRoom,
                            reportID: archivedReportID,
                        };

                        const {
                            result: {current: isReportArchived},
                        } = renderHook(() => useReportIsArchived(archivedRoom.reportID));

                        const reportName = getSearchReportName({
                            report: archivedRoom,
                            personalDetails: participantsPersonalDetails,
                            isReportArchived,
                        });

                        expect(reportName).toBe('#test-room (archived)');
                    });
                });

                describe('getSearchReportName', () => {
                    const baseChatReport = {
                        reportID: '',
                        reportName: 'Vikings Report',
                        type: CONST.REPORT.TYPE.CHAT,
                    };

                    // Converting the chat report into a thread chat report
                    const chatThread = {
                        ...baseChatReport,
                        parentReportID: '1',
                        parentReportActionID: '1',
                    };

                    test('should return the policy name when report is chat thread', () => {
                        const searchReportName = getSearchReportName({report: chatThread, policy});
                        expect(searchReportName).toBe('Vikings Policy');
                    });

                    test('should return a empty string when report is chat thread and policy is undefined', () => {
                        const searchReportName = getSearchReportName({report: chatThread, policy: undefined});
                        expect(searchReportName).toBe('');
                    });

                    test('should return the report name when report is not chat thread', () => {
                        const searchReportName = getSearchReportName({report: baseChatReport, policy});
                        expect(searchReportName).toBe('Vikings Report');
                    });

                    test('should return the report name when report is not chat thread and policy is undefined', () => {
                        const searchReportName = getSearchReportName({report: baseChatReport, policy: undefined});
                        expect(searchReportName).toBe('Vikings Report');
                    });

                    test('should return a empty string when report is undefined ', () => {
                        const searchReportName = getSearchReportName({report: undefined, policy});
                        expect(searchReportName).toBe('');
                    });

                    test('should return a empty string when both report and policy are undefined', () => {
                        const searchReportName = getSearchReportName({report: undefined, policy: undefined});
                        expect(searchReportName).toBe('');
                    });
                });
            });

            describe('Expenses', () => {
                const baseChatReport: Report = {
                    reportID: '',
                    chatType: CONST.REPORT.CHAT_TYPE.POLICY_EXPENSE_CHAT,
                    isOwnPolicyExpenseChat: true,
                    ownerAccountID: 1,
                    policyID: policy.id,
                };

                const baseExpenseReport: Report = {
                    type: CONST.REPORT.TYPE.EXPENSE,
                    isOwnPolicyExpenseChat: false,
                    reportID: '',
                    policyID: policy.id,
                    currency: 'USD',
                    total: -1000,
                };
                const baseParentReportAction: ReportAction = {
                    reportActionID: '3',
                    created: testDate,
                    actionName: CONST.REPORT.ACTIONS.TYPE.APPROVED,
                    parentReportID: baseExpenseReport.reportID,
                };

                test('Active', () => {
                    const {
                        result: {current: isReportArchived},
                    } = renderHook(() => useReportIsArchived(baseChatReport.reportID));

                    const params = {
                        report: baseChatReport,
                        policy,
                        isReportArchived,
                    };

                    const reportName = getSearchReportName(params);
                    expect(reportName).toBe("Ragnar Lothbrok's expenses");
                });

                test('Archived', () => {
                    const {
                        result: {current: isReportArchived},
                    } = renderHook(() => useReportIsArchived(archivedReportID));

                    const params = {
                        report: baseChatReport,
                        policy,
                        isReportArchived,
                    };

                    const reportName = getSearchReportName(params);
                    expect(reportName).toBe("Ragnar Lothbrok's expenses (archived)");
                });

                test('should return formatted transaction thread name', () => {
                    const iouAction: ReportAction = {
                        ...baseParentReportAction,
                        actionName: CONST.REPORT.ACTIONS.TYPE.IOU,
                        originalMessage: {
                            IOUTransactionID: 'txn1',
                            type: CONST.IOU.REPORT_ACTION_TYPE.CREATE,
                            amount: 1000,
                            currency: 'USD',
                        },
                    };

                    const transaction: SearchTransaction = {
                        transactionID: 'txn1',
                        reportID: '2',
                        amount: 1000,
                        currency: 'USD',
                        merchant: 'Test Merchant',
                        transactionType: 'cash',
                        action: 'submit',
                        created: testDate,
                        modifiedMerchant: 'Test Merchant',
                    } as SearchTransaction;

                    const reportName = getSearchReportName({
                        report: baseExpenseReport,
                        policy,
                        parentReportActionParam: iouAction,
                        personalDetails: participantsPersonalDetails,
                        transactions: [transaction],
                    });

                    expect(reportName).toBe('Vikings Policy paid $10.00');
                });

                test('should handle expense report with approval status', () => {
                    const expenseReport: Report = {
                        ...baseExpenseReport,
                        stateNum: CONST.REPORT.STATE_NUM.APPROVED,
                        statusNum: CONST.REPORT.STATUS_NUM.APPROVED,
                    };

                    const reportName = getSearchReportName({report: expenseReport, policy});
                    expect(reportName).toBe('Vikings Policy approved $10.00');
                });

                test('should handle closed expense report with no expenses', () => {
                    const expenseReport: Report = {
                        ...baseExpenseReport,
                        statusNum: CONST.REPORT.STATUS_NUM.CLOSED,
                    };

                    const params = {
                        report: expenseReport,
                        policy,
                        transactions: [], // No transactions
                    };
                    const reportName = getSearchReportName(params);

                    expect(reportName).toBe('Deleted report');
                });

                test('should handle paid elsewhere money request', () => {
                    const payAction: ReportAction = {
                        ...baseParentReportAction,
                        actionName: CONST.REPORT.ACTIONS.TYPE.IOU,
                        originalMessage: {
                            type: CONST.IOU.REPORT_ACTION_TYPE.PAY,
                            paymentType: CONST.IOU.PAYMENT_TYPE.ELSEWHERE,
                        },
                    };

                    const params = {
                        policy,
                        report: baseExpenseReport,
                        parentReportActionParam: payAction,
                        personalDetails: participantsPersonalDetails,
                    };

                    const reportName = getSearchReportName(params);
                    expect(reportName).toBe('marked as paid');
                });

                test('should handle VBBA payment with automatic action', () => {
                    const achAccount: ACHAccount = {
                        accountNumber: '1234567890',
                        bankAccountID: 0,
                        routingNumber: '',
                        addressName: '',
                        bankName: '',
                        reimburser: '',
                    };

                    const vbbaPayAction: ReportAction = {
                        ...baseParentReportAction,
                        actionName: CONST.REPORT.ACTIONS.TYPE.IOU,
                        originalMessage: {
                            type: CONST.IOU.REPORT_ACTION_TYPE.PAY,
                            paymentType: CONST.IOU.PAYMENT_TYPE.VBBA,
                            automaticAction: true,
                        },
                    };

                    const params = {
                        report: baseExpenseReport,
                        parentReportActionParam: vbbaPayAction,
                        personalDetails: participantsPersonalDetails,
                        policy: {
                            ...policy,
                            achAccount,
                        },
                    };

                    const reportName = getSearchReportName(params);
                    expect(reportName).toBe(
                        'paid with bank account  via <a href="https://help.expensify.com/articles/new-expensify/workspaces/Set-up-rules#configure-expense-report-rules">workspace rules</a>',
                    );
                });

                test('should return forwarded action name', () => {
                    const forwardedAction: ReportAction = {
                        ...baseParentReportAction,
                        actionName: CONST.REPORT.ACTIONS.TYPE.FORWARDED,
                        originalMessage: {},
                    };
                    const reportName = getSearchReportName({
                        report: baseExpenseReport,
                        parentReportActionParam: forwardedAction,
                        personalDetails: participantsPersonalDetails,
                    });

                    expect(reportName).toBe('approved');
                });

                test('should return automatically approved message for automatic approval', () => {
                    const autoApprovedAction: ReportAction = {
                        ...baseParentReportAction,
                        actionName: CONST.REPORT.ACTIONS.TYPE.APPROVED,
                        originalMessage: {
                            amount: 169,
                            automaticAction: true,
                            type: CONST.IOU.REPORT_ACTION_TYPE.CREATE,
                        },
                    };

                    const params = {
                        report: baseExpenseReport,
                        parentReportActionParam: autoApprovedAction,
                        personalDetails: participantsPersonalDetails,
                    };

                    const reportName = getSearchReportName(params);

                    expect(reportName).toBe(
                        'approved via <a href="https://help.expensify.com/articles/new-expensify/workspaces/Set-up-rules#configure-expense-report-rules">workspace rules</a>',
                    );
                });

                test('should return submitted action name', () => {
                    const expenseReport: Report = {
                        ...baseExpenseReport,
                        type: CONST.REPORT.TYPE.EXPENSE,
                        stateNum: CONST.REPORT.STATE_NUM.SUBMITTED,
                        statusNum: CONST.REPORT.STATUS_NUM.SUBMITTED,
                    };

                    const submittedAction: ReportAction = {
                        ...baseParentReportAction,
                        actionName: CONST.REPORT.ACTIONS.TYPE.SUBMITTED,
                        originalMessage: {
                            amount: 1000,
                            currency: 'USD',
                        },
                    };

                    const reportName = getSearchReportName({
                        report: expenseReport,
                        parentReportActionParam: submittedAction,
                    });

                    expect(reportName).toBe('submitted');
                });

                test('should return approved action name', () => {
                    const expenseReport: Report = {
                        ...baseExpenseReport,
                        stateNum: CONST.REPORT.STATE_NUM.APPROVED,
                        statusNum: CONST.REPORT.STATUS_NUM.APPROVED,
                    };

                    const approvedAction: ReportAction = {
                        ...baseParentReportAction,
                        actionName: CONST.REPORT.ACTIONS.TYPE.APPROVED,
                        originalMessage: {
                            amount: 1000,
                            currency: 'USD',
                        },
                    };

                    const reportName = getSearchReportName({
                        report: expenseReport,
                        parentReportActionParam: approvedAction,
                    });

                    expect(reportName).toBe('approved');
                });

                test('should return rejected action name', () => {
                    const rejectedAction: ReportAction = {
                        ...baseParentReportAction,
                        actionName: CONST.REPORT.ACTIONS.TYPE.REJECTED,
                    };

                    const reportName = getSearchReportName({
                        report: baseExpenseReport,
                        parentReportActionParam: rejectedAction,
                        personalDetails: participantsPersonalDetails,
                    });

                    expect(reportName).toBe('rejected this report');
                });

                test('should handle integration sync failed action', () => {
                    const integrationFailedAction: ReportAction = {
                        ...baseParentReportAction,
                        actionName: CONST.REPORT.ACTIONS.TYPE.INTEGRATION_SYNC_FAILED,
                        originalMessage: {
                            label: 'QuickBooks',
                            errorMessage: 'Sync failed',
                            source: 'quickbooks',
                        },
                    };

                    const props = {
                        report: baseExpenseReport,
                        parentReportActionParam: integrationFailedAction,
                        personalDetails: participantsPersonalDetails,
                    };

                    const reportName = getSearchReportName(props);

                    expect(reportName).toBe(
                        `there was a problem syncing with QuickBooks ("Sync failed"). Please fix the issue in <a href="https://dev.new.expensify.com:8082/workspaces/1/accounting">workspace settings</a>.`,
                    );
                });
            });

            describe('Invoices', () => {
                const corporatePolicy = {
                    ...policy,
                    type: CONST.POLICY.TYPE.CORPORATE,
                    ownerAccountID: 1,
                    managerID: 1,
                };

                const invoiceReceiverPolicy = {
                    ...policy,
                    id: 'policy2',
                    name: 'Receiver Policy',
                    type: CONST.POLICY.TYPE.CORPORATE,
                };

                test('should handle invoice report', () => {
                    const invoiceReport: Report = {
                        reportID: '',
                        policyID: corporatePolicy.id,
                        type: CONST.REPORT.TYPE.INVOICE,
                        ownerAccountID: 1,
                        managerID: 1,
                        chatType: CONST.REPORT.CHAT_TYPE.INVOICE,
                    };

                    const params = {
                        report: invoiceReport,
                        policy: corporatePolicy,
                        personalDetails: participantsPersonalDetails,
                        invoiceReceiverPolicy,
                    };

                    const reportName = getSearchReportName(params);

                    expect(reportName).toBe('Receiver Policy');
                });

                test('should handle invoice room', () => {
                    const invoiceRoom: Report = {
                        reportID: '',
                        policyID: corporatePolicy.id,
                        type: CONST.REPORT.TYPE.CHAT,
                        chatType: CONST.REPORT.CHAT_TYPE.INVOICE,
                        invoiceReceiver: {
                            type: CONST.REPORT.INVOICE_RECEIVER_TYPE.INDIVIDUAL,
                            accountID: 2,
                        },
                    };

                    const params = {
                        report: invoiceRoom,
                        policy: corporatePolicy,
                        personalDetails: participantsPersonalDetails,
                        invoiceReceiverPolicy,
                    };

                    const reportName = getSearchReportName(params);

                    expect(reportName).toBe('floki@vikings.net');
                });
            });
        });

        describe('Fallback scenarios', () => {
            test('should return participant-based name when no specific type matches', () => {
                const genericReport: Report = {
                    reportID: '',
                    participants: buildParticipantsFromAccountIDs([currentUserAccountID, 1]),
                };

                const reportName = getSearchReportName({
                    report: genericReport,
                    personalDetails: participantsPersonalDetails,
                });

                expect(reportName).toBe('Ragnar Lothbrok');
            });

            test('should return report.reportName as fallback when no participants available', () => {
                const reportWithName: Report = {
                    reportID: '',
                    reportName: 'Fallback Report Name',
                    participants: {},
                };

                const reportName = getSearchReportName({
                    report: reportWithName,
                    personalDetails: participantsPersonalDetails,
                });

                expect(reportName).toBe('Fallback Report Name');
            });

            test('should return empty string when no name can be determined', () => {
                const emptyReport: Report = {
                    reportID: '',
                    reportName: '',
                    participants: {},
                };

                const reportName = getSearchReportName({
                    report: emptyReport,
                    personalDetails: participantsPersonalDetails,
                });

                expect(reportName).toBe('');
            });
        });

        describe('Edges cases', () => {
            test('should handle undefined report gracefully', () => {
                const params = {
                    report: undefined,
                };

                const reportName = getSearchReportName(params);

                expect(reportName).toBe('');
            });

            test('should handle empty personalDetails', () => {
                const report: Report = {
                    reportID: '',
                    participants: buildParticipantsFromAccountIDs([1]),
                };

                const params = {
                    report,
                    personalDetails: {},
                };

                const reportName = getSearchReportName(params);

                expect(reportName).toBe('');
            });
        });
    });

    describe('getParentNavigationSubtitle', () => {
        const baseArchivedPolicyExpenseChat = {
            reportID: '2',
            lastReadTime: '2024-02-01 04:56:47.233',
            parentReportActionID: '1',
            parentReportID: '1',
            reportName: 'Base Report',
            type: CONST.REPORT.TYPE.INVOICE,
        };

        const reports: Report[] = [
            {
                reportID: '1',
                lastReadTime: '2024-02-01 04:56:47.233',
                reportName: 'Report',
                policyName: 'A workspace',
                invoiceReceiver: {type: CONST.REPORT.INVOICE_RECEIVER_TYPE.INDIVIDUAL, accountID: 1},
            },
            baseArchivedPolicyExpenseChat,
        ];

        beforeAll(() => {
            const reportCollectionDataSet = toCollectionDataSet(ONYXKEYS.COLLECTION.REPORT, reports, (report) => report.reportID);
            Onyx.multiSet({
                ...reportCollectionDataSet,
            });
            return waitForBatchedUpdates();
        });

        it('should return the correct parent navigation subtitle for the archived invoice report', () => {
            const actual = getParentNavigationSubtitle(baseArchivedPolicyExpenseChat, true);
            const normalizedActual = {...actual, reportName: actual.reportName?.replace(/\u00A0/g, ' ')};
            expect(normalizedActual).toEqual({reportName: 'A workspace & Ragnar Lothbrok (archived)'});
        });

        it('should return the correct parent navigation subtitle for the non archived invoice report', () => {
            const actual = getParentNavigationSubtitle(baseArchivedPolicyExpenseChat, false);
            const normalizedActual = {...actual, reportName: actual.reportName?.replace(/\u00A0/g, ' ')};
            expect(normalizedActual).toEqual({reportName: 'A workspace & Ragnar Lothbrok'});
        });
    });

    describe('requiresAttentionFromCurrentUser', () => {
        afterEach(async () => {
            await Onyx.clear();
            await Onyx.set(ONYXKEYS.SESSION, {email: currentUserEmail, accountID: currentUserAccountID});
        });

        it('returns false when there is no report', () => {
            expect(requiresAttentionFromCurrentUser(undefined)).toBe(false);
        });

        it('returns false when the matched IOU report does not have an owner accountID', () => {
            const report = {
                ...LHNTestUtils.getFakeReport(),
                ownerAccountID: undefined,
            };
            expect(requiresAttentionFromCurrentUser(report)).toBe(false);
        });

        it('returns false when the linked iou report has an outstanding IOU', () => {
            const report = {
                ...LHNTestUtils.getFakeReport(),
                iouReportID: '1',
            };
            Onyx.merge(`${ONYXKEYS.COLLECTION.REPORT}1`, {
                reportID: '1',
                ownerAccountID: 99,
            }).then(() => {
                expect(requiresAttentionFromCurrentUser(report)).toBe(false);
            });
        });

        it('returns false when the report has no outstanding IOU but is waiting for a bank account and the logged user is the report owner', () => {
            const report = {
                ...LHNTestUtils.getFakeReport(),
                ownerAccountID: currentUserAccountID,
                isWaitingOnBankAccount: true,
            };
            expect(requiresAttentionFromCurrentUser(report)).toBe(false);
        });

        it('returns false when the report has outstanding IOU and is not waiting for a bank account and the logged user is the report owner', () => {
            const report = {
                ...LHNTestUtils.getFakeReport(),
                ownerAccountID: currentUserAccountID,
                isWaitingOnBankAccount: false,
            };
            expect(requiresAttentionFromCurrentUser(report)).toBe(false);
        });

        it('returns false when the report has no outstanding IOU but is waiting for a bank account and the logged user is not the report owner', () => {
            const report = {
                ...LHNTestUtils.getFakeReport(),
                ownerAccountID: 97,
                isWaitingOnBankAccount: true,
            };
            expect(requiresAttentionFromCurrentUser(report)).toBe(false);
        });

        it('returns true when the report has an unread mention', () => {
            const report = {
                ...LHNTestUtils.getFakeReport(),
                isUnreadWithMention: true,
            };
            expect(requiresAttentionFromCurrentUser(report)).toBe(true);
        });

        it('returns true when the report is an outstanding task', () => {
            const report = {
                ...LHNTestUtils.getFakeReport(),
                type: CONST.REPORT.TYPE.TASK,
                managerID: currentUserAccountID,
                isUnreadWithMention: false,
                stateNum: CONST.REPORT.STATE_NUM.OPEN,
                statusNum: CONST.REPORT.STATUS_NUM.OPEN,
                hasParentAccess: false,
            };
            expect(requiresAttentionFromCurrentUser(report)).toBe(true);
        });

        it('returns true when the report has outstanding child expense', () => {
            const report = {
                ...LHNTestUtils.getFakeReport(),
                ownerAccountID: 99,
                hasOutstandingChildRequest: true,
                isWaitingOnBankAccount: false,
            };
            expect(requiresAttentionFromCurrentUser(report)).toBe(true);
        });

        it('returns false if the user is not on free trial', async () => {
            await Onyx.multiSet({
                [ONYXKEYS.NVP_LAST_DAY_FREE_TRIAL]: null, // not on free trial
                [ONYXKEYS.NVP_BILLING_FUND_ID]: null, // no payment card added
            });

            const report: Report = {
                ...LHNTestUtils.getFakeReport(),
                chatType: CONST.REPORT.CHAT_TYPE.SYSTEM,
            };

            expect(requiresAttentionFromCurrentUser(report)).toBe(false);
        });

        it("returns false if the user free trial hasn't ended yet", async () => {
            await Onyx.multiSet({
                [ONYXKEYS.NVP_LAST_DAY_FREE_TRIAL]: formatDate(addDays(new Date(), 1), CONST.DATE.FNS_DATE_TIME_FORMAT_STRING), // trial not ended
                [ONYXKEYS.NVP_BILLING_FUND_ID]: null, // no payment card added
            });

            const report: Report = {
                ...LHNTestUtils.getFakeReport(),
                chatType: CONST.REPORT.CHAT_TYPE.SYSTEM,
            };

            expect(requiresAttentionFromCurrentUser(report)).toBe(false);
        });
    });

    describe('getChatRoomSubtitle', () => {
        beforeAll(async () => {
            await Onyx.clear();
            const policyCollectionDataSet = toCollectionDataSet(ONYXKEYS.COLLECTION.POLICY, [policy], (current) => current.id);
            await Onyx.multiSet({
                [ONYXKEYS.PERSONAL_DETAILS_LIST]: participantsPersonalDetails,
                [ONYXKEYS.SESSION]: {email: currentUserEmail, accountID: currentUserAccountID},
                ...policyCollectionDataSet,
            });
        });

        afterEach(async () => {
            await Onyx.clear();
            const policyCollectionDataSet = toCollectionDataSet(ONYXKEYS.COLLECTION.POLICY, [policy], (current) => current.id);
            await Onyx.multiSet({
                [ONYXKEYS.PERSONAL_DETAILS_LIST]: participantsPersonalDetails,
                [ONYXKEYS.SESSION]: {email: currentUserEmail, accountID: currentUserAccountID},
                ...policyCollectionDataSet,
            });
        });

        it('should return empty string for chat thread', () => {
            const report = createWorkspaceThread(1);
            const result = getChatRoomSubtitle(report);
            expect(result).toBe('');
        });

        it('should return "Your space" for self DM', () => {
            const report = createSelfDM(1, currentUserAccountID);
            const result = getChatRoomSubtitle(report);
            expect(result).toBe('Your space');
        });

        it('should return "Invoices" for invoice room', () => {
            const report = createInvoiceRoom(1);
            const result = getChatRoomSubtitle(report);
            expect(result).toBe('Invoices');
        });

        it('should return empty string for non-default, non-user-created, non-policy-expense chat', () => {
            const report = createRegularChat(1, [currentUserAccountID, 2]);
            const result = getChatRoomSubtitle(report);
            expect(result).toBe('');
        });

        it('should return domain name for domain room', () => {
            const report = createDomainRoom(1);
            report.reportName = '#example.com';
            const result = getChatRoomSubtitle(report);
            expect(result).toBe('example.com');
        });

        it('should return policy name for admin room', () => {
            const report = createAdminRoom(1);
            report.policyID = policy.id;
            const result = getChatRoomSubtitle(report);
            expect(result).toBe(policy.name);
        });

        it('should return policy name for announce room', () => {
            const report = createAnnounceRoom(1);
            report.policyID = policy.id;
            const result = getChatRoomSubtitle(report);
            expect(result).toBe(policy.name);
        });

        it('should return policy name for user created policy room', () => {
            const report = {
                ...createRandomReport(1),
                type: CONST.REPORT.TYPE.CHAT,
                chatType: CONST.REPORT.CHAT_TYPE.POLICY_ROOM,
                policyID: policy.id,
            };
            const result = getChatRoomSubtitle(report);
            expect(result).toBe(policy.name);
        });

        it('should return policy name for policy expense chat when not in create expense flow', () => {
            const report = createPolicyExpenseChat(1);
            report.policyID = policy.id;
            const result = getChatRoomSubtitle(report);
            expect(result).toBe(policy.name);
        });

        it('should return empty string for expense report (not default/user-created/policy-expense)', () => {
            const report = createExpenseReport(1);
            report.policyID = policy.id;
            const result = getChatRoomSubtitle(report);
            expect(result).toBe('');
        });

        it('should return empty string for expense report in create expense flow (not default/user-created/policy-expense)', () => {
            const report = createExpenseReport(1);
            report.policyID = policy.id;
            const result = getChatRoomSubtitle(report, true, false);
            expect(result).toBe('');
        });

        it('should return oldPolicyName when report is archived', () => {
            const report = createAdminRoom(1);
            report.oldPolicyName = 'Old Policy Name';
            const result = getChatRoomSubtitle(report, false, true);
            expect(result).toBe('Old Policy Name');
        });

        it('should return empty string when report is archived but has no oldPolicyName', () => {
            const report = createAdminRoom(1);
            report.oldPolicyName = undefined;
            const result = getChatRoomSubtitle(report, false, true);
            expect(result).toBe('');
        });

        it('should prioritize isReportArchived over other conditions', () => {
            const report = createAdminRoom(1);
            report.policyID = policy.id;
            report.oldPolicyName = 'Archived Policy';
            const result = getChatRoomSubtitle(report, true, true);
            expect(result).toBe('Archived Policy');
        });

        it('should handle with only report data', () => {
            const report = createAdminRoom(1);
            report.policyID = policy.id;
            const result = getChatRoomSubtitle(report);
            expect(result).toBe(policy.name);
        });
    });

    describe('getMoneyRequestOptions', () => {
        const participantsAccountIDs = Object.keys(participantsPersonalDetails).map(Number);

        beforeAll(() => {
            Onyx.merge(ONYXKEYS.PERSONAL_DETAILS_LIST, {
                [currentUserAccountID]: {
                    accountID: currentUserAccountID,
                    login: currentUserEmail,
                },
            });
        });

        afterAll(() => Onyx.clear());

        describe('return empty iou options if', () => {
            it('participants array contains excluded expensify iou emails', () => {
                const allEmpty = CONST.EXPENSIFY_ACCOUNT_IDS.every((accountID) => {
                    const moneyRequestOptions = temporary_getMoneyRequestOptions(undefined, undefined, [currentUserAccountID, accountID]);
                    return moneyRequestOptions.length === 0;
                });
                expect(allEmpty).toBe(true);
            });

            it('it is a room with no participants except self', () => {
                const report = {
                    ...LHNTestUtils.getFakeReport(),
                    chatType: CONST.REPORT.CHAT_TYPE.POLICY_ROOM,
                };
                const moneyRequestOptions = temporary_getMoneyRequestOptions(report, undefined, [currentUserAccountID]);
                expect(moneyRequestOptions.length).toBe(0);
            });

            it('its not your policy expense chat', () => {
                const report = {
                    ...LHNTestUtils.getFakeReport(),
                    chatType: CONST.REPORT.CHAT_TYPE.POLICY_EXPENSE_CHAT,
                    isOwnPolicyExpenseChat: false,
                };
                const moneyRequestOptions = temporary_getMoneyRequestOptions(report, undefined, [currentUserAccountID]);
                expect(moneyRequestOptions.length).toBe(0);
            });

            it('its paid IOU report', () => {
                const report = {
                    ...LHNTestUtils.getFakeReport(),
                    type: CONST.REPORT.TYPE.IOU,
                    statusNum: CONST.REPORT.STATUS_NUM.REIMBURSED,
                };
                const moneyRequestOptions = temporary_getMoneyRequestOptions(report, undefined, [currentUserAccountID]);
                expect(moneyRequestOptions.length).toBe(0);
            });

            it('its approved Expense report', () => {
                const report = {
                    ...LHNTestUtils.getFakeReport(),
                    type: CONST.REPORT.TYPE.EXPENSE,
                    stateNum: CONST.REPORT.STATE_NUM.APPROVED,
                    statusNum: CONST.REPORT.STATUS_NUM.APPROVED,
                };
                const moneyRequestOptions = temporary_getMoneyRequestOptions(report, undefined, [currentUserAccountID]);
                expect(moneyRequestOptions.length).toBe(0);
            });

            it('its archived report', () => {
                const report = {
                    ...LHNTestUtils.getFakeReport(),
                    type: CONST.REPORT.TYPE.EXPENSE,
                };

                const moneyRequestOptions = temporary_getMoneyRequestOptions(report, undefined, [currentUserAccountID], true);
                expect(moneyRequestOptions.length).toBe(0);
            });

            it('its trip room', () => {
                const report = {
                    ...LHNTestUtils.getFakeReport(),
                    type: CONST.REPORT.TYPE.CHAT,
                    chatType: CONST.REPORT.CHAT_TYPE.TRIP_ROOM,
                };
                const moneyRequestOptions = temporary_getMoneyRequestOptions(report, undefined, [currentUserAccountID]);
                expect(moneyRequestOptions.length).toBe(0);
            });

            it('its paid Expense report', () => {
                const report = {
                    ...LHNTestUtils.getFakeReport(),
                    type: CONST.REPORT.TYPE.EXPENSE,
                    statusNum: CONST.REPORT.STATUS_NUM.REIMBURSED,
                };
                const moneyRequestOptions = temporary_getMoneyRequestOptions(report, undefined, [currentUserAccountID]);
                expect(moneyRequestOptions.length).toBe(0);
            });

            it('it is an expense report tied to a policy expense chat user does not own', () => {
                Onyx.merge(`${ONYXKEYS.COLLECTION.REPORT}100`, {
                    reportID: '100',
                    isOwnPolicyExpenseChat: false,
                }).then(() => {
                    const report = {
                        ...LHNTestUtils.getFakeReport(),
                        parentReportID: '100',
                        type: CONST.REPORT.TYPE.EXPENSE,
                    };
                    const moneyRequestOptions = temporary_getMoneyRequestOptions(report, undefined, [currentUserAccountID]);
                    expect(moneyRequestOptions.length).toBe(0);
                });
            });

            it('the current user is an invited user of the expense report', () => {
                const report = {
                    ...LHNTestUtils.getFakeReport(),
                    type: CONST.REPORT.TYPE.EXPENSE,
                };
                const moneyRequestOptions = temporary_getMoneyRequestOptions(report, undefined, [currentUserAccountID, 20]);
                expect(moneyRequestOptions.length).toBe(0);
            });
            it('the current user is an invited user of the iou report', () => {
                const report: Report = {
                    ...LHNTestUtils.getFakeReport(),
                    type: CONST.REPORT.TYPE.IOU,
                    ownerAccountID: 20,
                    managerID: 21,
                };
                const moneyRequestOptions = temporary_getMoneyRequestOptions(report, undefined, [currentUserAccountID, 20, 21]);
                expect(moneyRequestOptions.length).toBe(0);
            });
        });

        describe('return only iou split option if', () => {
            it('it is a chat room with more than one participant that is not an announce room', () => {
                const onlyHaveSplitOption = [CONST.REPORT.CHAT_TYPE.POLICY_ADMINS, CONST.REPORT.CHAT_TYPE.DOMAIN_ALL, CONST.REPORT.CHAT_TYPE.POLICY_ROOM].every((chatType) => {
                    const report = {
                        ...LHNTestUtils.getFakeReport(),
                        chatType,
                    };
                    const moneyRequestOptions = temporary_getMoneyRequestOptions(report, undefined, [currentUserAccountID, participantsAccountIDs.at(0) ?? CONST.DEFAULT_NUMBER_ID]);
                    return moneyRequestOptions.length === 1 && moneyRequestOptions.includes(CONST.IOU.TYPE.SPLIT);
                });
                expect(onlyHaveSplitOption).toBe(true);
            });

            it('has multiple participants excluding self', () => {
                const report = {
                    ...LHNTestUtils.getFakeReport(),
                    chatType: CONST.REPORT.CHAT_TYPE.POLICY_ROOM,
                };
                const moneyRequestOptions = temporary_getMoneyRequestOptions(report, undefined, [currentUserAccountID, ...participantsAccountIDs]);
                expect(moneyRequestOptions.length).toBe(1);
                expect(moneyRequestOptions.includes(CONST.IOU.TYPE.SPLIT)).toBe(true);
            });

            it('user has pay expense permission', () => {
                const report = {
                    ...LHNTestUtils.getFakeReport(),
                    chatType: CONST.REPORT.CHAT_TYPE.POLICY_ROOM,
                };
                const moneyRequestOptions = temporary_getMoneyRequestOptions(report, undefined, [currentUserAccountID, ...participantsAccountIDs]);
                expect(moneyRequestOptions.length).toBe(1);
                expect(moneyRequestOptions.includes(CONST.IOU.TYPE.SPLIT)).toBe(true);
            });

            it("it's a group DM report", () => {
                const report = {
                    ...LHNTestUtils.getFakeReport(),
                    type: CONST.REPORT.TYPE.CHAT,
                    participantsAccountIDs: [currentUserAccountID, ...participantsAccountIDs],
                };
                const moneyRequestOptions = temporary_getMoneyRequestOptions(report, undefined, [currentUserAccountID, ...participantsAccountIDs.map(Number)]);
                expect(moneyRequestOptions.length).toBe(1);
                expect(moneyRequestOptions.includes(CONST.IOU.TYPE.SPLIT)).toBe(true);
            });
        });

        describe('return only submit expense option if', () => {
            it('it is an IOU report in submitted state', () => {
                const report = {
                    ...LHNTestUtils.getFakeReport(),
                    type: CONST.REPORT.TYPE.IOU,
                    stateNum: CONST.REPORT.STATE_NUM.SUBMITTED,
                    statusNum: CONST.REPORT.STATUS_NUM.SUBMITTED,
                    managerID: currentUserAccountID,
                };
                const moneyRequestOptions = temporary_getMoneyRequestOptions(report, undefined, [currentUserAccountID, participantsAccountIDs.at(0) ?? CONST.DEFAULT_NUMBER_ID]);
                expect(moneyRequestOptions.length).toBe(1);
                expect(moneyRequestOptions.includes(CONST.IOU.TYPE.SUBMIT)).toBe(true);
            });

            it('it is an IOU report in submitted state even with pay expense permissions', () => {
                const report = {
                    ...LHNTestUtils.getFakeReport(),
                    type: CONST.REPORT.TYPE.IOU,
                    stateNum: CONST.REPORT.STATE_NUM.SUBMITTED,
                    statusNum: CONST.REPORT.STATUS_NUM.SUBMITTED,
                    managerID: currentUserAccountID,
                };
                const moneyRequestOptions = temporary_getMoneyRequestOptions(report, undefined, [currentUserAccountID, participantsAccountIDs.at(0) ?? CONST.DEFAULT_NUMBER_ID]);
                expect(moneyRequestOptions.length).toBe(1);
                expect(moneyRequestOptions.includes(CONST.IOU.TYPE.SUBMIT)).toBe(true);
            });
        });

        describe('return only submit expense and track expense options if', () => {
            it("it is an expense report tied to user's own policy expense chat", () => {
                Onyx.merge(`${ONYXKEYS.COLLECTION.REPORT}102`, {
                    reportID: '102',
                    chatType: CONST.REPORT.CHAT_TYPE.POLICY_EXPENSE_CHAT,
                    isOwnPolicyExpenseChat: true,
                }).then(() => {
                    const report = {
                        ...LHNTestUtils.getFakeReport(),
                        parentReportID: '102',
                        type: CONST.REPORT.TYPE.EXPENSE,
                        ownerAccountID: currentUserAccountID,
                    };
                    const moneyRequestOptions = temporary_getMoneyRequestOptions(report, undefined, [currentUserAccountID]);
                    expect(moneyRequestOptions.length).toBe(2);
                    expect(moneyRequestOptions.includes(CONST.IOU.TYPE.SUBMIT)).toBe(true);
                    expect(moneyRequestOptions.includes(CONST.IOU.TYPE.TRACK)).toBe(true);
                    expect(moneyRequestOptions.indexOf(CONST.IOU.TYPE.SUBMIT)).toBe(0);
                });
            });

            it("it is an open expense report tied to user's own policy expense chat", () => {
                Onyx.merge(`${ONYXKEYS.COLLECTION.REPORT}103`, {
                    reportID: '103',
                    chatType: CONST.REPORT.CHAT_TYPE.POLICY_EXPENSE_CHAT,
                    isOwnPolicyExpenseChat: true,
                }).then(() => {
                    const report = {
                        ...LHNTestUtils.getFakeReport(),
                        type: CONST.REPORT.TYPE.EXPENSE,
                        stateNum: CONST.REPORT.STATE_NUM.OPEN,
                        statusNum: CONST.REPORT.STATUS_NUM.OPEN,
                        parentReportID: '103',
                        ownerAccountID: currentUserAccountID,
                    };
                    const paidPolicy = {
                        type: CONST.POLICY.TYPE.TEAM,
                        id: '',
                        name: '',
                        role: 'user',
                        owner: '',
                        outputCurrency: '',
                        isPolicyExpenseChatEnabled: false,
                    } as const;
                    const moneyRequestOptions = temporary_getMoneyRequestOptions(report, paidPolicy, [currentUserAccountID, participantsAccountIDs.at(0) ?? CONST.DEFAULT_NUMBER_ID]);
                    expect(moneyRequestOptions.length).toBe(2);
                    expect(moneyRequestOptions.includes(CONST.IOU.TYPE.SUBMIT)).toBe(true);
                    expect(moneyRequestOptions.includes(CONST.IOU.TYPE.TRACK)).toBe(true);
                    expect(moneyRequestOptions.indexOf(CONST.IOU.TYPE.SUBMIT)).toBe(0);
                });
            });

            it('it is an IOU report in submitted state', () => {
                const report = {
                    ...LHNTestUtils.getFakeReport(),
                    type: CONST.REPORT.TYPE.IOU,
                    stateNum: CONST.REPORT.STATE_NUM.SUBMITTED,
                    statusNum: CONST.REPORT.STATUS_NUM.SUBMITTED,
                    managerID: currentUserAccountID,
                };
                const moneyRequestOptions = temporary_getMoneyRequestOptions(report, undefined, [currentUserAccountID, participantsAccountIDs.at(0) ?? CONST.DEFAULT_NUMBER_ID]);
                expect(moneyRequestOptions.length).toBe(1);
                expect(moneyRequestOptions.includes(CONST.IOU.TYPE.SUBMIT)).toBe(true);
            });

            it('it is an IOU report in submitted state even with pay expense permissions', () => {
                const report = {
                    ...LHNTestUtils.getFakeReport(),
                    type: CONST.REPORT.TYPE.IOU,
                    stateNum: CONST.REPORT.STATE_NUM.SUBMITTED,
                    statusNum: CONST.REPORT.STATUS_NUM.SUBMITTED,
                    managerID: currentUserAccountID,
                };
                const moneyRequestOptions = temporary_getMoneyRequestOptions(report, undefined, [currentUserAccountID, participantsAccountIDs.at(0) ?? CONST.DEFAULT_NUMBER_ID]);
                expect(moneyRequestOptions.length).toBe(1);
                expect(moneyRequestOptions.includes(CONST.IOU.TYPE.SUBMIT)).toBe(true);
            });

            it("it is a submitted expense report in user's own policyExpenseChat and the policy has Instant Submit frequency", () => {
                const paidPolicy: Policy = {
                    id: 'ef72dfeb',
                    type: CONST.POLICY.TYPE.TEAM,
                    autoReporting: true,
                    autoReportingFrequency: CONST.POLICY.AUTO_REPORTING_FREQUENCIES.INSTANT,
                    name: '',
                    role: 'user',
                    owner: '',
                    outputCurrency: '',
                    isPolicyExpenseChatEnabled: false,
                    employeeList: {
                        [currentUserEmail]: {
                            email: currentUserEmail,
                            submitsTo: currentUserEmail,
                        },
                    },
                };
                Promise.all([
                    Onyx.merge(`${ONYXKEYS.COLLECTION.POLICY}${paidPolicy.id}`, paidPolicy),
                    Onyx.merge(`${ONYXKEYS.COLLECTION.REPORT}101`, {
                        reportID: '101',
                        chatType: CONST.REPORT.CHAT_TYPE.POLICY_EXPENSE_CHAT,
                        isOwnPolicyExpenseChat: true,
                        policyID: paidPolicy.id,
                        ownerAccountID: currentUserAccountID,
                    }),
                ]).then(() => {
                    const report = {
                        ...LHNTestUtils.getFakeReport(),
                        type: CONST.REPORT.TYPE.EXPENSE,
                        stateNum: CONST.REPORT.STATE_NUM.SUBMITTED,
                        statusNum: CONST.REPORT.STATUS_NUM.SUBMITTED,
                        parentReportID: '101',
                        policyID: paidPolicy.id,
                        managerID: currentUserAccountID,
                        ownerAccountID: currentUserAccountID,
                    };
                    const moneyRequestOptions = temporary_getMoneyRequestOptions(report, paidPolicy, [currentUserAccountID, participantsAccountIDs.at(0) ?? CONST.DEFAULT_NUMBER_ID]);
                    expect(moneyRequestOptions.length).toBe(2);
                    expect(moneyRequestOptions.includes(CONST.IOU.TYPE.SUBMIT)).toBe(true);
                    expect(moneyRequestOptions.includes(CONST.IOU.TYPE.TRACK)).toBe(true);
                    expect(moneyRequestOptions.indexOf(CONST.IOU.TYPE.SUBMIT)).toBe(0);
                });
            });
        });

        describe('return multiple expense options if', () => {
            it('it is a 1:1 DM', () => {
                const report = {
                    ...LHNTestUtils.getFakeReport(),
                    type: CONST.REPORT.TYPE.CHAT,
                };
                const moneyRequestOptions = temporary_getMoneyRequestOptions(report, undefined, [currentUserAccountID, participantsAccountIDs.at(0) ?? CONST.DEFAULT_NUMBER_ID]);
                expect(moneyRequestOptions.length).toBe(3);
                expect(moneyRequestOptions.includes(CONST.IOU.TYPE.SPLIT)).toBe(true);
                expect(moneyRequestOptions.includes(CONST.IOU.TYPE.SUBMIT)).toBe(true);
                expect(moneyRequestOptions.includes(CONST.IOU.TYPE.PAY)).toBe(true);
                expect(moneyRequestOptions.indexOf(CONST.IOU.TYPE.SUBMIT)).toBe(0);
            });

            it("it is a submitted report tied to user's own policy expense chat", () => {
                const paidPolicy: Policy = {
                    id: '3f54cca8',
                    type: CONST.POLICY.TYPE.TEAM,
                    name: '',
                    role: 'user',
                    owner: '',
                    outputCurrency: '',
                    isPolicyExpenseChatEnabled: false,
                };
                Promise.all([
                    Onyx.merge(`${ONYXKEYS.COLLECTION.POLICY}${paidPolicy.id}`, paidPolicy),
                    Onyx.merge(`${ONYXKEYS.COLLECTION.REPORT}101`, {
                        reportID: '101',
                        chatType: CONST.REPORT.CHAT_TYPE.POLICY_EXPENSE_CHAT,
                        isOwnPolicyExpenseChat: true,
                    }),
                ]).then(() => {
                    const report = {
                        ...LHNTestUtils.getFakeReport(),
                        type: CONST.REPORT.TYPE.EXPENSE,
                        stateNum: CONST.REPORT.STATE_NUM.SUBMITTED,
                        statusNum: CONST.REPORT.STATUS_NUM.SUBMITTED,
                        parentReportID: '101',
                        policyID: paidPolicy.id,
                        ownerAccountID: currentUserAccountID,
                    };
                    const moneyRequestOptions = temporary_getMoneyRequestOptions(report, paidPolicy, [currentUserAccountID, participantsAccountIDs.at(0) ?? CONST.DEFAULT_NUMBER_ID]);
                    expect(moneyRequestOptions.length).toBe(2);
                    expect(moneyRequestOptions.includes(CONST.IOU.TYPE.SUBMIT)).toBe(true);
                    expect(moneyRequestOptions.includes(CONST.IOU.TYPE.TRACK)).toBe(true);
                });
            });

            it("it is user's own policy expense chat", () => {
                const report = {
                    ...LHNTestUtils.getFakeReport(),
                    chatType: CONST.REPORT.CHAT_TYPE.POLICY_EXPENSE_CHAT,
                    isOwnPolicyExpenseChat: true,
                    managerID: currentUserAccountID,
                };
                const moneyRequestOptions = temporary_getMoneyRequestOptions(report, undefined, [currentUserAccountID, ...participantsAccountIDs]);
                expect(moneyRequestOptions.length).toBe(2);
                expect(moneyRequestOptions.includes(CONST.IOU.TYPE.SUBMIT)).toBe(true);
                expect(moneyRequestOptions.includes(CONST.IOU.TYPE.TRACK)).toBe(true);
                expect(moneyRequestOptions.indexOf(CONST.IOU.TYPE.SUBMIT)).toBe(0);
            });
        });

        describe('Teachers Unite policy logic', () => {
            const teachersUniteTestPolicyID = CONST.TEACHERS_UNITE.TEST_POLICY_ID;
            const otherPolicyID = 'normal-policy-id';

            it('should hide Create Expense option and show Split Expense for Teachers Unite policy', () => {
                const report = {
                    ...LHNTestUtils.getFakeReport(),
                    policyID: teachersUniteTestPolicyID,
                    chatType: CONST.REPORT.CHAT_TYPE.POLICY_EXPENSE_CHAT,
                    isOwnPolicyExpenseChat: true,
                };

                const moneyRequestOptions = temporary_getMoneyRequestOptions(report, undefined, [currentUserAccountID, participantsAccountIDs.at(0) ?? CONST.DEFAULT_NUMBER_ID]);

                // Should not include SUBMIT (Create Expense)
                expect(moneyRequestOptions.includes(CONST.IOU.TYPE.SUBMIT)).toBe(false);

                // Should include SPLIT (Split Expense)
                expect(moneyRequestOptions.includes(CONST.IOU.TYPE.SPLIT)).toBe(true);
            });

            it('should show Create Expense option and hide Split Expense for non-Teachers Unite policy', () => {
                const report = {
                    ...LHNTestUtils.getFakeReport(),
                    policyID: otherPolicyID,
                    chatType: CONST.REPORT.CHAT_TYPE.POLICY_EXPENSE_CHAT,
                    isOwnPolicyExpenseChat: true,
                };

                const moneyRequestOptions = temporary_getMoneyRequestOptions(report, undefined, [currentUserAccountID, participantsAccountIDs.at(0) ?? CONST.DEFAULT_NUMBER_ID]);

                // Should include SUBMIT (Create Expense)
                expect(moneyRequestOptions.includes(CONST.IOU.TYPE.SUBMIT)).toBe(true);

                // Should not include SPLIT (Split Expense)
                expect(moneyRequestOptions.includes(CONST.IOU.TYPE.SPLIT)).toBe(false);

                // Should include other options like TRACK
                expect(moneyRequestOptions.includes(CONST.IOU.TYPE.TRACK)).toBe(true);
            });

            it('should disable Create report option for expense chats on Teachers Unite workspace', () => {
                const expenseReport = {
                    ...LHNTestUtils.getFakeReport(),
                    policyID: teachersUniteTestPolicyID,
                    type: CONST.REPORT.TYPE.EXPENSE,
                    chatType: CONST.REPORT.CHAT_TYPE.POLICY_EXPENSE_CHAT,
                    isOwnPolicyExpenseChat: true,
                };

                const moneyRequestOptions = temporary_getMoneyRequestOptions(expenseReport, undefined, [currentUserAccountID, participantsAccountIDs.at(0) ?? CONST.DEFAULT_NUMBER_ID]);

                // Should not include SUBMIT
                expect(moneyRequestOptions.includes(CONST.IOU.TYPE.SUBMIT)).toBe(false);
            });
        });
    });

    describe('getReportIDFromLink', () => {
        it('should get the correct reportID from a deep link', () => {
            expect(getReportIDFromLink('new-expensify://r/75431276')).toBe('75431276');
            expect(getReportIDFromLink('https://www.expensify.cash/r/75431276')).toBe('75431276');
            expect(getReportIDFromLink('https://staging.new.expensify.com/r/75431276')).toBe('75431276');
            expect(getReportIDFromLink('https://dev.new.expensify.com/r/75431276')).toBe('75431276');
            expect(getReportIDFromLink('https://staging.expensify.cash/r/75431276')).toBe('75431276');
            expect(getReportIDFromLink('https://new.expensify.com/r/75431276')).toBe('75431276');
        });

        it("shouldn't get the correct reportID from a deep link", () => {
            expect(getReportIDFromLink('new-expensify-not-valid://r/75431276')).toBe('');
            expect(getReportIDFromLink('new-expensify://settings')).toBe('');
        });
    });

    describe('getMostRecentlyVisitedReport', () => {
        it('should filter out report without reportID & lastReadTime and return the most recently visited report', () => {
            const reports: Array<OnyxEntry<Report>> = [
                {reportID: '1', lastReadTime: '2023-07-08 07:15:44.030'},
                {reportID: '2', lastReadTime: undefined},
                {reportID: '3', lastReadTime: '2023-07-06 07:15:44.030'},
                {reportID: '4', lastReadTime: '2023-07-07 07:15:44.030', type: CONST.REPORT.TYPE.IOU},
                {lastReadTime: '2023-07-09 07:15:44.030'} as Report,
                {reportID: '6'},
                undefined,
            ];
            const latestReport: OnyxEntry<Report> = {reportID: '1', lastReadTime: '2023-07-08 07:15:44.030'};
            expect(getMostRecentlyVisitedReport(reports, undefined)).toEqual(latestReport);
        });
    });

    describe('shouldDisableThread', () => {
        const reportID = '1';

        it('should disable on thread-disabled actions', () => {
            const reportAction = buildOptimisticCreatedReportAction('email1@test.com');
            expect(shouldDisableThread(reportAction, reportID, false)).toBeTruthy();
        });

        it('should disable thread on split expense actions', () => {
            const reportAction = buildOptimisticIOUReportAction({
                type: CONST.IOU.REPORT_ACTION_TYPE.SPLIT,
                amount: 50000,
                currency: CONST.CURRENCY.USD,
                comment: '',
                participants: [{login: 'email1@test.com'}, {login: 'email2@test.com'}],
                transactionID: NumberUtils.rand64(),
            }) as ReportAction;
            expect(shouldDisableThread(reportAction, reportID, false)).toBeTruthy();
        });

        it("should disable on a whisper action and it's neither a report preview nor IOU action", () => {
            const reportAction = {
                actionName: CONST.REPORT.ACTIONS.TYPE.MODIFIED_EXPENSE,
                originalMessage: {
                    whisperedTo: [123456],
                },
            } as ReportAction;
            expect(shouldDisableThread(reportAction, reportID, false)).toBeTruthy();
        });

        it('should disable on thread first chat', () => {
            const reportAction = {
                childReportID: reportID,
            } as ReportAction;
            expect(shouldDisableThread(reportAction, reportID, true)).toBeTruthy();
        });

        describe('deleted threads', () => {
            it('should be enabled if the report action is not-deleted and child visible action count is 1', () => {
                // Given a normal report action with one child visible action count
                const reportAction = {
                    message: [
                        {
                            translationKey: '',
                            type: 'COMMENT',
                            html: 'test',
                            text: 'test',
                        },
                    ],
                    childVisibleActionCount: 1,
                } as ReportAction;

                // When it's checked to see if the thread should be disabled
                const isThreadDisabled = shouldDisableThread(reportAction, reportID, false);

                // Then the thread should be enabled
                expect(isThreadDisabled).toBeFalsy();
            });

            it('should be enabled if the report action is not-deleted and child visible action count is 0', () => {
                // Given a normal report action with zero child visible action count
                const reportAction = {
                    message: [
                        {
                            translationKey: '',
                            type: 'COMMENT',
                            html: 'test',
                            text: 'test',
                        },
                    ],
                    childVisibleActionCount: 0,
                } as ReportAction;

                // When it's checked to see if the thread should be disabled
                const isThreadDisabled = shouldDisableThread(reportAction, reportID, false);

                // Then the thread should be enabled
                expect(isThreadDisabled).toBeFalsy();
            });
            it('should be enabled if the report action is deleted and child visible action count is 1', () => {
                // Given a normal report action with one child visible action count
                const reportAction = {
                    message: [
                        {
                            translationKey: '',
                            type: 'COMMENT',
                            html: '',
                            text: '',
                        },
                    ],
                    childVisibleActionCount: 1,
                } as ReportAction;

                // When it's checked to see if the thread should be disabled
                const isThreadDisabled = shouldDisableThread(reportAction, reportID, false);

                // Then the thread should be enabled
                expect(isThreadDisabled).toBeFalsy();
            });

            it('should be disabled if the report action is deleted and child visible action count is 0', () => {
                // Given a normal report action with zero child visible action count
                const reportAction = {
                    message: [
                        {
                            translationKey: '',
                            type: 'COMMENT',
                            html: '',
                            text: '',
                        },
                    ],
                    childVisibleActionCount: 0,
                } as ReportAction;

                // When it's checked to see if the thread should be disabled
                const isThreadDisabled = shouldDisableThread(reportAction, reportID, false);

                // Then the thread should be disabled
                expect(isThreadDisabled).toBeTruthy();
            });
        });

        describe('archived report threads', () => {
            it('should be enabled if the report is not-archived and child visible action count is 1', () => {
                // Given a normal report action with one child visible action count
                const reportAction = {
                    message: [
                        {
                            translationKey: '',
                            type: 'COMMENT',
                            html: 'test',
                            text: 'test',
                        },
                    ],
                    childVisibleActionCount: 1,
                } as ReportAction;

                // And a report that is not archived
                const isReportArchived = false;

                // When it's checked to see if the thread should be disabled
                const isThreadDisabled = shouldDisableThread(reportAction, reportID, false, isReportArchived);

                // Then the thread should be enabled
                expect(isThreadDisabled).toBeFalsy();
            });
            it('should be enabled if the report is not-archived and child visible action count is 0', () => {
                // Given a normal report action with zero child visible action counts
                const reportAction = {
                    message: [
                        {
                            translationKey: '',
                            type: 'COMMENT',
                            html: 'test',
                            text: 'test',
                        },
                    ],
                    childVisibleActionCount: 1,
                } as ReportAction;

                // And a report that is not archived
                const isReportArchived = false;

                // When it's checked to see if the thread should be disabled
                const isThreadDisabled = shouldDisableThread(reportAction, reportID, false, isReportArchived);

                // Then the thread should be enabled
                expect(isThreadDisabled).toBeFalsy();
            });
            it('should be enabled if the report is archived and child visible action count is 1', () => {
                // Given a normal report action with one child visible action count
                const reportAction = {
                    message: [
                        {
                            translationKey: '',
                            type: 'COMMENT',
                            html: 'test',
                            text: 'test',
                        },
                    ],
                    childVisibleActionCount: 1,
                } as ReportAction;

                // And a report that is not archived
                const isReportArchived = true;

                // When it's checked to see if the thread should be disabled
                const isThreadDisabled = shouldDisableThread(reportAction, reportID, false, isReportArchived);

                // Then the thread should be enabled
                expect(isThreadDisabled).toBeFalsy();
            });
            it('should be disabled if the report is archived and child visible action count is 0', () => {
                // Given a normal report action with zero child visible action counts
                const reportAction = {
                    message: [
                        {
                            translationKey: '',
                            type: 'COMMENT',
                            html: 'test',
                            text: 'test',
                        },
                    ],
                    childVisibleActionCount: 0,
                } as ReportAction;

                // And a report that is not archived
                const isReportArchived = true;

                // When it's checked to see if the thread should be disabled
                const isThreadDisabled = shouldDisableThread(reportAction, reportID, false, isReportArchived);

                // Then the thread should be disabled
                expect(isThreadDisabled).toBeTruthy();
            });
        });
    });

    describe('getAllAncestorReportActions', () => {
        const reports: Report[] = [
            {reportID: '1', lastReadTime: '2024-02-01 04:56:47.233', reportName: 'Report'},
            {reportID: '2', lastReadTime: '2024-02-01 04:56:47.233', parentReportActionID: '1', parentReportID: '1', reportName: 'Report'},
            {reportID: '3', lastReadTime: '2024-02-01 04:56:47.233', parentReportActionID: '2', parentReportID: '2', reportName: 'Report'},
            {reportID: '4', lastReadTime: '2024-02-01 04:56:47.233', parentReportActionID: '3', parentReportID: '3', reportName: 'Report'},
            {reportID: '5', lastReadTime: '2024-02-01 04:56:47.233', parentReportActionID: '4', parentReportID: '4', reportName: 'Report'},
        ];

        const reportActions: ReportAction[] = [
            {reportActionID: '1', created: '2024-02-01 04:42:22.965', actionName: CONST.REPORT.ACTIONS.TYPE.MARKED_REIMBURSED},
            {reportActionID: '2', created: '2024-02-01 04:42:28.003', actionName: CONST.REPORT.ACTIONS.TYPE.MARKED_REIMBURSED},
            {reportActionID: '3', created: '2024-02-01 04:42:31.742', actionName: CONST.REPORT.ACTIONS.TYPE.MARKED_REIMBURSED},
            {reportActionID: '4', created: '2024-02-01 04:42:35.619', actionName: CONST.REPORT.ACTIONS.TYPE.MARKED_REIMBURSED},
        ];

        beforeAll(() => {
            const reportCollectionDataSet = toCollectionDataSet(ONYXKEYS.COLLECTION.REPORT, reports, (report) => report.reportID);
            const reportActionCollectionDataSet = toCollectionDataSet(
                ONYXKEYS.COLLECTION.REPORT_ACTIONS,
                reportActions.map((reportAction) => ({[reportAction.reportActionID]: reportAction})),
                (actions) => Object.values(actions).at(0)?.reportActionID,
            );
            Onyx.multiSet({
                ...reportCollectionDataSet,
                ...reportActionCollectionDataSet,
            });
            return waitForBatchedUpdates();
        });

        afterAll(() => Onyx.clear());

        it('should return correctly all ancestors of a thread report', () => {
            const resultAncestors = [
                {report: reports.at(0), reportAction: reportActions.at(0), shouldDisplayNewMarker: false},
                {report: reports.at(1), reportAction: reportActions.at(1), shouldDisplayNewMarker: false},
                {report: reports.at(2), reportAction: reportActions.at(2), shouldDisplayNewMarker: false},
                {report: reports.at(3), reportAction: reportActions.at(3), shouldDisplayNewMarker: false},
            ];

            expect(getAllAncestorReportActions(reports.at(4))).toEqual(resultAncestors);
        });
    });

    describe('isChatUsedForOnboarding', () => {
        afterEach(async () => {
            await Onyx.clear();
            await Onyx.set(ONYXKEYS.SESSION, {email: currentUserEmail, accountID: currentUserAccountID});
        });

        it('should return false if the report is neither the system or concierge chat', () => {
            expect(isChatUsedForOnboarding(LHNTestUtils.getFakeReport())).toBeFalsy();
        });

        it('should return false if the user account ID is odd and report is the system chat - only the Concierge chat chat should be the onboarding chat for users without the onboarding NVP', async () => {
            const accountID = 1;

            await Onyx.multiSet({
                [ONYXKEYS.PERSONAL_DETAILS_LIST]: {
                    [accountID]: {
                        accountID,
                    },
                },
                [ONYXKEYS.SESSION]: {email: currentUserEmail, accountID},
            });

            const report: Report = {
                ...LHNTestUtils.getFakeReport(),
                chatType: CONST.REPORT.CHAT_TYPE.SYSTEM,
            };

            expect(isChatUsedForOnboarding(report)).toBeFalsy();
        });

        it('should return true if the user account ID is even and report is the concierge chat', async () => {
            const accountID = 2;
            const report = LHNTestUtils.getFakeReport([accountID, CONST.ACCOUNT_ID.CONCIERGE]);

            await Onyx.multiSet({
                [ONYXKEYS.PERSONAL_DETAILS_LIST]: {
                    [accountID]: {
                        accountID,
                    },
                },
                [ONYXKEYS.SESSION]: {email: currentUserEmail, accountID},
            });
            await Onyx.set(`${ONYXKEYS.COLLECTION.REPORT}${report.reportID}`, report);

            // Test failure is being discussed here: https://github.com/Expensify/App/pull/63096#issuecomment-2930818443
            expect(true).toBe(true);
            // expect(isChatUsedForOnboarding(report)).toBeTruthy();
        });

        it("should use the report id from the onboarding NVP if it's set", async () => {
            const reportID = '8010';

            await Onyx.multiSet({
                [ONYXKEYS.NVP_ONBOARDING]: {chatReportID: reportID, hasCompletedGuidedSetupFlow: true},
            });

            const report1: Report = {
                ...LHNTestUtils.getFakeReport(),
                reportID,
            };
            expect(isChatUsedForOnboarding(report1)).toBeTruthy();

            const report2: Report = {
                ...LHNTestUtils.getFakeReport(),
                reportID: '8011',
            };
            expect(isChatUsedForOnboarding(report2)).toBeFalsy();
        });

        it('should return true for admins rooms chat when posting tasks in admins room', async () => {
            await Onyx.multiSet({
                [ONYXKEYS.NVP_ONBOARDING]: {hasCompletedGuidedSetupFlow: true},
            });

            const report = {
                ...LHNTestUtils.getFakeReport(),
                chatType: CONST.REPORT.CHAT_TYPE.POLICY_ADMINS,
            };
            expect(isChatUsedForOnboarding(report, CONST.ONBOARDING_CHOICES.MANAGE_TEAM)).toBeTruthy();
        });
    });

    describe('canHoldUnholdReportAction', () => {
        it('should return canUnholdRequest as true for a held duplicate transaction', async () => {
            const chatReport: Report = {reportID: '1'};
            const reportPreviewReportActionID = '8';
            const expenseReport = buildOptimisticExpenseReport(chatReport.reportID, '123', currentUserAccountID, 122, 'USD', undefined, reportPreviewReportActionID);
            const expenseTransaction = buildOptimisticTransaction({
                transactionParams: {
                    amount: 100,
                    currency: 'USD',
                    reportID: expenseReport.reportID,
                },
            });
            const reportPreview = buildOptimisticReportPreview(chatReport, expenseReport, '', expenseTransaction, expenseReport.reportID, reportPreviewReportActionID);
            const expenseCreatedAction = buildOptimisticIOUReportAction({
                type: 'create',
                amount: 100,
                currency: 'USD',
                comment: '',
                participants: [],
                transactionID: expenseTransaction.transactionID,
                iouReportID: expenseReport.reportID,
            });
            const transactionThreadReport = buildTransactionThread(expenseCreatedAction, expenseReport);
            expenseCreatedAction.childReportID = transactionThreadReport.reportID;

            await Onyx.merge(ONYXKEYS.PERSONAL_DETAILS_LIST, {
                [currentUserAccountID]: {
                    accountID: currentUserAccountID,
                    displayName: currentUserEmail,
                    login: currentUserEmail,
                },
            });
            await Onyx.merge(`${ONYXKEYS.COLLECTION.TRANSACTION}${expenseTransaction.transactionID}`, {...expenseTransaction});
            await Onyx.merge(`${ONYXKEYS.COLLECTION.REPORT}${expenseReport.reportID}`, expenseReport);
            await Onyx.merge(`${ONYXKEYS.COLLECTION.REPORT}${transactionThreadReport.reportID}`, transactionThreadReport);
            await Onyx.merge(`${ONYXKEYS.COLLECTION.REPORT_ACTIONS}${expenseReport.reportID}`, {
                [expenseCreatedAction.reportActionID]: expenseCreatedAction,
            });
            await Onyx.merge(`${ONYXKEYS.COLLECTION.REPORT_ACTIONS}${chatReport.reportID}`, {
                [reportPreview.reportActionID]: reportPreview,
            });
            // Given a transaction with duplicate transaction violation
            await Onyx.merge(`${ONYXKEYS.COLLECTION.TRANSACTION_VIOLATIONS}${expenseTransaction.transactionID}`, [
                {
                    name: CONST.VIOLATIONS.DUPLICATED_TRANSACTION,
                    type: CONST.VIOLATION_TYPES.WARNING,
                },
            ]);

            expect(canHoldUnholdReportAction(expenseCreatedAction)).toEqual({canHoldRequest: true, canUnholdRequest: false});

            putOnHold(expenseTransaction.transactionID, 'hold', transactionThreadReport.reportID);
            await waitForBatchedUpdates();

            // canUnholdRequest should be true after the transaction is held.
            expect(canHoldUnholdReportAction(expenseCreatedAction)).toEqual({canHoldRequest: false, canUnholdRequest: true});
        });
    });

    describe('canEditMoneyRequest', () => {
        it('it should return false for archived invoice', async () => {
            const invoiceReport: Report = {
                reportID: '1',
                type: CONST.REPORT.TYPE.INVOICE,
            };
            const transaction = createRandomTransaction(22);
            const moneyRequestAction: ReportAction<typeof CONST.REPORT.ACTIONS.TYPE.IOU> = {
                reportActionID: '22',
                actorAccountID: currentUserAccountID,
                actionName: CONST.REPORT.ACTIONS.TYPE.IOU,
                originalMessage: {
                    IOUReportID: invoiceReport.reportID,
                    IOUTransactionID: transaction.transactionID,
                    amount: 530,
                    currency: CONST.CURRENCY.USD,
                    type: CONST.IOU.REPORT_ACTION_TYPE.CREATE,
                },
                message: [
                    {
                        type: 'COMMENT',
                        html: 'USD 5.30 expense',
                        text: 'USD 5.30 expense',
                        isEdited: false,
                        whisperedTo: [],
                        isDeletedParentAction: false,
                        deleted: '',
                    },
                ],
                created: '2025-03-05 16:34:27',
            };
            await Onyx.set(`${ONYXKEYS.COLLECTION.REPORT}${invoiceReport.reportID}`, invoiceReport);

            const canEditRequest = canEditMoneyRequest(moneyRequestAction, transaction, true);

            expect(canEditRequest).toEqual(false);
        });

        it('it should return true for pay iou action with IOUDetails which is linked to send money flow', async () => {
            const expenseReport: Report = {
                reportID: '1',
                type: CONST.REPORT.TYPE.EXPENSE,
            };
            const transaction = createRandomTransaction(22);
            const moneyRequestAction: ReportAction<typeof CONST.REPORT.ACTIONS.TYPE.IOU> = {
                reportActionID: '3',
                actorAccountID: currentUserAccountID,
                actionName: CONST.REPORT.ACTIONS.TYPE.IOU,
                originalMessage: {
                    IOUReportID: expenseReport.reportID,
                    IOUTransactionID: transaction.transactionID,
                    type: CONST.IOU.REPORT_ACTION_TYPE.PAY,
                    IOUDetails: {
                        amount: 530,
                        currency: CONST.CURRENCY.USD,
                        comment: '',
                    },
                },
                message: [
                    {
                        type: 'COMMENT',
                        html: 'USD 5.30 expense',
                        text: 'USD 5.30 expense',
                        isEdited: false,
                        whisperedTo: [],
                        isDeletedParentAction: false,
                        deleted: '',
                    },
                ],
                created: '2025-03-05 16:34:27',
            };
            await Onyx.set(`${ONYXKEYS.COLLECTION.REPORT}${expenseReport.reportID}`, expenseReport);

            const canEditRequest = canEditMoneyRequest(moneyRequestAction, transaction, true);

            expect(canEditRequest).toEqual(true);
        });
    });

    describe('getChatByParticipants', () => {
        const userAccountID = 1;
        const userAccountID2 = 2;
        let oneOnOneChatReport: Report;
        let groupChatReport: Report;

        beforeAll(() => {
            const invoiceReport: Report = {
                reportID: '1',
                type: CONST.REPORT.TYPE.INVOICE,
                participants: {
                    [userAccountID]: {notificationPreference: CONST.REPORT.NOTIFICATION_PREFERENCE.ALWAYS},
                    [currentUserAccountID]: {notificationPreference: CONST.REPORT.NOTIFICATION_PREFERENCE.ALWAYS},
                },
            };
            const taskReport: Report = {
                reportID: '2',
                type: CONST.REPORT.TYPE.TASK,
                participants: {
                    [userAccountID]: {notificationPreference: CONST.REPORT.NOTIFICATION_PREFERENCE.ALWAYS},
                    [currentUserAccountID]: {notificationPreference: CONST.REPORT.NOTIFICATION_PREFERENCE.ALWAYS},
                },
            };
            const iouReport: Report = {
                reportID: '3',
                type: CONST.REPORT.TYPE.IOU,
                participants: {
                    [userAccountID]: {notificationPreference: CONST.REPORT.NOTIFICATION_PREFERENCE.ALWAYS},
                    [currentUserAccountID]: {notificationPreference: CONST.REPORT.NOTIFICATION_PREFERENCE.ALWAYS},
                },
            };
            groupChatReport = {
                reportID: '4',
                type: CONST.REPORT.TYPE.CHAT,
                chatType: CONST.REPORT.CHAT_TYPE.GROUP,
                participants: {
                    [userAccountID]: {notificationPreference: CONST.REPORT.NOTIFICATION_PREFERENCE.ALWAYS},
                    [userAccountID2]: {notificationPreference: CONST.REPORT.NOTIFICATION_PREFERENCE.ALWAYS},
                    [currentUserAccountID]: {notificationPreference: CONST.REPORT.NOTIFICATION_PREFERENCE.ALWAYS},
                },
            };
            oneOnOneChatReport = {
                reportID: '5',
                type: CONST.REPORT.TYPE.CHAT,
                participants: {
                    [userAccountID]: {notificationPreference: CONST.REPORT.NOTIFICATION_PREFERENCE.ALWAYS},
                    [currentUserAccountID]: {notificationPreference: CONST.REPORT.NOTIFICATION_PREFERENCE.ALWAYS},
                },
            };
            const reportCollectionDataSet = toCollectionDataSet(
                ONYXKEYS.COLLECTION.REPORT,
                [invoiceReport, taskReport, iouReport, groupChatReport, oneOnOneChatReport],
                (item) => item.reportID,
            );
            return Onyx.mergeCollection(ONYXKEYS.COLLECTION.REPORT, reportCollectionDataSet);
        });
        it('should return the 1:1 chat', () => {
            const report = getChatByParticipants([currentUserAccountID, userAccountID]);
            expect(report?.reportID).toEqual(oneOnOneChatReport.reportID);
        });

        it('should return the group chat', () => {
            const report = getChatByParticipants([currentUserAccountID, userAccountID, userAccountID2], undefined, true);
            expect(report?.reportID).toEqual(groupChatReport.reportID);
        });

        it('should return undefined when no report is found', () => {
            const report = getChatByParticipants([currentUserAccountID, userAccountID2], undefined);
            expect(report).toEqual(undefined);
        });
    });

    describe('getGroupChatName tests', () => {
        afterEach(() => Onyx.clear());

        const fourParticipants = [
            {accountID: 1, login: 'email1@test.com'},
            {accountID: 2, login: 'email2@test.com'},
            {accountID: 3, login: 'email3@test.com'},
            {accountID: 4, login: 'email4@test.com'},
        ];

        const eightParticipants = [
            {accountID: 1, login: 'email1@test.com'},
            {accountID: 2, login: 'email2@test.com'},
            {accountID: 3, login: 'email3@test.com'},
            {accountID: 4, login: 'email4@test.com'},
            {accountID: 5, login: 'email5@test.com'},
            {accountID: 6, login: 'email6@test.com'},
            {accountID: 7, login: 'email7@test.com'},
            {accountID: 8, login: 'email8@test.com'},
        ];

        describe('When participantAccountIDs is passed to getGroupChatName', () => {
            it('Should show all participants name if count <= 5 and shouldApplyLimit is false', async () => {
                await Onyx.merge(ONYXKEYS.PERSONAL_DETAILS_LIST, fakePersonalDetails);
                expect(getGroupChatName(fourParticipants)).toEqual('Four, One, Three, Two');
            });

            it('Should show all participants name if count <= 5 and shouldApplyLimit is true', async () => {
                await Onyx.merge(ONYXKEYS.PERSONAL_DETAILS_LIST, fakePersonalDetails);
                expect(getGroupChatName(fourParticipants)).toEqual('Four, One, Three, Two');
            });

            it('Should show 5 participants name with ellipsis if count > 5 and shouldApplyLimit is true', async () => {
                await Onyx.merge(ONYXKEYS.PERSONAL_DETAILS_LIST, fakePersonalDetails);
                expect(getGroupChatName(eightParticipants, true)).toEqual('Five, Four, One, Three, Two...');
            });

            it('Should show all participants name if count > 5 and shouldApplyLimit is false', async () => {
                await Onyx.merge(ONYXKEYS.PERSONAL_DETAILS_LIST, fakePersonalDetails);
                expect(getGroupChatName(eightParticipants, false)).toEqual('Eight, Five, Four, One, Seven, Six, Three, Two');
            });

            it('Should use correct display name for participants', async () => {
                await Onyx.merge(ONYXKEYS.PERSONAL_DETAILS_LIST, participantsPersonalDetails);
                expect(getGroupChatName(fourParticipants, true)).toEqual('(833) 240-3627, floki@vikings.net, Lagertha, Ragnar');
            });
        });

        describe('When participantAccountIDs is not passed to getGroupChatName and report ID is passed', () => {
            it('Should show report name if count <= 5 and shouldApplyLimit is false', async () => {
                const report = {
                    ...LHNTestUtils.getFakeReport([1, 2, 3, 4], 0, false, [1]),
                    chatType: CONST.REPORT.CHAT_TYPE.GROUP,
                    reportID: `1`,
                    reportName: "Let's talk",
                };
                await Onyx.merge(`${ONYXKEYS.COLLECTION.REPORT}1`, report);
                await Onyx.merge(ONYXKEYS.PERSONAL_DETAILS_LIST, fakePersonalDetails);
                expect(getGroupChatName(undefined, false, report)).toEqual("Let's talk");
            });

            it('Should show report name if count <= 5 and shouldApplyLimit is true', async () => {
                const report = {
                    ...LHNTestUtils.getFakeReport([1, 2, 3, 4], 0, false, [1]),
                    chatType: CONST.REPORT.CHAT_TYPE.GROUP,
                    reportID: `1`,
                    reportName: "Let's talk",
                };
                await Onyx.merge(`${ONYXKEYS.COLLECTION.REPORT}1`, report);
                await Onyx.merge(ONYXKEYS.PERSONAL_DETAILS_LIST, fakePersonalDetails);
                expect(getGroupChatName(undefined, true, report)).toEqual("Let's talk");
            });

            it('Should show report name if count > 5 and shouldApplyLimit is true', async () => {
                const report = {
                    ...LHNTestUtils.getFakeReport([1, 2, 3, 4, 5, 6, 7, 8], 0, false, [1, 2]),
                    chatType: CONST.REPORT.CHAT_TYPE.GROUP,
                    reportID: `1`,
                    reportName: "Let's talk",
                };
                await Onyx.merge(`${ONYXKEYS.COLLECTION.REPORT}1`, report);
                await Onyx.merge(ONYXKEYS.PERSONAL_DETAILS_LIST, fakePersonalDetails);
                expect(getGroupChatName(undefined, true, report)).toEqual("Let's talk");
            });

            it('Should show report name if count > 5 and shouldApplyLimit is false', async () => {
                const report = {
                    ...LHNTestUtils.getFakeReport([1, 2, 3, 4, 5, 6, 7, 8], 0, false, [1, 2]),
                    chatType: CONST.REPORT.CHAT_TYPE.GROUP,
                    reportID: `1`,
                    reportName: "Let's talk",
                };
                await Onyx.merge(`${ONYXKEYS.COLLECTION.REPORT}1`, report);
                await Onyx.merge(ONYXKEYS.PERSONAL_DETAILS_LIST, fakePersonalDetails);
                expect(getGroupChatName(undefined, false, report)).toEqual("Let's talk");
            });

            it('Should show participant names if report name is not available', async () => {
                const report = {
                    ...LHNTestUtils.getFakeReport([1, 2, 3, 4, 5, 6, 7, 8], 0, false, [1, 2]),
                    chatType: CONST.REPORT.CHAT_TYPE.GROUP,
                    reportID: `1`,
                    reportName: '',
                };
                await Onyx.merge(`${ONYXKEYS.COLLECTION.REPORT}1`, report);
                await Onyx.merge(ONYXKEYS.PERSONAL_DETAILS_LIST, fakePersonalDetails);
                expect(getGroupChatName(undefined, false, report)).toEqual('Eight, Five, Four, One, Seven, Six, Three, Two');
            });
        });
    });

    describe('shouldReportBeInOptionList tests', () => {
        afterEach(() => Onyx.clear());

        it('should return true when the report is current active report', () => {
            const report = LHNTestUtils.getFakeReport();
            const currentReportId = report.reportID;
            const isInFocusMode = true;
            const betas = [CONST.BETAS.DEFAULT_ROOMS];
            expect(
                shouldReportBeInOptionList({
                    report,
                    chatReport: mockedChatReport,
                    currentReportId,
                    isInFocusMode,
                    betas,
                    doesReportHaveViolations: false,
                    excludeEmptyChats: false,
                }),
            ).toBeTruthy();
        });

        it('should return true when the report has outstanding violations', async () => {
            const expenseReport = buildOptimisticExpenseReport('212', '123', 100, 122, 'USD');
            const expenseTransaction = buildOptimisticTransaction({
                transactionParams: {
                    amount: 100,
                    currency: 'USD',
                    reportID: expenseReport.reportID,
                },
            });
            const expenseCreatedAction1 = buildOptimisticIOUReportAction({
                type: 'create',
                amount: 100,
                currency: 'USD',
                comment: '',
                participants: [],
                transactionID: expenseTransaction.transactionID,

                iouReportID: expenseReport.reportID,
            });
            const expenseCreatedAction2 = buildOptimisticIOUReportAction({
                type: 'create',
                amount: 100,
                currency: 'USD',
                comment: '',
                participants: [],
                transactionID: expenseTransaction.transactionID,

                iouReportID: expenseReport.reportID,
            });
            const transactionThreadReport = buildTransactionThread(expenseCreatedAction1, expenseReport);
            const currentReportId = '1';
            const isInFocusMode = false;
            const betas = [CONST.BETAS.DEFAULT_ROOMS];
            await Onyx.merge(`${ONYXKEYS.COLLECTION.REPORT}${expenseReport.reportID}`, expenseReport);
            await Onyx.merge(`${ONYXKEYS.COLLECTION.REPORT_ACTIONS}${expenseReport.reportID}`, {
                [expenseCreatedAction1.reportActionID]: expenseCreatedAction1,
                [expenseCreatedAction2.reportActionID]: expenseCreatedAction2,
            });
            expect(
                shouldReportBeInOptionList({
                    report: transactionThreadReport,
                    chatReport: mockedChatReport,
                    currentReportId,
                    isInFocusMode,
                    betas,
                    doesReportHaveViolations: true,
                    excludeEmptyChats: false,
                }),
            ).toBeTruthy();
        });

        it('should return true when the report needing user action', () => {
            const chatReport: Report = {
                ...LHNTestUtils.getFakeReport(),
                hasOutstandingChildRequest: true,
            };
            const currentReportId = '3';
            const isInFocusMode = true;
            const betas = [CONST.BETAS.DEFAULT_ROOMS];
            expect(
                shouldReportBeInOptionList({
                    report: chatReport,
                    chatReport: mockedChatReport,
                    currentReportId,
                    isInFocusMode,
                    betas,
                    doesReportHaveViolations: false,
                    excludeEmptyChats: false,
                }),
            ).toBeTruthy();
        });

        it('should return true when the report has valid draft comment', async () => {
            const report = LHNTestUtils.getFakeReport();
            const currentReportId = '3';
            const isInFocusMode = false;
            const betas = [CONST.BETAS.DEFAULT_ROOMS];

            await Onyx.merge(`${ONYXKEYS.COLLECTION.REPORT_DRAFT_COMMENT}${report.reportID}`, 'fake draft');

            expect(
                shouldReportBeInOptionList({
                    report,
                    chatReport: mockedChatReport,
                    currentReportId,
                    isInFocusMode,
                    betas,
                    doesReportHaveViolations: false,
                    excludeEmptyChats: false,
                }),
            ).toBeTruthy();
        });

        it('should return true when the report is pinned', () => {
            const report: Report = {
                ...LHNTestUtils.getFakeReport(),
                isPinned: true,
            };
            const currentReportId = '3';
            const isInFocusMode = false;
            const betas = [CONST.BETAS.DEFAULT_ROOMS];
            expect(
                shouldReportBeInOptionList({
                    report,
                    chatReport: mockedChatReport,
                    currentReportId,
                    isInFocusMode,
                    betas,
                    doesReportHaveViolations: false,
                    excludeEmptyChats: false,
                }),
            ).toBeTruthy();
        });

        it('should return true when the report is unread and we are in the focus mode', async () => {
            const report: Report = {
                ...LHNTestUtils.getFakeReport(),
                lastReadTime: '1',
                lastVisibleActionCreated: '2',
                type: CONST.REPORT.TYPE.CHAT,
                participants: {
                    '1': {
                        notificationPreference: 'always',
                    },
                },
                lastMessageText: 'fake',
            };
            const currentReportId = '3';
            const isInFocusMode = true;
            const betas = [CONST.BETAS.DEFAULT_ROOMS];

            await Onyx.merge(ONYXKEYS.SESSION, {
                accountID: 1,
            });

            expect(
                shouldReportBeInOptionList({
                    report,
                    chatReport: mockedChatReport,
                    currentReportId,
                    isInFocusMode,
                    betas,
                    doesReportHaveViolations: false,
                    excludeEmptyChats: false,
                }),
            ).toBeTruthy();
        });

        it('should return true when the report is an archived report and we are in the default mode', async () => {
            const archivedReport: Report = {
                ...LHNTestUtils.getFakeReport(),
                reportID: '1',
            };
            const reportNameValuePairs = {
                type: 'chat',
                private_isArchived: DateUtils.getDBTime(),
            };
            const currentReportId = '3';
            const isInFocusMode = false;
            const betas = [CONST.BETAS.DEFAULT_ROOMS];

            await Onyx.merge(`${ONYXKEYS.COLLECTION.REPORT_NAME_VALUE_PAIRS}${archivedReport.reportID}`, reportNameValuePairs);
            const {result: isReportArchived} = renderHook(() => useReportIsArchived(archivedReport?.reportID));

            expect(
                shouldReportBeInOptionList({
                    report: archivedReport,
                    chatReport: mockedChatReport,
                    currentReportId,
                    isInFocusMode,
                    betas,
                    doesReportHaveViolations: false,
                    excludeEmptyChats: false,
                    isReportArchived: isReportArchived.current,
                }),
            ).toBeTruthy();
        });

        it('should return false when the report is an archived report and we are in the focus mode', async () => {
            const archivedReport: Report = {
                ...LHNTestUtils.getFakeReport(),
                reportID: '1',
            };
            const reportNameValuePairs = {
                type: 'chat',
                private_isArchived: DateUtils.getDBTime(),
            };
            const currentReportId = '3';
            const isInFocusMode = true;
            const betas = [CONST.BETAS.DEFAULT_ROOMS];

            await Onyx.merge(`${ONYXKEYS.COLLECTION.REPORT_NAME_VALUE_PAIRS}${archivedReport.reportID}`, reportNameValuePairs);
            const {result: isReportArchived} = renderHook(() => useReportIsArchived(archivedReport?.reportID));

            expect(
                shouldReportBeInOptionList({
                    report: archivedReport,
                    chatReport: mockedChatReport,
                    currentReportId,
                    isInFocusMode,
                    betas,
                    doesReportHaveViolations: false,
                    excludeEmptyChats: false,
                    isReportArchived: isReportArchived.current,
                }),
            ).toBeFalsy();
        });

        it('should return true when the report is selfDM', () => {
            const report: Report = {
                ...LHNTestUtils.getFakeReport(),
                chatType: CONST.REPORT.CHAT_TYPE.SELF_DM,
            };
            const currentReportId = '3';
            const isInFocusMode = false;
            const betas = [CONST.BETAS.DEFAULT_ROOMS];
            const includeSelfDM = true;
            expect(
                shouldReportBeInOptionList({
                    report,
                    chatReport: mockedChatReport,
                    currentReportId,
                    isInFocusMode,
                    betas,
                    doesReportHaveViolations: false,
                    excludeEmptyChats: false,
                    includeSelfDM,
                }),
            ).toBeTruthy();
        });

        it('should return false when the report is marked as hidden', () => {
            const report: Report = {
                ...LHNTestUtils.getFakeReport(),
                participants: {
                    '1': {
                        notificationPreference: CONST.REPORT.NOTIFICATION_PREFERENCE.HIDDEN,
                    },
                },
            };
            const currentReportId = '';
            const isInFocusMode = true;
            const betas = [CONST.BETAS.DEFAULT_ROOMS];
            expect(
                shouldReportBeInOptionList({
                    report,
                    chatReport: mockedChatReport,
                    currentReportId,
                    isInFocusMode,
                    betas,
                    doesReportHaveViolations: false,
                    excludeEmptyChats: false,
                }),
            ).toBeFalsy();
        });

        it('should return false when the report does not have participants', () => {
            const report = LHNTestUtils.getFakeReport([]);
            const currentReportId = '';
            const isInFocusMode = true;
            const betas = [CONST.BETAS.DEFAULT_ROOMS];
            expect(
                shouldReportBeInOptionList({
                    report,
                    chatReport: mockedChatReport,
                    currentReportId,
                    isInFocusMode,
                    betas,
                    doesReportHaveViolations: false,
                    excludeEmptyChats: false,
                }),
            ).toBeFalsy();
        });

        it('should return false when the report is the report that the user cannot access due to policy restrictions', () => {
            const report: Report = {
                ...LHNTestUtils.getFakeReport(),
                chatType: CONST.REPORT.CHAT_TYPE.DOMAIN_ALL,
            };
            const currentReportId = '';
            const isInFocusMode = false;
            const betas: Beta[] = [];
            expect(
                shouldReportBeInOptionList({
                    report,
                    chatReport: mockedChatReport,
                    currentReportId,
                    isInFocusMode,
                    betas,
                    doesReportHaveViolations: false,
                    excludeEmptyChats: false,
                }),
            ).toBeFalsy();
        });

        it('should return false when the report is the single transaction thread', async () => {
            const expenseReport = buildOptimisticExpenseReport('212', '123', 100, 122, 'USD');
            const expenseTransaction = buildOptimisticTransaction({
                transactionParams: {
                    amount: 100,
                    currency: 'USD',
                    reportID: expenseReport.reportID,
                },
            });
            const expenseCreatedAction = buildOptimisticIOUReportAction({
                type: 'create',
                amount: 100,
                currency: 'USD',
                comment: '',
                participants: [],
                transactionID: expenseTransaction.transactionID,

                iouReportID: expenseReport.reportID,
            });
            const transactionThreadReport = buildTransactionThread(expenseCreatedAction, expenseReport);
            expenseCreatedAction.childReportID = transactionThreadReport.reportID;
            const currentReportId = '1';
            const isInFocusMode = false;
            const betas = [CONST.BETAS.DEFAULT_ROOMS];
            await Onyx.merge(`${ONYXKEYS.COLLECTION.REPORT}${expenseReport.reportID}`, expenseReport);
            await Onyx.merge(`${ONYXKEYS.COLLECTION.REPORT_ACTIONS}${expenseReport.reportID}`, {
                [expenseCreatedAction.reportActionID]: expenseCreatedAction,
            });
            expect(
                shouldReportBeInOptionList({
                    report: transactionThreadReport,
                    chatReport: mockedChatReport,
                    currentReportId,
                    isInFocusMode,
                    betas,
                    doesReportHaveViolations: false,
                    excludeEmptyChats: false,
                }),
            ).toBeFalsy();
        });

        it('should return false when the report is empty chat and the excludeEmptyChats setting is true', () => {
            const report = LHNTestUtils.getFakeReport();
            const currentReportId = '';
            const isInFocusMode = false;
            const betas = [CONST.BETAS.DEFAULT_ROOMS];
            expect(
                shouldReportBeInOptionList({
                    report,
                    chatReport: mockedChatReport,
                    currentReportId,
                    isInFocusMode,
                    betas,
                    doesReportHaveViolations: false,
                    excludeEmptyChats: true,
                }),
            ).toBeFalsy();
        });

        it('should return false when the users email is domain-based and the includeDomainEmail is false', () => {
            const report = LHNTestUtils.getFakeReport();
            const currentReportId = '';
            const isInFocusMode = false;
            const betas = [CONST.BETAS.DEFAULT_ROOMS];
            expect(
                shouldReportBeInOptionList({
                    report,
                    chatReport: mockedChatReport,
                    currentReportId,
                    isInFocusMode,
                    betas,
                    doesReportHaveViolations: false,
                    login: '+@domain.com',
                    excludeEmptyChats: false,
                    includeDomainEmail: false,
                }),
            ).toBeFalsy();
        });

        it('should return false when the report has the parent message is pending removal', async () => {
            const parentReport = LHNTestUtils.getFakeReport();
            const report = LHNTestUtils.getFakeReport();
            const parentReportAction: ReportAction = {
                ...LHNTestUtils.getFakeReportAction(),
                message: [
                    {
                        type: 'COMMENT',
                        html: 'hey',
                        text: 'hey',
                        isEdited: false,
                        whisperedTo: [],
                        isDeletedParentAction: false,
                        moderationDecision: {
                            decision: CONST.MODERATION.MODERATOR_DECISION_PENDING_REMOVE,
                        },
                    },
                ],
                childReportID: report.reportID,
            };
            report.parentReportID = parentReport.reportID;
            report.parentReportActionID = parentReportAction.reportActionID;
            const currentReportId = '';
            const isInFocusMode = false;
            const betas = [CONST.BETAS.DEFAULT_ROOMS];

            await Onyx.merge(`${ONYXKEYS.COLLECTION.REPORT}${parentReport.reportID}`, parentReport);
            await Onyx.merge(`${ONYXKEYS.COLLECTION.REPORT_ACTIONS}${parentReport.reportID}`, {
                [parentReportAction.reportActionID]: parentReportAction,
            });

            expect(
                shouldReportBeInOptionList({
                    report,
                    chatReport: mockedChatReport,
                    currentReportId,
                    isInFocusMode,
                    betas,
                    doesReportHaveViolations: false,
                    excludeEmptyChats: false,
                }),
            ).toBeFalsy();
        });

        it('should return false when the report is read and we are in the focus mode', () => {
            const report = LHNTestUtils.getFakeReport();
            const currentReportId = '';
            const isInFocusMode = true;
            const betas = [CONST.BETAS.DEFAULT_ROOMS];
            expect(
                shouldReportBeInOptionList({
                    report,
                    chatReport: mockedChatReport,
                    currentReportId,
                    isInFocusMode,
                    betas,
                    doesReportHaveViolations: false,
                    excludeEmptyChats: false,
                }),
            ).toBeFalsy();
        });

        it('should return false when the empty report has deleted action with child comment but isDeletedParentAction is false', async () => {
            const report = LHNTestUtils.getFakeReport();
            const iouReportAction: ReportAction = {
                ...LHNTestUtils.getFakeReportAction(),
                message: [
                    {
                        type: 'COMMENT',
                        html: '',
                        text: '',
                        isEdited: false,
                        whisperedTo: [],
                        isDeletedParentAction: false,
                    },
                ],
                childVisibleActionCount: 1,
            };
            await Onyx.merge(`${ONYXKEYS.COLLECTION.REPORT_ACTIONS}${report.reportID}`, {
                [iouReportAction.reportActionID]: iouReportAction,
            });
            expect(
                shouldReportBeInOptionList({
                    report,
                    chatReport: mockedChatReport,
                    currentReportId: '',
                    isInFocusMode: false,
                    betas: [],
                    doesReportHaveViolations: false,
                    excludeEmptyChats: true,
                }),
            ).toBeFalsy();
        });
    });

    describe('buildOptimisticChatReport', () => {
        it('should always set isPinned to false', () => {
            const result = buildOptimisticChatReport({
                participantList: [1, 2, 3],
            });
            expect(result.isPinned).toBe(false);
        });
    });

    describe('getWorkspaceNameUpdatedMessage', () => {
        it('return the encoded workspace name updated message', () => {
            const action = {
                originalMessage: {
                    newName: '&#104;&#101;&#108;&#108;&#111;',
                    oldName: 'workspace 1',
                },
            };
            expect(getWorkspaceNameUpdatedMessage(action as ReportAction)).toEqual(
                'updated the name of this workspace to &quot;&amp;#104;&amp;#101;&amp;#108;&amp;#108;&amp;#111;&quot; (previously &quot;workspace 1&quot;)',
            );
        });
    });

    describe('buildOptimisticIOUReportAction', () => {
        it('should not include IOUReportID in the originalMessage when tracking a personal expense', () => {
            const iouAction = buildOptimisticIOUReportAction({
                type: 'track',
                amount: 1200,
                currency: 'INR',
                comment: '',
                participants: [{login: 'email1@test.com'}],
                transactionID: '8749701985416635400',
                iouReportID: '8698041594589716',
                isPersonalTrackingExpense: true,
            });
            expect(getOriginalMessage(iouAction as ReportAction<'IOU'>)?.IOUReportID).toBe(undefined);
        });
    });

    describe('isAllowedToApproveExpenseReport', () => {
        const expenseReport: Report = {
            ...createRandomReport(6),
            type: CONST.REPORT.TYPE.EXPENSE,
            ownerAccountID: currentUserAccountID,
        };

        it('should return true if preventSelfApproval is disabled and the approver is not the owner of the expense report', () => {
            const fakePolicy: Policy = {
                ...createRandomPolicy(6),
                preventSelfApproval: false,
            };
            expect(isAllowedToApproveExpenseReport(expenseReport, 0, fakePolicy)).toBeTruthy();
        });

        it('should return true if preventSelfApproval is enabled and the approver is not the owner of the expense report', () => {
            const fakePolicy: Policy = {
                ...createRandomPolicy(6),
                preventSelfApproval: true,
            };
            expect(isAllowedToApproveExpenseReport(expenseReport, 0, fakePolicy)).toBeTruthy();
        });

        it('should return true if preventSelfApproval is disabled and the approver is the owner of the expense report', () => {
            const fakePolicy: Policy = {
                ...createRandomPolicy(6),
                preventSelfApproval: false,
            };
            expect(isAllowedToApproveExpenseReport(expenseReport, currentUserAccountID, fakePolicy)).toBeTruthy();
        });

        it('should return false if preventSelfApproval is enabled and the approver is the owner of the expense report', () => {
            const fakePolicy: Policy = {
                ...createRandomPolicy(6),
                preventSelfApproval: true,
            };
            expect(isAllowedToApproveExpenseReport(expenseReport, currentUserAccountID, fakePolicy)).toBeFalsy();
        });
    });

    describe('isArchivedReport', () => {
        const archivedReport: Report = {
            ...createRandomReport(1),
            chatType: CONST.REPORT.CHAT_TYPE.POLICY_EXPENSE_CHAT,
        };
        const nonArchivedReport: Report = {
            ...createRandomReport(2),
            chatType: CONST.REPORT.CHAT_TYPE.POLICY_EXPENSE_CHAT,
        };
        beforeAll(async () => {
            await Onyx.setCollection<typeof ONYXKEYS.COLLECTION.REPORT_NAME_VALUE_PAIRS, ReportNameValuePairs>(ONYXKEYS.COLLECTION.REPORT_NAME_VALUE_PAIRS, {
                [`${ONYXKEYS.COLLECTION.REPORT_NAME_VALUE_PAIRS}${archivedReport.reportID}`]: {private_isArchived: DateUtils.getDBTime()},
            });
        });

        it('should return true for archived report', async () => {
            const reportNameValuePairs = await new Promise<OnyxEntry<ReportNameValuePairs>>((resolve) => {
                Onyx.connect({
                    key: `${ONYXKEYS.COLLECTION.REPORT_NAME_VALUE_PAIRS}${archivedReport.reportID}`,
                    callback: resolve,
                });
            });
            expect(isArchivedReport(reportNameValuePairs)).toBe(true);
        });

        it('should return false for non-archived report', async () => {
            const reportNameValuePairs = await new Promise<OnyxEntry<ReportNameValuePairs>>((resolve) => {
                Onyx.connect({
                    key: `${ONYXKEYS.COLLECTION.REPORT_NAME_VALUE_PAIRS}${nonArchivedReport.reportID}`,
                    callback: resolve,
                });
                expect(isArchivedReport(reportNameValuePairs)).toBe(false);
            });
        });
    });

    describe('useReportIsArchived', () => {
        const archivedReport: Report = {
            ...createRandomReport(1),
            chatType: CONST.REPORT.CHAT_TYPE.POLICY_EXPENSE_CHAT,
        };
        const nonArchivedReport: Report = {
            ...createRandomReport(2),
            chatType: CONST.REPORT.CHAT_TYPE.POLICY_EXPENSE_CHAT,
        };
        beforeAll(async () => {
            await Onyx.setCollection<typeof ONYXKEYS.COLLECTION.REPORT_NAME_VALUE_PAIRS, ReportNameValuePairs>(ONYXKEYS.COLLECTION.REPORT_NAME_VALUE_PAIRS, {
                [`${ONYXKEYS.COLLECTION.REPORT_NAME_VALUE_PAIRS}${archivedReport.reportID}`]: {private_isArchived: DateUtils.getDBTime()},
            });
        });

        it('should return true for archived report', () => {
            const {result: isReportArchived} = renderHook(() => useReportIsArchived(archivedReport?.reportID));

            expect(isReportArchived.current).toBe(true);
        });

        it('should return false for non-archived report', () => {
            const {result: isReportArchived} = renderHook(() => useReportIsArchived(nonArchivedReport?.reportID));

            expect(isReportArchived.current).toBe(false);
        });
    });

    describe('canEditWriteCapability', () => {
        it('should return false for expense chat', () => {
            const workspaceChat: Report = {
                ...createRandomReport(1),
                chatType: CONST.REPORT.CHAT_TYPE.POLICY_EXPENSE_CHAT,
            };

            expect(canEditWriteCapability(workspaceChat, {...policy, role: CONST.POLICY.ROLE.ADMIN}, false)).toBe(false);
        });

        const policyAnnounceRoom: Report = {
            ...createRandomReport(1),
            chatType: CONST.REPORT.CHAT_TYPE.POLICY_ANNOUNCE,
        };
        const adminPolicy = {...policy, role: CONST.POLICY.ROLE.ADMIN};

        it('should return true for non-archived policy announce room', () => {
            expect(canEditWriteCapability(policyAnnounceRoom, adminPolicy, false)).toBe(true);
        });

        it('should return false for archived policy announce room', () => {
            expect(canEditWriteCapability(policyAnnounceRoom, adminPolicy, true)).toBe(false);
        });

        it('should return false for non-admin user', () => {
            const normalChat = createRandomReport(11);
            const memberPolicy = {...policy, role: CONST.POLICY.ROLE.USER};

            expect(canEditWriteCapability(normalChat, memberPolicy, false)).toBe(false);
        });

        it('should return false for admin room', () => {
            const adminRoom: Report = {...createRandomReport(12), chatType: CONST.REPORT.CHAT_TYPE.POLICY_ADMINS};

            expect(canEditWriteCapability(adminRoom, adminPolicy, false)).toBe(false);
        });

        it('should return false for thread reports', () => {
            const parent = createRandomReport(13);
            const thread: Report = {
                ...createRandomReport(14),
                parentReportID: parent.reportID,
                parentReportActionID: '2',
            };

            expect(canEditWriteCapability(thread, adminPolicy, false)).toBe(false);
        });

        it('should return false for invoice rooms', () => {
            const invoiceRoom = {...createRandomReport(13), chatType: CONST.REPORT.CHAT_TYPE.INVOICE};

            expect(canEditWriteCapability(invoiceRoom, adminPolicy, false)).toBe(false);
        });
    });

    describe('canEditRoomVisibility', () => {
        it('should return true for policy rooms that are not archived and the user is an admin', () => {
            expect(canEditRoomVisibility({...policy, role: CONST.POLICY.ROLE.ADMIN}, false)).toBeTruthy();
            expect(canEditRoomVisibility({...policy, role: CONST.POLICY.ROLE.AUDITOR}, false)).toBeFalsy();
            expect(canEditRoomVisibility({...policy, role: CONST.POLICY.ROLE.USER}, false)).toBeFalsy();
        });

        it('should return false for policy rooms that are archived regardless of the policy role', () => {
            expect(canEditRoomVisibility({...policy, role: CONST.POLICY.ROLE.ADMIN}, true)).toBeFalsy();
            expect(canEditRoomVisibility({...policy, role: CONST.POLICY.ROLE.AUDITOR}, true)).toBeFalsy();
            expect(canEditRoomVisibility({...policy, role: CONST.POLICY.ROLE.USER}, true)).toBeFalsy();
        });
    });

    describe('canDeleteReportAction', () => {
        it('should return false for delete button visibility if transaction is not allowed to be deleted', () => {
            const parentReport = LHNTestUtils.getFakeReport();
            const report = LHNTestUtils.getFakeReport();
            const parentReportAction: ReportAction = {
                ...LHNTestUtils.getFakeReportAction(),
                message: [
                    {
                        type: 'COMMENT',
                        html: 'hey',
                        text: 'hey',
                        isEdited: false,
                        whisperedTo: [],
                        isDeletedParentAction: false,
                        moderationDecision: {
                            decision: CONST.MODERATION.MODERATOR_DECISION_PENDING_REMOVE,
                        },
                    },
                ],
                childReportID: report.reportID,
            };
            report.parentReportID = parentReport.reportID;
            report.parentReportActionID = parentReportAction.reportActionID;
            const currentReportId = '';
            const transactionID = 1;
            const moneyRequestAction = {
                ...parentReportAction,
                actorAccountID: currentUserAccountID,
                actionName: CONST.REPORT.ACTIONS.TYPE.IOU,
                originalMessage: {
                    IOUReportID: '1',
                    IOUTransactionID: '1',
                    amount: 100,
                    participantAccountID: 1,
                    currency: CONST.CURRENCY.USD,
                    type: CONST.IOU.REPORT_ACTION_TYPE.PAY,
                    paymentType: CONST.IOU.PAYMENT_TYPE.EXPENSIFY,
                },
            };

            const transaction: Transaction = {
                ...createRandomTransaction(transactionID),
                category: '',
                tag: '',
                created: testDate,
                reportID: currentReportId,
                managedCard: true,
                comment: {
                    liabilityType: CONST.TRANSACTION.LIABILITY_TYPE.RESTRICT,
                },
            };

            expect(canDeleteReportAction(moneyRequestAction, currentReportId, transaction, undefined, undefined)).toBe(false);
        });

        it('should return true for demo transaction', () => {
            const transaction = {
                ...createRandomTransaction(1),
                comment: {
                    isDemoTransaction: true,
                },
            };

            const report = LHNTestUtils.getFakeReport();
            const parentReportAction: ReportAction = {
                ...LHNTestUtils.getFakeReportAction(),
                message: [
                    {
                        type: 'COMMENT',
                        html: 'hey',
                        text: 'hey',
                        isEdited: false,
                        whisperedTo: [],
                        isDeletedParentAction: false,
                        moderationDecision: {
                            decision: CONST.MODERATION.MODERATOR_DECISION_PENDING_REMOVE,
                        },
                    },
                ],
                childReportID: report.reportID,
            };
            const moneyRequestAction = {
                ...parentReportAction,
                actorAccountID: currentUserAccountID,
                actionName: CONST.REPORT.ACTIONS.TYPE.IOU,
                originalMessage: {
                    IOUReportID: '1',
                    IOUTransactionID: '1',
                    amount: 100,
                    participantAccountID: 1,
                    currency: CONST.CURRENCY.USD,
                    type: CONST.IOU.REPORT_ACTION_TYPE.PAY,
                    paymentType: CONST.IOU.PAYMENT_TYPE.EXPENSIFY,
                },
            };

            expect(canDeleteReportAction(moneyRequestAction, '1', transaction, undefined, undefined)).toBe(true);
        });

<<<<<<< HEAD
        it('should return false for unreported card expense imported with deleting disabled', async () => {
            // Given the unreported card expense import with deleting disabled
            const selfDMReport = {
                ...LHNTestUtils.getFakeReport(),
                type: CONST.REPORT.TYPE.CHAT,
                chatType: CONST.REPORT.CHAT_TYPE.SELF_DM,
            };

            const transaction: Transaction = {
                ...createRandomTransaction(1),
                reportID: CONST.REPORT.UNREPORTED_REPORT_ID,
                managedCard: true,
                comment: {
                    liabilityType: CONST.TRANSACTION.LIABILITY_TYPE.RESTRICT,
                },
            };

            const trackExpenseAction: ReportAction = {
                ...LHNTestUtils.getFakeReportAction(),
                actionName: CONST.REPORT.ACTIONS.TYPE.IOU,
                actorAccountID: currentUserAccountID,
                originalMessage: {
                    IOUTransactionID: transaction.transactionID,
                    IOUReportID: CONST.REPORT.UNREPORTED_REPORT_ID,
                    amount: 100,
                    currency: CONST.CURRENCY.USD,
                    type: CONST.IOU.REPORT_ACTION_TYPE.TRACK,
                },
                message: [
                    {
                        type: 'COMMENT',
                        html: '$1.00 expense',
                        text: '$1.00 expense',
                        isEdited: false,
                        whisperedTo: [],
                        isDeletedParentAction: false,
                    },
                ],
            };

            await Onyx.set(`${ONYXKEYS.COLLECTION.REPORT}${selfDMReport.reportID}`, selfDMReport);

            // Then it should return false since the unreported card expense is imported with deleting disabled
            expect(canDeleteReportAction(trackExpenseAction, selfDMReport.reportID, transaction, undefined, undefined)).toBe(false);
        });

        it('should return false for unreported card expense imported with deleting disabled', async () => {
            // Given the unreported card expense import with deleting disabled
            const selfDMReport = {
                ...LHNTestUtils.getFakeReport(),
                type: CONST.REPORT.TYPE.CHAT,
                chatType: CONST.REPORT.CHAT_TYPE.SELF_DM,
            };

            const transaction: Transaction = {
                ...createRandomTransaction(1),
                reportID: CONST.REPORT.UNREPORTED_REPORT_ID,
                managedCard: true,
                comment: {
                    liabilityType: CONST.TRANSACTION.LIABILITY_TYPE.RESTRICT,
                },
            };

            const trackExpenseAction: ReportAction = {
                ...LHNTestUtils.getFakeReportAction(),
                actionName: CONST.REPORT.ACTIONS.TYPE.IOU,
                actorAccountID: currentUserAccountID,
                originalMessage: {
                    IOUTransactionID: transaction.transactionID,
                    IOUReportID: CONST.REPORT.UNREPORTED_REPORT_ID,
                    amount: 100,
                    currency: CONST.CURRENCY.USD,
                    type: CONST.IOU.REPORT_ACTION_TYPE.TRACK,
                },
                message: [
                    {
                        type: 'COMMENT',
                        html: '$1.00 expense',
                        text: '$1.00 expense',
                        isEdited: false,
                        whisperedTo: [],
                        isDeletedParentAction: false,
                    },
                ],
            };

            await Onyx.set(`${ONYXKEYS.COLLECTION.REPORT}${selfDMReport.reportID}`, selfDMReport);

            // Then it should return false since the unreported card expense is imported with deleting disabled
            expect(canDeleteReportAction(trackExpenseAction, selfDMReport.reportID, transaction, undefined, undefined)).toBe(false);
        });

=======
>>>>>>> 10f58c47
        it("should return false for ADD_COMMENT report action the current user (admin of the personal policy) didn't comment", async () => {
            const adminPolicy = {...LHNTestUtils.getFakePolicy(), type: CONST.POLICY.TYPE.PERSONAL};

            const report = {...LHNTestUtils.getFakeReport(), policyID: adminPolicy.id};
            const reportAction: ReportAction = {
                ...LHNTestUtils.getFakeReportAction(),
                actionName: CONST.REPORT.ACTIONS.TYPE.ADD_COMMENT,
                actorAccountID: currentUserAccountID + 1,
                parentReportID: report.reportID,
                message: [
                    {
                        type: 'COMMENT',
                        html: 'hey',
                        text: 'hey',
                        isEdited: false,
                        whisperedTo: [],
                        isDeletedParentAction: false,
                    },
                ],
            };

            await Onyx.set(`${ONYXKEYS.COLLECTION.REPORT}${report.reportID}`, report);
            await Onyx.set(`${ONYXKEYS.COLLECTION.POLICY}${adminPolicy.id}`, adminPolicy);

            expect(canDeleteReportAction(reportAction, report.reportID, undefined, undefined, undefined)).toBe(false);
        });
    });

    describe('getPolicyExpenseChat', () => {
        it('should return the correct policy expense chat when we have a task report is the child of this report', async () => {
            const policyExpenseChat: Report = {
                ...createRandomReport(11),
                ownerAccountID: 1,
                policyID: '1',
                chatType: CONST.REPORT.CHAT_TYPE.POLICY_EXPENSE_CHAT,
                type: CONST.REPORT.TYPE.CHAT,
            };

            const taskReport: Report = {
                ...createRandomReport(10),
                ownerAccountID: 1,
                policyID: '1',
                chatType: CONST.REPORT.CHAT_TYPE.POLICY_EXPENSE_CHAT,
                type: CONST.REPORT.TYPE.TASK,
                parentReportID: policyExpenseChat.reportID,
                parentReportActionID: '1',
            };

            await Onyx.set(`${ONYXKEYS.COLLECTION.REPORT}${taskReport.reportID}`, taskReport);
            await Onyx.set(`${ONYXKEYS.COLLECTION.REPORT}${policyExpenseChat.reportID}`, policyExpenseChat);

            expect(getPolicyExpenseChat(1, '1')?.reportID).toBe(policyExpenseChat.reportID);
        });
    });

    describe('findLastAccessedReport', () => {
        let archivedReport: Report;
        let normalReport: Report;

        beforeAll(async () => {
            // Set up test reports - one archived, one normal
            archivedReport = {
                ...LHNTestUtils.getFakeReport(),
                reportID: '1001',
                lastReadTime: '2024-02-01 04:56:47.233',
                lastVisibleActionCreated: '2024-02-01 04:56:47.233',
            };

            normalReport = {
                ...LHNTestUtils.getFakeReport(),
                reportID: '1002',
                lastReadTime: '2024-01-01 04:56:47.233', // Older last read time
                lastVisibleActionCreated: '2024-01-01 04:56:47.233',
            };

            // Set up report name value pairs to mark one report as archived
            const reportNameValuePairs = {
                private_isArchived: DateUtils.getDBTime(),
            };

            // Add reports to Onyx
            await Onyx.set(`${ONYXKEYS.COLLECTION.REPORT}${archivedReport.reportID}`, archivedReport);
            await Onyx.set(`${ONYXKEYS.COLLECTION.REPORT}${normalReport.reportID}`, normalReport);
            await Onyx.merge(`${ONYXKEYS.COLLECTION.REPORT_NAME_VALUE_PAIRS}${archivedReport.reportID}`, reportNameValuePairs);

            // Set up report metadata for lastVisitTime
            await Onyx.merge(`${ONYXKEYS.COLLECTION.REPORT_METADATA}${archivedReport.reportID}`, {
                lastVisitTime: '2024-02-01 04:56:47.233', // More recent visit
            });

            await Onyx.merge(`${ONYXKEYS.COLLECTION.REPORT_METADATA}${normalReport.reportID}`, {
                lastVisitTime: '2024-01-01 04:56:47.233',
            });

            return waitForBatchedUpdates();
        });

        afterAll(async () => {
            await Onyx.clear();
            await Onyx.set(ONYXKEYS.SESSION, {email: currentUserEmail, accountID: currentUserAccountID});
        });

        it('should not return an archived report even if it was most recently accessed', () => {
            const result = findLastAccessedReport(false);

            // Even though the archived report has a more recent lastVisitTime,
            // the function should filter it out and return the normal report
            expect(result?.reportID).toBe(normalReport.reportID);
            expect(result?.reportID).not.toBe(archivedReport.reportID);
        });
    });
    describe('findLastAccessedReport should return owned report if no reports was accessed before', () => {
        let ownedReport: Report;
        let nonOwnedReport: Report;

        beforeAll(async () => {
            // Set up test reports - one archived, one normal
            nonOwnedReport = {
                ...LHNTestUtils.getFakeReport(),
                reportID: '1001',
                lastReadTime: '2024-02-01 04:56:47.233',
                lastVisibleActionCreated: '2024-02-01 04:56:47.233',
                ownerAccountID: 1,
            };

            ownedReport = {
                ...LHNTestUtils.getFakeReport(),
                reportID: '1002',
                lastReadTime: '2024-01-01 04:56:47.233', // Older last read time
                lastVisibleActionCreated: '2024-01-01 04:56:47.233',
                ownerAccountID: currentUserAccountID,
            };

            // Add reports to Onyx
            await Onyx.set(`${ONYXKEYS.COLLECTION.REPORT}${ownedReport.reportID}`, ownedReport);
            await Onyx.set(`${ONYXKEYS.COLLECTION.REPORT}${nonOwnedReport.reportID}`, nonOwnedReport);

            return waitForBatchedUpdates();
        });

        afterAll(async () => {
            await Onyx.clear();
            await Onyx.set(ONYXKEYS.SESSION, {email: currentUserEmail, accountID: currentUserAccountID});
        });

        it('findLastAccessedReport should return owned report if no reports was accessed before', () => {
            const result = findLastAccessedReport(false);

            // Even though the archived report has a more recent lastVisitTime,
            // the function should filter it out and return the normal report
            expect(result?.reportID).toBe(ownedReport.reportID);
            expect(result?.reportID).not.toBe(nonOwnedReport.reportID);
        });
    });

    describe('getApprovalChain', () => {
        describe('submit and close policy', () => {
            it('should return empty array', () => {
                const policyTest: Policy = {
                    ...createRandomPolicy(0),
                    approver: 'owner@test.com',
                    owner: 'owner@test.com',
                    type: CONST.POLICY.TYPE.TEAM,
                    approvalMode: CONST.POLICY.APPROVAL_MODE.OPTIONAL,
                };
                const expenseReport: Report = {
                    ...createRandomReport(0),
                    ownerAccountID: employeeAccountID,
                    type: CONST.REPORT.TYPE.EXPENSE,
                };

                expect(getApprovalChain(policyTest, expenseReport)).toStrictEqual([]);
            });
        });
        describe('basic/advance workflow', () => {
            describe('has no approver rule', () => {
                it('should return list contain policy approver/owner and the forwardsTo of them if the policy use basic workflow', () => {
                    const policyTest: Policy = {
                        ...createRandomPolicy(0),
                        approver: 'owner@test.com',
                        owner: 'owner@test.com',
                        type: CONST.POLICY.TYPE.TEAM,
                        employeeList,
                        approvalMode: CONST.POLICY.APPROVAL_MODE.BASIC,
                    };
                    const expenseReport: Report = {
                        ...createRandomReport(0),
                        ownerAccountID: employeeAccountID,
                        type: CONST.REPORT.TYPE.EXPENSE,
                    };
                    Onyx.set(ONYXKEYS.PERSONAL_DETAILS_LIST, personalDetails).then(() => {
                        const result = ['owner@test.com'];
                        expect(getApprovalChain(policyTest, expenseReport)).toStrictEqual(result);
                    });
                });
                it('should return list contain submitsTo of ownerAccountID and the forwardsTo of them if the policy use advance workflow', () => {
                    const policyTest: Policy = {
                        ...createRandomPolicy(0),
                        approver: 'owner@test.com',
                        owner: 'owner@test.com',
                        type: CONST.POLICY.TYPE.CORPORATE,
                        employeeList,
                        approvalMode: CONST.POLICY.APPROVAL_MODE.ADVANCED,
                    };
                    const expenseReport: Report = {
                        ...createRandomReport(0),
                        ownerAccountID: employeeAccountID,
                        type: CONST.REPORT.TYPE.EXPENSE,
                    };
                    Onyx.set(ONYXKEYS.PERSONAL_DETAILS_LIST, personalDetails).then(() => {
                        const result = ['admin@test.com'];
                        expect(getApprovalChain(policyTest, expenseReport)).toStrictEqual(result);
                    });
                });
            });

            // This test is broken, so I am commenting it out. I have opened up https://github.com/Expensify/App/issues/60854 to get the test fixed
            describe('has approver rule', () => {
                describe('has no transaction match with approver rule', () => {
                    it('should return list contain submitsTo of ownerAccountID and the forwardsTo of them', () => {
                        const policyTest: Policy = {
                            ...createRandomPolicy(0),
                            approver: 'owner@test.com',
                            owner: 'owner@test.com',
                            type: CONST.POLICY.TYPE.CORPORATE,
                            employeeList,
                            rules,
                            approvalMode: CONST.POLICY.APPROVAL_MODE.BASIC,
                        };
                        const expenseReport: Report = {
                            ...createRandomReport(0),
                            ownerAccountID: employeeAccountID,
                            type: CONST.REPORT.TYPE.EXPENSE,
                        };
                        const transaction1: Transaction = {
                            ...createRandomTransaction(0),
                            category: '',
                            tag: '',
                            created: testDate,
                            reportID: expenseReport.reportID,
                        };
                        const transaction2: Transaction = {
                            ...createRandomTransaction(1),
                            category: '',
                            tag: '',
                            created: DateUtils.subtractMillisecondsFromDateTime(testDate, 1),
                            reportID: expenseReport.reportID,
                        };
                        Onyx.multiSet({
                            [ONYXKEYS.PERSONAL_DETAILS_LIST]: personalDetails,
                            [ONYXKEYS.COLLECTION.TRANSACTION]: {
                                [transaction1.transactionID]: transaction1,
                                [transaction2.transactionID]: transaction2,
                            },
                        }).then(() => {
                            const result = ['owner@test.com'];
                            expect(getApprovalChain(policyTest, expenseReport)).toStrictEqual(result);
                        });
                    });
                });
                describe('has transaction match with approver rule', () => {
                    it('should return the list with correct order of category/tag approver sorted by created/inserted of the transaction', () => {
                        const policyTest: Policy = {
                            ...createRandomPolicy(1),
                            approver: 'owner@test.com',
                            owner: 'owner@test.com',
                            type: CONST.POLICY.TYPE.CORPORATE,
                            employeeList,
                            rules,
                            approvalMode: CONST.POLICY.APPROVAL_MODE.ADVANCED,
                        };
                        const expenseReport: Report = {
                            ...createRandomReport(100),
                            ownerAccountID: employeeAccountID,
                            type: CONST.REPORT.TYPE.EXPENSE,
                        };
                        const transaction1: Transaction = {
                            ...createRandomTransaction(1),
                            category: 'cat1',
                            tag: '',
                            created: testDate,
                            reportID: expenseReport.reportID,
                            inserted: DateUtils.subtractMillisecondsFromDateTime(testDate, 1),
                        };
                        const transaction2: Transaction = {
                            ...createRandomTransaction(2),
                            category: '',
                            tag: 'tag1',
                            created: DateUtils.subtractMillisecondsFromDateTime(testDate, 1),
                            reportID: expenseReport.reportID,
                            inserted: DateUtils.subtractMillisecondsFromDateTime(testDate, 1),
                        };
                        const transaction3: Transaction = {
                            ...createRandomTransaction(3),
                            category: 'cat2',
                            tag: '',
                            created: testDate,
                            reportID: expenseReport.reportID,
                            inserted: DateUtils.subtractMillisecondsFromDateTime(testDate, 2),
                        };
                        const transaction4: Transaction = {
                            ...createRandomTransaction(4),
                            category: '',
                            tag: 'tag2',
                            created: DateUtils.subtractMillisecondsFromDateTime(testDate, 1),
                            reportID: expenseReport.reportID,
                            inserted: DateUtils.subtractMillisecondsFromDateTime(testDate, 2),
                        };

                        Onyx.mergeCollection(ONYXKEYS.COLLECTION.TRANSACTION, {
                            transactions_1: transaction1,
                            transactions_2: transaction2,
                            transactions_3: transaction3,
                            transactions_4: transaction4,
                        }).then(() => {
                            const result = [categoryApprover2Email, categoryApprover1Email, tagApprover2Email, tagApprover1Email, 'admin@test.com'];
                            expect(getApprovalChain(policyTest, expenseReport)).toStrictEqual(result);
                        });
                    });
                });
            });
        });
    });

    describe('shouldReportShowSubscript', () => {
        afterEach(async () => {
            await Onyx.clear();
            await Onyx.set(ONYXKEYS.SESSION, {email: currentUserEmail, accountID: currentUserAccountID});
        });

        it('should return true for policy expense chat', () => {
            const report = createPolicyExpenseChat(1);
            expect(shouldReportShowSubscript(report)).toBe(true);
        });

        it('should return true for workspace thread', () => {
            const report = createWorkspaceThread(1);
            expect(shouldReportShowSubscript(report)).toBe(true);
        });

        it('should return false for archived non-expense report that is not a workspace thread', async () => {
            const report = createRegularChat(1, [currentUserAccountID, 1]);
            await Onyx.set(`${ONYXKEYS.COLLECTION.REPORT_NAME_VALUE_PAIRS}${report.reportID}`, {
                private_isArchived: new Date().toString(),
            });
            const {result: isReportArchived} = renderHook(() => useReportIsArchived(report?.reportID));

            expect(shouldReportShowSubscript(report, isReportArchived.current)).toBe(false);
        });

        it('should return false for a non-archived non-expense report', () => {
            const report = createRegularChat(1, [currentUserAccountID, 1]);
            const {result: isReportArchived} = renderHook(() => useReportIsArchived(report?.reportID));
            expect(shouldReportShowSubscript(report, isReportArchived.current)).toBe(false);
        });

        it('should return false for regular 1:1 chat', () => {
            const report = createRegularChat(1, [currentUserAccountID, 1]);
            expect(shouldReportShowSubscript(report)).toBe(false);
        });

        it('should return true for expense request report', async () => {
            // Given a normal parent report
            const parentReport = createExpenseReport(1);
            await Onyx.set(`${ONYXKEYS.COLLECTION.REPORT}${parentReport.reportID}`, parentReport);

            // And a parent report action that is an IOU report action
            const randomReportAction = createRandomReportAction(2);
            const parentReportAction = {
                ...createRandomReportAction(2),
                actionName: CONST.REPORT.ACTIONS.TYPE.IOU,
                message: {
                    ...randomReportAction.message,
                    type: CONST.IOU.REPORT_ACTION_TYPE.CREATE,
                },
            };
            await Onyx.set(`${ONYXKEYS.COLLECTION.REPORT_ACTIONS}${parentReport.reportID}`, {
                '3': parentReportAction,
            });

            // And a report that is a thread of the parent report
            const report = createExpenseRequestReport(2, parentReport.reportID, '3');

            // When we check if the report should show a subscript
            // Then it should return true because isExpenseRequest() returns true
            expect(shouldReportShowSubscript(report)).toBe(true);
        });

        it('should return true for workspace task report', async () => {
            // Given a parent report that is a policy expense chat
            const parentReport = createPolicyExpenseChat(1);
            await Onyx.set(`${ONYXKEYS.COLLECTION.REPORT}${parentReport.reportID}`, parentReport);

            // And a report that is a task report of the parent report
            const report = createWorkspaceTaskReport(2, [currentUserAccountID, 1], parentReport.reportID);

            // When we check if the report should show a subscript
            // Then it should return true because isWorkspaceTaskReport() returns true
            expect(shouldReportShowSubscript(report)).toBe(true);
        });

        it('should return true for invoice room', () => {
            const report = createInvoiceRoom(1);
            expect(shouldReportShowSubscript(report)).toBe(true);
        });

        it('should return true for invoice report', () => {
            const report = createInvoiceReport(1);
            expect(shouldReportShowSubscript(report)).toBe(true);
        });

        it('should return true for policy expense chat that is not own', () => {
            const report = createPolicyExpenseChat(1, false);
            expect(shouldReportShowSubscript(report)).toBe(true);
        });

        it('should return true for archived workspace thread (exception to archived rule)', async () => {
            const report = createWorkspaceThread(1);
            await Onyx.set(`${ONYXKEYS.COLLECTION.REPORT_NAME_VALUE_PAIRS}${report.reportID}`, {
                private_isArchived: new Date().toString(),
            });
            const {result: isReportArchived} = renderHook(() => useReportIsArchived(report?.reportID));

            // Even if archived, workspace threads should show subscript
            expect(shouldReportShowSubscript(report, isReportArchived.current)).toBe(true);
        });

        it('should return false for archived non-expense report', async () => {
            const report = createRegularChat(1, []);
            await Onyx.set(`${ONYXKEYS.COLLECTION.REPORT_NAME_VALUE_PAIRS}${report.reportID}`, {
                private_isArchived: new Date().toString(),
            });
            const {result: isReportArchived} = renderHook(() => useReportIsArchived(report?.reportID));

            // Archived expense reports should not show subscript
            expect(shouldReportShowSubscript(report, isReportArchived.current)).toBe(false);
        });

        it('should return false for policy expense chat that is also a chat thread', () => {
            const report = createPolicyExpenseChatThread(1);
            // Policy expense chats that are threads should not show subscript
            expect(shouldReportShowSubscript(report)).toBe(false);
        });

        it('should return false for policy expense chat that is also a task report', () => {
            const report = createPolicyExpenseChatTask(1);
            // Policy expense chats that are task reports should not show subscript
            expect(shouldReportShowSubscript(report)).toBe(false);
        });

        it('should return false for group chat', () => {
            const report = createGroupChat(1, [currentUserAccountID, 1, 2, 3]);
            expect(shouldReportShowSubscript(report)).toBe(false);
        });

        it('should return false for self DM', () => {
            const report = createSelfDM(1, currentUserAccountID);
            expect(shouldReportShowSubscript(report)).toBe(false);
        });

        it('should return false for admin room', () => {
            const report = createAdminRoom(1);
            expect(shouldReportShowSubscript(report)).toBe(false);
        });

        it('should return false for announce room', () => {
            const report = createAnnounceRoom(1);
            expect(shouldReportShowSubscript(report)).toBe(false);
        });

        it('should return false for domain room', () => {
            const report = createDomainRoom(1);
            expect(shouldReportShowSubscript(report)).toBe(false);
        });

        it('should return false for regular task report (non-workspace)', () => {
            const report = {...createRegularTaskReport(1, currentUserAccountID), chatType: CONST.REPORT.CHAT_TYPE.TRIP_ROOM};
            expect(shouldReportShowSubscript(report)).toBe(false);
        });
    });

    describe('isArchivedNonExpenseReport', () => {
        // Given an expense report, a chat report, and an archived chat report
        const expenseReport: Report = {
            ...createRandomReport(1000),
            ownerAccountID: employeeAccountID,
            type: CONST.REPORT.TYPE.EXPENSE,
        };
        const chatReport: Report = {
            ...createRandomReport(2000),
            ownerAccountID: employeeAccountID,
            type: CONST.REPORT.TYPE.CHAT,
        };
        const archivedChatReport: Report = {
            ...createRandomReport(3000),
            ownerAccountID: employeeAccountID,
            type: CONST.REPORT.TYPE.CHAT,
        };

        beforeAll(async () => {
            await Onyx.set(`${ONYXKEYS.COLLECTION.REPORT}${expenseReport.reportID}`, expenseReport);
            await Onyx.set(`${ONYXKEYS.COLLECTION.REPORT}${chatReport.reportID}`, chatReport);
            await Onyx.set(`${ONYXKEYS.COLLECTION.REPORT}${archivedChatReport.reportID}`, archivedChatReport);

            // This is what indicates that a report is archived (see ReportUtils.isArchivedReport())
            await Onyx.set(`${ONYXKEYS.COLLECTION.REPORT_NAME_VALUE_PAIRS}${archivedChatReport.reportID}`, {
                private_isArchived: new Date().toString(),
            });
        });

        it('should return false if the report is an expense report', () => {
            // Simulate how components use the hook useReportIsArchived() to see if the report is archived
            const {result: isReportArchived} = renderHook(() => useReportIsArchived(expenseReport?.reportID));
            expect(isArchivedNonExpenseReport(expenseReport, isReportArchived.current)).toBe(false);
        });

        it('should return false if the report is a non-expense report and not archived', () => {
            const {result: isReportArchived} = renderHook(() => useReportIsArchived(chatReport?.reportID));
            expect(isArchivedNonExpenseReport(chatReport, isReportArchived.current)).toBe(false);
        });

        it('should return true if the report is a non-expense report and archived', () => {
            const {result: isReportArchived} = renderHook(() => useReportIsArchived(archivedChatReport?.reportID));
            expect(isArchivedNonExpenseReport(archivedChatReport, isReportArchived.current)).toBe(true);
        });
    });

    describe('parseReportRouteParams', () => {
        const testReportID = '123456789';

        it('should return empty reportID and isSubReportPageRoute as false if the route is not a report route', () => {
            const result = parseReportRouteParams('/concierge');
            expect(result.reportID).toBe('');
            expect(result.isSubReportPageRoute).toBe(false);
        });

        it('should return isSubReportPageRoute as false if the route is a report screen route', () => {
            const result = parseReportRouteParams(`r/${testReportID}/11111111`);
            expect(result.reportID).toBe(testReportID);
            expect(result.isSubReportPageRoute).toBe(false);
        });

        it('should return isSubReportPageRoute as true if the route is a sub report page route', () => {
            const result = parseReportRouteParams(`r/${testReportID}/details`);
            expect(result.reportID).toBe(testReportID);
            expect(result.isSubReportPageRoute).toBe(true);
        });
    });

    describe('isPayer', () => {
        const approvedReport: Report = {
            ...createRandomReport(1),
            type: CONST.REPORT.TYPE.EXPENSE,
            stateNum: CONST.REPORT.STATE_NUM.APPROVED,
            statusNum: CONST.REPORT.STATUS_NUM.APPROVED,
            policyID: '1',
        };

        const unapprovedReport: Report = {
            ...createRandomReport(2),
            type: CONST.REPORT.TYPE.EXPENSE,
            stateNum: CONST.REPORT.STATE_NUM.SUBMITTED,
            statusNum: CONST.REPORT.STATUS_NUM.SUBMITTED,
            policyID: '1',
        };

        const policyTest: Policy = {
            ...createRandomPolicy(1),
            type: CONST.POLICY.TYPE.CORPORATE,
            employeeList: {
                [currentUserEmail]: {
                    role: CONST.POLICY.ROLE.AUDITOR,
                },
            },
            role: CONST.POLICY.ROLE.AUDITOR,
        };

        beforeAll(async () => {
            await Onyx.set(ONYXKEYS.SESSION, {email: currentUserEmail, accountID: currentUserAccountID});
            await Onyx.set(`${ONYXKEYS.COLLECTION.POLICY}1`, policyTest);
        });

        afterAll(() => Onyx.clear());

        it('should return false for admin of a group policy with reimbursement enabled and report not approved', () => {
            expect(isPayer({email: currentUserEmail, accountID: currentUserAccountID}, unapprovedReport, false)).toBe(false);
        });

        it('should return false for non-admin of a group policy', () => {
            expect(isPayer({email: currentUserEmail, accountID: currentUserAccountID}, approvedReport, false)).toBe(false);
        });

        it('should return true for a reimburser of a group policy on a closed report', async () => {
            await Onyx.merge(`${ONYXKEYS.COLLECTION.POLICY}1`, {reimbursementChoice: CONST.POLICY.REIMBURSEMENT_CHOICES.REIMBURSEMENT_YES, achAccount: {reimburser: currentUserEmail}});

            const closedReport: Report = {
                ...createRandomReport(2),
                type: CONST.REPORT.TYPE.EXPENSE,
                stateNum: CONST.REPORT.STATE_NUM.APPROVED,
                statusNum: CONST.REPORT.STATUS_NUM.CLOSED,
                managerID: currentUserAccountID + 1,
                policyID: policyTest.id,
            };

            expect(isPayer({email: currentUserEmail, accountID: currentUserAccountID}, closedReport, false)).toBe(true);
        });
    });
    describe('buildReportNameFromParticipantNames', () => {
        /**
         * Generates a fake report and matching personal details for specified number of participants.
         * Participants in the report are directly linked with their personal details.
         */
        const generateFakeReportAndParticipantsPersonalDetails = ({count, start = 0}: {count: number; start?: number}): {report: Report; personalDetails: PersonalDetailsList} => {
            const data = {
                report: {
                    ...mockedChatReport,
                    participants: Object.keys(fakePersonalDetails)
                        .slice(start, count)
                        .reduce<Record<string, Participant>>((acc, cur) => {
                            acc[cur] = {notificationPreference: CONST.REPORT.NOTIFICATION_PREFERENCE.ALWAYS};
                            return acc;
                        }, {}),
                },
                personalDetails: Object.fromEntries(Object.entries(fakePersonalDetails).slice(start, count)),
            };

            data.personalDetails[currentUserAccountID] = {
                accountID: currentUserAccountID,
                displayName: 'CURRENT USER',
                firstName: 'CURRENT',
            };

            return data;
        };

        it('excludes the current user from the report title', () => {
            const result = buildReportNameFromParticipantNames(generateFakeReportAndParticipantsPersonalDetails({count: currentUserAccountID + 2}));
            expect(result).not.toContain('CURRENT');
        });

        it('limits to a maximum of 5 participants in the title', () => {
            const result = buildReportNameFromParticipantNames(generateFakeReportAndParticipantsPersonalDetails({count: 10}));
            expect(result.split(',').length).toBeLessThanOrEqual(5);
        });

        it('returns full name if only one participant is present (excluding current user)', () => {
            const result = buildReportNameFromParticipantNames(generateFakeReportAndParticipantsPersonalDetails({count: 1}));
            const {displayName} = fakePersonalDetails[1] ?? {};
            expect(result).toEqual(displayName);
        });

        it('returns an empty string if there are no participants or all are excluded', () => {
            const result = buildReportNameFromParticipantNames(generateFakeReportAndParticipantsPersonalDetails({start: currentUserAccountID - 1, count: 1}));
            expect(result).toEqual('');
        });

        it('handles partial or missing personal details correctly', () => {
            const {report} = generateFakeReportAndParticipantsPersonalDetails({count: 6});

            const secondUser = fakePersonalDetails[2];
            const fourthUser = fakePersonalDetails[4];

            const incompleteDetails = {2: secondUser, 4: fourthUser};
            const result = buildReportNameFromParticipantNames({report, personalDetails: incompleteDetails});
            const expectedNames = [secondUser?.firstName, fourthUser?.firstName].sort();
            const resultNames = result.split(', ').sort();
            expect(resultNames).toEqual(expect.arrayContaining(expectedNames));
        });
    });

    describe('getParticipantsList', () => {
        it('should exclude hidden participants', () => {
            const report: Report = {
                ...createRandomReport(1),
                chatType: 'policyRoom',
                participants: {
                    1: {notificationPreference: 'hidden'},
                    2: {notificationPreference: 'always'},
                },
            };
            const participants = getParticipantsList(report, participantsPersonalDetails);
            expect(participants.length).toBe(1);
        });

        it('should include hidden participants for IOU report', () => {
            const report: Report = {
                ...createRandomReport(1),
                type: CONST.REPORT.TYPE.IOU,
                participants: {
                    1: {notificationPreference: 'hidden'},
                    2: {notificationPreference: 'always'},
                },
            };
            const participants = getParticipantsList(report, participantsPersonalDetails);
            expect(participants.length).toBe(2);
        });

        it('should include hidden participants for expense report', () => {
            const report: Report = {
                ...createRandomReport(1),
                type: CONST.REPORT.TYPE.EXPENSE,
                participants: {
                    1: {notificationPreference: 'hidden'},
                    2: {notificationPreference: 'always'},
                },
            };
            const participants = getParticipantsList(report, participantsPersonalDetails);
            expect(participants.length).toBe(2);
        });

        it('should include hidden participants for IOU transaction report', async () => {
            const parentReport: Report = {
                ...createRandomReport(0),
                type: CONST.REPORT.TYPE.IOU,
            };
            const parentReportAction: ReportAction = {
                ...createRandomReportAction(0),
                actionName: CONST.REPORT.ACTIONS.TYPE.IOU,
                message: [],
                previousMessage: [],
                originalMessage: {
                    amount: 1,
                    currency: 'USD',
                    type: CONST.IOU.REPORT_ACTION_TYPE.CREATE,
                },
            };
            await Onyx.merge(`${ONYXKEYS.COLLECTION.REPORT}${parentReport.reportID}`, parentReport);
            await Onyx.merge(`${ONYXKEYS.COLLECTION.REPORT_ACTIONS}${parentReport.reportID}`, {
                [parentReportAction.reportActionID]: parentReportAction,
            });

            const report: Report = {
                ...createRandomReport(1),
                parentReportID: parentReport.reportID,
                parentReportActionID: parentReportAction.reportActionID,
                participants: {
                    1: {notificationPreference: 'hidden'},
                    2: {notificationPreference: 'always'},
                },
            };
            const participants = getParticipantsList(report, participantsPersonalDetails);
            expect(participants.length).toBe(2);
        });

        it('should include hidden participants for expense transaction report', async () => {
            const parentReport: Report = {
                ...createRandomReport(0),
                type: CONST.REPORT.TYPE.EXPENSE,
            };
            const parentReportAction: ReportAction = {
                ...createRandomReportAction(0),
                actionName: CONST.REPORT.ACTIONS.TYPE.IOU,
                message: [],
                previousMessage: [],
                originalMessage: {
                    amount: 1,
                    currency: 'USD',
                    type: CONST.IOU.REPORT_ACTION_TYPE.CREATE,
                },
            };
            await Onyx.merge(`${ONYXKEYS.COLLECTION.REPORT}${parentReport.reportID}`, parentReport);
            await Onyx.merge(`${ONYXKEYS.COLLECTION.REPORT_ACTIONS}${parentReport.reportID}`, {
                [parentReportAction.reportActionID]: parentReportAction,
            });

            const report: Report = {
                ...createRandomReport(1),
                parentReportID: parentReport.reportID,
                parentReportActionID: parentReportAction.reportActionID,
                participants: {
                    1: {notificationPreference: 'hidden'},
                    2: {notificationPreference: 'always'},
                },
            };
            const participants = getParticipantsList(report, participantsPersonalDetails);
            expect(participants.length).toBe(2);
        });
    });

    describe('isReportOutstanding', () => {
        it('should return true for submitted reports', () => {
            const report: Report = {
                ...createRandomReport(1),
                policyID: policy.id,
                type: CONST.REPORT.TYPE.EXPENSE,
                stateNum: CONST.REPORT.STATE_NUM.SUBMITTED,
                statusNum: CONST.REPORT.STATUS_NUM.SUBMITTED,
            };
            expect(isReportOutstanding(report, policy.id)).toBe(true);
        });
        it('should return false for submitted reports if we specify it', () => {
            const report: Report = {
                ...createRandomReport(1),
                policyID: policy.id,
                type: CONST.REPORT.TYPE.EXPENSE,
                stateNum: CONST.REPORT.STATE_NUM.SUBMITTED,
                statusNum: CONST.REPORT.STATUS_NUM.SUBMITTED,
            };
            expect(isReportOutstanding(report, policy.id, undefined, false)).toBe(false);
        });
        it('should return true for submitted reports if top most report ID is processing', async () => {
            const report: Report = {
                ...createRandomReport(1),
                policyID: policy.id,
                type: CONST.REPORT.TYPE.EXPENSE,
                stateNum: CONST.REPORT.STATE_NUM.SUBMITTED,
                statusNum: CONST.REPORT.STATUS_NUM.SUBMITTED,
            };
            const activeReport: Report = {
                ...createRandomReport(2),
                policyID: policy.id,
                type: CONST.REPORT.TYPE.EXPENSE,
                stateNum: CONST.REPORT.STATE_NUM.SUBMITTED,
                statusNum: CONST.REPORT.STATUS_NUM.SUBMITTED,
            };
            await Onyx.set(`${ONYXKEYS.COLLECTION.REPORT}${activeReport.reportID}`, activeReport);
            expect(isReportOutstanding(report, policy.id)).toBe(true);
        });
        it('should return false for archived report', async () => {
            const report: Report = {
                ...createRandomReport(1),
                policyID: policy.id,
                type: CONST.REPORT.TYPE.EXPENSE,
                stateNum: CONST.REPORT.STATE_NUM.SUBMITTED,
                statusNum: CONST.REPORT.STATUS_NUM.SUBMITTED,
            };

            await Onyx.merge(`${ONYXKEYS.COLLECTION.REPORT_NAME_VALUE_PAIRS}${report.reportID}`, {private_isArchived: DateUtils.getDBTime()});
            expect(isReportOutstanding(report, policy.id)).toBe(false);
        });
    });

    describe('getMoneyReportPreviewName', () => {
        beforeAll(async () => {
            await Onyx.clear();
            await Onyx.multiSet({
                [ONYXKEYS.PERSONAL_DETAILS_LIST]: participantsPersonalDetails,
                [ONYXKEYS.SESSION]: {email: currentUserEmail, accountID: currentUserAccountID},
            });
        });

        afterAll(async () => {
            await Onyx.clear();
        });

        it('should return the report name when the chat type is policy room', () => {
            const action: ReportAction = {
                ...createRandomReportAction(1),
                actionName: CONST.REPORT.ACTIONS.TYPE.REPORT_PREVIEW,
            };
            const report: Report = {
                ...createRandomReport(1),
                chatType: CONST.REPORT.CHAT_TYPE.POLICY_ROOM,
            };
            const result = getMoneyReportPreviewName(action, report);
            expect(result).toBe(report.reportName);
        });

        it('should return the report name when the chat type is domain all', () => {
            const action: ReportAction = {
                ...createRandomReportAction(1),
                actionName: CONST.REPORT.ACTIONS.TYPE.REPORT_PREVIEW,
            };
            const report: Report = {
                ...createRandomReport(1),
                chatType: CONST.REPORT.CHAT_TYPE.DOMAIN_ALL,
            };
            const result = getMoneyReportPreviewName(action, report);
            expect(result).toBe(report.reportName);
        });

        it('should return the report name when the chat type is group', () => {
            const action: ReportAction = {
                ...createRandomReportAction(1),
                actionName: CONST.REPORT.ACTIONS.TYPE.REPORT_PREVIEW,
            };
            const report: Report = {
                ...createRandomReport(1),
                chatType: CONST.REPORT.CHAT_TYPE.GROUP,
            };
            const result = getMoneyReportPreviewName(action, report);
            expect(result).toBe(report.reportName);
        });

        it('should return policy name when the chat type is invoice', () => {
            const action: ReportAction = {
                ...createRandomReportAction(1),
                actionName: CONST.REPORT.ACTIONS.TYPE.REPORT_PREVIEW,
            };
            const report: Report = {
                ...createRandomReport(1),
                chatType: CONST.REPORT.CHAT_TYPE.INVOICE,
            };
            const result = getMoneyReportPreviewName(action, report);
            // Policies are empty, so the policy name is "Unavailable workspace"
            expect(result).toBe('Unavailable workspace');
        });

        it('should return the report name when the chat type is policy admins', () => {
            const action: ReportAction = {
                ...createRandomReportAction(1),
                actionName: CONST.REPORT.ACTIONS.TYPE.REPORT_PREVIEW,
            };
            const report: Report = {
                ...createRandomReport(1),
                chatType: CONST.REPORT.CHAT_TYPE.POLICY_ADMINS,
            };
            const result = getMoneyReportPreviewName(action, report);
            expect(result).toBe(report.reportName);
        });

        it('should return the report name when the chat type is policy announce', () => {
            const action: ReportAction = {
                ...createRandomReportAction(1),
                actionName: CONST.REPORT.ACTIONS.TYPE.REPORT_PREVIEW,
            };
            const report: Report = {
                ...createRandomReport(1),
                chatType: CONST.REPORT.CHAT_TYPE.POLICY_ANNOUNCE,
            };
            const result = getMoneyReportPreviewName(action, report);
            expect(result).toBe(report.reportName);
        });

        it('should return the owner name expenses when the chat type is policy expense chat', () => {
            const action: ReportAction = {
                ...createRandomReportAction(1),
                actionName: CONST.REPORT.ACTIONS.TYPE.REPORT_PREVIEW,
            };
            const report: Report = {
                ...createRandomReport(1),
                chatType: CONST.REPORT.CHAT_TYPE.POLICY_EXPENSE_CHAT,
            };
            const result = getMoneyReportPreviewName(action, report);
            // Report with ownerAccountID: 1 corresponds to "Ragnar Lothbrok"
            expect(result).toBe("Ragnar Lothbrok's expenses");
        });

        it('should return the display name of the current user when the chat type is self dm', () => {
            const action: ReportAction = {
                ...createRandomReportAction(1),
                actionName: CONST.REPORT.ACTIONS.TYPE.REPORT_PREVIEW,
            };
            const report: Report = {
                ...createRandomReport(1),
                chatType: CONST.REPORT.CHAT_TYPE.SELF_DM,
            };
            const result = getMoneyReportPreviewName(action, report);
            // currentUserAccountID: 5 corresponds to "Lagertha Lothbrok"
            expect(result).toBe('Lagertha Lothbrok (you)');
        });

        it('should return the participant name when the chat type is system', () => {
            const action: ReportAction = {
                ...createRandomReportAction(1),
                actionName: CONST.REPORT.ACTIONS.TYPE.REPORT_PREVIEW,
            };
            const report: Report = {
                ...createRandomReport(1),
                chatType: CONST.REPORT.CHAT_TYPE.SYSTEM,
                participants: {
                    1: {notificationPreference: 'hidden'},
                },
            };
            const result = getMoneyReportPreviewName(action, report);
            // participant accountID: 1 corresponds to "Ragnar Lothbrok"
            expect(result).toBe('Ragnar Lothbrok');
        });

        it('should return the participant names when the chat type is trip room', () => {
            const action: ReportAction = {
                ...createRandomReportAction(1),
                actionName: CONST.REPORT.ACTIONS.TYPE.REPORT_PREVIEW,
            };
            const report: Report = {
                ...createRandomReport(1),
                participants: {
                    1: {notificationPreference: 'hidden'},
                    2: {notificationPreference: 'always'},
                },
                chatType: CONST.REPORT.CHAT_TYPE.TRIP_ROOM,
            };
            const result = getMoneyReportPreviewName(action, report);
            // participant accountID: 1, 2 corresponds to "Ragnar", "floki@vikings.net"
            expect(result).toBe('Ragnar, floki@vikings.net');
        });

        it('should return the child report name when the report name is not present', () => {
            const action: ReportAction = {
                ...createRandomReportAction(1),
                actionName: CONST.REPORT.ACTIONS.TYPE.REPORT_PREVIEW,
                childReportName: 'Child Report',
            };
            const result = getMoneyReportPreviewName(action, undefined);
            expect(result).toBe('Child Report');
        });
    });

    describe('canAddTransaction', () => {
        it('should return true for a non-archived report', async () => {
            // Given a non-archived expense report
            const report: Report = {
                ...createRandomReport(10000),
                type: CONST.REPORT.TYPE.EXPENSE,
                ownerAccountID: currentUserAccountID,
            };
            await Onyx.set(`${ONYXKEYS.COLLECTION.REPORT}${report.reportID}`, report);

            // When it's checked if the transactions can be added
            // Simulate how components determined if a report is archived by using this hook
            const {result: isReportArchived} = renderHook(() => useReportIsArchived(report?.reportID));
            const result = canAddTransaction(report, isReportArchived.current);

            // Then the result is true
            expect(result).toBe(true);
        });

        it('should return false for an expense report the current user is not the submitter', async () => {
            // Given an expense report the current user is not the submitter
            const report: Report = {
                ...createRandomReport(10000),
                type: CONST.REPORT.TYPE.EXPENSE,
                ownerAccountID: currentUserAccountID + 1,
            };
            await Onyx.set(`${ONYXKEYS.COLLECTION.REPORT}${report.reportID}`, report);

            const result = canAddTransaction(report, false);

            // Then the result is false
            expect(result).toBe(false);
        });

        it('should return false for an archived report', async () => {
            // Given an archived expense report
            const report: Report = {
                ...createRandomReport(10001),
                type: CONST.REPORT.TYPE.EXPENSE,
                ownerAccountID: currentUserAccountID,
            };
            await Onyx.set(`${ONYXKEYS.COLLECTION.REPORT}${report.reportID}`, report);
            await Onyx.set(`${ONYXKEYS.COLLECTION.REPORT_NAME_VALUE_PAIRS}${report.reportID}`, {private_isArchived: DateUtils.getDBTime()});

            // When it's checked if the transactions can be added
            const {result: isReportArchived} = renderHook(() => useReportIsArchived(report?.reportID));
            const result = canAddTransaction(report, isReportArchived.current);

            // Then the result is false
            expect(result).toBe(false);
        });
    });

    describe('canDeleteTransaction', () => {
        it('should return true for a non-archived report', async () => {
            // Given a non-archived expense report
            const report: Report = {
                ...createRandomReport(20000),
                type: CONST.REPORT.TYPE.EXPENSE,
            };
            await Onyx.set(`${ONYXKEYS.COLLECTION.REPORT}${report.reportID}`, report);

            // When it's checked if the transactions can be deleted
            // Simulate how components determined if a report is archived by using this hook
            const {result: isReportArchived} = renderHook(() => useReportIsArchived(report?.reportID));
            const result = canDeleteTransaction(report, isReportArchived.current);

            // Then the result is true
            expect(result).toBe(true);
        });

        it('should return false for an archived report', async () => {
            // Given an archived expense report
            const report: Report = {
                ...createRandomReport(20001),
                type: CONST.REPORT.TYPE.EXPENSE,
            };
            await Onyx.set(`${ONYXKEYS.COLLECTION.REPORT}${report.reportID}`, report);
            await Onyx.set(`${ONYXKEYS.COLLECTION.REPORT_NAME_VALUE_PAIRS}${report.reportID}`, {private_isArchived: DateUtils.getDBTime()});

            // When it's checked if the transactions can be deleted
            const {result: isReportArchived} = renderHook(() => useReportIsArchived(report?.reportID));
            const result = canDeleteTransaction(report, isReportArchived.current);

            // Then the result is false
            expect(result).toBe(false);
        });

        describe('with workflow disabled', () => {
            const workflowDisabledPolicy: Policy = {
                ...createRandomPolicy(1),
                autoReporting: true,
                autoReportingFrequency: CONST.POLICY.AUTO_REPORTING_FREQUENCIES.INSTANT,
                approvalMode: CONST.POLICY.APPROVAL_MODE.OPTIONAL,
                reimbursementChoice: CONST.POLICY.REIMBURSEMENT_CHOICES.REIMBURSEMENT_NO,
            };

            beforeAll(() => {
                return Onyx.set(`${ONYXKEYS.COLLECTION.POLICY}${workflowDisabledPolicy.id}`, workflowDisabledPolicy);
            });

            afterAll(() => {
                return Onyx.clear();
            });

            it('should return true for reopened report when workflow is disabled', async () => {
                const openReport: Report = {
                    ...createExpenseReport(20002),
                    policyID: '1',
                    stateNum: CONST.REPORT.STATE_NUM.OPEN,
                    statusNum: CONST.REPORT.STATUS_NUM.OPEN,
                };

                await Onyx.set(`${ONYXKEYS.COLLECTION.REPORT}${openReport.reportID}`, openReport);

                expect(canDeleteTransaction(openReport, false)).toBe(true);
            });

            it('should return false for closed report when workflow is disabled', async () => {
                const closedReport: Report = {
                    ...createExpenseReport(20002),
                    policyID: '1',
                    stateNum: CONST.REPORT.STATE_NUM.APPROVED,
                    statusNum: CONST.REPORT.STATUS_NUM.CLOSED,
                };

                await Onyx.set(`${ONYXKEYS.COLLECTION.REPORT}${closedReport.reportID}`, closedReport);

                expect(canDeleteTransaction(closedReport, false)).toBe(false);
            });
        });
    });

    describe('getReasonAndReportActionThatRequiresAttention', () => {
        it('should return a reason for a non-archived report', async () => {
            // Given a non-archived expense report that is unread with a mention
            const report: OptionData = {
                ...createRandomReport(30000),
                type: CONST.REPORT.TYPE.EXPENSE,
                isUnreadWithMention: true,
            };
            await Onyx.set(`${ONYXKEYS.COLLECTION.REPORT}${report.reportID}`, report);

            // When the reason is retrieved
            const {result: isReportArchived} = renderHook(() => useReportIsArchived(report?.reportID));
            const result = getReasonAndReportActionThatRequiresAttention(report, undefined, isReportArchived.current);

            // There should be some kind of a reason (any reason is fine)
            expect(result).toHaveProperty('reason');
        });

        it('should return null for an archived report', async () => {
            // Given an archived expense report that is unread with a mention
            const report: OptionData = {
                ...createRandomReport(30000),
                type: CONST.REPORT.TYPE.EXPENSE,
                isUnreadWithMention: true,
            };
            await Onyx.set(`${ONYXKEYS.COLLECTION.REPORT}${report.reportID}`, report);
            await Onyx.set(`${ONYXKEYS.COLLECTION.REPORT_NAME_VALUE_PAIRS}${report.reportID}`, {private_isArchived: DateUtils.getDBTime()});

            // When the reason is retrieved
            const {result: isReportArchived} = renderHook(() => useReportIsArchived(report?.reportID));
            const result = getReasonAndReportActionThatRequiresAttention(report, undefined, isReportArchived.current);

            // Then the result is null
            expect(result).toBe(null);
        });
    });

    describe('canEditReportDescription', () => {
        it('should return true for a non-archived policy room', async () => {
            // Given a non-archived policy room
            const report: Report = {
                ...createRandomReport(40001),
                chatType: CONST.REPORT.CHAT_TYPE.POLICY_ROOM,
                participants: buildParticipantsFromAccountIDs([currentUserAccountID, 1]),
            };
            await Onyx.set(`${ONYXKEYS.COLLECTION.REPORT}${report.reportID}`, report);

            // When it's checked if the description can be edited
            const {result: isReportArchived} = renderHook(() => useReportIsArchived(report?.reportID));
            const result = canEditReportDescription(report, policy, isReportArchived.current);

            // Then it can be edited
            expect(result).toBeTruthy();
        });

        it('should return false for an archived policy room', async () => {
            // Given an archived policy room
            const report: Report = {
                ...createRandomReport(40002),
                chatType: CONST.REPORT.CHAT_TYPE.POLICY_ROOM,
                participants: buildParticipantsFromAccountIDs([currentUserAccountID, 1]),
            };
            await Onyx.set(`${ONYXKEYS.COLLECTION.REPORT}${report.reportID}`, report);
            await Onyx.set(`${ONYXKEYS.COLLECTION.REPORT_NAME_VALUE_PAIRS}${report.reportID}`, {private_isArchived: DateUtils.getDBTime()});

            // When it's checked if the description can be edited
            const {result: isReportArchived} = renderHook(() => useReportIsArchived(report?.reportID));
            const result = canEditReportDescription(report, policy, isReportArchived.current);

            // Then it cannot be edited
            expect(result).toBeFalsy();
        });
    });

    describe('isDeprecatedGroupDM', () => {
        it('should return false if the report is a chat thread', () => {
            const report: Report = {
                ...createRandomReport(0),
                parentReportActionID: '1',
                parentReportID: '1',
                type: CONST.REPORT.TYPE.CHAT,
                participants: buildParticipantsFromAccountIDs([currentUserAccountID, 1, 2]),
            };
            expect(isDeprecatedGroupDM(report)).toBeFalsy();
        });

        it('should return false if the report is a task report', () => {
            const report: Report = {
                ...createRandomReport(0),
                type: CONST.REPORT.TYPE.TASK,
                participants: buildParticipantsFromAccountIDs([currentUserAccountID, 1, 2]),
            };
            expect(isDeprecatedGroupDM(report)).toBeFalsy();
        });

        it('should return false if the report is a money request report', () => {
            const report: Report = {
                ...createRandomReport(0),
                type: CONST.REPORT.TYPE.EXPENSE,
                participants: buildParticipantsFromAccountIDs([currentUserAccountID, 1, 2]),
            };
            expect(isDeprecatedGroupDM(report)).toBeFalsy();
        });

        it('should return false if the report is an archived room', () => {
            const report: Report = {
                ...createRandomReport(0),
                participants: buildParticipantsFromAccountIDs([currentUserAccountID, 1, 2]),
            };
            expect(isDeprecatedGroupDM(report, true)).toBeFalsy();
        });

        it('should return false if the report is a public / admin / announce chat room', () => {
            const report: Report = {
                ...createRandomReport(0),
                chatType: CONST.REPORT.CHAT_TYPE.POLICY_ADMINS,
                participants: buildParticipantsFromAccountIDs([currentUserAccountID, 1, 2]),
            };
            expect(isDeprecatedGroupDM(report)).toBeFalsy();
        });

        it('should return false if the report has less than 2 participants', () => {
            const report: Report = {
                ...createRandomReport(0),
                chatType: undefined,
                type: CONST.REPORT.TYPE.CHAT,
                participants: buildParticipantsFromAccountIDs([currentUserAccountID, 1]),
            };
            expect(isDeprecatedGroupDM(report)).toBeFalsy();
        });

        it('should return true if the report has more than 2 participants', () => {
            const report: Report = {
                ...createRandomReport(0),
                chatType: undefined,
                type: CONST.REPORT.TYPE.CHAT,
                participants: buildParticipantsFromAccountIDs([currentUserAccountID, 1, 2]),
            };
            expect(isDeprecatedGroupDM(report)).toBeTruthy();
        });
    });

    describe('canUserPerformWriteAction', () => {
        it('should return false for announce room when the role of the employee is auditor ', async () => {
            // Given a policy announce room of a policy that the user has an auditor role
            const workspace: Policy = {...createRandomPolicy(1, CONST.POLICY.TYPE.TEAM), role: CONST.POLICY.ROLE.AUDITOR};
            const policyAnnounceRoom: Report = {
                ...createRandomReport(50001),
                chatType: CONST.REPORT.CHAT_TYPE.POLICY_ANNOUNCE,
                participants: buildParticipantsFromAccountIDs([currentUserAccountID, 1]),
                policyID: policy.id,
                writeCapability: CONST.REPORT.WRITE_CAPABILITIES.ADMINS,
            };

            await Onyx.set(`${ONYXKEYS.COLLECTION.POLICY}${workspace.id}`, workspace);

            const result = canUserPerformWriteAction(policyAnnounceRoom);

            // Then it should return false
            expect(result).toBe(false);
        });
        it('should return false for announce room when the role of the employee is admin and report is archived', async () => {
            // Given a policy announce room of a policy that the user has an admin role
            const workspace: Policy = {...createRandomPolicy(1, CONST.POLICY.TYPE.TEAM), role: CONST.POLICY.ROLE.ADMIN};
            const policyAnnounceRoom: Report = {
                ...createRandomReport(50001),
                chatType: CONST.REPORT.CHAT_TYPE.POLICY_ANNOUNCE,
                participants: buildParticipantsFromAccountIDs([currentUserAccountID, 1]),
                policyID: policy.id,
                writeCapability: CONST.REPORT.WRITE_CAPABILITIES.ADMINS,
            };

            await Onyx.set(`${ONYXKEYS.COLLECTION.POLICY}${workspace.id}`, workspace);

            const result = canUserPerformWriteAction(policyAnnounceRoom, true);

            expect(result).toBe(false);
        });
        it('should return true for announce room when the role of the employee is admin and report is not archived', async () => {
            // Given a policy announce room of a policy that the user has an admin role
            const workspace: Policy = {...createRandomPolicy(1, CONST.POLICY.TYPE.TEAM), role: CONST.POLICY.ROLE.ADMIN};
            const policyAnnounceRoom: Report = {
                ...createRandomReport(50001),
                chatType: CONST.REPORT.CHAT_TYPE.POLICY_ANNOUNCE,
                participants: buildParticipantsFromAccountIDs([currentUserAccountID, 1]),
                policyID: policy.id,
                writeCapability: CONST.REPORT.WRITE_CAPABILITIES.ADMINS,
            };

            await Onyx.set(`${ONYXKEYS.COLLECTION.POLICY}${workspace.id}`, workspace);

            const result = canUserPerformWriteAction(policyAnnounceRoom, false);

            expect(result).toBe(true);
        });
    });

    describe('shouldDisableRename', () => {
        it('should return true for archived reports', async () => {
            // Given an archived policy room
            const report: Report = {
                ...createRandomReport(50001),
                chatType: CONST.REPORT.CHAT_TYPE.POLICY_ROOM,
                participants: buildParticipantsFromAccountIDs([currentUserAccountID, 1]),
            };
            await Onyx.set(`${ONYXKEYS.COLLECTION.REPORT}${report.reportID}`, report);
            await Onyx.set(`${ONYXKEYS.COLLECTION.REPORT_NAME_VALUE_PAIRS}${report.reportID}`, {private_isArchived: DateUtils.getDBTime()});

            // When shouldDisableRename is called
            const {result: isReportArchived} = renderHook(() => useReportIsArchived(report?.reportID));
            const result = shouldDisableRename(report, isReportArchived.current);

            // Then it should return true
            expect(result).toBe(true);
        });

        it('should return true for default rooms', () => {
            // Given a default room
            const report: Report = {
                ...createRandomReport(50002),
                chatType: CONST.REPORT.CHAT_TYPE.POLICY_ADMINS,
                reportName: '#admins',
            };

            // When shouldDisableRename is called
            const result = shouldDisableRename(report);

            // Then it should return true
            expect(result).toBe(true);
        });

        it('should return true for public rooms', () => {
            // Given a public room
            const report: Report = {
                ...createRandomReport(50003),
                chatType: CONST.REPORT.CHAT_TYPE.POLICY_ROOM,
                visibility: CONST.REPORT.VISIBILITY.PUBLIC,
            };

            // When shouldDisableRename is called
            const result = shouldDisableRename(report);

            // Then it should return true
            expect(result).toBe(true);
        });

        it('should return true for threads', () => {
            // Given a thread report
            const report: Report = {
                ...createRandomReport(50004),
                parentReportID: '12345',
                parentReportActionID: '67890',
            };

            // When shouldDisableRename is called
            const result = shouldDisableRename(report);

            // Then it should return true
            expect(result).toBe(true);
        });

        it('should return true for money request reports', () => {
            // Given a money request report
            const report: Report = {
                ...createRandomReport(50005),
                type: CONST.REPORT.TYPE.IOU,
            };

            // When shouldDisableRename is called
            const result = shouldDisableRename(report);

            // Then it should return true
            expect(result).toBe(true);
        });

        it('should return true for expense reports', () => {
            // Given an expense report
            const report: Report = {
                ...createRandomReport(50006),
                type: CONST.REPORT.TYPE.EXPENSE,
            };

            // When shouldDisableRename is called
            const result = shouldDisableRename(report);

            // Then it should return true
            expect(result).toBe(true);
        });

        it('should return true for policy expense chats', () => {
            // Given a policy expense chat
            const report: Report = {
                ...createRandomReport(50007),
                chatType: CONST.REPORT.CHAT_TYPE.POLICY_EXPENSE_CHAT,
                isOwnPolicyExpenseChat: true,
            };

            // When shouldDisableRename is called
            const result = shouldDisableRename(report);

            // Then it should return true
            expect(result).toBe(true);
        });

        it('should return true for invoice rooms', () => {
            // Given an invoice room
            const report: Report = {
                ...createRandomReport(50008),
                chatType: CONST.REPORT.CHAT_TYPE.INVOICE,
            };

            // When shouldDisableRename is called
            const result = shouldDisableRename(report);

            // Then it should return true
            expect(result).toBe(true);
        });

        it('should return true for invoice reports', () => {
            // Given an invoice report
            const report: Report = {
                ...createRandomReport(50009),
                type: CONST.REPORT.TYPE.INVOICE,
            };

            // When shouldDisableRename is called
            const result = shouldDisableRename(report);

            // Then it should return true
            expect(result).toBe(true);
        });

        it('should return true for system chats', () => {
            // Given a system chat
            const report: Report = {
                ...createRandomReport(50010),
                chatType: CONST.REPORT.CHAT_TYPE.SYSTEM,
            };

            // When shouldDisableRename is called
            const result = shouldDisableRename(report);

            // Then it should return true
            expect(result).toBe(true);
        });

        it('should return false for group chats', async () => {
            // Given a group chat
            const report: Report = {
                ...createRandomReport(50011),
                type: CONST.REPORT.TYPE.CHAT,
                chatType: CONST.REPORT.CHAT_TYPE.GROUP,
                participants: buildParticipantsFromAccountIDs([currentUserAccountID, 1, 2]),
            };
            await Onyx.set(`${ONYXKEYS.COLLECTION.REPORT}${report.reportID}`, report);

            // When shouldDisableRename is called
            const result = shouldDisableRename(report);

            // Then it should return false
            expect(result).toBe(false);
        });

        it('should return false for non-archived regular chats', async () => {
            // Given a non-archived regular chat (1:1 DM)
            const report: Report = {
                reportID: '50012',
                type: CONST.REPORT.TYPE.CHAT,
                participants: buildParticipantsFromAccountIDs([currentUserAccountID, 1]),

                // Ensure it's not a policy expense chat or any other special chat type
                chatType: undefined,
                isOwnPolicyExpenseChat: false,
                policyID: undefined,
            };
            await Onyx.set(`${ONYXKEYS.COLLECTION.REPORT}${report.reportID}`, report);

            // When shouldDisableRename is called
            const {result: isReportArchived} = renderHook(() => useReportIsArchived(report?.reportID));
            const result = shouldDisableRename(report, isReportArchived.current);

            // Then it should return false (since this is a 1:1 DM and not a group chat, and none of the other conditions are met)
            expect(result).toBe(false);
        });
    });

    describe('canLeaveChat', () => {
        beforeEach(async () => {
            jest.clearAllMocks();

            await Onyx.clear();
        });

        it('should return true for root group chat', () => {
            const report: Report = {
                ...createRandomReport(1),
                chatType: CONST.REPORT.CHAT_TYPE.GROUP,
            };

            expect(canLeaveChat(report, undefined)).toBe(true);
        });

        it('should return true for policy expense chat if the user is not the owner and the user is not an admin', () => {
            const report: Report = {
                ...createRandomReport(1),
                chatType: CONST.REPORT.CHAT_TYPE.POLICY_EXPENSE_CHAT,
                isOwnPolicyExpenseChat: false,
                policyID: '1',
            };

            const reportPolicy: Policy = {
                ...createRandomPolicy(1),
                role: CONST.POLICY.ROLE.USER,
            };

            expect(canLeaveChat(report, reportPolicy)).toBe(true);
        });

        it('should return false if the chat is public room and the user is the guest', async () => {
            const report: Report = {
                ...createRandomReport(1),
                chatType: CONST.REPORT.CHAT_TYPE.POLICY_ROOM,
                visibility: CONST.REPORT.VISIBILITY.PUBLIC,
            };

            await Onyx.set(ONYXKEYS.SESSION, {email: currentUserEmail, accountID: currentUserAccountID, authTokenType: CONST.AUTH_TOKEN_TYPES.ANONYMOUS});

            expect(canLeaveChat(report, undefined)).toBe(false);
        });

        it('should return false if the report is hidden for the current user', async () => {
            const report: Report = {
                ...createRandomReport(1),
                type: CONST.REPORT.TYPE.CHAT,
                participants: {
                    ...buildParticipantsFromAccountIDs([currentUserAccountID, 1234]),
                    [currentUserAccountID]: {
                        notificationPreference: CONST.REPORT.NOTIFICATION_PREFERENCE.HIDDEN,
                    },
                },
                chatType: undefined,
            };

            await Onyx.set(ONYXKEYS.SESSION, {email: currentUserEmail, accountID: currentUserAccountID});

            expect(canLeaveChat(report, undefined)).toBe(false);
        });

        it('should return false for selfDM reports', () => {
            const report: Report = {
                ...createRandomReport(1),
                type: CONST.REPORT.TYPE.CHAT,
                chatType: CONST.REPORT.CHAT_TYPE.SELF_DM,
            };

            expect(canLeaveChat(report, undefined)).toBe(false);
        });

        it('should return false for the public announce room if the user is a member of the policy', () => {
            const report: Report = {
                ...createRandomReport(1),
                chatType: CONST.REPORT.CHAT_TYPE.POLICY_ROOM,
                visibility: CONST.REPORT.VISIBILITY.PUBLIC_ANNOUNCE,
            };

            const reportPolicy: Policy = {
                ...createRandomPolicy(1),
                role: CONST.POLICY.ROLE.USER,
            };

            expect(canLeaveChat(report, reportPolicy)).toBe(false);
        });

        it('should return true for the invoice room if the user is not the sender or receiver', async () => {
            const report: Report = {
                ...createRandomReport(1),
                chatType: CONST.REPORT.CHAT_TYPE.INVOICE,
                invoiceReceiver: {
                    type: CONST.REPORT.INVOICE_RECEIVER_TYPE.INDIVIDUAL,
                    accountID: 1234,
                },
                policyID: '1',
                participants: buildParticipantsFromAccountIDs([currentUserAccountID, 1234]),
            };

            await Onyx.set(ONYXKEYS.SESSION, {email: currentUserEmail, accountID: currentUserAccountID});

            const reportPolicy: Policy = {
                ...createRandomPolicy(1),
                role: CONST.POLICY.ROLE.USER,
            };

            expect(canLeaveChat(report, reportPolicy)).toBe(true);
        });

        it('should return true for chat thread if the user is joined', async () => {
            const report: Report = {
                ...createRandomReport(1),
                type: CONST.REPORT.TYPE.CHAT,
                chatType: undefined,
                participants: buildParticipantsFromAccountIDs([currentUserAccountID, 1234]),
                parentReportID: '12345',
                parentReportActionID: '67890',
            };

            await Onyx.set(ONYXKEYS.SESSION, {email: currentUserEmail, accountID: currentUserAccountID});

            expect(canLeaveChat(report, undefined)).toBe(true);
        });

        it('should return true for user created policy room', async () => {
            const report: Report = {
                ...createRandomReport(1),
                chatType: CONST.REPORT.CHAT_TYPE.POLICY_ROOM,
                participants: buildParticipantsFromAccountIDs([currentUserAccountID, 1234]),
            };

            await Onyx.set(ONYXKEYS.SESSION, {email: currentUserEmail, accountID: currentUserAccountID});

            const reportPolicy: Policy = {
                ...createRandomPolicy(1),
                role: CONST.POLICY.ROLE.USER,
            };

            expect(canLeaveChat(report, reportPolicy)).toBe(true);
        });
    });

    describe('canJoinChat', () => {
        beforeEach(async () => {
            jest.clearAllMocks();

            await Onyx.clear();
        });

        it('should return false if the parent report action is a whisper action', () => {
            const report: Report = {
                ...createRandomReport(1),
                type: CONST.REPORT.TYPE.CHAT,
                chatType: CONST.REPORT.CHAT_TYPE.GROUP,
                participants: buildParticipantsFromAccountIDs([currentUserAccountID, 1234]),
            };

            const parentReportAction: ReportAction = {
                ...createRandomReportAction(1),
                actionName: CONST.REPORT.ACTIONS.TYPE.ADD_COMMENT,
                originalMessage: {
                    whisperedTo: [1234],
                },
            };

            expect(canJoinChat(report, parentReportAction, undefined)).toBe(false);
        });

        it('should return false if the report is not hidden for the current user', async () => {
            const report: Report = {
                ...createRandomReport(1),
                type: CONST.REPORT.TYPE.CHAT,
                chatType: CONST.REPORT.CHAT_TYPE.GROUP,
                participants: buildParticipantsFromAccountIDs([currentUserAccountID, 1234]),
            };

            await Onyx.set(ONYXKEYS.SESSION, {email: currentUserEmail, accountID: currentUserAccountID});

            expect(canJoinChat(report, undefined, undefined)).toBe(false);
        });

        it('should return false if the report is one of these types: group chat, selfDM, invoice room, system chat, expense chat', () => {
            const report: Report = {
                ...createRandomReport(1),
                type: CONST.REPORT.TYPE.CHAT,
                chatType: CONST.REPORT.CHAT_TYPE.GROUP,
            };

            expect(canJoinChat(report, undefined, undefined)).toBe(false);
        });

        it('should return false if the report is archived', () => {
            const report: Report = {
                ...createRandomReport(1),
            };

            expect(canJoinChat(report, undefined, undefined, true)).toBe(false);
        });

        it('should return true if the report is chat thread', async () => {
            const report: Report = {
                ...createRandomReport(1),
                type: CONST.REPORT.TYPE.CHAT,
                participants: {
                    ...buildParticipantsFromAccountIDs([currentUserAccountID, 1234]),
                    [currentUserAccountID]: {
                        notificationPreference: CONST.REPORT.NOTIFICATION_PREFERENCE.HIDDEN,
                    },
                },
                chatType: undefined,
                parentReportID: '12345',
                parentReportActionID: '67890',
            };

            await Onyx.set(ONYXKEYS.SESSION, {email: currentUserEmail, accountID: currentUserAccountID});

            expect(canJoinChat(report, undefined, undefined)).toBe(true);
        });
    });

    describe('isRootGroupChat', () => {
        it('should return false if the report is chat thread', () => {
            const report: Report = {
                ...createRandomReport(1),
                type: CONST.REPORT.TYPE.CHAT,
                chatType: undefined,
                parentReportID: '12345',
                parentReportActionID: '67890',
            };

            expect(isRootGroupChat(report)).toBe(false);
        });

        it('should return true if the report is a group chat and it is not a chat thread', () => {
            const report: Report = {
                ...createRandomReport(1),
                type: CONST.REPORT.TYPE.CHAT,
                chatType: CONST.REPORT.CHAT_TYPE.GROUP,
            };

            expect(isRootGroupChat(report)).toBe(true);
        });

        it('should return true if the report is a deprecated group DM and it is not a chat thread', () => {
            const report: Report = {
                ...createRandomReport(0),
                chatType: undefined,
                type: CONST.REPORT.TYPE.CHAT,
                participants: buildParticipantsFromAccountIDs([currentUserAccountID, 1, 2]),
            };
            expect(isRootGroupChat(report)).toBe(true);
        });
    });
    describe('isWhisperAction', () => {
        it('an action where reportAction.message.whisperedTo has accountIDs is a whisper action', () => {
            const whisperReportAction: ReportAction = {
                ...createRandomReportAction(1),
            };
            expect(isWhisperAction(whisperReportAction)).toBe(true);
        });
        it('an action where reportAction.originalMessage.whisperedTo does not exist is not a whisper action', () => {
            const nonWhisperReportAction = {
                ...createRandomReportAction(1),
                message: [
                    {
                        whisperedTo: undefined,
                    },
                ],
            } as ReportAction;
            expect(isWhisperAction(nonWhisperReportAction)).toBe(false);
        });
    });

    describe('canFlagReportAction', () => {
        describe('a whisper action', () => {
            const whisperReportAction: ReportAction = {
                ...createRandomReportAction(1),
            };

            it('cannot be flagged if it is from concierge', () => {
                const whisperReportActionFromConcierge = {
                    ...whisperReportAction,
                    actorAccountID: CONST.ACCOUNT_ID.CONCIERGE,
                };

                // The reportID doesn't matter because there is an early return for whisper actions and the report is not looked at
                expect(canFlagReportAction(whisperReportActionFromConcierge, '123456')).toBe(false);
            });

            it('cannot be flagged if it is from the current user', () => {
                const whisperReportActionFromCurrentUser = {
                    ...whisperReportAction,
                    actorAccountID: currentUserAccountID,
                };

                // The reportID doesn't matter because there is an early return for whisper actions and the report is not looked at
                expect(canFlagReportAction(whisperReportActionFromCurrentUser, '123456')).toBe(false);
            });

            it('can be flagged if it is not from concierge or the current user', () => {
                expect(canFlagReportAction(whisperReportAction, '123456')).toBe(true);
            });
        });

        describe('a non-whisper action', () => {
            const report = {
                ...createRandomReport(1),
            };
            const nonWhisperReportAction = {
                ...createRandomReportAction(1),
                actionName: CONST.REPORT.ACTIONS.TYPE.ADD_COMMENT,
                message: [
                    {
                        whisperedTo: undefined,
                    },
                ],
            } as ReportAction;

            beforeAll(async () => {
                await Onyx.set(`${ONYXKEYS.COLLECTION.REPORT}${report.reportID}`, report);
            });

            afterAll(async () => {
                await Onyx.set(`${ONYXKEYS.COLLECTION.REPORT}${report.reportID}`, null);
            });

            it('cannot be flagged if it is from the current user', () => {
                const nonWhisperReportActionFromCurrentUser = {
                    ...nonWhisperReportAction,
                    actorAccountID: currentUserAccountID,
                };
                expect(canFlagReportAction(nonWhisperReportActionFromCurrentUser, report.reportID)).toBe(false);
            });

            it('cannot be flagged if the action name is something other than ADD_COMMENT', () => {
                const nonWhisperReportActionWithDifferentActionName = {
                    ...nonWhisperReportAction,
                    actionName: CONST.REPORT.ACTIONS.TYPE.APPROVED,
                };
                expect(canFlagReportAction(nonWhisperReportActionWithDifferentActionName, report.reportID)).toBe(false);
            });

            it('cannot be flagged if the action is deleted', () => {
                const deletedReportAction = {
                    ...nonWhisperReportAction,
                    message: [
                        {
                            whisperedTo: undefined,
                            html: '',
                            deleted: getRandomDate(),
                        },
                    ],
                } as ReportAction;
                expect(canFlagReportAction(deletedReportAction, report.reportID)).toBe(false);
            });

            it('cannot be flagged if the action is a created task report', () => {
                const createdTaskReportAction = {
                    ...nonWhisperReportAction,
                    originalMessage: {
                        // This signifies that the action is a created task report along with the ADD_COMMENT action name
                        taskReportID: '123456',
                    },
                } as ReportAction;
                expect(canFlagReportAction(createdTaskReportAction, report.reportID)).toBe(false);
            });

            it('cannot be flagged if the report does not exist', () => {
                // cspell:disable-next-line
                expect(canFlagReportAction(nonWhisperReportAction, 'starwarsisthebest')).toBe(false);
            });

            it('cannot be flagged if the report is not allowed to be commented on', () => {
                // eslint-disable-next-line rulesdir/no-negated-variables
                const reportThatCannotBeCommentedOn = {
                    ...createRandomReport(2),

                    // If the permissions does not contain WRITE, then it cannot be commented on
                    permissions: [],
                } as Report;
                expect(canFlagReportAction(nonWhisperReportAction, reportThatCannotBeCommentedOn.reportID)).toBe(false);
            });

            it('can be flagged', () => {
                expect(canFlagReportAction(nonWhisperReportAction, report.reportID)).toBe(true);
            });
        });
    });

    // Note: shouldShowFlagComment() calls isArchivedNonExpenseReport() which has it's own unit tests, so whether
    // the report is an expense report or not does not need to be tested here.
    describe('shouldShowFlagComment', () => {
        const validReportAction: ReportAction = {
            ...createRandomReportAction(1),
            actionName: CONST.REPORT.ACTIONS.TYPE.ADD_COMMENT,

            // Actor is not the current user or Concierge
            actorAccountID: 123456,
        };

        describe('can flag report action', () => {
            let expenseReport: Report;
            const reportActionThatCanBeFlagged: ReportAction = {
                ...validReportAction,
            };

            // eslint-disable-next-line rulesdir/no-negated-variables
            const reportActionThatCannotBeFlagged: ReportAction = {
                ...createRandomReportAction(1),
                actionName: CONST.REPORT.ACTIONS.TYPE.ADD_COMMENT,

                // If the actor is Concierge, the report action cannot be flagged
                actorAccountID: CONST.ACCOUNT_ID.CONCIERGE,
            };

            beforeAll(async () => {
                expenseReport = {
                    ...createRandomReport(60000),
                    type: CONST.REPORT.TYPE.EXPENSE,
                };
                await Onyx.set(`${ONYXKEYS.COLLECTION.REPORT}${expenseReport.reportID}`, expenseReport);
            });

            afterAll(async () => {
                await Onyx.set(`${ONYXKEYS.COLLECTION.REPORT}${expenseReport.reportID}`, null);
            });

            it('should return true for an archived expense report with an action that can be flagged', () => {
                expect(shouldShowFlagComment(reportActionThatCanBeFlagged, expenseReport, true)).toBe(true);
            });

            it('should return true for a non-archived expense report with an action that can be flagged', () => {
                expect(shouldShowFlagComment(reportActionThatCanBeFlagged, expenseReport, false)).toBe(true);
            });

            it('should return false for an archived expense report with an action that cannot be flagged', () => {
                expect(shouldShowFlagComment(reportActionThatCannotBeFlagged, expenseReport, true)).toBe(false);
            });

            it('should return false for a non-archived expense report with an action that cannot be flagged', () => {
                expect(shouldShowFlagComment(reportActionThatCannotBeFlagged, expenseReport, false)).toBe(false);
            });
        });

        describe('Chat with Chronos', () => {
            let chatReport: Report;

            beforeAll(async () => {
                chatReport = {
                    ...createRandomReport(60000),
                    type: CONST.REPORT.TYPE.CHAT,
                    participants: buildParticipantsFromAccountIDs([currentUserAccountID, CONST.ACCOUNT_ID.CHRONOS]),
                };
                await Onyx.set(`${ONYXKEYS.COLLECTION.REPORT}${chatReport.reportID}`, chatReport);
            });

            afterAll(async () => {
                await Onyx.set(`${ONYXKEYS.COLLECTION.REPORT}${chatReport.reportID}`, null);
            });

            it('should return false for an archived chat report', () => {
                expect(shouldShowFlagComment(validReportAction, chatReport, true)).toBe(false);
            });

            it('should return false for a non-archived chat report', () => {
                expect(shouldShowFlagComment(validReportAction, chatReport, false)).toBe(false);
            });
        });

        describe('Chat with Concierge', () => {
            let chatReport: Report;

            beforeAll(async () => {
                chatReport = {
                    ...createRandomReport(60000),
                    type: CONST.REPORT.TYPE.CHAT,
                    participants: buildParticipantsFromAccountIDs([currentUserAccountID, CONST.ACCOUNT_ID.CONCIERGE]),
                };
                await Onyx.set(`${ONYXKEYS.COLLECTION.REPORT}${chatReport.reportID}`, chatReport);
                await Onyx.set(`${ONYXKEYS.CONCIERGE_REPORT_ID}`, chatReport.reportID);
            });

            afterAll(async () => {
                await Onyx.set(`${ONYXKEYS.COLLECTION.REPORT}${chatReport.reportID}`, null);
                await Onyx.set(`${ONYXKEYS.CONCIERGE_REPORT_ID}`, null);
            });

            it('should return false for an archived chat report', () => {
                expect(shouldShowFlagComment(validReportAction, chatReport, true)).toBe(false);
            });

            it('should return false for a non-archived chat report', () => {
                expect(shouldShowFlagComment(validReportAction, chatReport, false)).toBe(false);
            });
        });

        describe('Action from Concierge', () => {
            let chatReport: Report;
            const actionFromConcierge: ReportAction = {
                ...createRandomReportAction(1),
                actionName: CONST.REPORT.ACTIONS.TYPE.ADD_COMMENT,
                actorAccountID: CONST.ACCOUNT_ID.CONCIERGE,
            };

            beforeAll(async () => {
                chatReport = {
                    ...createRandomReport(60000),
                    type: CONST.REPORT.TYPE.CHAT,
                };
                await Onyx.set(`${ONYXKEYS.COLLECTION.REPORT}${chatReport.reportID}`, chatReport);
            });

            afterAll(async () => {
                await Onyx.set(`${ONYXKEYS.COLLECTION.REPORT}${chatReport.reportID}`, null);
            });

            it('should return false for an archived chat report', () => {
                expect(shouldShowFlagComment(actionFromConcierge, chatReport, true)).toBe(false);
            });

            it('should return false for a non-archived chat report', () => {
                expect(shouldShowFlagComment(actionFromConcierge, chatReport, false)).toBe(false);
            });
        });
    });

    describe('isMoneyRequestReportEligibleForMerge', () => {
        const mockReportID = 'report123';
        const differentUserAccountID = 123123;

        beforeEach(async () => {
            await Onyx.multiSet({
                [ONYXKEYS.PERSONAL_DETAILS_LIST]: participantsPersonalDetails,
                [ONYXKEYS.SESSION]: {email: currentUserEmail, accountID: currentUserAccountID},
            });
        });

        afterEach(async () => {
            await Onyx.clear();
        });

        it('should return false when report is not a money request report', async () => {
            // Given a regular chat report that is not a money request report
            const chatReport: Report = {
                ...createRandomReport(1),
                reportID: mockReportID,
                type: CONST.REPORT.TYPE.CHAT,
                chatType: CONST.REPORT.CHAT_TYPE.POLICY_ROOM,
            };
            await Onyx.set(`${ONYXKEYS.COLLECTION.REPORT}${mockReportID}`, chatReport);

            // When we check if the report is eligible for merge
            const result = isMoneyRequestReportEligibleForMerge(mockReportID, true);

            // Then it should return false because it's not a money request report
            expect(result).toBe(false);
        });

        it('should return false when report does not exist', () => {
            // Given a non-existent report ID
            const nonExistentReportID = 'nonexistent123';

            // When we check if the report is eligible for merge
            const result = isMoneyRequestReportEligibleForMerge(nonExistentReportID, true);

            // Then it should return false because the report doesn't exist
            expect(result).toBe(false);
        });

        describe('Admin role', () => {
            it('should return true for open expense report when user is admin', async () => {
                // Given an open expense report and the user is an admin
                const expenseReport: Report = {
                    ...createExpenseReport(1),
                    reportID: mockReportID,
                    stateNum: CONST.REPORT.STATE_NUM.OPEN,
                    statusNum: CONST.REPORT.STATUS_NUM.OPEN,
                };
                await Onyx.set(`${ONYXKEYS.COLLECTION.REPORT}${mockReportID}`, expenseReport);

                // When we check if the report is eligible for merge as an admin
                const result = isMoneyRequestReportEligibleForMerge(mockReportID, true);

                // Then it should return true because admins can merge open expense reports
                expect(result).toBe(true);
            });

            it('should return true for processing expense report when user is admin', async () => {
                // Given a processing expense report and the user is an admin
                const expenseReport: Report = {
                    ...createExpenseReport(1),
                    reportID: mockReportID,
                    stateNum: CONST.REPORT.STATE_NUM.SUBMITTED,
                    statusNum: CONST.REPORT.STATUS_NUM.SUBMITTED,
                };
                await Onyx.set(`${ONYXKEYS.COLLECTION.REPORT}${mockReportID}`, expenseReport);

                // When we check if the report is eligible for merge as an admin
                const result = isMoneyRequestReportEligibleForMerge(mockReportID, true);

                // Then it should return true because admins can merge processing expense reports
                expect(result).toBe(true);
            });

            it('should return false for approved expense report when user is admin', async () => {
                // Given an approved expense report and the user is an admin
                const expenseReport: Report = {
                    ...createExpenseReport(1),
                    reportID: mockReportID,
                    stateNum: CONST.REPORT.STATE_NUM.APPROVED,
                    statusNum: CONST.REPORT.STATUS_NUM.APPROVED,
                };
                await Onyx.set(`${ONYXKEYS.COLLECTION.REPORT}${mockReportID}`, expenseReport);

                // When we check if the report is eligible for merge as an admin
                const result = isMoneyRequestReportEligibleForMerge(mockReportID, true);

                // Then it should return false because approved reports are not eligible for merge
                expect(result).toBe(false);
            });

            it('should return true for open IOU report when user is admin', async () => {
                // Given an open IOU report and the user is an admin
                const iouReport: Report = {
                    ...createExpenseRequestReport(1),
                    reportID: mockReportID,
                    stateNum: CONST.REPORT.STATE_NUM.OPEN,
                    statusNum: CONST.REPORT.STATUS_NUM.OPEN,
                };
                await Onyx.set(`${ONYXKEYS.COLLECTION.REPORT}${mockReportID}`, iouReport);

                // When we check if the report is eligible for merge as an admin
                const result = isMoneyRequestReportEligibleForMerge(mockReportID, true);

                // Then it should return true because admins can merge open IOU reports
                expect(result).toBe(true);
            });
        });

        describe('Submitter role', () => {
            it('should return true for open expense report when user is submitter', async () => {
                // Given an open expense report where the current user is the submitter
                const expenseReport: Report = {
                    ...createExpenseReport(1),
                    reportID: mockReportID,
                    ownerAccountID: currentUserAccountID,
                    stateNum: CONST.REPORT.STATE_NUM.OPEN,
                    statusNum: CONST.REPORT.STATUS_NUM.OPEN,
                };
                await Onyx.set(`${ONYXKEYS.COLLECTION.REPORT}${mockReportID}`, expenseReport);

                // When we check if the report is eligible for merge as a submitter
                const result = isMoneyRequestReportEligibleForMerge(mockReportID, false);

                // Then it should return true because submitters can merge open expense reports
                expect(result).toBe(true);
            });

            it('should return true for processing IOU report when user is submitter', async () => {
                // Given a processing IOU report where the current user is the submitter
                const iouReport: Report = {
                    ...createExpenseRequestReport(1),
                    reportID: mockReportID,
                    ownerAccountID: currentUserAccountID,
                    stateNum: CONST.REPORT.STATE_NUM.SUBMITTED,
                    statusNum: CONST.REPORT.STATUS_NUM.SUBMITTED,
                };
                await Onyx.set(`${ONYXKEYS.COLLECTION.REPORT}${mockReportID}`, iouReport);

                // When we check if the report is eligible for merge as a submitter
                const result = isMoneyRequestReportEligibleForMerge(mockReportID, false);

                // Then it should return true because submitters can merge processing IOU reports
                expect(result).toBe(true);
            });

            it('should return true for processing expense report at first level approval when user is submitter', async () => {
                const managerAccountID = 123123;
                const managerEmail = 'manager@test.com';
                // Create a policy with appropriate approval settings
                const firstLevelApprovalPolicy: Policy = {
                    ...createRandomPolicy(1),
                    type: CONST.POLICY.TYPE.CORPORATE,
                    approvalMode: CONST.POLICY.APPROVAL_MODE.ADVANCED,
                    preventSelfApproval: true,
                    approver: managerEmail,
                };

                // Given a processing expense report at first level approval where the current user is the submitter
                const expenseReport: Report = {
                    ...createExpenseReport(1),
                    policyID: firstLevelApprovalPolicy.id,
                    reportID: mockReportID,
                    ownerAccountID: currentUserAccountID,
                    stateNum: CONST.REPORT.STATE_NUM.SUBMITTED,
                    statusNum: CONST.REPORT.STATUS_NUM.SUBMITTED,
                    managerID: managerAccountID,
                };
                await Onyx.set(`${ONYXKEYS.COLLECTION.REPORT}${mockReportID}`, expenseReport);
                await Onyx.set(`${ONYXKEYS.COLLECTION.POLICY}${firstLevelApprovalPolicy.id}`, firstLevelApprovalPolicy);
                await Onyx.merge(ONYXKEYS.PERSONAL_DETAILS_LIST, {
                    [managerAccountID]: {
                        accountID: managerAccountID,
                        login: managerEmail,
                    },
                });

                // When we check if the report is eligible for merge as a submitter
                const result = isMoneyRequestReportEligibleForMerge(mockReportID, false);

                // Then it should return true because submitters can merge processing expense reports
                expect(result).toBe(true);
            });

            it('should return false for processing expense report beyond first level approval when user is submitter', async () => {
                // Given a processing expense report beyond first level approval where the current user is the submitter
                const expenseReport: Report = {
                    ...createExpenseReport(1),
                    reportID: mockReportID,
                    ownerAccountID: currentUserAccountID,
                    stateNum: CONST.REPORT.STATE_NUM.SUBMITTED,
                    statusNum: CONST.REPORT.STATUS_NUM.SUBMITTED,
                };
                await Onyx.set(`${ONYXKEYS.COLLECTION.REPORT}${mockReportID}`, expenseReport);

                // When we check if the report is eligible for merge as a submitter
                const result = isMoneyRequestReportEligibleForMerge(mockReportID, false);

                // Then the result depends on the actual approval level logic in the implementation
                expect(typeof result).toBe('boolean');
            });

            it('should return false when user is not the submitter', async () => {
                // Given an open expense report where the current user is not the submitter
                const expenseReport: Report = {
                    ...createExpenseReport(1),
                    reportID: mockReportID,
                    ownerAccountID: differentUserAccountID,
                    stateNum: CONST.REPORT.STATE_NUM.OPEN,
                    statusNum: CONST.REPORT.STATUS_NUM.OPEN,
                };
                await Onyx.set(`${ONYXKEYS.COLLECTION.REPORT}${mockReportID}`, expenseReport);

                // When we check if the report is eligible for merge as a non-submitter
                const result = isMoneyRequestReportEligibleForMerge(mockReportID, false);

                // Then it should return false because the user is not the submitter and not an admin
                expect(result).toBe(false);
            });
        });

        describe('Manager role', () => {
            const managerAccountID = currentUserAccountID;

            it('should return true for processing expense report when user is manager', async () => {
                // Given a processing expense report where the current user is the manager
                const expenseReport: Report = {
                    ...createExpenseReport(1),
                    reportID: mockReportID,
                    ownerAccountID: differentUserAccountID, // Different user as submitter
                    managerID: managerAccountID,
                    stateNum: CONST.REPORT.STATE_NUM.SUBMITTED,
                    statusNum: CONST.REPORT.STATUS_NUM.SUBMITTED,
                };
                await Onyx.set(`${ONYXKEYS.COLLECTION.REPORT}${mockReportID}`, expenseReport);

                // When we check if the report is eligible for merge as a manager
                const result = isMoneyRequestReportEligibleForMerge(mockReportID, false);

                // Then it should return true because managers can merge processing expense reports
                expect(result).toBe(true);
            });

            it('should return false for open expense report when user is manager', async () => {
                // Given an open expense report where the current user is the manager
                const expenseReport: Report = {
                    ...createExpenseReport(1),
                    reportID: mockReportID,
                    ownerAccountID: differentUserAccountID, // Different user as submitter
                    managerID: managerAccountID,
                    stateNum: CONST.REPORT.STATE_NUM.OPEN,
                    statusNum: CONST.REPORT.STATUS_NUM.OPEN,
                };
                await Onyx.set(`${ONYXKEYS.COLLECTION.REPORT}${mockReportID}`, expenseReport);

                // When we check if the report is eligible for merge as a manager
                const result = isMoneyRequestReportEligibleForMerge(mockReportID, false);

                // Then it should return false because managers can only merge processing expense reports, not open ones
                expect(result).toBe(false);
            });

            it('should return false for IOU report when user is manager', async () => {
                // Given an IOU report where the current user is the manager
                const iouReport: Report = {
                    ...createExpenseRequestReport(1),
                    reportID: mockReportID,
                    ownerAccountID: differentUserAccountID, // Different user as submitter
                    managerID: managerAccountID,
                    stateNum: CONST.REPORT.STATE_NUM.SUBMITTED,
                    statusNum: CONST.REPORT.STATUS_NUM.SUBMITTED,
                };
                await Onyx.set(`${ONYXKEYS.COLLECTION.REPORT}${mockReportID}`, iouReport);

                // When we check if the report is eligible for merge as a manager
                const result = isMoneyRequestReportEligibleForMerge(mockReportID, false);

                // Then it should return false because managers can only merge expense reports, not IOU reports
                expect(result).toBe(false);
            });

            it('should return false when user is not the manager', async () => {
                // Given a processing expense report where the current user is not the manager
                const expenseReport: Report = {
                    ...createExpenseReport(1),
                    reportID: mockReportID,
                    ownerAccountID: differentUserAccountID, // Different user as submitter
                    managerID: differentUserAccountID,
                    stateNum: CONST.REPORT.STATE_NUM.SUBMITTED,
                    statusNum: CONST.REPORT.STATUS_NUM.SUBMITTED,
                };
                await Onyx.set(`${ONYXKEYS.COLLECTION.REPORT}${mockReportID}`, expenseReport);

                // When we check if the report is eligible for merge as a non-manager
                const result = isMoneyRequestReportEligibleForMerge(mockReportID, false);

                // Then it should return false because the user is not the manager, submitter, or admin
                expect(result).toBe(false);
            });
        });
    });

    describe('getReportStatusTranslation', () => {
        it('should return "Draft" for state 0, status 0', () => {
            expect(getReportStatusTranslation(CONST.REPORT.STATE_NUM.OPEN, CONST.REPORT.STATUS_NUM.OPEN)).toBe(translateLocal('common.draft'));
        });

        it('should return "Outstanding" for state 1, status 1', () => {
            expect(getReportStatusTranslation(CONST.REPORT.STATE_NUM.SUBMITTED, CONST.REPORT.STATUS_NUM.SUBMITTED)).toBe(translateLocal('common.outstanding'));
        });

        it('should return "Done" for state 2, status 2', () => {
            expect(getReportStatusTranslation(CONST.REPORT.STATE_NUM.APPROVED, CONST.REPORT.STATUS_NUM.CLOSED)).toBe(translateLocal('common.done'));
        });

        it('should return "Approved" for state 2, status 3', () => {
            expect(getReportStatusTranslation(CONST.REPORT.STATE_NUM.APPROVED, CONST.REPORT.STATUS_NUM.APPROVED)).toBe(translateLocal('iou.approved'));
        });

        it('should return "Paid" for state 2, status 4', () => {
            expect(getReportStatusTranslation(CONST.REPORT.STATE_NUM.APPROVED, CONST.REPORT.STATUS_NUM.REIMBURSED)).toBe(translateLocal('iou.settledExpensify'));
        });

        it('should return "Paid" for state 3, status 4', () => {
            expect(getReportStatusTranslation(CONST.REPORT.STATE_NUM.BILLING, CONST.REPORT.STATUS_NUM.REIMBURSED)).toBe(translateLocal('iou.settledExpensify'));
        });

        it('should return "Paid" for state 6, status 4', () => {
            expect(getReportStatusTranslation(CONST.REPORT.STATE_NUM.AUTOREIMBURSED, CONST.REPORT.STATUS_NUM.REIMBURSED)).toBe(translateLocal('iou.settledExpensify'));
        });

        it('should return an empty string when stateNum or statusNum is undefined', () => {
            expect(getReportStatusTranslation(undefined, undefined)).toBe('');
            expect(getReportStatusTranslation(CONST.REPORT.STATE_NUM.OPEN, undefined)).toBe('');
            expect(getReportStatusTranslation(undefined, CONST.REPORT.STATUS_NUM.OPEN)).toBe('');
        });
    });

    describe('buildOptimisticReportPreview', () => {
        it('should include childOwnerAccountID and childManagerAccountID that matches with iouReport data', () => {
            const chatReport: Report = {
                ...createRandomReport(100),
                type: CONST.REPORT.TYPE.CHAT,
                chatType: undefined,
            };

            const iouReport: Report = {
                ...createRandomReport(200),
                parentReportID: '1',
                type: CONST.REPORT.TYPE.IOU,
                chatType: undefined,
                ownerAccountID: 1,
                managerID: 2,
            };

            const reportPreviewAction = buildOptimisticReportPreview(chatReport, iouReport);

            expect(reportPreviewAction.childOwnerAccountID).toBe(iouReport.ownerAccountID);
            expect(reportPreviewAction.childManagerAccountID).toBe(iouReport.managerID);
        });
    });

    describe('populateOptimisticReportFormula', () => {
        const mockPolicy: Policy = {
            id: 'test-policy-id',
            name: 'Test Policy',
            type: CONST.POLICY.TYPE.TEAM,
            role: CONST.POLICY.ROLE.ADMIN,
            owner: 'test@example.com',
            outputCurrency: CONST.CURRENCY.USD,
            isPolicyExpenseChatEnabled: true,
            autoReporting: true,
            autoReportingFrequency: CONST.POLICY.AUTO_REPORTING_FREQUENCIES.WEEKLY,
            harvesting: {
                enabled: true,
            },
            defaultBillable: false,
            disabledFields: {},
            fieldList: {},
            customUnits: {},
            areCategoriesEnabled: true,
            areTagsEnabled: true,
            areDistanceRatesEnabled: true,
            areWorkflowsEnabled: true,
            areReportFieldsEnabled: true,
            areConnectionsEnabled: true,
            pendingAction: undefined,
            errors: {},
            isLoading: false,
            errorFields: {},
        };

        const mockReport = {
            reportID: '123456789',
            reportName: 'Test Report',
            type: CONST.REPORT.TYPE.EXPENSE,
            ownerAccountID: 1,
            currency: CONST.CURRENCY.USD,
            total: -5000,
            lastVisibleActionCreated: '2024-01-15 10:30:00',
            stateNum: CONST.REPORT.STATE_NUM.SUBMITTED,
            statusNum: CONST.REPORT.STATUS_NUM.OPEN,
            chatReportID: 'chat-123',
            policyID: 'test-policy-id',
            participants: {},
            parentReportID: 'chat-123',
        };

        it('should handle NaN total gracefully', () => {
            const reportWithNaNTotal = {
                ...mockReport,
                total: NaN,
            };

            const result = populateOptimisticReportFormula('{report:total}', reportWithNaNTotal, mockPolicy);
            expect(result).toBe('{report:total}');
        });

        it('should replace {report:total} with formatted amount', () => {
            const result = populateOptimisticReportFormula('{report:total}', mockReport, mockPolicy);
            expect(result).toBe('$50.00');
        });

        it('should replace {report:id} with base62 report ID', () => {
            const result = populateOptimisticReportFormula('{report:id}', mockReport, mockPolicy);
            expect(result).toBe(getBase62ReportID(Number(mockReport.reportID)));
        });

        it('should replace multiple placeholders correctly', () => {
            const formula = 'Report {report:id} has total {report:total}';
            const result = populateOptimisticReportFormula(formula, mockReport, mockPolicy);
            const expectedId = getBase62ReportID(Number(mockReport.reportID));
            expect(result).toBe(`Report ${expectedId} has total $50.00`);
        });

        it('should handle undefined total gracefully', () => {
            const reportWithUndefinedTotal = {
                ...mockReport,
                total: undefined,
            };

            const result = populateOptimisticReportFormula('{report:total}', reportWithUndefinedTotal, mockPolicy);
            expect(result).toBe('{report:total}');
        });

        it('should handle complex formula with multiple placeholders and some invalid values', () => {
            const formula = 'ID: {report:id}, Total: {report:total}, Type: {report:type}';
            const reportWithNaNTotal = {
                ...mockReport,
                total: NaN,
            };
            const expectedId = getBase62ReportID(Number(mockReport.reportID));
            const result = populateOptimisticReportFormula(formula, reportWithNaNTotal, mockPolicy);
            expect(result).toBe(`ID: ${expectedId}, Total: , Type: Expense Report`);
        });

        it('should handle missing total gracefully', () => {
            const reportWithMissingTotal = {
                ...mockReport,
                total: undefined,
            };

            const result = populateOptimisticReportFormula('{report:total}', reportWithMissingTotal, mockPolicy);
            expect(result).toBe('{report:total}');
        });
    });
    describe('canSeeDefaultRoom', () => {
        it('should return true if report is archived room ', () => {
            const betas = [CONST.BETAS.DEFAULT_ROOMS];
            const report: Report = {
                ...createRandomReport(40002),
                type: CONST.REPORT.TYPE.CHAT,
                participants: buildParticipantsFromAccountIDs([currentUserAccountID, 1]),
            };
            expect(canSeeDefaultRoom(report, betas, true)).toBe(true);
        });
        it('should return true if the room has an assigned guide', () => {
            const betas = [CONST.BETAS.DEFAULT_ROOMS];
            const report: Report = {
                ...createRandomReport(40002),
                participants: buildParticipantsFromAccountIDs([currentUserAccountID, 8]),
            };
            Onyx.set(ONYXKEYS.PERSONAL_DETAILS_LIST, personalDetails).then(() => {
                expect(canSeeDefaultRoom(report, betas, false)).toBe(true);
            });
        });
        it('should return true if the report is admin room', () => {
            const betas = [CONST.BETAS.DEFAULT_ROOMS];
            const report: Report = {
                ...createRandomReport(40002),
                chatType: CONST.REPORT.CHAT_TYPE.POLICY_ADMINS,
            };
            Onyx.set(ONYXKEYS.PERSONAL_DETAILS_LIST, personalDetails).then(() => {
                expect(canSeeDefaultRoom(report, betas, false)).toBe(true);
            });
        });
    });

    describe('getAllReportActionsErrorsAndReportActionThatRequiresAttention', () => {
        const report: Report = {
            ...createRandomReport(40003),
            parentReportID: '40004',
            parentReportActionID: '2',
        };
        const parentReport: Report = {
            ...createRandomReport(40004),
            statusNum: 0,
        };
        const reportAction1: ReportAction = {
            ...createRandomReportAction(1),
            reportID: report.reportID,
        };
        const parentReportAction1: ReportAction = {
            ...createRandomReportAction(2),
            reportID: '40004',
            actorAccountID: currentUserAccountID,
        };
        const reportActions = [reportAction1, parentReportAction1].reduce<ReportActions>((acc, action) => {
            if (action.reportActionID) {
                acc[action.reportActionID] = action;
            }
            return acc;
        }, {});
        beforeEach(async () => {
            await Onyx.clear();
            await Onyx.set(ONYXKEYS.SESSION, {email: currentUserEmail, accountID: currentUserAccountID});
            await Onyx.merge(`${ONYXKEYS.COLLECTION.REPORT}${report.reportID}`, report);
            await Onyx.merge(`${ONYXKEYS.COLLECTION.REPORT}${parentReport.reportID}`, parentReport);
            await Onyx.merge(`${ONYXKEYS.COLLECTION.REPORT_ACTIONS}${reportAction1.reportID}`, {
                [reportAction1.reportActionID]: reportAction1,
            });
            await Onyx.merge(`${ONYXKEYS.COLLECTION.REPORT_ACTIONS}${parentReportAction1.reportID}`, {
                [parentReportAction1.reportActionID]: parentReportAction1,
            });

            return waitForBatchedUpdates();
        });
        it("should return nothing when there's no actions required", () => {
            expect(getAllReportActionsErrorsAndReportActionThatRequiresAttention(report, reportActions, false)).toEqual({
                errors: {},
                reportAction: undefined,
            });
        });
        it("should return error with report action when there's actions required", async () => {
            const reportActionWithError: ReportAction = {
                ...createRandomReportAction(1),
                reportID: report.reportID,
                errors: {
                    reportID: 'Error message',
                    accountID: 'Error in accountID',
                },
            };
            const reportActionsWithError = {
                ...reportActions,
                [reportActionWithError.reportActionID]: reportActionWithError,
            };
            await Onyx.merge(`${ONYXKEYS.COLLECTION.REPORT_ACTIONS}${reportActionWithError.reportID}`, {
                [reportActionWithError.reportActionID]: reportActionWithError,
            });
            await waitForBatchedUpdates();
            expect(getAllReportActionsErrorsAndReportActionThatRequiresAttention(report, reportActionsWithError, false)).toEqual({
                errors: {
                    reportID: 'Error message',
                    accountID: 'Error in accountID',
                },
                reportAction: reportActionWithError,
            });
        });
        it("should return smart scan error with no report action when there's actions required and report is not archived", async () => {
            await Onyx.merge(`${ONYXKEYS.COLLECTION.REPORT_ACTIONS}${parentReportAction1.reportID}`, {
                [parentReportAction1.reportActionID]: {
                    actorAccountID: currentUserAccountID,
                    actionName: CONST.REPORT.ACTIONS.TYPE.IOU,
                    originalMessage: {
                        type: CONST.IOU.REPORT_ACTION_TYPE.CREATE,
                        IOUTransactionID: '12345',
                    },
                },
            });
            const transaction: Transaction = {
                ...createRandomTransaction(12345),
                reportID: parentReport.reportID,
                amount: 0,
            };
            await Onyx.merge(`${ONYXKEYS.COLLECTION.TRANSACTION}${transaction.transactionID}`, transaction);
            await waitForBatchedUpdates();
            const {errors, reportAction} = getAllReportActionsErrorsAndReportActionThatRequiresAttention(report, reportActions, false);
            expect(Object.keys(errors)).toHaveLength(1);
            expect(Object.keys(errors).at(0)).toBe('smartscan');
            expect(Object.keys(errors.smartscan ?? {})).toHaveLength(1);
            expect(errors.smartscan?.[Object.keys(errors.smartscan)[0]]).toEqual('Transaction is missing fields');
            expect(reportAction).toBeUndefined();
        });
        it("should return no error and no report action when there's actions required and report is archived", async () => {
            await Onyx.merge(`${ONYXKEYS.COLLECTION.REPORT_ACTIONS}${parentReportAction1.reportID}`, {
                [parentReportAction1.reportActionID]: {
                    actorAccountID: currentUserAccountID,
                    actionName: CONST.REPORT.ACTIONS.TYPE.IOU,
                    originalMessage: {
                        type: CONST.IOU.REPORT_ACTION_TYPE.CREATE,
                        IOUTransactionID: '12345',
                    },
                },
            });
            const transaction: Transaction = {
                ...createRandomTransaction(12345),
                reportID: parentReport.reportID,
                amount: 0,
            };
            await Onyx.merge(`${ONYXKEYS.COLLECTION.TRANSACTION}${transaction.transactionID}`, transaction);
            await waitForBatchedUpdates();
            const {errors, reportAction} = getAllReportActionsErrorsAndReportActionThatRequiresAttention(report, reportActions, true);
            expect(Object.keys(errors)).toHaveLength(0);
            expect(reportAction).toBeUndefined();
        });
    });

    describe('excludeParticipantsForDisplay', () => {
        const mockParticipants = {
            1: {notificationPreference: 'always'},
            2: {notificationPreference: 'hidden'},
            3: {notificationPreference: 'daily'},
            4: {notificationPreference: 'always'},
        } as Participants;

        const mockReportMetadata = {
            pendingChatMembers: [
                {accountID: '3', pendingAction: 'delete'},
                {accountID: '4', pendingAction: 'add'},
            ],
        } as OnyxEntry<ReportMetadata>;

        it('should return original array when no exclude options provided', () => {
            const participantsIDs = [1, 2, 3, 4];
            const result = excludeParticipantsForDisplay(participantsIDs, mockParticipants);
            expect(result).toEqual(participantsIDs);
        });

        it('should return original array when excludeOptions is undefined', () => {
            const participantsIDs = [1, 2, 3, 4];
            const result = excludeParticipantsForDisplay(participantsIDs, mockParticipants, mockReportMetadata, undefined);
            expect(result).toEqual(participantsIDs);
        });

        it('should exclude current user when shouldExcludeCurrentUser is true', () => {
            const participantsIDs = [1, 2, currentUserAccountID, 4];
            const result = excludeParticipantsForDisplay(participantsIDs, mockParticipants, mockReportMetadata, {
                shouldExcludeCurrentUser: true,
            });
            expect(result).toEqual([1, 2, 4]);
            expect(result).not.toContain(currentUserAccountID);
        });

        it('should exclude hidden participants when shouldExcludeHidden is true', () => {
            const participantsIDs = [1, 2, 3, 4];
            const result = excludeParticipantsForDisplay(participantsIDs, mockParticipants, mockReportMetadata, {
                shouldExcludeHidden: true,
            });
            expect(result).toEqual([1, 3, 4]);
            expect(result).not.toContain(2); // participant 2 has 'hidden' notification preference
        });

        it('should exclude deleted participants when shouldExcludeDeleted is true', () => {
            const participantsIDs = [1, 2, 3, 4];
            const result = excludeParticipantsForDisplay(participantsIDs, mockParticipants, mockReportMetadata, {
                shouldExcludeDeleted: true,
            });
            expect(result).toEqual([1, 2, 4]);
            expect(result).not.toContain(3); // participant 3 has pending delete action
        });

        it('should apply multiple exclusions when multiple options are true', () => {
            const participantsIDs = [1, 2, 3, currentUserAccountID];
            const result = excludeParticipantsForDisplay(participantsIDs, mockParticipants, mockReportMetadata, {
                shouldExcludeCurrentUser: true,
                shouldExcludeHidden: true,
                shouldExcludeDeleted: true,
            });
            expect(result).toEqual([1]);
        });

        it('should handle empty participants array', () => {
            const participantsIDs: number[] = [];
            const result = excludeParticipantsForDisplay(participantsIDs, mockParticipants, mockReportMetadata, {
                shouldExcludeCurrentUser: true,
                shouldExcludeHidden: true,
                shouldExcludeDeleted: true,
            });
            expect(result).toEqual([]);
        });

        it('should exclude participants not in the participants object when shouldExcludeHidden is true', () => {
            const participantsIDs = [99, 100];
            const result = excludeParticipantsForDisplay(participantsIDs, mockParticipants, mockReportMetadata, {
                shouldExcludeHidden: true,
            });
            expect(result).toEqual([]); // Should exclude unknown participants because they have undefined notification preference (treated as hidden)
        });

        it('should not exclude participants not in the participants object when shouldExcludeHidden is false', () => {
            const participantsIDs = [99, 100];
            const result = excludeParticipantsForDisplay(participantsIDs, mockParticipants, mockReportMetadata, {
                shouldExcludeHidden: false,
            });
            expect(result).toEqual([99, 100]); // Should not exclude unknown participants when not excluding hidden
        });

        it('should handle report metadata without pending chat members', () => {
            const participantsIDs = [1, 2, 3, 4];
            const emptyMetadata = {};
            const result = excludeParticipantsForDisplay(participantsIDs, mockParticipants, emptyMetadata, {
                shouldExcludeDeleted: true,
            });
            expect(result).toEqual(participantsIDs); // Should not exclude any when no pending members
        });

        it('should only exclude based on last pending action when multiple actions for same user', () => {
            const participantsIDs = [1, 2, 3];
            const metadataWithMultipleActions = {
                pendingChatMembers: [
                    {accountID: '3', pendingAction: 'add'},
                    {accountID: '3', pendingAction: 'delete'},
                ],
            } as OnyxEntry<ReportMetadata>;
            const result = excludeParticipantsForDisplay(participantsIDs, mockParticipants, metadataWithMultipleActions, {
                shouldExcludeDeleted: true,
            });
            expect(result).toEqual([1, 2]);
            expect(result).not.toContain(3); // Should be excluded based on last action (delete)
        });

        it('should not exclude when pending action is not delete', () => {
            const participantsIDs = [1, 4];
            const result = excludeParticipantsForDisplay(participantsIDs, mockParticipants, mockReportMetadata, {
                shouldExcludeDeleted: true,
            });
            expect(result).toEqual([1, 4]); // participant 4 has 'add' action, should not be excluded
        });
    });

    describe('requiresManualSubmission', () => {
        it('should return true when manual submit is enabled', () => {
            const report: Report = {
                ...createRandomReport(1),
                stateNum: CONST.REPORT.STATE_NUM.OPEN,
                statusNum: CONST.REPORT.STATUS_NUM.OPEN,
            };
            const policy1 = createRandomPolicy(1);
            policy1.harvesting = {enabled: false};
            policy1.autoReportingFrequency = CONST.POLICY.AUTO_REPORTING_FREQUENCIES.IMMEDIATE;
            const result = requiresManualSubmission(report, policy1);
            expect(result).toBe(true);
        });

        it('should return false when instant submit is enabled and report is not open', () => {
            const report: Report = {
                ...createRandomReport(2),
                stateNum: CONST.REPORT.STATE_NUM.SUBMITTED,
                statusNum: CONST.REPORT.STATUS_NUM.SUBMITTED,
            };
            const policy2 = createRandomPolicy(2);
            policy2.autoReporting = true;
            policy2.autoReportingFrequency = CONST.POLICY.AUTO_REPORTING_FREQUENCIES.INSTANT;
            policy2.approvalMode = CONST.POLICY.APPROVAL_MODE.BASIC;
            const result = requiresManualSubmission(report, policy2);
            expect(result).toBe(false);
        });

        it('should return false when instant submit is enabled with approvers', () => {
            const report: Report = {
                ...createRandomReport(3),
                stateNum: CONST.REPORT.STATE_NUM.OPEN,
                statusNum: CONST.REPORT.STATUS_NUM.OPEN,
            };
            const policy3 = createRandomPolicy(3);
            policy3.autoReporting = true;
            policy3.autoReportingFrequency = CONST.POLICY.AUTO_REPORTING_FREQUENCIES.INSTANT;
            policy3.approvalMode = CONST.POLICY.APPROVAL_MODE.BASIC;
            const result = requiresManualSubmission(report, policy3);
            expect(result).toBe(false);
        });

        it('should return true for open report in Submit & Close policy with instant submit', () => {
            const report: Report = {
                ...createRandomReport(4),
                stateNum: CONST.REPORT.STATE_NUM.OPEN,
                statusNum: CONST.REPORT.STATUS_NUM.OPEN,
            };
            const policy4 = createRandomPolicy(4);
            policy4.autoReporting = true;
            policy4.autoReportingFrequency = CONST.POLICY.AUTO_REPORTING_FREQUENCIES.INSTANT;
            policy4.approvalMode = CONST.POLICY.APPROVAL_MODE.OPTIONAL; // Submit & Close (no approvers)
            const result = requiresManualSubmission(report, policy4);
            expect(result).toBe(true);
        });

        it('should return false for closed report in Submit & Close policy with instant submit', () => {
            const report: Report = {
                ...createRandomReport(5),
                stateNum: CONST.REPORT.STATE_NUM.APPROVED,
                statusNum: CONST.REPORT.STATUS_NUM.CLOSED,
            };
            const policy5 = createRandomPolicy(5);
            policy5.autoReporting = true;
            policy5.autoReportingFrequency = CONST.POLICY.AUTO_REPORTING_FREQUENCIES.INSTANT;
            policy5.approvalMode = CONST.POLICY.APPROVAL_MODE.OPTIONAL; // Submit & Close (no approvers)
            const result = requiresManualSubmission(report, policy5);
            expect(result).toBe(false);
        });

        it('should return false when policy has auto reporting with monthly frequency (delayed submission)', () => {
            const report: Report = {
                ...createRandomReport(8),
                stateNum: CONST.REPORT.STATE_NUM.OPEN,
                statusNum: CONST.REPORT.STATUS_NUM.OPEN,
            };
            const policy6 = createRandomPolicy(8);
            policy6.autoReporting = true;
            policy6.autoReportingFrequency = CONST.POLICY.AUTO_REPORTING_FREQUENCIES.MONTHLY;
            const result = requiresManualSubmission(report, policy6);
            expect(result).toBe(false);
        });
    });
});<|MERGE_RESOLUTION|>--- conflicted
+++ resolved
@@ -4178,101 +4178,6 @@
             expect(canDeleteReportAction(moneyRequestAction, '1', transaction, undefined, undefined)).toBe(true);
         });
 
-<<<<<<< HEAD
-        it('should return false for unreported card expense imported with deleting disabled', async () => {
-            // Given the unreported card expense import with deleting disabled
-            const selfDMReport = {
-                ...LHNTestUtils.getFakeReport(),
-                type: CONST.REPORT.TYPE.CHAT,
-                chatType: CONST.REPORT.CHAT_TYPE.SELF_DM,
-            };
-
-            const transaction: Transaction = {
-                ...createRandomTransaction(1),
-                reportID: CONST.REPORT.UNREPORTED_REPORT_ID,
-                managedCard: true,
-                comment: {
-                    liabilityType: CONST.TRANSACTION.LIABILITY_TYPE.RESTRICT,
-                },
-            };
-
-            const trackExpenseAction: ReportAction = {
-                ...LHNTestUtils.getFakeReportAction(),
-                actionName: CONST.REPORT.ACTIONS.TYPE.IOU,
-                actorAccountID: currentUserAccountID,
-                originalMessage: {
-                    IOUTransactionID: transaction.transactionID,
-                    IOUReportID: CONST.REPORT.UNREPORTED_REPORT_ID,
-                    amount: 100,
-                    currency: CONST.CURRENCY.USD,
-                    type: CONST.IOU.REPORT_ACTION_TYPE.TRACK,
-                },
-                message: [
-                    {
-                        type: 'COMMENT',
-                        html: '$1.00 expense',
-                        text: '$1.00 expense',
-                        isEdited: false,
-                        whisperedTo: [],
-                        isDeletedParentAction: false,
-                    },
-                ],
-            };
-
-            await Onyx.set(`${ONYXKEYS.COLLECTION.REPORT}${selfDMReport.reportID}`, selfDMReport);
-
-            // Then it should return false since the unreported card expense is imported with deleting disabled
-            expect(canDeleteReportAction(trackExpenseAction, selfDMReport.reportID, transaction, undefined, undefined)).toBe(false);
-        });
-
-        it('should return false for unreported card expense imported with deleting disabled', async () => {
-            // Given the unreported card expense import with deleting disabled
-            const selfDMReport = {
-                ...LHNTestUtils.getFakeReport(),
-                type: CONST.REPORT.TYPE.CHAT,
-                chatType: CONST.REPORT.CHAT_TYPE.SELF_DM,
-            };
-
-            const transaction: Transaction = {
-                ...createRandomTransaction(1),
-                reportID: CONST.REPORT.UNREPORTED_REPORT_ID,
-                managedCard: true,
-                comment: {
-                    liabilityType: CONST.TRANSACTION.LIABILITY_TYPE.RESTRICT,
-                },
-            };
-
-            const trackExpenseAction: ReportAction = {
-                ...LHNTestUtils.getFakeReportAction(),
-                actionName: CONST.REPORT.ACTIONS.TYPE.IOU,
-                actorAccountID: currentUserAccountID,
-                originalMessage: {
-                    IOUTransactionID: transaction.transactionID,
-                    IOUReportID: CONST.REPORT.UNREPORTED_REPORT_ID,
-                    amount: 100,
-                    currency: CONST.CURRENCY.USD,
-                    type: CONST.IOU.REPORT_ACTION_TYPE.TRACK,
-                },
-                message: [
-                    {
-                        type: 'COMMENT',
-                        html: '$1.00 expense',
-                        text: '$1.00 expense',
-                        isEdited: false,
-                        whisperedTo: [],
-                        isDeletedParentAction: false,
-                    },
-                ],
-            };
-
-            await Onyx.set(`${ONYXKEYS.COLLECTION.REPORT}${selfDMReport.reportID}`, selfDMReport);
-
-            // Then it should return false since the unreported card expense is imported with deleting disabled
-            expect(canDeleteReportAction(trackExpenseAction, selfDMReport.reportID, transaction, undefined, undefined)).toBe(false);
-        });
-
-=======
->>>>>>> 10f58c47
         it("should return false for ADD_COMMENT report action the current user (admin of the personal policy) didn't comment", async () => {
             const adminPolicy = {...LHNTestUtils.getFakePolicy(), type: CONST.POLICY.TYPE.PERSONAL};
 
