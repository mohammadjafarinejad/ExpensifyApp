--- conflicted
+++ resolved
@@ -14,6 +14,7 @@
 import isSearchTopmostFullScreenRoute from '@libs/Navigation/helpers/isSearchTopmostFullScreenRoute';
 import Navigation from '@libs/Navigation/Navigation';
 import {getOriginalMessage, isWhisperAction} from '@libs/ReportActionsUtils';
+import type {OptionData} from '@libs/ReportUtils';
 import {
     buildOptimisticChatReport,
     buildOptimisticCreatedReportAction,
@@ -93,7 +94,6 @@
     sortOutstandingReportsBySelected,
     temporary_getMoneyRequestOptions,
 } from '@libs/ReportUtils';
-import type {OptionData} from '@libs/ReportUtils';
 import {buildOptimisticTransaction} from '@libs/TransactionUtils';
 import CONST from '@src/CONST';
 import IntlStore from '@src/languages/IntlStore';
@@ -8267,7 +8267,6 @@
         });
     });
 
-<<<<<<< HEAD
     describe('shouldBlockSubmitDueToStrictPolicyRules', () => {
         const reportID = 'report123';
 
@@ -8367,7 +8366,9 @@
             const result = shouldBlockSubmitDueToStrictPolicyRules(reportID, transactionViolations, true, transactions);
 
             expect(result).toBe(true);
-=======
+        });
+    });
+
     describe('canRejectReportAction', () => {
         it('should return false if the user is not the report manager', async () => {
             const approver = 'approver@gmail.com';
@@ -8385,7 +8386,6 @@
             });
             await Onyx.merge(ONYXKEYS.BETAS, [CONST.BETAS.NEWDOT_REJECT]);
             expect(canRejectReportAction(approver, expenseReport, reportPolicy)).toBe(false);
->>>>>>> ba3dd9c5
         });
     });
 });