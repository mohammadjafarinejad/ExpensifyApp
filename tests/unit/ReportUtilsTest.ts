--- conflicted
+++ resolved
@@ -22,11 +22,8 @@
     canAddTransaction,
     canDeleteReportAction,
     canDeleteTransaction,
-<<<<<<< HEAD
+    canEditFieldOfMoneyRequest,
     canEditMoneyRequest,
-=======
-    canEditFieldOfMoneyRequest,
->>>>>>> 13500246
     canEditReportDescription,
     canEditRoomVisibility,
     canEditWriteCapability,
