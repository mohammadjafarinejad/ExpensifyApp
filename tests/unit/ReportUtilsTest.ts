--- conflicted
+++ resolved
@@ -5278,7 +5278,6 @@
             expect(getReportStatusTranslation(undefined, CONST.REPORT.STATUS_NUM.OPEN)).toBe('');
         });
     });
-<<<<<<< HEAD
 
     describe('buildOptimisticReportPreview', () => {
         it('should include childOwnerAccountID and childManagerAccountID that matches with iouReport data', () => {
@@ -5301,7 +5300,8 @@
 
             expect(reportPreviewAction.childOwnerAccountID).toBe(iouReport.ownerAccountID);
             expect(reportPreviewAction.childManagerAccountID).toBe(iouReport.managerID);
-=======
+        });
+    });
     describe('canSeeDefaultRoom', () => {
         it('should return true if report is archived room ', () => {
             const betas = [CONST.BETAS.DEFAULT_ROOMS];
@@ -5331,7 +5331,6 @@
             Onyx.set(ONYXKEYS.PERSONAL_DETAILS_LIST, personalDetails).then(() => {
                 expect(canSeeDefaultRoom(report, betas, false)).toBe(true);
             });
->>>>>>> e3aab61a
         });
     });
 });