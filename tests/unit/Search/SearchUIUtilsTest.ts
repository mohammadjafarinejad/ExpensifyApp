import type {OnyxCollection} from 'react-native-onyx';
import Onyx from 'react-native-onyx';
import ChatListItem from '@components/SelectionListWithSections/ChatListItem';
import TransactionGroupListItem from '@components/SelectionListWithSections/Search/TransactionGroupListItem';
import TransactionListItem from '@components/SelectionListWithSections/Search/TransactionListItem';
import type {
    ReportActionListItemType,
    TransactionCardGroupListItemType,
    TransactionGroupListItemType,
    TransactionListItemType,
    TransactionMemberGroupListItemType,
    TransactionReportGroupListItemType,
    TransactionWithdrawalIDGroupListItemType,
} from '@components/SelectionListWithSections/types';
import Navigation from '@navigation/Navigation';
// eslint-disable-next-line no-restricted-syntax
import type * as ReportUserActions from '@userActions/Report';
import {createTransactionThreadReport, openReport} from '@userActions/Report';
// eslint-disable-next-line no-restricted-syntax
import type * as SearchUtils from '@userActions/Search';
import {setOptimisticDataForTransactionThreadPreview, updateSearchResultsWithTransactionThreadReportID} from '@userActions/Search';
import * as Expensicons from '@src/components/Icon/Expensicons';
import CONST from '@src/CONST';
import IntlStore from '@src/languages/IntlStore';
import type {CardFeedForDisplay} from '@src/libs/CardFeedUtils';
import * as SearchUIUtils from '@src/libs/SearchUIUtils';
import ONYXKEYS from '@src/ONYXKEYS';
import ROUTES from '@src/ROUTES';
import type * as OnyxTypes from '@src/types/onyx';
import type {Connections} from '@src/types/onyx/Policy';
import type {SearchDataTypes} from '@src/types/onyx/SearchResults';
import getOnyxValue from '../../utils/getOnyxValue';
import {formatPhoneNumber, localeCompare} from '../../utils/TestHelper';
import waitForBatchedUpdates from '../../utils/waitForBatchedUpdates';

jest.mock('@src/components/ConfirmedRoute.tsx');
jest.mock('@src/libs/Navigation/Navigation', () => ({
    navigate: jest.fn(),
}));
jest.mock('@userActions/Report', () => ({
    ...jest.requireActual<typeof ReportUserActions>('@userActions/Report'),
    createTransactionThreadReport: jest.fn(),
    openReport: jest.fn(),
}));
jest.mock('@userActions/Search', () => ({
    ...jest.requireActual<typeof SearchUtils>('@userActions/Search'),
    updateSearchResultsWithTransactionThreadReportID: jest.fn(),
}));

const adminAccountID = 18439984;
const adminEmail = 'admin@policy.com';
const approverAccountID = 1111111;
const approverEmail = 'approver@policy.com';
const overlimitApproverAccountID = 222222;
const overlimitApproverEmail = 'overlimit@policy.com';
const submitterAccountID = 333333;
const submitterEmail = 'submitter@policy.com';
const policyID = 'A1B2C3';
const reportID = '123456789';
const reportID2 = '11111';
const reportID3 = '99999';
const reportID4 = '6155022250251839';
const reportID5 = '22222';
const transactionID = '1';
const transactionID2 = '2';
const transactionID3 = '3';
const transactionID4 = '4';
const cardID = 20202020;
const cardID2 = 30303030;
const entryID = 5;
const entryID2 = 6;
const accountNumber = 'XXXXXXXX6789';
const accountNumber2 = 'XXXXXXXX5544';

const report1 = {
    accountID: adminAccountID,
    action: 'view',
    chatReportID: '1706144653204915',
    created: '2024-12-21 13:05:20',
    currency: 'USD',
    isOneTransactionReport: true,
    isPolicyExpenseChat: false,
    isWaitingOnBankAccount: false,
    managerID: adminAccountID,
    nonReimbursableTotal: 0,
    ownerAccountID: adminAccountID,
    policyID,
    reportID,
    reportName: 'Expense Report #123',
    stateNum: 0,
    statusNum: 0,
    total: -5000,
    type: 'expense',
    unheldTotal: -5000,
} as const;

const report2 = {
    accountID: adminAccountID,
    action: 'view',
    chatReportID: '1706144653204915',
    created: '2024-12-21 13:05:20',
    currency: 'USD',
    isOneTransactionReport: true,
    isPolicyExpenseChat: false,
    isWaitingOnBankAccount: false,
    managerID: adminAccountID,
    nonReimbursableTotal: 0,
    ownerAccountID: adminAccountID,
    policyID,
    reportID: reportID2,
    reportName: 'Expense Report #123',
    stateNum: 1,
    statusNum: 1,
    total: -5000,
    type: 'expense',
    unheldTotal: -5000,
} as const;

const report3 = {
    accountID: adminAccountID,
    chatReportID: '6155022250251839',
    chatType: undefined,
    created: '2025-03-05 16:34:27',
    currency: 'VND',
    isOneTransactionReport: false,
    isOwnPolicyExpenseChat: false,
    isPolicyExpenseChat: false,
    isWaitingOnBankAccount: false,
    managerID: approverAccountID,
    nonReimbursableTotal: 0,
    oldPolicyName: '',
    ownerAccountID: adminAccountID,
    policyID,
    private_isArchived: '',
    reportID: reportID3,
    reportName: 'Report Name',
    stateNum: 1,
    statusNum: 1,
    total: 4400,
    type: 'iou',
    unheldTotal: 4400,
} as const;

const report4 = {
    accountID: adminAccountID,
    reportID: reportID4,
    chatReportID: '',
    chatType: 'policyExpenseChat',
    created: '2025-03-05 16:34:27',
    type: 'chat',
} as const;

const report5 = {
    accountID: adminAccountID,
    action: 'view',
    chatReportID: '1706144653204915',
    created: '2024-12-21 13:05:20',
    currency: 'USD',
    isOneTransactionReport: true,
    isPolicyExpenseChat: false,
    isWaitingOnBankAccount: false,
    managerID: adminAccountID,
    nonReimbursableTotal: 0,
    ownerAccountID: adminAccountID,
    policyID,
    reportID: reportID5,
    reportName: 'Expense Report #123',
    stateNum: 0,
    statusNum: 0,
    total: 0,
    type: 'expense',
    unheldTotal: 0,
} as const;

const allViolations = {
    [`transactionViolations_${transactionID2}`]: [
        {
            name: CONST.VIOLATIONS.MISSING_CATEGORY,
            type: CONST.VIOLATION_TYPES.VIOLATION,
        },
    ],
};

// Given search data results consisting of involved users' personal details, policyID, reportID and transactionID
const searchResults: OnyxTypes.SearchResults = {
    data: {
        personalDetailsList: {
            [adminAccountID]: {
                accountID: adminAccountID,
                avatar: 'https://d2k5nsl2zxldvw.cloudfront.net/images/avatars/avatar_3.png',
                displayName: 'Admin',
                login: adminEmail,
            },
            [approverAccountID]: {
                accountID: approverAccountID,
                avatar: 'https://d2k5nsl2zxldvw.cloudfront.net/images/avatars/avatar_3.png',
                displayName: 'Approver',
                login: approverEmail,
            },
            [overlimitApproverAccountID]: {
                accountID: overlimitApproverAccountID,
                avatar: 'https://d2k5nsl2zxldvw.cloudfront.net/images/avatars/avatar_3.png',
                displayName: 'Overlimit Approver',
                login: overlimitApproverEmail,
            },
            [submitterAccountID]: {
                accountID: submitterAccountID,
                avatar: 'https://d2k5nsl2zxldvw.cloudfront.net/images/avatars/avatar_3.png',
                displayName: 'Submitter',
                login: submitterEmail,
            },
        },
        [`policy_${policyID}`]: {
            id: 'Admin',
            approvalMode: 'ADVANCED',
            autoReimbursement: {
                limit: 0,
            },
            autoReimbursementLimit: 0,
            autoReporting: true,
            autoReportingFrequency: 'immediate',
            harvesting: {
                enabled: false,
            },
            preventSelfApproval: false,
            owner: adminEmail,
            reimbursementChoice: 'reimburseManual',
            role: 'admin',
            type: 'team',
            employeeList: {
                [adminEmail]: {
                    email: adminEmail,
                    role: CONST.POLICY.ROLE.ADMIN,
                    forwardsTo: '',
                    submitsTo: approverEmail,
                },
                [approverEmail]: {
                    email: approverEmail,
                    role: CONST.POLICY.ROLE.USER,
                    approvalLimit: 100,
                    submitsTo: adminEmail,
                    overLimitForwardsTo: overlimitApproverEmail,
                },
                [overlimitApproverEmail]: {
                    email: overlimitApproverEmail,
                    role: CONST.POLICY.ROLE.ADMIN,
                    submitsTo: approverEmail,
                },
                [submitterEmail]: {
                    email: submitterEmail,
                    role: CONST.POLICY.ROLE.USER,
                    submitsTo: adminEmail,
                },
            },
        },
        [`reportActions_${reportID}`]: {
            test: {
                accountID: adminAccountID,
                actionName: CONST.REPORT.ACTIONS.TYPE.ADD_COMMENT,
                created: '2024-12-21 13:05:20',
                message: [
                    {
                        type: 'text',
                        text: 'Payment has been processed.',
                        html: '<p>Payment has been processed.</p>',
                        whisperedTo: [],
                    },
                    {
                        type: 'comment',
                        text: 'Please review this expense.',
                        html: '<p>Please review this expense.</p>',
                    },
                ],
                reportActionID: 'Admin',
                reportID,
                reportName: 'Admin',
            },
            test1: {
                accountID: adminAccountID,
                actionName: CONST.REPORT.ACTIONS.TYPE.ADD_COMMENT,
                created: '2024-12-21 13:05:20',
                message: [
                    {
                        type: 'text',
                        text: 'Payment has been processed.',
                        html: '<p>Payment has been processed.</p>',
                        whisperedTo: [12345678, 87654321],
                    },
                    {
                        type: 'comment',
                        text: 'Please review this expense.',
                        html: '<p>Please review this expense.</p>',
                    },
                ],
                reportActionID: 'Admin1',
                reportID,
                reportName: 'Admin1',
            },
        },
        [`report_${reportID}`]: report1,
        [`report_${reportID2}`]: report2,
        [`report_${reportID3}`]: report3,
        [`report_${reportID4}`]: report4,
        [`report_${reportID5}`]: report5,
        [`transactions_${transactionID}`]: {
            accountID: adminAccountID,
            action: 'view',
            allActions: ['view'],
            amount: -5000,
            canDelete: true,
            canHold: true,
            canUnhold: false,
            cardID: undefined,
            cardName: undefined,
            category: '',
            comment: {
                comment: '',
            },
            created: '2024-12-21',
            currency: 'USD',
            hasEReceipt: false,
            isFromOneTransactionReport: true,
            managerID: adminAccountID,
            description: '',
            hasViolation: false,
            merchant: 'Expense',
            modifiedAmount: 0,
            modifiedCreated: '',
            modifiedCurrency: '',
            modifiedMerchant: 'Expense',
            parentTransactionID: '',
            pendingAction: CONST.RED_BRICK_ROAD_PENDING_ACTION.DELETE,
            policyID,
            reportID,
            reportType: 'expense',
            tag: '',
            transactionID,
            transactionThreadReportID: '456',
            transactionType: 'cash',
            receipt: undefined,
            taxAmount: undefined,
            mccGroup: undefined,
            modifiedMCCGroup: undefined,
            moneyRequestReportActionID: '789',
            errors: undefined,
            filename: undefined,
            isActionLoading: false,
            convertedAmount: -5000,
            convertedCurrency: 'USD',
        },
        [`transactions_${transactionID2}`]: {
            accountID: adminAccountID,
            action: 'view',
            allActions: ['view'],
            amount: -5000,
            canDelete: true,
            canHold: true,
            canUnhold: false,
            cardID: undefined,
            cardName: undefined,
            category: '',
            comment: {
                comment: '',
            },
            created: '2024-12-21',
            currency: 'USD',
            hasEReceipt: false,
            isFromOneTransactionReport: true,
            managerID: adminAccountID,
            description: '',
            hasViolation: true,
            merchant: 'Expense',
            modifiedAmount: 0,
            modifiedCreated: '',
            modifiedCurrency: '',
            modifiedMerchant: 'Expense',
            parentTransactionID: '',
            policyID,
            reportID: reportID2,
            reportType: 'expense',
            tag: '',
            transactionID: transactionID2,
            transactionThreadReportID: '456',
            transactionType: 'cash',
            receipt: undefined,
            taxAmount: undefined,
            mccGroup: undefined,
            modifiedMCCGroup: undefined,
            moneyRequestReportActionID: '789',
            pendingAction: undefined,
            errors: undefined,
            filename: undefined,
            isActionLoading: false,
            convertedAmount: -5000,
            convertedCurrency: 'USD',
        },
        ...allViolations,
        [`transactions_${transactionID3}`]: {
            accountID: adminAccountID,
            amount: 1200,
            action: 'view',
            allActions: ['view'],
            canDelete: true,
            canHold: true,
            canUnhold: false,
            cardID: undefined,
            cardName: undefined,
            category: '',
            comment: {
                comment: '',
            },
            created: '2025-03-05',
            currency: 'VND',
            hasEReceipt: false,
            isFromOneTransactionReport: false,
            managerID: approverAccountID,
            merchant: '(none)',
            modifiedAmount: 0,
            modifiedCreated: '',
            modifiedCurrency: '',
            modifiedMerchant: '',
            parentTransactionID: '',
            policyID,
            reportID: reportID3,
            reportType: 'iou',
            tag: '',
            transactionID: transactionID3,
            transactionThreadReportID: '8287398995021380',
            transactionType: 'cash',
            receipt: undefined,
            taxAmount: undefined,
            description: '',
            mccGroup: undefined,
            modifiedMCCGroup: undefined,
            moneyRequestReportActionID: '789',
            pendingAction: undefined,
            errors: undefined,
            filename: undefined,
            isActionLoading: false,
            hasViolation: undefined,
            convertedAmount: -5000,
            convertedCurrency: 'USD',
        },
        [`transactions_${transactionID4}`]: {
            accountID: adminAccountID,
            amount: 3200,
            action: 'view',
            allActions: ['view'],
            canDelete: true,
            canHold: true,
            canUnhold: false,
            cardID: undefined,
            cardName: undefined,
            category: '',
            comment: {
                comment: '',
            },
            created: '2025-03-05',
            currency: 'VND',
            hasEReceipt: false,
            isFromOneTransactionReport: false,
            managerID: approverAccountID,
            merchant: '(none)',
            modifiedAmount: 0,
            modifiedCreated: '',
            modifiedCurrency: '',
            modifiedMerchant: '',
            parentTransactionID: '',
            policyID,
            reportID: reportID3,
            reportType: 'iou',
            tag: '',
            transactionID: transactionID3,
            transactionThreadReportID: '1014872441234902',
            transactionType: 'cash',
            description: '',
            receipt: undefined,
            taxAmount: undefined,
            mccGroup: undefined,
            modifiedMCCGroup: undefined,
            moneyRequestReportActionID: '789',
            pendingAction: undefined,
            errors: undefined,
            filename: undefined,
            isActionLoading: false,
            hasViolation: undefined,
            convertedAmount: -5000,
            convertedCurrency: 'USD',
        },
    },
    search: {
        hasMoreResults: false,
        hasResults: true,
        offset: 0,
        status: CONST.SEARCH.STATUS.EXPENSE.ALL,
        isLoading: false,
        type: 'expense',
    },
};

const searchResultsGroupByFrom: OnyxTypes.SearchResults = {
    data: {
        personalDetailsList: {
            [adminAccountID]: {
                accountID: adminAccountID,
                avatar: 'https://d2k5nsl2zxldvw.cloudfront.net/images/avatars/avatar_3.png',
                displayName: 'Zara',
                login: adminEmail,
            },
            [approverAccountID]: {
                accountID: approverAccountID,
                avatar: 'https://d2k5nsl2zxldvw.cloudfront.net/images/avatars/avatar_3.png',
                displayName: 'Andrew',
                login: approverEmail,
            },
        },
        [`${CONST.SEARCH.GROUP_PREFIX}${adminAccountID}` as const]: {
            accountID: adminAccountID,
            count: 3,
            currency: 'USD',
            total: 70,
        },
        [`${CONST.SEARCH.GROUP_PREFIX}${approverAccountID}` as const]: {
            accountID: approverAccountID,
            count: 2,
            currency: 'USD',
            total: 30,
        },
    },
    search: {
        count: 5,
        currency: 'USD',
        hasMoreResults: false,
        hasResults: true,
        offset: 0,
        status: [CONST.SEARCH.STATUS.EXPENSE.DRAFTS, CONST.SEARCH.STATUS.EXPENSE.OUTSTANDING],
        total: 100,
        isLoading: false,
        type: 'expense',
    },
};

const searchResultsGroupByCard: OnyxTypes.SearchResults = {
    data: {
        personalDetailsList: {
            [adminAccountID]: {
                accountID: adminAccountID,
                avatar: 'https://d2k5nsl2zxldvw.cloudfront.net/images/avatars/avatar_3.png',
                displayName: 'Zara',
                login: adminEmail,
            },
            [approverAccountID]: {
                accountID: approverAccountID,
                avatar: 'https://d2k5nsl2zxldvw.cloudfront.net/images/avatars/avatar_3.png',
                displayName: 'Andrew',
                login: approverEmail,
            },
        },
        [`${CONST.SEARCH.GROUP_PREFIX}${cardID}` as const]: {
            accountID: adminAccountID,
            bank: CONST.BANK_NAMES.CHASE,
            cardID,
            cardName: "Zara's card",
            count: 4,
            currency: 'USD',
            lastFourPAN: '1234',
            total: 40,
        },
        [`${CONST.SEARCH.GROUP_PREFIX}${cardID2}` as const]: {
            accountID: approverAccountID,
            bank: CONST.BANK_NAMES.AMERICAN_EXPRESS,
            cardID: cardID2,
            cardName: "Andrew's card",
            count: 6,
            currency: 'USD',
            lastFourPAN: '1234',
            total: 20,
        },
    },
    search: {
        count: 10,
        currency: 'USD',
        hasMoreResults: false,
        hasResults: true,
        offset: 0,
        status: [CONST.SEARCH.STATUS.EXPENSE.DRAFTS, CONST.SEARCH.STATUS.EXPENSE.OUTSTANDING],
        total: 60,
        isLoading: false,
        type: 'expense',
    },
};

const searchResultsGroupByWithdrawalID: OnyxTypes.SearchResults = {
    data: {
        personalDetailsList: {},
        [`${CONST.SEARCH.GROUP_PREFIX}${entryID}` as const]: {
            entryID,
            accountNumber,
            bankName: CONST.BANK_NAMES.CHASE,
            debitPosted: '2025-08-12 17:11:22',
            count: 4,
            currency: 'USD',
            total: 40,
        },
        [`${CONST.SEARCH.GROUP_PREFIX}${cardID2}` as const]: {
            entryID: entryID2,
            accountNumber: accountNumber2,
            bankName: CONST.BANK_NAMES.CITIBANK,
            debitPosted: '2025-08-19 18:10:54',
            count: 6,
            currency: 'USD',
            total: 20,
        },
    },
    search: {
        count: 10,
        currency: 'USD',
        hasMoreResults: false,
        hasResults: true,
        offset: 0,
        status: CONST.SEARCH.STATUS.EXPENSE.ALL,
        total: 60,
        isLoading: false,
        type: 'expense',
    },
};

const reportActionListItems = [
    {
        accountID: 18439984,
        actionName: 'ADDCOMMENT',
        created: '2024-12-21 13:05:20',
        date: '2024-12-21 13:05:20',
        formattedFrom: 'Admin',
        from: {
            accountID: 18439984,
            avatar: 'https://d2k5nsl2zxldvw.cloudfront.net/images/avatars/avatar_3.png',
            displayName: 'Admin',
            login: adminEmail,
        },
        keyForList: 'Admin',
        message: [
            {
                type: 'text',
                text: 'Payment has been processed.',
                html: '<p>Payment has been processed.</p>',
                whisperedTo: [],
            },
            {
                type: 'comment',
                text: 'Please review this expense.',
                html: '<p>Please review this expense.</p>',
            },
        ],
        reportActionID: 'Admin',
        reportID: '123456789',
        reportName: 'Expense Report #123',
    },
] as ReportActionListItemType[];

const transactionsListItems = [
    {
        accountID: 18439984,
        action: 'submit',
        allActions: ['submit'],
        amount: -5000,
        report: report1,
        canDelete: true,
        canHold: true,
        canUnhold: false,
        cardID: undefined,
        cardName: undefined,
        category: '',
        comment: {comment: ''},
        created: '2024-12-21',
        currency: 'USD',
        date: '2024-12-21',
        formattedFrom: 'Admin',
        formattedMerchant: 'Expense',
        formattedTo: '',
        formattedTotal: 5000,
        from: {
            accountID: 18439984,
            avatar: 'https://d2k5nsl2zxldvw.cloudfront.net/images/avatars/avatar_3.png',
            displayName: 'Admin',
            login: adminEmail,
        },
        hasEReceipt: false,
        isFromOneTransactionReport: true,
        keyForList: '1',
        managerID: 18439984,
        merchant: 'Expense',
        modifiedAmount: 0,
        modifiedCreated: '',
        modifiedCurrency: '',
        modifiedMerchant: 'Expense',
        parentTransactionID: '',
        pendingAction: CONST.RED_BRICK_ROAD_PENDING_ACTION.DELETE,
        policyID: 'A1B2C3',
        reportID: '123456789',
        reportType: 'expense',
        shouldShowMerchant: true,
        shouldShowYear: true,
        isAmountColumnWide: false,
        isTaxAmountColumnWide: false,
        tag: '',
        to: {
            accountID: 0,
            avatar: '',
            displayName: undefined,
            login: undefined,
        },
        transactionID: '1',
        transactionThreadReportID: '456',
        transactionType: 'cash',
        receipt: undefined,
        taxAmount: undefined,
        description: '',
        mccGroup: undefined,
        modifiedMCCGroup: undefined,
        moneyRequestReportActionID: '789',
        errors: undefined,
        filename: undefined,
        isActionLoading: false,
        hasViolation: false,
        violations: [],
        convertedAmount: -5000,
        convertedCurrency: 'USD',
    },
    {
        accountID: 18439984,
        action: 'review',
        allActions: ['review', 'approve'],
        amount: -5000,
        report: report2,
        canDelete: true,
        canHold: true,
        canUnhold: false,
        cardID: undefined,
        cardName: undefined,
        category: '',
        comment: {comment: ''},
        created: '2024-12-21',
        currency: 'USD',
        date: '2024-12-21',
        formattedFrom: 'Admin',
        formattedMerchant: 'Expense',
        formattedTo: 'Admin',
        formattedTotal: 5000,
        from: {
            accountID: 18439984,
            avatar: 'https://d2k5nsl2zxldvw.cloudfront.net/images/avatars/avatar_3.png',
            displayName: 'Admin',
            login: adminEmail,
        },
        hasEReceipt: false,
        isFromOneTransactionReport: true,
        keyForList: '2',
        managerID: 18439984,
        merchant: 'Expense',
        modifiedAmount: 0,
        modifiedCreated: '',
        modifiedCurrency: '',
        modifiedMerchant: 'Expense',
        parentTransactionID: '',
        policyID: 'A1B2C3',
        reportID: '11111',
        reportType: 'expense',
        shouldShowMerchant: true,
        shouldShowYear: true,
        isAmountColumnWide: false,
        isTaxAmountColumnWide: false,
        tag: '',
        to: {
            accountID: 18439984,
            avatar: 'https://d2k5nsl2zxldvw.cloudfront.net/images/avatars/avatar_3.png',
            displayName: 'Admin',
            login: adminEmail,
        },
        transactionID: '2',
        transactionThreadReportID: '456',
        transactionType: 'cash',
        receipt: undefined,
        taxAmount: undefined,
        description: '',
        mccGroup: undefined,
        modifiedMCCGroup: undefined,
        moneyRequestReportActionID: '789',
        pendingAction: undefined,
        errors: undefined,
        filename: undefined,
        isActionLoading: false,
        hasViolation: true,
        violations: [
            {
                name: CONST.VIOLATIONS.MISSING_CATEGORY,
                type: CONST.VIOLATION_TYPES.VIOLATION,
            },
        ],
        convertedAmount: -5000,
        convertedCurrency: 'USD',
    },
    {
        accountID: 18439984,
        amount: 1200,
        action: 'view',
        allActions: ['view'],
        report: report3,
        canDelete: true,
        canHold: true,
        canUnhold: false,
        cardID: undefined,
        cardName: undefined,
        category: '',
        comment: {comment: ''},
        created: '2025-03-05',
        currency: 'VND',
        hasEReceipt: false,
        isFromOneTransactionReport: false,
        managerID: 1111111,
        merchant: '(none)',
        modifiedAmount: 0,
        modifiedCreated: '',
        modifiedCurrency: '',
        modifiedMerchant: '',
        parentTransactionID: '',
        policyID: 'A1B2C3',
        reportID: '99999',
        reportType: 'iou',
        tag: '',
        transactionID: '3',
        transactionThreadReportID: '8287398995021380',
        transactionType: 'cash',
        from: {
            accountID: 18439984,
            avatar: 'https://d2k5nsl2zxldvw.cloudfront.net/images/avatars/avatar_3.png',
            displayName: 'Admin',
            login: 'admin@policy.com',
        },
        to: {
            accountID: 1111111,
            avatar: 'https://d2k5nsl2zxldvw.cloudfront.net/images/avatars/avatar_3.png',
            displayName: 'Approver',
            login: 'approver@policy.com',
        },
        formattedFrom: 'Admin',
        formattedTo: 'Approver',
        formattedTotal: 1200,
        formattedMerchant: '',
        date: '2025-03-05',
        shouldShowMerchant: true,
        shouldShowYear: true,
        keyForList: '3',
        isAmountColumnWide: false,
        isTaxAmountColumnWide: false,
        receipt: undefined,
        taxAmount: undefined,
        description: '',
        mccGroup: undefined,
        modifiedMCCGroup: undefined,
        moneyRequestReportActionID: '789',
        pendingAction: undefined,
        errors: undefined,
        filename: undefined,
        isActionLoading: false,
        hasViolation: undefined,
        violations: [],
        convertedAmount: -5000,
        convertedCurrency: 'USD',
    },
    {
        accountID: 18439984,
        amount: 3200,
        action: 'view',
        allActions: ['view'],
        report: report3,
        canDelete: true,
        canHold: true,
        canUnhold: false,
        cardID: undefined,
        cardName: undefined,
        category: '',
        comment: {comment: ''},
        created: '2025-03-05',
        currency: 'VND',
        hasEReceipt: false,
        isFromOneTransactionReport: false,
        managerID: 1111111,
        merchant: '(none)',
        modifiedAmount: 0,
        modifiedCreated: '',
        modifiedCurrency: '',
        modifiedMerchant: '',
        parentTransactionID: '',
        policyID: 'A1B2C3',
        reportID: '99999',
        reportType: 'iou',
        tag: '',
        transactionID: '3',
        transactionThreadReportID: '1014872441234902',
        transactionType: 'cash',
        from: {
            accountID: 18439984,
            avatar: 'https://d2k5nsl2zxldvw.cloudfront.net/images/avatars/avatar_3.png',
            displayName: 'Admin',
            login: 'admin@policy.com',
        },
        to: {
            accountID: 1111111,
            avatar: 'https://d2k5nsl2zxldvw.cloudfront.net/images/avatars/avatar_3.png',
            displayName: 'Approver',
            login: 'approver@policy.com',
        },
        formattedFrom: 'Admin',
        formattedTo: 'Approver',
        formattedTotal: 3200,
        formattedMerchant: '',
        date: '2025-03-05',
        shouldShowMerchant: true,
        shouldShowYear: true,
        keyForList: '3',
        isAmountColumnWide: false,
        isTaxAmountColumnWide: false,
        receipt: undefined,
        taxAmount: undefined,
        description: '',
        mccGroup: undefined,
        modifiedMCCGroup: undefined,
        moneyRequestReportActionID: '789',
        pendingAction: undefined,
        errors: undefined,
        filename: undefined,
        isActionLoading: false,
        hasViolation: undefined,
        violations: [],
        convertedAmount: -5000,
        convertedCurrency: 'USD',
    },
] as TransactionListItemType[];

const transactionReportGroupListItems = [
    {
        groupedBy: 'reports',
        accountID: 18439984,
        action: 'submit',
        allActions: ['submit'],
        chatReportID: '1706144653204915',
        created: '2024-12-21 13:05:20',
        currency: 'USD',
        from: {
            accountID: 18439984,
            avatar: 'https://d2k5nsl2zxldvw.cloudfront.net/images/avatars/avatar_3.png',
            displayName: 'Admin',
            login: adminEmail,
        },
        isOneTransactionReport: true,
        isPolicyExpenseChat: false,
        isWaitingOnBankAccount: false,
        keyForList: '123456789',
        managerID: 18439984,
        nonReimbursableTotal: 0,
        ownerAccountID: 18439984,
        policyID: 'A1B2C3',
        reportID: '123456789',
        reportName: 'Expense Report #123',
        stateNum: 0,
        statusNum: 0,
        to: {
            accountID: 0,
            avatar: '',
            displayName: undefined,
            login: undefined,
        },
        total: -5000,
        transactions: [
            {
                accountID: 18439984,
                action: 'submit',
                allActions: ['submit'],
                report: report1,
                amount: -5000,
                canDelete: true,
                canHold: true,
                canUnhold: false,
                cardID: undefined,
                cardName: undefined,
                category: '',
                comment: {comment: ''},
                created: '2024-12-21',
                currency: 'USD',
                date: '2024-12-21',
                description: '',
                formattedFrom: 'Admin',
                formattedMerchant: 'Expense',
                formattedTo: '',
                formattedTotal: 5000,
                from: {
                    accountID: 18439984,
                    avatar: 'https://d2k5nsl2zxldvw.cloudfront.net/images/avatars/avatar_3.png',
                    displayName: 'Admin',
                    login: adminEmail,
                },
                hasEReceipt: false,
                hasViolation: false,
                isFromOneTransactionReport: true,
                keyForList: '1',
                managerID: 18439984,
                merchant: 'Expense',
                modifiedAmount: 0,
                modifiedCreated: '',
                modifiedCurrency: '',
                modifiedMerchant: 'Expense',
                parentTransactionID: '',
                pendingAction: CONST.RED_BRICK_ROAD_PENDING_ACTION.DELETE,
                policyID: 'A1B2C3',
                reportID: '123456789',
                reportType: 'expense',
                shouldShowMerchant: true,
                shouldShowYear: true,
                isAmountColumnWide: false,
                isTaxAmountColumnWide: false,
                tag: '',
                to: {
                    accountID: 0,
                    avatar: '',
                    displayName: undefined,
                    login: undefined,
                },
                transactionID: '1',
                transactionThreadReportID: '456',
                transactionType: 'cash',
                receipt: undefined,
                taxAmount: undefined,
                mccGroup: undefined,
                modifiedMCCGroup: undefined,
                moneyRequestReportActionID: '789',
                errors: undefined,
                filename: undefined,
                isActionLoading: false,
                violations: [],
                convertedAmount: -5000,
                convertedCurrency: 'USD',
            },
        ],
        type: 'expense',
        unheldTotal: -5000,
    },
    {
        groupedBy: 'reports',
        accountID: 18439984,
        action: 'review',
        allActions: ['review', 'approve'],
        chatReportID: '1706144653204915',
        created: '2024-12-21 13:05:20',
        currency: 'USD',
        from: {
            accountID: 18439984,
            avatar: 'https://d2k5nsl2zxldvw.cloudfront.net/images/avatars/avatar_3.png',
            displayName: 'Admin',
            login: adminEmail,
        },
        isOneTransactionReport: true,
        isPolicyExpenseChat: false,
        isWaitingOnBankAccount: false,
        keyForList: '11111',
        managerID: 18439984,
        nonReimbursableTotal: 0,
        ownerAccountID: 18439984,
        policyID: 'A1B2C3',
        reportID: '11111',
        reportName: 'Expense Report #123',
        stateNum: 1,
        statusNum: 1,
        to: {
            accountID: 18439984,
            avatar: 'https://d2k5nsl2zxldvw.cloudfront.net/images/avatars/avatar_3.png',
            displayName: 'Admin',
            login: adminEmail,
        },
        total: -5000,
        transactions: [
            {
                accountID: 18439984,
                action: 'review',
                allActions: ['review', 'approve'],
                report: report2,
                amount: -5000,
                canDelete: true,
                canHold: true,
                canUnhold: false,
                cardID: undefined,
                cardName: undefined,
                category: '',
                comment: {comment: ''},
                created: '2024-12-21',
                currency: 'USD',
                date: '2024-12-21',
                description: '',
                formattedFrom: 'Admin',
                formattedMerchant: 'Expense',
                formattedTo: 'Admin',
                formattedTotal: 5000,
                from: {
                    accountID: 18439984,
                    avatar: 'https://d2k5nsl2zxldvw.cloudfront.net/images/avatars/avatar_3.png',
                    displayName: 'Admin',
                    login: adminEmail,
                },
                hasEReceipt: false,
                hasViolation: true,
                violations: [
                    {
                        name: CONST.VIOLATIONS.MISSING_CATEGORY,
                        type: CONST.VIOLATION_TYPES.VIOLATION,
                    },
                ],
                isFromOneTransactionReport: true,
                keyForList: '2',
                managerID: 18439984,
                merchant: 'Expense',
                modifiedAmount: 0,
                modifiedCreated: '',
                modifiedCurrency: '',
                modifiedMerchant: 'Expense',
                parentTransactionID: '',
                policyID: 'A1B2C3',
                reportID: '11111',
                reportType: 'expense',
                shouldShowMerchant: true,
                shouldShowYear: true,
                isAmountColumnWide: false,
                isTaxAmountColumnWide: false,
                tag: '',
                to: {
                    accountID: 18439984,
                    avatar: 'https://d2k5nsl2zxldvw.cloudfront.net/images/avatars/avatar_3.png',
                    displayName: 'Admin',
                    login: adminEmail,
                },
                transactionID: '2',
                transactionThreadReportID: '456',
                transactionType: 'cash',
                receipt: undefined,
                taxAmount: undefined,
                mccGroup: undefined,
                modifiedMCCGroup: undefined,
                moneyRequestReportActionID: '789',
                pendingAction: undefined,
                errors: undefined,
                filename: undefined,
                isActionLoading: false,
                convertedAmount: -5000,
                convertedCurrency: 'USD',
            },
        ],
        type: 'expense',
        unheldTotal: -5000,
    },
    {
        groupedBy: 'reports',
        accountID: 18439984,
        chatReportID: '6155022250251839',
        chatType: undefined,
        created: '2025-03-05 16:34:27',
        currency: 'VND',
        isOneTransactionReport: false,
        isOwnPolicyExpenseChat: false,
        isPolicyExpenseChat: false,
        isWaitingOnBankAccount: false,
        managerID: 1111111,
        nonReimbursableTotal: 0,
        oldPolicyName: '',
        ownerAccountID: 18439984,
        policyID: 'A1B2C3',
        private_isArchived: '',
        reportID: '99999',
        reportName: 'Approver owes ₫44.00',
        stateNum: 1,
        statusNum: 1,
        total: 4400,
        type: 'iou',
        unheldTotal: 4400,
        action: 'pay',
        allActions: ['pay'],
        keyForList: '99999',
        from: {
            accountID: 18439984,
            avatar: 'https://d2k5nsl2zxldvw.cloudfront.net/images/avatars/avatar_3.png',
            displayName: 'Admin',
            login: 'admin@policy.com',
        },
        to: {
            accountID: 1111111,
            avatar: 'https://d2k5nsl2zxldvw.cloudfront.net/images/avatars/avatar_3.png',
            displayName: 'Approver',
            login: 'approver@policy.com',
        },
        transactions: [transactionsListItems.at(2), transactionsListItems.at(3)],
    },
    {
        groupedBy: 'reports',
        accountID: 18439984,
        action: 'view',
        allActions: ['view'],
        chatReportID: '1706144653204915',
        created: '2024-12-21 13:05:20',
        currency: 'USD',
        from: {
            accountID: CONST.REPORT.OWNER_ACCOUNT_ID_FAKE,
            avatar: '',
            displayName: undefined,
            login: undefined,
        },
        isOneTransactionReport: true,
        isPolicyExpenseChat: false,
        isWaitingOnBankAccount: false,
        keyForList: reportID5,
        managerID: 18439984,
        nonReimbursableTotal: 0,
        ownerAccountID: 18439984,
        policyID: 'A1B2C3',
        reportID: reportID5,
        reportName: 'Expense Report #123',
        stateNum: 0,
        statusNum: 0,
        to: {
            accountID: 0,
            avatar: '',
            displayName: undefined,
            login: undefined,
        },
        total: 0,
        transactions: [],
        type: 'expense',
        unheldTotal: 0,
    },
] as TransactionReportGroupListItemType[];

const transactionMemberGroupListItems: TransactionMemberGroupListItemType[] = [
    {
        accountID: 18439984,
        avatar: 'https://d2k5nsl2zxldvw.cloudfront.net/images/avatars/avatar_3.png',
        count: 3,
        currency: 'USD',
        displayName: 'Zara',
        groupedBy: 'from',
        login: 'admin@policy.com',
        total: 70,
        transactions: [],
        transactionsQueryJSON: undefined,
    },
    {
        accountID: 1111111,
        avatar: 'https://d2k5nsl2zxldvw.cloudfront.net/images/avatars/avatar_3.png',
        count: 2,
        currency: 'USD',
        displayName: 'Andrew',
        groupedBy: 'from',
        login: 'approver@policy.com',
        total: 30,
        transactions: [],
        transactionsQueryJSON: undefined,
    },
];

const transactionMemberGroupListItemsSorted: TransactionMemberGroupListItemType[] = [
    {
        accountID: 1111111,
        avatar: 'https://d2k5nsl2zxldvw.cloudfront.net/images/avatars/avatar_3.png',
        count: 2,
        currency: 'USD',
        displayName: 'Andrew',
        groupedBy: 'from',
        login: 'approver@policy.com',
        total: 30,
        transactions: [],
        transactionsQueryJSON: undefined,
    },

    {
        accountID: 18439984,
        avatar: 'https://d2k5nsl2zxldvw.cloudfront.net/images/avatars/avatar_3.png',
        count: 3,
        currency: 'USD',
        displayName: 'Zara',
        groupedBy: 'from',
        login: 'admin@policy.com',
        total: 70,
        transactions: [],
        transactionsQueryJSON: undefined,
    },
];

const transactionCardGroupListItems: TransactionCardGroupListItemType[] = [
    {
        accountID: 18439984,
        avatar: 'https://d2k5nsl2zxldvw.cloudfront.net/images/avatars/avatar_3.png',
        bank: CONST.BANK_NAMES.CHASE,
        cardID: 20202020,
        cardName: "Zara's card",
        count: 4,
        currency: 'USD',
        displayName: 'Zara',
        groupedBy: 'card',
        lastFourPAN: '1234',
        login: 'admin@policy.com',
        total: 40,
        transactions: [],
        transactionsQueryJSON: undefined,
    },
    {
        accountID: 1111111,
        avatar: 'https://d2k5nsl2zxldvw.cloudfront.net/images/avatars/avatar_3.png',
        bank: CONST.BANK_NAMES.AMERICAN_EXPRESS,
        cardID: 30303030,
        cardName: "Andrew's card",
        count: 6,
        currency: 'USD',
        displayName: 'Andrew',
        groupedBy: 'card',
        lastFourPAN: '1234',
        login: 'approver@policy.com',
        total: 20,
        transactions: [],
        transactionsQueryJSON: undefined,
    },
];

const transactionCardGroupListItemsSorted: TransactionCardGroupListItemType[] = [
    {
        accountID: 1111111,
        avatar: 'https://d2k5nsl2zxldvw.cloudfront.net/images/avatars/avatar_3.png',
        bank: CONST.BANK_NAMES.AMERICAN_EXPRESS,
        cardID: 30303030,
        cardName: "Andrew's card",
        count: 6,
        currency: 'USD',
        displayName: 'Andrew',
        groupedBy: 'card',
        lastFourPAN: '1234',
        login: 'approver@policy.com',
        total: 20,
        transactions: [],
        transactionsQueryJSON: undefined,
    },
    {
        accountID: 18439984,
        avatar: 'https://d2k5nsl2zxldvw.cloudfront.net/images/avatars/avatar_3.png',
        bank: CONST.BANK_NAMES.CHASE,
        cardID: 20202020,
        cardName: "Zara's card",
        count: 4,
        currency: 'USD',
        displayName: 'Zara',
        groupedBy: 'card',
        lastFourPAN: '1234',
        login: 'admin@policy.com',
        total: 40,
        transactions: [],
        transactionsQueryJSON: undefined,
    },
];

const transactionWithdrawalIDGroupListItems: TransactionWithdrawalIDGroupListItemType[] = [
    {
        bankName: CONST.BANK_NAMES.CHASE,
        entryID,
        accountNumber,
        debitPosted: '2025-08-12 17:11:22',
        count: 4,
        currency: 'USD',
        total: 40,
        groupedBy: 'withdrawal-id',
        transactions: [],
        transactionsQueryJSON: undefined,
    },
    {
        bankName: CONST.BANK_NAMES.CITIBANK,
        entryID: entryID2,
        accountNumber: accountNumber2,
        debitPosted: '2025-08-19 18:10:54',
        count: 6,
        currency: 'USD',
        total: 20,
        groupedBy: 'withdrawal-id',
        transactions: [],
        transactionsQueryJSON: undefined,
    },
];

const transactionWithdrawalIDGroupListItemsSorted: TransactionWithdrawalIDGroupListItemType[] = [
    {
        bankName: CONST.BANK_NAMES.CITIBANK,
        entryID: entryID2,
        accountNumber: accountNumber2,
        debitPosted: '2025-08-19 18:10:54',
        count: 6,
        currency: 'USD',
        total: 20,
        groupedBy: 'withdrawal-id',
        transactions: [],
        transactionsQueryJSON: undefined,
    },
    {
        bankName: CONST.BANK_NAMES.CHASE,
        entryID,
        accountNumber,
        debitPosted: '2025-08-12 17:11:22',
        count: 4,
        currency: 'USD',
        total: 40,
        groupedBy: 'withdrawal-id',
        transactions: [],
        transactionsQueryJSON: undefined,
    },
];

describe('SearchUIUtils', () => {
    beforeAll(async () => {
        Onyx.init({
            keys: ONYXKEYS,
        });
        await IntlStore.load('en');
    });
    describe('Test getAction', () => {
        test('Should return `View` action for an invalid key', () => {
            const action = SearchUIUtils.getActions(searchResults.data, {}, 'invalid_key', CONST.SEARCH.SEARCH_KEYS.EXPENSES, adminAccountID, '').at(0);
            expect(action).toStrictEqual(CONST.SEARCH.ACTION_TYPES.VIEW);
        });

        test('Should return `Submit` action for transaction on policy with delayed submission and no violations', () => {
            let action = SearchUIUtils.getActions(searchResults.data, {}, `report_${reportID}`, CONST.SEARCH.SEARCH_KEYS.EXPENSES, adminAccountID, '').at(0);
            expect(action).toStrictEqual(CONST.SEARCH.ACTION_TYPES.SUBMIT);

            action = SearchUIUtils.getActions(searchResults.data, {}, `transactions_${transactionID}`, CONST.SEARCH.SEARCH_KEYS.EXPENSES, adminAccountID, '').at(0);
            expect(action).toStrictEqual(CONST.SEARCH.ACTION_TYPES.SUBMIT);
        });

        test('Should return `View` action for transaction on policy with delayed submission and with violations when current user is submitter and the expense was submitted', async () => {
            await Onyx.merge(ONYXKEYS.SESSION, {accountID: submitterAccountID});
            const localSearchResults = {
                ...searchResults.data,
                [`policy_${policyID}`]: {
                    ...searchResults.data[`policy_${policyID}`],
                    role: CONST.POLICY.ROLE.USER,
                },
                [`report_${reportID2}`]: {
                    ...searchResults.data[`report_${reportID2}`],
                    accountID: submitterAccountID,
                    ownerAccountID: submitterAccountID,
                },
                [`transactions_${transactionID2}`]: {
                    ...searchResults.data[`transactions_${transactionID2}`],
                    accountID: submitterAccountID,
                    managerID: adminAccountID,
                },
            };
            expect(SearchUIUtils.getActions(localSearchResults, allViolations, `report_${reportID2}`, CONST.SEARCH.SEARCH_KEYS.EXPENSES, submitterAccountID, '').at(0)).toStrictEqual(
                CONST.SEARCH.ACTION_TYPES.VIEW,
            );
            expect(
                SearchUIUtils.getActions(localSearchResults, allViolations, `transactions_${transactionID2}`, CONST.SEARCH.SEARCH_KEYS.EXPENSES, submitterAccountID, '').at(0),
            ).toStrictEqual(CONST.SEARCH.ACTION_TYPES.VIEW);
        });

        test('Should return `Review` action for transaction with duplicate violation', async () => {
            const duplicateViolation = {
                [`transactionViolations_${transactionID2}`]: [
                    {
                        name: CONST.VIOLATIONS.DUPLICATED_TRANSACTION,
                        type: CONST.VIOLATION_TYPES.WARNING,
                        showInReview: true,
                    },
                ],
            };
            await Onyx.merge(`${ONYXKEYS.COLLECTION.TRANSACTION}${transactionID2}`, searchResults.data[`${ONYXKEYS.COLLECTION.TRANSACTION}${transactionID2}`]);

            const action = SearchUIUtils.getActions(searchResults.data, duplicateViolation, `report_${reportID2}`, CONST.SEARCH.SEARCH_KEYS.EXPENSES, adminAccountID, '').at(0);
            expect(action).toStrictEqual(CONST.SEARCH.ACTION_TYPES.REVIEW);
        });

        test('Should return `Review` action for transaction on policy with delayed submission and with violations', () => {
            let action = SearchUIUtils.getActions(searchResults.data, allViolations, `report_${reportID2}`, CONST.SEARCH.SEARCH_KEYS.EXPENSES, adminAccountID, '').at(0);
            expect(action).toStrictEqual(CONST.SEARCH.ACTION_TYPES.REVIEW);

            action = SearchUIUtils.getActions(searchResults.data, allViolations, `transactions_${transactionID2}`, CONST.SEARCH.SEARCH_KEYS.EXPENSES, adminAccountID, '').at(0);
            expect(action).toStrictEqual(CONST.SEARCH.ACTION_TYPES.REVIEW);
        });

        test('Should return `Paid` action for a manually settled report', () => {
            const paidReportID = 'report_paid';
            const localSearchResults = {
                ...searchResults.data,
                [paidReportID]: {
                    ...searchResults.data[`report_${reportID}`],
                    reportID: paidReportID,
                    stateNum: CONST.REPORT.STATE_NUM.APPROVED,
                    statusNum: CONST.REPORT.STATUS_NUM.REIMBURSED,
                },
                [`reportNameValuePairs_${paidReportID}`]: {
                    manualReimbursed: '2024-01-01',
                },
            };

            const action = SearchUIUtils.getActions(localSearchResults, {}, paidReportID, CONST.SEARCH.SEARCH_KEYS.EXPENSES, adminAccountID, '').at(0);
            expect(action).toStrictEqual(CONST.SEARCH.ACTION_TYPES.PAID);
        });

        test('Should return `Paid` action for a settled report on an auto-reimbursement policy', () => {
            const paidReportID = 'report_paid_auto';
            const policyIDAuto = 'policy_auto';

            const localSearchResults = {
                ...searchResults.data,
                [`policy_${policyIDAuto}`]: {
                    ...searchResults.data[`policy_${policyID}`],
                    id: policyIDAuto,
                    reimbursementChoice: CONST.POLICY.REIMBURSEMENT_CHOICES.REIMBURSEMENT_YES,
                },
                [paidReportID]: {
                    ...searchResults.data[`report_${reportID}`],
                    reportID: paidReportID,
                    policyID: policyIDAuto,
                    stateNum: CONST.REPORT.STATE_NUM.APPROVED,
                    statusNum: CONST.REPORT.STATUS_NUM.REIMBURSED,
                },
            };

            const action = SearchUIUtils.getActions(localSearchResults, {}, paidReportID, CONST.SEARCH.SEARCH_KEYS.EXPENSES, adminAccountID, '').at(0);
            expect(action).toStrictEqual(CONST.SEARCH.ACTION_TYPES.PAID);
        });

        test('Should return `Pay` action for a closed IOU report with an outstanding balance', () => {
            const closedReportID = 'report_closed_with_balance';
            const localSearchResults = {
                ...searchResults.data,
                [`report_${closedReportID}`]: {
                    ...searchResults.data[`report_${reportID3}`],
                    reportID: closedReportID,
                    stateNum: CONST.REPORT.STATE_NUM.APPROVED,
                    statusNum: CONST.REPORT.STATUS_NUM.CLOSED,
                },
            };

            const action = SearchUIUtils.getActions(localSearchResults, {}, `report_${closedReportID}`, CONST.SEARCH.SEARCH_KEYS.EXPENSES, adminAccountID, '').at(0);

            expect(action).toStrictEqual(CONST.SEARCH.ACTION_TYPES.PAY);
        });

        test('Should return `Done` action for a closed report with a zero balance', () => {
            const closedReportID = 'report_closed';
            const localSearchResults = {
                ...searchResults.data,
                [`report_${closedReportID}`]: {
                    ...searchResults.data[`report_${reportID}`],
                    reportID: closedReportID,
                    stateNum: CONST.REPORT.STATE_NUM.APPROVED,
                    statusNum: CONST.REPORT.STATUS_NUM.CLOSED,
                    total: 0,
                },
            };

            const action = SearchUIUtils.getActions(localSearchResults, {}, `report_${closedReportID}`, CONST.SEARCH.SEARCH_KEYS.EXPENSES, adminAccountID, '').at(0);

            expect(action).toStrictEqual(CONST.SEARCH.ACTION_TYPES.DONE);
        });

        test('Should return `Review` action if report has errors', () => {
            const errorReportID = 'report_error';
            const localSearchResults = {
                ...searchResults.data,
                [`report_${errorReportID}`]: {
                    ...searchResults.data[`report_${reportID}`],
                    reportID: errorReportID,
                    errors: {error: 'An error'},
                },
            };
            const action = SearchUIUtils.getActions(localSearchResults, {}, `report_${errorReportID}`, CONST.SEARCH.SEARCH_KEYS.EXPENSES, adminAccountID, '').at(0);
            expect(action).toStrictEqual(CONST.SEARCH.ACTION_TYPES.REVIEW);
        });

        test('Should return `View` action for non-money request reports', () => {
            const action = SearchUIUtils.getActions(searchResults.data, {}, `report_${reportID4}`, CONST.SEARCH.SEARCH_KEYS.EXPENSES, adminAccountID, '').at(0);
            expect(action).toStrictEqual(CONST.SEARCH.ACTION_TYPES.VIEW);
        });

        test('Should return `View` action for an orphaned transaction', () => {
            const orphanedTransactionID = 'transaction_orphaned';
            const localSearchResults = {
                ...searchResults.data,
                [`transactions_${orphanedTransactionID}`]: {
                    ...searchResults.data[`transactions_${transactionID}`],
                    transactionID: orphanedTransactionID,
                    reportID: 'non_existent_report',
                },
            };
            const action = SearchUIUtils.getActions(localSearchResults, {}, `transactions_${orphanedTransactionID}`, CONST.SEARCH.SEARCH_KEYS.EXPENSES, adminAccountID, '').at(0);
            expect(action).toStrictEqual(CONST.SEARCH.ACTION_TYPES.VIEW);
        });
        test('Should return `View` action for a transaction in a multi-transaction report', () => {
            const multiTransactionID = 'transaction_multi';
            const localSearchResults = {
                ...searchResults.data,
                [`transactions_${multiTransactionID}`]: {
                    ...searchResults.data[`transactions_${transactionID}`],
                    transactionID: multiTransactionID,
                    isFromOneTransactionReport: false,
                },
            };
            const action = SearchUIUtils.getActions(localSearchResults, {}, `transactions_${multiTransactionID}`, CONST.SEARCH.SEARCH_KEYS.EXPENSES, adminAccountID, '').at(0);
            expect(action).toStrictEqual(CONST.SEARCH.ACTION_TYPES.VIEW);
        });
        test('Should return `Review` action if report export has failed', () => {
            const failedExportReportID = 'report_failed_export';
            const localSearchResults = {
                ...searchResults.data,
                [`report_${failedExportReportID}`]: {
                    ...searchResults.data[`report_${reportID}`],
                    reportID: failedExportReportID,
                    stateNum: CONST.REPORT.STATE_NUM.OPEN,
                    statusNum: CONST.REPORT.STATUS_NUM.OPEN,
                },
                [`reportNameValuePairs_${failedExportReportID}`]: {
                    exportFailedTime: '2024-01-01',
                },
            };
            const action = SearchUIUtils.getActions(localSearchResults, {}, `report_${failedExportReportID}`, CONST.SEARCH.SEARCH_KEYS.EXPENSES, adminAccountID, '').at(0);
            expect(action).toStrictEqual(CONST.SEARCH.ACTION_TYPES.REVIEW);
        });
        test('Should return `Review` action if transaction has errors', () => {
            const errorTransactionID = 'transaction_error';
            const localSearchResults = {
                ...searchResults.data,
                [`transactions_${errorTransactionID}`]: {
                    ...searchResults.data[`transactions_${transactionID}`],
                    transactionID: errorTransactionID,
                    errors: {error: 'An error'},
                },
            };
            const action = SearchUIUtils.getActions(localSearchResults, {}, `transactions_${errorTransactionID}`, CONST.SEARCH.SEARCH_KEYS.EXPENSES, adminAccountID, '').at(0);
            expect(action).toStrictEqual(CONST.SEARCH.ACTION_TYPES.REVIEW);
        });
        test('Should return `Pay` action for an IOU report ready to be paid', async () => {
            Onyx.merge(ONYXKEYS.SESSION, {accountID: adminAccountID});
            await waitForBatchedUpdates();
            const iouReportKey = `report_${reportID3}`;
            const action = SearchUIUtils.getActions(searchResults.data, {}, iouReportKey, CONST.SEARCH.SEARCH_KEYS.EXPENSES, adminAccountID, '').at(0);
            expect(action).toEqual(CONST.SEARCH.ACTION_TYPES.PAY);
        });
    });

    describe('Test getListItem', () => {
        it('should return ChatListItem when type is CHAT', () => {
            expect(SearchUIUtils.getListItem(CONST.SEARCH.DATA_TYPES.CHAT, CONST.SEARCH.STATUS.EXPENSE.ALL)).toStrictEqual(ChatListItem);
        });

        it('should return TransactionListItem when groupBy is undefined', () => {
            expect(SearchUIUtils.getListItem(CONST.SEARCH.DATA_TYPES.EXPENSE, CONST.SEARCH.STATUS.EXPENSE.ALL, undefined)).toStrictEqual(TransactionListItem);
        });

        it('should return TransactionGroupListItem when type is EXPENSE and groupBy is report', () => {
            expect(SearchUIUtils.getListItem(CONST.SEARCH.DATA_TYPES.EXPENSE, CONST.SEARCH.STATUS.EXPENSE.ALL, CONST.SEARCH.GROUP_BY.REPORTS)).toStrictEqual(TransactionGroupListItem);
        });

        it('should return TransactionGroupListItem when type is TRIP and groupBy is report', () => {
            expect(SearchUIUtils.getListItem(CONST.SEARCH.DATA_TYPES.TRIP, CONST.SEARCH.STATUS.EXPENSE.ALL, CONST.SEARCH.GROUP_BY.REPORTS)).toStrictEqual(TransactionGroupListItem);
        });

        it('should return TransactionGroupListItem when type is INVOICE and groupBy is report', () => {
            expect(SearchUIUtils.getListItem(CONST.SEARCH.DATA_TYPES.INVOICE, CONST.SEARCH.STATUS.EXPENSE.ALL, CONST.SEARCH.GROUP_BY.REPORTS)).toStrictEqual(TransactionGroupListItem);
        });

        it('should return TransactionGroupListItem when type is EXPENSE and groupBy is member', () => {
            expect(SearchUIUtils.getListItem(CONST.SEARCH.DATA_TYPES.EXPENSE, CONST.SEARCH.STATUS.EXPENSE.ALL, CONST.SEARCH.GROUP_BY.FROM)).toStrictEqual(TransactionGroupListItem);
        });

        it('should return TransactionGroupListItem when type is TRIP and groupBy is member', () => {
            expect(SearchUIUtils.getListItem(CONST.SEARCH.DATA_TYPES.TRIP, CONST.SEARCH.STATUS.EXPENSE.ALL, CONST.SEARCH.GROUP_BY.FROM)).toStrictEqual(TransactionGroupListItem);
        });

        it('should return TransactionGroupListItem when type is INVOICE and groupBy is member', () => {
            expect(SearchUIUtils.getListItem(CONST.SEARCH.DATA_TYPES.INVOICE, CONST.SEARCH.STATUS.EXPENSE.ALL, CONST.SEARCH.GROUP_BY.FROM)).toStrictEqual(TransactionGroupListItem);
        });
    });

    describe('Test getSections', () => {
        it('should return getReportActionsSections result when type is CHAT', () => {
            expect(SearchUIUtils.getSections(CONST.SEARCH.DATA_TYPES.CHAT, searchResults.data, 2074551, '', formatPhoneNumber)).toStrictEqual(reportActionListItems);
        });

        it('should return getTransactionsSections result when groupBy is undefined', () => {
            expect(SearchUIUtils.getSections(CONST.SEARCH.DATA_TYPES.EXPENSE, searchResults.data, 20745, '', formatPhoneNumber)).toEqual(transactionsListItems);
        });

        it('should include iouRequestType property for distance transactions', () => {
            const distanceTransactionID = 'distance_transaction_123';
            const testSearchResults = {
                ...searchResults,
                data: {
                    ...searchResults.data,
                    [`transactions_${distanceTransactionID}`]: {
                        ...searchResults.data[`transactions_${transactionID}`],
                        transactionID: distanceTransactionID,
                        transactionType: CONST.SEARCH.TRANSACTION_TYPE.DISTANCE,
                        iouRequestType: CONST.IOU.REQUEST_TYPE.DISTANCE,
                    },
                },
            };

            const result = SearchUIUtils.getSections(CONST.SEARCH.DATA_TYPES.EXPENSE, testSearchResults.data, 2074551, '', formatPhoneNumber) as TransactionListItemType[];

            const distanceTransaction = result.find((item) => item.transactionID === distanceTransactionID);

            expect(distanceTransaction).toBeDefined();
            expect(distanceTransaction?.iouRequestType).toBe(CONST.IOU.REQUEST_TYPE.DISTANCE);

            const expectedPropertyCount = 57;
            expect(Object.keys(distanceTransaction ?? {}).length).toBe(expectedPropertyCount);
        });

        it('should include iouRequestType property for distance transactions in grouped results', () => {
            const distanceTransactionID = 'distance_transaction_grouped_123';
            const testSearchResults = {
                ...searchResults,
                data: {
                    ...searchResults.data,
                    [`transactions_${distanceTransactionID}`]: {
                        ...searchResults.data[`transactions_${transactionID}`],
                        transactionID: distanceTransactionID,
                        transactionType: CONST.SEARCH.TRANSACTION_TYPE.DISTANCE,
                        iouRequestType: CONST.IOU.REQUEST_TYPE.DISTANCE,
                    },
                },
            };

<<<<<<< HEAD
            const result = SearchUIUtils.getSections(CONST.SEARCH.DATA_TYPES.EXPENSE_REPORT, testSearchResults.data, 2074551, '', formatPhoneNumber) as TransactionGroupListItemType[];
=======
            const result = SearchUIUtils.getSections(
                CONST.SEARCH.DATA_TYPES.EXPENSE,
                testSearchResults.data,
                2074551,
                formatPhoneNumber,
                CONST.SEARCH.GROUP_BY.REPORTS,
            ) as TransactionGroupListItemType[];
>>>>>>> f9ee4f0a

            const reportGroup = result.find((group) => group.transactions?.some((transaction) => transaction.transactionID === distanceTransactionID));

            const distanceTransaction = reportGroup?.transactions?.find((transaction) => transaction.transactionID === distanceTransactionID);

            expect(distanceTransaction).toBeDefined();
            expect(distanceTransaction?.iouRequestType).toBe(CONST.IOU.REQUEST_TYPE.DISTANCE);

            const expectedPropertyCount = 57;
            expect(Object.keys(distanceTransaction ?? {}).length).toBe(expectedPropertyCount);
        });

<<<<<<< HEAD
        it('should return transactionReportGroupListItems result when type is expense-report', () => {
            expect(SearchUIUtils.getSections(CONST.SEARCH.DATA_TYPES.EXPENSE_REPORT, searchResults.data, 2074551, '', formatPhoneNumber)).toStrictEqual(transactionReportGroupListItems);
        });

        it('should return transactionsListItems result when type is TRIP', () => {
            expect(SearchUIUtils.getSections(CONST.SEARCH.DATA_TYPES.TRIP, searchResults.data, 2074551, '', formatPhoneNumber)).toStrictEqual(transactionsListItems);
        });

        it('should return transactionsListItems result when type is INVOICE and groupBy is report', () => {
            expect(SearchUIUtils.getSections(CONST.SEARCH.DATA_TYPES.INVOICE, searchResults.data, 2074551, '', formatPhoneNumber)).toStrictEqual(transactionsListItems);
=======
        it('should return getReportSections result when type is EXPENSE and groupBy is report', () => {
            expect(SearchUIUtils.getSections(CONST.SEARCH.DATA_TYPES.EXPENSE, searchResults.data, 2074551, formatPhoneNumber, CONST.SEARCH.GROUP_BY.REPORTS)).toStrictEqual(
                transactionReportGroupListItems,
            );
        });

        it('should return getReportSections result when type is TRIP and groupBy is report', () => {
            expect(SearchUIUtils.getSections(CONST.SEARCH.DATA_TYPES.TRIP, searchResults.data, 2074551, formatPhoneNumber, CONST.SEARCH.GROUP_BY.REPORTS)).toStrictEqual(
                transactionReportGroupListItems,
            );
        });

        it('should return getReportSections result when type is INVOICE and groupBy is report', () => {
            expect(SearchUIUtils.getSections(CONST.SEARCH.DATA_TYPES.INVOICE, searchResults.data, 2074551, formatPhoneNumber, CONST.SEARCH.GROUP_BY.REPORTS)).toStrictEqual(
                transactionReportGroupListItems,
            );
>>>>>>> f9ee4f0a
        });

        it('should handle data where transaction keys appear before report keys in getReportSections', () => {
            const testDataTransactionFirst = {
                // Transaction keys first
                [`transactions_${transactionID}`]: searchResults.data[`transactions_${transactionID}`],
                [`transactions_${transactionID2}`]: searchResults.data[`transactions_${transactionID2}`],
                // Report keys after transactions
                [`report_${reportID}`]: searchResults.data[`report_${reportID}`],
                [`report_${reportID2}`]: searchResults.data[`report_${reportID2}`],
                // Other required data
                personalDetailsList: searchResults.data.personalDetailsList,
                [`policy_${policyID}`]: searchResults.data[`policy_${policyID}`],
            };

            const testDataReportFirst = {
                // Report keys first
                [`report_${reportID}`]: searchResults.data[`report_${reportID}`],
                [`report_${reportID2}`]: searchResults.data[`report_${reportID2}`],
                // Transaction keys after reports
                [`transactions_${transactionID}`]: searchResults.data[`transactions_${transactionID}`],
                [`transactions_${transactionID2}`]: searchResults.data[`transactions_${transactionID2}`],
                // Other required data
                personalDetailsList: searchResults.data.personalDetailsList,
                [`policy_${policyID}`]: searchResults.data[`policy_${policyID}`],
            };

<<<<<<< HEAD
            const resultTransactionFirst = SearchUIUtils.getSections(CONST.SEARCH.DATA_TYPES.EXPENSE_REPORT, testDataTransactionFirst, 2074551, '', formatPhoneNumber);
            const resultReportFirst = SearchUIUtils.getSections(CONST.SEARCH.DATA_TYPES.EXPENSE_REPORT, testDataReportFirst, 2074551, '', formatPhoneNumber);
=======
            const resultTransactionFirst = SearchUIUtils.getSections(CONST.SEARCH.DATA_TYPES.EXPENSE, testDataTransactionFirst, 2074551, formatPhoneNumber, CONST.SEARCH.GROUP_BY.REPORTS);
            const resultReportFirst = SearchUIUtils.getSections(CONST.SEARCH.DATA_TYPES.EXPENSE, testDataReportFirst, 2074551, formatPhoneNumber, CONST.SEARCH.GROUP_BY.REPORTS);
>>>>>>> f9ee4f0a

            expect(resultTransactionFirst).toBeDefined();
            expect(Array.isArray(resultTransactionFirst)).toBe(true);
            expect(resultReportFirst).toBeDefined();
            expect(Array.isArray(resultReportFirst)).toBe(true);

            expect(resultTransactionFirst).toEqual(resultReportFirst);

            expect(resultTransactionFirst.length).toBeGreaterThan(0);
        });

        it('should return getMemberSections result when type is EXPENSE and groupBy is from', () => {
            expect(SearchUIUtils.getSections(CONST.SEARCH.DATA_TYPES.EXPENSE, searchResultsGroupByFrom.data, 2074551, '', formatPhoneNumber, CONST.SEARCH.GROUP_BY.FROM)).toStrictEqual(
                transactionMemberGroupListItems,
            );
        });

        it('should return getCardSections result when type is EXPENSE and groupBy is card', () => {
            expect(SearchUIUtils.getSections(CONST.SEARCH.DATA_TYPES.EXPENSE, searchResultsGroupByCard.data, 2074551, '', formatPhoneNumber, CONST.SEARCH.GROUP_BY.CARD)).toStrictEqual(
                transactionCardGroupListItems,
            );
        });

        it('should return getWithdrawalIDSections result when type is EXPENSE and groupBy is withdrawal-id', () => {
            expect(
                SearchUIUtils.getSections(CONST.SEARCH.DATA_TYPES.EXPENSE, searchResultsGroupByWithdrawalID.data, 2074551, '', formatPhoneNumber, CONST.SEARCH.GROUP_BY.WITHDRAWAL_ID),
            ).toStrictEqual(transactionWithdrawalIDGroupListItems);
        });
    });

    describe('Test getSortedSections', () => {
        it('should return getSortedReportActionData result when type is CHAT', () => {
            expect(SearchUIUtils.getSortedSections(CONST.SEARCH.DATA_TYPES.CHAT, CONST.SEARCH.STATUS.EXPENSE.ALL, reportActionListItems, localeCompare)).toStrictEqual([
                {
                    accountID: 18439984,
                    actionName: 'ADDCOMMENT',
                    created: '2024-12-21 13:05:20',
                    date: '2024-12-21 13:05:20',
                    formattedFrom: 'Admin',
                    from: {
                        accountID: 18439984,
                        avatar: 'https://d2k5nsl2zxldvw.cloudfront.net/images/avatars/avatar_3.png',
                        displayName: 'Admin',
                        login: adminEmail,
                    },
                    keyForList: 'Admin',
                    message: [
                        {
                            html: '<p>Payment has been processed.</p>',
                            text: 'Payment has been processed.',
                            type: 'text',
                            whisperedTo: [],
                        },
                        {
                            html: '<p>Please review this expense.</p>',
                            text: 'Please review this expense.',
                            type: 'comment',
                        },
                    ],
                    reportActionID: 'Admin',
                    reportID: '123456789',
                    reportName: 'Expense Report #123',
                },
            ]);
        });

        it('should return getSortedTransactionData result when groupBy is undefined', () => {
            expect(SearchUIUtils.getSortedSections(CONST.SEARCH.DATA_TYPES.EXPENSE, '', transactionsListItems, localeCompare, 'date', 'asc', undefined)).toStrictEqual(transactionsListItems);
        });

        it('should return getSortedReportData result when type is EXPENSE and groupBy is report', () => {
            expect(
                SearchUIUtils.getSortedSections(CONST.SEARCH.DATA_TYPES.EXPENSE, '', transactionReportGroupListItems, localeCompare, 'date', 'asc', CONST.SEARCH.GROUP_BY.REPORTS),
            ).toStrictEqual(transactionReportGroupListItems);
        });

        it('should return getSortedReportData result when type is TRIP and groupBy is report', () => {
            expect(
                SearchUIUtils.getSortedSections(CONST.SEARCH.DATA_TYPES.TRIP, '', transactionReportGroupListItems, localeCompare, 'date', 'asc', CONST.SEARCH.GROUP_BY.REPORTS),
            ).toStrictEqual(transactionReportGroupListItems);
        });

        it('should return getSortedReportData result when type is INVOICE and groupBy is report', () => {
            expect(
                SearchUIUtils.getSortedSections(CONST.SEARCH.DATA_TYPES.INVOICE, '', transactionReportGroupListItems, localeCompare, 'date', 'asc', CONST.SEARCH.GROUP_BY.REPORTS),
            ).toStrictEqual(transactionReportGroupListItems);
        });

        it('should return getSortedMemberData result when type is EXPENSE and groupBy is member', () => {
            expect(
                SearchUIUtils.getSortedSections(CONST.SEARCH.DATA_TYPES.EXPENSE, '', transactionMemberGroupListItems, localeCompare, 'date', 'asc', CONST.SEARCH.GROUP_BY.FROM),
            ).toStrictEqual(transactionMemberGroupListItemsSorted);
        });

        it('should return getSortedCardData result when type is EXPENSE and groupBy is card', () => {
            expect(
                SearchUIUtils.getSortedSections(CONST.SEARCH.DATA_TYPES.EXPENSE, '', transactionCardGroupListItems, localeCompare, 'date', 'asc', CONST.SEARCH.GROUP_BY.CARD),
            ).toStrictEqual(transactionCardGroupListItemsSorted);
        });

        it('should return getSortedWithdrawalIDData result when type is EXPENSE and groupBy is withdrawal-id', () => {
            expect(
                SearchUIUtils.getSortedSections(
                    CONST.SEARCH.DATA_TYPES.EXPENSE,
                    '',
                    transactionWithdrawalIDGroupListItems,
                    localeCompare,
                    'date',
                    'asc',
                    CONST.SEARCH.GROUP_BY.WITHDRAWAL_ID,
                ),
            ).toStrictEqual(transactionWithdrawalIDGroupListItemsSorted);
        });
    });

    describe('Test createTypeMenuItems', () => {
        it('should return the default menu items', () => {
            const menuItems = SearchUIUtils.createTypeMenuSections(undefined, undefined, {}, undefined, {}, undefined, {}, false, undefined, true, false, undefined)
                .map((section) => section.menuItems)
                .flat();

            expect(menuItems).toHaveLength(3);
            expect(menuItems).toStrictEqual(
                expect.arrayContaining([
                    expect.objectContaining({
                        translationPath: 'common.expenses',
                        type: CONST.SEARCH.DATA_TYPES.EXPENSE,
                        icon: Expensicons.Receipt,
                    }),
                    expect.objectContaining({
                        translationPath: 'common.reports',
                        type: CONST.SEARCH.DATA_TYPES.EXPENSE,
                        icon: Expensicons.Document,
                    }),
                    expect.objectContaining({
                        translationPath: 'common.chats',
                        type: CONST.SEARCH.DATA_TYPES.CHAT,
                        icon: Expensicons.ChatBubbles,
                    }),
                ]),
            );
        });

        it('should show todo section with submit, approve, pay, and export items when user has appropriate permissions', () => {
            const mockPolicies = {
                policy1: {
                    id: 'policy1',
                    name: 'Test Policy',
                    owner: adminEmail,
                    outputCurrency: 'USD',
                    isPolicyExpenseChatEnabled: true,
                    role: CONST.POLICY.ROLE.ADMIN,
                    type: CONST.POLICY.TYPE.TEAM,
                    approvalMode: CONST.POLICY.APPROVAL_MODE.ADVANCED,
                    approver: adminEmail,
                    exporter: adminEmail,
                    achAccount: {
                        bankAccountID: 1,
                        reimburser: adminEmail,
                        state: CONST.BANK_ACCOUNT.STATE.OPEN,
                        accountNumber: '1234567890',
                        routingNumber: '1234567890',
                        addressName: 'Test Address',
                        bankName: 'Test Bank',
                    },
                    areExpensifyCardsEnabled: true,
                    areCompanyCardsEnabled: true,
                    employeeList: {
                        [adminEmail]: {
                            email: adminEmail,
                            role: CONST.POLICY.ROLE.ADMIN,
                            submitsTo: approverEmail,
                        },
                        [approverEmail]: {
                            email: approverEmail,
                            role: CONST.POLICY.ROLE.USER,
                            submitsTo: adminEmail,
                        },
                    },
                },
            };

            const mockCardFeedsByPolicy: Record<string, CardFeedForDisplay[]> = {
                policy1: [
                    {
                        id: 'card1',
                        feed: 'Expensify Card' as const,
                        fundID: 'fund1',
                        name: 'Test Card Feed',
                    },
                ],
            };

            const mockSavedSearches = {};

            const sections = SearchUIUtils.createTypeMenuSections(
                adminEmail,
                adminAccountID,
                mockCardFeedsByPolicy,
                undefined,
                mockPolicies,
                undefined,
                mockSavedSearches,
                false,
                undefined,
                true,
                false,
            );

            const todoSection = sections.find((section) => section.translationPath === 'common.todo');
            expect(todoSection).toBeDefined();
            expect(todoSection?.menuItems.length).toBeGreaterThan(0);

            const menuItemKeys = todoSection?.menuItems.map((item) => item.key) ?? [];
            expect(menuItemKeys).toContain(CONST.SEARCH.SEARCH_KEYS.SUBMIT);
            expect(menuItemKeys).toContain(CONST.SEARCH.SEARCH_KEYS.APPROVE);
            expect(menuItemKeys).toContain(CONST.SEARCH.SEARCH_KEYS.EXPORT);
        });

        it('should show accounting section with statements, unapproved cash, unapproved card, and reconciliation items', () => {
            const mockPolicies = {
                policy1: {
                    id: 'policy1',
                    name: 'Test Policy',
                    owner: adminEmail,
                    outputCurrency: 'USD',
                    isPolicyExpenseChatEnabled: true,
                    role: CONST.POLICY.ROLE.ADMIN,
                    type: CONST.POLICY.TYPE.TEAM,
                    approvalMode: CONST.POLICY.APPROVAL_MODE.ADVANCED,
                    areExpensifyCardsEnabled: true,
                    areCompanyCardsEnabled: true,
                    achAccount: {
                        bankAccountID: 1234,
                        reimburser: adminEmail,
                        state: CONST.BANK_ACCOUNT.STATE.OPEN,
                        accountNumber: '1234567890',
                        routingNumber: '1234567890',
                        addressName: 'Test Address',
                        bankName: 'Test Bank',
                    },
                },
            };

            const mockCardFeedsByPolicy: Record<string, CardFeedForDisplay[]> = {
                policy1: [
                    {
                        id: 'card1',
                        feed: 'Expensify Card' as const,
                        fundID: 'fund1',
                        name: 'Test Card Feed',
                    },
                ],
            };

            const mockSavedSearches = {};

            const sections = SearchUIUtils.createTypeMenuSections(
                adminEmail,
                adminAccountID,
                mockCardFeedsByPolicy,
                undefined,
                mockPolicies,
                undefined,
                mockSavedSearches,
                false,
                undefined,
                true,
                false,
            );

            const accountingSection = sections.find((section) => section.translationPath === 'workspace.common.accounting');
            expect(accountingSection).toBeDefined();
            expect(accountingSection?.menuItems.length).toBeGreaterThan(0);

            const menuItemKeys = accountingSection?.menuItems.map((item) => item.key) ?? [];
            expect(menuItemKeys).toContain(CONST.SEARCH.SEARCH_KEYS.STATEMENTS);
            expect(menuItemKeys).toContain(CONST.SEARCH.SEARCH_KEYS.UNAPPROVED_CASH);
            expect(menuItemKeys).toContain(CONST.SEARCH.SEARCH_KEYS.UNAPPROVED_CARD);
            expect(menuItemKeys).toContain(CONST.SEARCH.SEARCH_KEYS.RECONCILIATION);
        });

        it('should show saved section when there are saved searches', () => {
            const mockSavedSearches = {
                search1: {
                    id: 'search1',
                    name: 'My Saved Search',
                    query: 'type:expense',
                    pendingAction: undefined,
                },
                search2: {
                    id: 'search2',
                    name: 'Another Search',
                    query: 'type:report',
                    pendingAction: undefined,
                },
            };

            const sections = SearchUIUtils.createTypeMenuSections(adminEmail, adminAccountID, {}, undefined, {}, undefined, mockSavedSearches, false, undefined, true, false);

            const savedSection = sections.find((section) => section.translationPath === 'search.savedSearchesMenuItemTitle');
            expect(savedSection).toBeDefined();
        });

        it('should not show saved section when there are no saved searches', () => {
            const mockSavedSearches = {};

            const sections = SearchUIUtils.createTypeMenuSections(adminEmail, adminAccountID, {}, undefined, {}, undefined, mockSavedSearches, false, undefined, true, false);

            const savedSection = sections.find((section) => section.translationPath === 'search.savedSearchesMenuItemTitle');
            expect(savedSection).toBeUndefined();
        });

        it('should not show saved section when all saved searches are pending deletion and not offline', () => {
            const mockSavedSearches = {
                search1: {
                    id: 'search1',
                    name: 'Deleted Search',
                    query: 'type:expense',
                    pendingAction: CONST.RED_BRICK_ROAD_PENDING_ACTION.DELETE,
                },
            };

            const sections = SearchUIUtils.createTypeMenuSections(
                adminEmail,
                adminAccountID,
                {},
                undefined,
                {},
                undefined,
                mockSavedSearches,
                false, // not offline
                undefined,
                true,
                false,
            );

            const savedSection = sections.find((section) => section.translationPath === 'search.savedSearchesMenuItemTitle');
            expect(savedSection).toBeUndefined();
        });

        it('should show saved section when searches are pending deletion but user is offline', () => {
            const mockSavedSearches = {
                search1: {
                    id: 'search1',
                    name: 'Deleted Search',
                    query: 'type:expense',
                    pendingAction: CONST.RED_BRICK_ROAD_PENDING_ACTION.DELETE,
                },
            };

            const sections = SearchUIUtils.createTypeMenuSections(
                adminEmail,
                adminAccountID,
                {},
                undefined,
                {},
                undefined,
                mockSavedSearches,
                true, // offline
                undefined,
                true,
                false,
            );

            const savedSection = sections.find((section) => section.translationPath === 'search.savedSearchesMenuItemTitle');
            expect(savedSection).toBeDefined();
        });

        it('should not show todo section when user has no appropriate permissions', () => {
            const mockPolicies = {
                policy1: {
                    id: 'policy1',
                    name: 'Personal Policy',
                    owner: adminEmail,
                    outputCurrency: 'USD',
                    isPolicyExpenseChatEnabled: false,
                    role: CONST.POLICY.ROLE.USER,
                    type: CONST.POLICY.TYPE.PERSONAL, // personal policy, not team
                    approvalMode: CONST.POLICY.APPROVAL_MODE.OPTIONAL,
                },
            };

            const sections = SearchUIUtils.createTypeMenuSections(adminEmail, adminAccountID, {}, undefined, mockPolicies, undefined, {}, false, undefined, true, false);

            const todoSection = sections.find((section) => section.translationPath === 'common.todo');
            expect(todoSection).toBeUndefined();
        });

        it('should not show accounting section when user has no admin permissions or card feeds', () => {
            const mockPolicies = {
                policy1: {
                    id: 'policy1',
                    name: 'Team Policy',
                    owner: adminEmail,
                    outputCurrency: 'USD',
                    isPolicyExpenseChatEnabled: true,
                    role: CONST.POLICY.ROLE.USER, // not admin
                    type: CONST.POLICY.TYPE.TEAM,
                    areCompanyCardsEnabled: false,
                },
            };

            const sections = SearchUIUtils.createTypeMenuSections(
                adminEmail,
                adminAccountID,
                {}, // no card feeds
                undefined,
                mockPolicies,
                undefined,
                {},
                false,
                undefined,
                true,
                false,
            );

            const accountingSection = sections.find((section) => section.translationPath === 'workspace.common.accounting');
            expect(accountingSection).toBeUndefined();
        });

        it('should show reconciliation for ACH-only scenario (payments enabled, active VBBA, reimburser set, areExpensifyCardsEnabled = false)', () => {
            const mockPolicies = {
                policy1: {
                    id: 'policy1',
                    name: 'ACH Only Policy',
                    owner: adminEmail,
                    outputCurrency: 'USD',
                    isPolicyExpenseChatEnabled: true,
                    role: CONST.POLICY.ROLE.ADMIN,
                    type: CONST.POLICY.TYPE.TEAM,
                    approvalMode: CONST.POLICY.APPROVAL_MODE.ADVANCED,
                    areExpensifyCardsEnabled: false,
                    achAccount: {
                        bankAccountID: 1234,
                        reimburser: adminEmail,
                        state: CONST.BANK_ACCOUNT.STATE.OPEN,
                        accountNumber: '1234567890',
                        routingNumber: '1234567890',
                        addressName: 'Test Address',
                        bankName: 'Test Bank',
                    },
                },
            };

            const sections = SearchUIUtils.createTypeMenuSections(adminEmail, adminAccountID, {}, undefined, mockPolicies, undefined, {}, false, undefined, true, false);

            const accountingSection = sections.find((section) => section.translationPath === 'workspace.common.accounting');
            expect(accountingSection).toBeDefined();

            const menuItemKeys = accountingSection?.menuItems.map((item) => item.key) ?? [];
            expect(menuItemKeys).toContain(CONST.SEARCH.SEARCH_KEYS.RECONCILIATION);
        });

        it('should not show reconciliation for card-only scenario without card feeds (areExpensifyCardsEnabled = true but no card feeds)', () => {
            const mockPolicies = {
                policy1: {
                    id: 'policy1',
                    name: 'Card Only Policy',
                    owner: adminEmail,
                    outputCurrency: 'USD',
                    isPolicyExpenseChatEnabled: true,
                    role: CONST.POLICY.ROLE.ADMIN,
                    type: CONST.POLICY.TYPE.TEAM,
                    approvalMode: CONST.POLICY.APPROVAL_MODE.ADVANCED,
                    areExpensifyCardsEnabled: true,
                },
            };

            const mockCardFeedsByPolicy: Record<string, CardFeedForDisplay[]> = {};
            const sections = SearchUIUtils.createTypeMenuSections(adminEmail, adminAccountID, mockCardFeedsByPolicy, undefined, mockPolicies, undefined, {}, false, undefined, true, false);
            const accountingSection = sections.find((section) => section.translationPath === 'workspace.common.accounting');

            expect(accountingSection).toBeDefined();
            const menuItemKeys = accountingSection?.menuItems.map((item) => item.key) ?? [];
            expect(menuItemKeys).toContain(CONST.SEARCH.SEARCH_KEYS.RECONCILIATION);
        });

        it('should generate correct routes', () => {
            const menuItems = SearchUIUtils.createTypeMenuSections(undefined, undefined, {}, undefined, {}, undefined, {}, false, undefined, true, false)
                .map((section) => section.menuItems)
                .flat();

            const expectedQueries = ['type:expense sortBy:date sortOrder:desc', 'type:expense sortBy:date sortOrder:desc groupBy:reports', 'type:chat sortBy:date sortOrder:desc'];

            menuItems.forEach((item, index) => {
                expect(item.searchQuery).toStrictEqual(expectedQueries.at(index));
            });
        });
    });

    describe('Test isSearchResultsEmpty', () => {
        it('should return true when all transactions have delete pending action', () => {
            const results: OnyxTypes.SearchResults = {
                data: {
                    personalDetailsList: {},
                    // eslint-disable-next-line @typescript-eslint/naming-convention
                    transactions_1805965960759424086: {
                        accountID: 2074551,
                        amount: 0,
                        canDelete: false,
                        canHold: true,
                        canUnhold: false,
                        category: 'Employee Meals Remote (Fringe Benefit)',
                        action: 'approve',
                        allActions: ['approve'],
                        comment: {
                            comment: '',
                        },
                        created: '2025-05-26',
                        currency: 'USD',
                        hasEReceipt: false,
                        isFromOneTransactionReport: true,
                        managerID: adminAccountID,
                        merchant: '(none)',
                        modifiedAmount: -1000,
                        modifiedCreated: '2025-05-22',
                        modifiedCurrency: 'USD',
                        modifiedMerchant: 'Costco Wholesale',
                        parentTransactionID: '',
                        policyID: '137DA25D273F2423',
                        receipt: {
                            source: 'https://www.expensify.com/receipts/fake.jpg',
                            state: CONST.IOU.RECEIPT_STATE.SCAN_COMPLETE,
                        },
                        reportID: '6523565988285061',
                        reportType: 'expense',
                        tag: '',
                        transactionID: '1805965960759424086',
                        transactionThreadReportID: '4139222832581831',
                        transactionType: 'cash',
                        pendingAction: CONST.RED_BRICK_ROAD_PENDING_ACTION.DELETE,
                        convertedAmount: -5000,
                        convertedCurrency: 'USD',
                    },
                },
                search: {
                    type: 'expense',
                    status: CONST.SEARCH.STATUS.EXPENSE.ALL,
                    offset: 0,
                    hasMoreResults: false,
                    hasResults: true,
                    isLoading: false,
                },
            };
            expect(SearchUIUtils.isSearchResultsEmpty(results)).toBe(true);
        });
    });

    test('Should show `View` to overlimit approver', () => {
        Onyx.merge(ONYXKEYS.SESSION, {accountID: overlimitApproverAccountID});
        searchResults.data[`policy_${policyID}`].role = CONST.POLICY.ROLE.USER;
        return waitForBatchedUpdates().then(() => {
            let action = SearchUIUtils.getActions(searchResults.data, allViolations, `report_${reportID2}`, CONST.SEARCH.SEARCH_KEYS.EXPENSES, overlimitApproverAccountID, '').at(0);
            expect(action).toEqual(CONST.SEARCH.ACTION_TYPES.VIEW);

            action = SearchUIUtils.getActions(searchResults.data, allViolations, `transactions_${transactionID2}`, CONST.SEARCH.SEARCH_KEYS.EXPENSES, overlimitApproverAccountID, '').at(0);
            expect(action).toEqual(CONST.SEARCH.ACTION_TYPES.VIEW);
        });
    });

    test('Should show `Approve` for report', () => {
        Onyx.merge(ONYXKEYS.SESSION, {accountID: adminAccountID});

        const result: OnyxTypes.SearchResults = {
            data: {
                personalDetailsList: {
                    adminAccountID: {
                        accountID: adminAccountID,
                        avatar: 'https://d1wpcgnaa73g0y.cloudfront.net/fake.jpeg',
                        displayName: 'You',
                        login: 'you@expensifail.com',
                    },
                    // eslint-disable-next-line @typescript-eslint/naming-convention
                    '2074551': {
                        accountID: 2074551,
                        avatar: 'https://d1wpcgnaa73g0y.cloudfront.net/fake2.jpeg',
                        displayName: 'Jason',
                        login: 'jason@expensifail.com',
                    },
                },
                // eslint-disable-next-line @typescript-eslint/naming-convention
                policy_137DA25D273F2423: {
                    approvalMode: 'ADVANCED',
                    approver: '',
                    autoReimbursement: {
                        limit: 500000,
                    },
                    autoReimbursementLimit: 500000,
                    autoReporting: true,
                    autoReportingFrequency: 'immediate',
                    harvesting: {
                        enabled: true,
                    },
                    id: '137DA25D273F2423',
                    name: 'Expenses - Expensify US',
                    owner: 'accounting@expensifail.com',
                    preventSelfApproval: true,
                    reimbursementChoice: 'reimburseYes',
                    role: 'user',
                    rules: {
                        approvalRules: [],
                        expenseRules: [],
                    },
                    type: 'corporate',
                },
                // eslint-disable-next-line @typescript-eslint/naming-convention
                report_6523565988285061: {
                    accountID: 2074551,
                    chatReportID: '4128157185472356',
                    created: '2025-05-26 19:49:56',
                    currency: 'USD',
                    isOneTransactionReport: true,
                    isOwnPolicyExpenseChat: false,
                    isPolicyExpenseChat: false,
                    isWaitingOnBankAccount: false,
                    managerID: adminAccountID,
                    nonReimbursableTotal: 0,
                    oldPolicyName: '',
                    ownerAccountID: 2074551,
                    parentReportActionID: '5568426544518647396',
                    parentReportID: '4128157185472356',
                    policyID: '137DA25D273F2423',
                    private_isArchived: '',
                    reportID: '6523565988285061',
                    reportName: 'Expense Report #6523565988285061',
                    stateNum: 1,
                    statusNum: 1,
                    total: -1000,
                    type: 'expense',
                    unheldTotal: -1000,
                },
                // eslint-disable-next-line @typescript-eslint/naming-convention
                transactions_1805965960759424086: {
                    accountID: 2074551,
                    amount: 0,
                    canDelete: false,
                    canHold: true,
                    canUnhold: false,
                    cardID: undefined,
                    cardName: undefined,
                    category: 'Employee Meals Remote (Fringe Benefit)',
                    action: 'approve',
                    allActions: ['approve'],
                    comment: {
                        comment: '',
                    },
                    created: '2025-05-26',
                    currency: 'USD',
                    hasEReceipt: false,
                    isFromOneTransactionReport: true,
                    managerID: adminAccountID,
                    merchant: '(none)',
                    modifiedAmount: -1000,
                    modifiedCreated: '2025-05-22',
                    modifiedCurrency: 'USD',
                    modifiedMerchant: 'Costco Wholesale',
                    parentTransactionID: '',
                    policyID: '137DA25D273F2423',
                    receipt: {
                        source: 'https://www.expensify.com/receipts/fake.jpg',
                        state: CONST.IOU.RECEIPT_STATE.SCAN_COMPLETE,
                    },
                    reportID: '6523565988285061',
                    reportType: 'expense',
                    tag: '',
                    transactionID: '1805965960759424086',
                    transactionThreadReportID: '4139222832581831',
                    transactionType: 'cash',
                    convertedAmount: -5000,
                    convertedCurrency: 'USD',
                },
            },
            search: {
                type: 'expense',
                status: CONST.SEARCH.STATUS.EXPENSE.ALL,
                offset: 0,
                hasMoreResults: false,
                hasResults: true,
                isLoading: false,
            },
        };
        return waitForBatchedUpdates().then(() => {
            const action = SearchUIUtils.getActions(result.data, allViolations, 'report_6523565988285061', CONST.SEARCH.SEARCH_KEYS.EXPENSES, adminAccountID, '').at(0);
            expect(action).toEqual(CONST.SEARCH.ACTION_TYPES.APPROVE);
        });
    });

    test('Should return true if the search result has valid type', () => {
        expect(SearchUIUtils.shouldShowEmptyState(false, transactionReportGroupListItems.length, searchResults.search.type)).toBe(true);
        expect(SearchUIUtils.shouldShowEmptyState(true, 0, searchResults.search.type)).toBe(true);
        const inValidSearchType: SearchDataTypes = 'expensify' as SearchDataTypes;
        expect(SearchUIUtils.shouldShowEmptyState(true, transactionReportGroupListItems.length, inValidSearchType)).toBe(true);
        expect(SearchUIUtils.shouldShowEmptyState(true, transactionReportGroupListItems.length, searchResults.search.type)).toBe(false);
    });

    test('Should determine whether the date, amount, and tax column require wide columns or not', () => {
        // Test case 1: `isAmountLengthLong` should be false if the current symbol + amount length does not exceed 11 characters
        const {shouldShowAmountInWideColumn} = SearchUIUtils.getWideAmountIndicators(transactionsListItems);
        expect(shouldShowAmountInWideColumn).toBe(false);

        const transaction = transactionsListItems.at(0);

        // Test case 2: `isAmountLengthLong` should be true when the current symbol + amount length exceeds 11 characters
        // `isTaxAmountLengthLong` should be false if current symbol + tax amount length does not exceed 11 characters
        const {shouldShowAmountInWideColumn: isAmountLengthLong2, shouldShowTaxAmountInWideColumn} = SearchUIUtils.getWideAmountIndicators([
            ...transactionsListItems,
            {...transaction, amount: 99999999.99, taxAmount: 2332.77, modifiedAmount: undefined},
        ] as TransactionListItemType[]);
        expect(isAmountLengthLong2).toBe(true);
        expect(shouldShowTaxAmountInWideColumn).toBe(false);

        // Test case 3: Both `isAmountLengthLong` and `isTaxAmountLengthLong` should be true
        // when the current symbol + amount and current symbol + tax amount lengths exceed 11 characters
        const {shouldShowAmountInWideColumn: isAmountLengthLong3, shouldShowTaxAmountInWideColumn: isTaxAmountLengthLong2} = SearchUIUtils.getWideAmountIndicators([
            ...transactionsListItems,
            {...transaction, amount: 99999999.99, taxAmount: 45555555.55, modifiedAmount: undefined},
        ] as TransactionListItemType[]);
        expect(isAmountLengthLong3).toBe(true);
        expect(isTaxAmountLengthLong2).toBe(true);
    });

    describe('Test getSuggestedSearchesVisibility', () => {
        test('Should not show export if there are no valid connections', () => {
            const policyKey = `policy_${policyID}`;

            const policies: OnyxCollection<OnyxTypes.Policy> = {
                [policyKey]: {
                    exporter: adminEmail,
                    approver: adminEmail,
                    approvalMode: CONST.POLICY.APPROVAL_MODE.OPTIONAL,
                    role: CONST.POLICY.ROLE.ADMIN,
                    // Failed connection
                    connections: {
                        [CONST.POLICY.CONNECTIONS.NAME.NETSUITE]: {
                            verified: false,
                            lastSync: {
                                errorDate: new Date().toISOString(),
                                errorMessage: 'Error',
                                isAuthenticationError: true,
                                isConnected: false,
                                isSuccessful: false,
                                source: 'NEWEXPENSIFY',
                                successfulDate: '',
                            },
                        },
                    } as Connections,
                } as OnyxTypes.Policy,
            };

            const response = SearchUIUtils.getSuggestedSearchesVisibility(adminEmail, {}, policies, undefined, {}, adminAccountID);
            expect(response.export).toBe(false);

            // eslint-disable-next-line @typescript-eslint/no-non-null-assertion
            policies[policyKey]!.connections![CONST.POLICY.CONNECTIONS.NAME.NETSUITE].lastSync = {
                errorDate: '',
                errorMessage: '',
                isAuthenticationError: false,
                isConnected: true,
                isSuccessful: true,
                source: 'NEWEXPENSIFY',
                successfulDate: new Date().toISOString(),
            };

            const response2 = SearchUIUtils.getSuggestedSearchesVisibility(adminEmail, {}, policies, undefined, {}, adminAccountID);
            expect(response2.export).toBe(true);
        });
    });

    describe('Test getColumnsToShow', () => {
        test('Should only show columns when at least one transaction has a value for them', () => {
            // Use the existing transaction as a base and modify only the fields we need to test
            const baseTransaction = searchResults.data[`transactions_${transactionID}`];

            // Create test transactions as arrays (getColumnsToShow accepts arrays)
            const emptyTransaction = {
                ...baseTransaction,
                transactionID: 'empty',
                merchant: '',
                modifiedMerchant: '',
                comment: {comment: ''},
                category: '',
                tag: '',
                accountID: submitterAccountID,
                managerID: submitterAccountID,
            };

            const merchantTransaction = {
                ...baseTransaction,
                transactionID: 'merchant',
                merchant: 'Test Merchant',
                modifiedMerchant: '',
                comment: {comment: ''},
                category: '',
                tag: '',
                accountID: submitterAccountID,
                managerID: submitterAccountID,
            };

            const categoryTransaction = {
                ...baseTransaction,
                transactionID: 'category',
                merchant: '',
                modifiedMerchant: '',
                comment: {comment: ''},
                category: 'Office Supplies',
                tag: '',
                accountID: submitterAccountID,
                managerID: submitterAccountID,
            };

            const tagTransaction = {
                ...baseTransaction,
                transactionID: 'tag',
                merchant: '',
                modifiedMerchant: '',
                comment: {comment: ''},
                category: '',
                tag: 'Project A',
                accountID: submitterAccountID,
                managerID: submitterAccountID,
            };

            const descriptionTransaction = {
                ...baseTransaction,
                transactionID: 'description',
                merchant: '',
                modifiedMerchant: '',
                comment: {comment: 'Business meeting lunch'},
                category: '',
                tag: '',
                accountID: submitterAccountID,
                managerID: submitterAccountID,
            };

            const differentUsersTransaction = {
                ...baseTransaction,
                transactionID: 'differentUsers',
                merchant: '',
                modifiedMerchant: '',
                comment: {comment: ''},
                category: '',
                tag: '',
                accountID: approverAccountID, // Different from current user
                managerID: adminAccountID, // Different from current user
                reportID: reportID2, // Needs to be a submitter report for 'To' to show
            };

            // Test 1: No optional fields should be shown when all transactions are empty
            let columns = SearchUIUtils.getColumnsToShow(submitterAccountID, [emptyTransaction, emptyTransaction], false);
            expect(columns[CONST.SEARCH.TABLE_COLUMNS.MERCHANT]).toBe(false);
            expect(columns[CONST.SEARCH.TABLE_COLUMNS.CATEGORY]).toBe(false);
            expect(columns[CONST.SEARCH.TABLE_COLUMNS.TAG]).toBe(false);
            expect(columns[CONST.SEARCH.TABLE_COLUMNS.DESCRIPTION]).toBe(false);
            expect(columns[CONST.SEARCH.TABLE_COLUMNS.FROM]).toBe(false);
            expect(columns[CONST.SEARCH.TABLE_COLUMNS.TO]).toBe(false);

            // Test 2: Merchant column should show when at least one transaction has merchant
            columns = SearchUIUtils.getColumnsToShow(submitterAccountID, [emptyTransaction, merchantTransaction], false);
            expect(columns[CONST.SEARCH.TABLE_COLUMNS.MERCHANT]).toBe(true);
            expect(columns[CONST.SEARCH.TABLE_COLUMNS.CATEGORY]).toBe(false);

            // Test 3: Category column should show when at least one transaction has category
            columns = SearchUIUtils.getColumnsToShow(submitterAccountID, [emptyTransaction, categoryTransaction], false);
            expect(columns[CONST.SEARCH.TABLE_COLUMNS.CATEGORY]).toBe(true);
            expect(columns[CONST.SEARCH.TABLE_COLUMNS.MERCHANT]).toBe(false);

            // Test 4: Tag column should show when at least one transaction has tag
            columns = SearchUIUtils.getColumnsToShow(submitterAccountID, [emptyTransaction, tagTransaction], false);
            expect(columns[CONST.SEARCH.TABLE_COLUMNS.TAG]).toBe(true);
            expect(columns[CONST.SEARCH.TABLE_COLUMNS.CATEGORY]).toBe(false);

            // Test 5: Description column should show when at least one transaction has description
            columns = SearchUIUtils.getColumnsToShow(submitterAccountID, [emptyTransaction, descriptionTransaction], false);
            expect(columns[CONST.SEARCH.TABLE_COLUMNS.DESCRIPTION]).toBe(true);
            expect(columns[CONST.SEARCH.TABLE_COLUMNS.MERCHANT]).toBe(false);

            // Test 6: From/To columns should show when at least one transaction has different users
            // @ts-expect-error -- no need to construct all data again, the function below only needs the report and transactions
            const data: OnyxTypes.SearchResults['data'] = {
                [`report_${reportID2}`]: searchResults.data[`report_${reportID2}`],
                [`transactions_${emptyTransaction.transactionID}`]: emptyTransaction,
                [`transactions_${differentUsersTransaction.transactionID}`]: differentUsersTransaction,
            };
            columns = SearchUIUtils.getColumnsToShow(submitterAccountID, data, false);
            expect(columns[CONST.SEARCH.TABLE_COLUMNS.FROM]).toBe(true);
            expect(columns[CONST.SEARCH.TABLE_COLUMNS.TO]).toBe(true);

            // Test 7: Multiple columns should show when transactions have different fields
            columns = SearchUIUtils.getColumnsToShow(submitterAccountID, [merchantTransaction, categoryTransaction, tagTransaction], false);
            expect(columns[CONST.SEARCH.TABLE_COLUMNS.MERCHANT]).toBe(true);
            expect(columns[CONST.SEARCH.TABLE_COLUMNS.CATEGORY]).toBe(true);
            expect(columns[CONST.SEARCH.TABLE_COLUMNS.TAG]).toBe(true);
            expect(columns[CONST.SEARCH.TABLE_COLUMNS.DESCRIPTION]).toBe(false);
        });

        test('Should respect isExpenseReportView flag and not show From/To columns', () => {
            // Create transaction with different users using existing transaction as base
            const baseTransaction = searchResults.data[`transactions_${transactionID}`];
            const testTransaction = {
                ...baseTransaction,
                transactionID: 'test',
                merchant: 'Test Merchant',
                modifiedMerchant: '',
                comment: {comment: 'Test description'},
                category: 'Office Supplies',
                tag: 'Project A',
                accountID: submitterAccountID, // Different from current user
                managerID: approverAccountID, // Different from current user
            };

            // In expense report view, From/To columns should not be shown
            const columns = SearchUIUtils.getColumnsToShow(submitterAccountID, [testTransaction], true);

            // These columns should be shown based on data
            expect(columns[CONST.REPORT.TRANSACTION_LIST.COLUMNS.MERCHANT]).toBe(true);
            expect(columns[CONST.REPORT.TRANSACTION_LIST.COLUMNS.CATEGORY]).toBe(true);
            expect(columns[CONST.REPORT.TRANSACTION_LIST.COLUMNS.TAG]).toBe(true);
            expect(columns[CONST.REPORT.TRANSACTION_LIST.COLUMNS.DESCRIPTION]).toBe(true);

            // From/To columns should not exist in expense report view
            expect(columns[CONST.SEARCH.TABLE_COLUMNS.FROM]).toBeUndefined();
            expect(columns[CONST.SEARCH.TABLE_COLUMNS.TO]).toBeUndefined();
        });

        test('Should handle modifiedMerchant and empty category/tag values correctly', () => {
            const baseTransaction = searchResults.data[`transactions_${transactionID}`];
            const testTransaction = {
                ...baseTransaction,
                transactionID: 'modified',
                merchant: '',
                modifiedMerchant: 'Modified Merchant',
                comment: {comment: ''},
                category: 'Uncategorized', // This is in CONST.SEARCH.CATEGORY_EMPTY_VALUE
                tag: CONST.SEARCH.TAG_EMPTY_VALUE, // This is the empty tag value
                accountID: adminAccountID,
                managerID: adminAccountID,
            };

            const columns = SearchUIUtils.getColumnsToShow(submitterAccountID, [testTransaction], false);

            // Should show merchant column because modifiedMerchant has value
            expect(columns[CONST.SEARCH.TABLE_COLUMNS.MERCHANT]).toBe(true);

            // Should not show category column because 'Uncategorized' is an empty value
            expect(columns[CONST.SEARCH.TABLE_COLUMNS.CATEGORY]).toBe(false);

            // Should not show tag column because it's the empty tag value
            expect(columns[CONST.SEARCH.TABLE_COLUMNS.TAG]).toBe(false);
        });
    });

    describe('createAndOpenSearchTransactionThread', () => {
        const threadReportID = 'thread-report-123';
        const threadReport = {reportID: threadReportID};
        // eslint-disable-next-line @typescript-eslint/non-nullable-type-assertion-style
        const transactionListItem = transactionsListItems.at(0) as TransactionListItemType;
        const iouReportAction = {reportActionID: 'action-123'} as OnyxTypes.ReportAction;
        const hash = 12345;
        const backTo = '/search/all';

        test('Should create transaction thread report and navigate to it', () => {
            (createTransactionThreadReport as jest.Mock).mockReturnValue(threadReport);

            SearchUIUtils.createAndOpenSearchTransactionThread(transactionListItem, iouReportAction, hash, backTo);

            expect(createTransactionThreadReport).toHaveBeenCalledWith(report1, iouReportAction);
            expect(updateSearchResultsWithTransactionThreadReportID).toHaveBeenCalledWith(hash, transactionID, threadReportID);
            expect(Navigation.navigate).toHaveBeenCalledWith(ROUTES.SEARCH_REPORT.getRoute({reportID: threadReportID, backTo}));
        });

        test('Should not load iou report if iouReportAction was provided', () => {
            SearchUIUtils.createAndOpenSearchTransactionThread(transactionListItem, iouReportAction, hash, backTo);
            expect(openReport).not.toHaveBeenCalled();
        });

        test('Should load iou report if iouReportAction was not provided', () => {
            SearchUIUtils.createAndOpenSearchTransactionThread(transactionListItem, undefined, hash, backTo);
            expect(openReport).toHaveBeenCalled();
        });
    });

    describe('setOptimisticDataForTransactionThreadPreview', () => {
        it('Should create an optimistic parent report if the hasParentReport is false', async () => {
            // eslint-disable-next-line @typescript-eslint/non-nullable-type-assertion-style
            const transactionListItem = transactionsListItems.at(0) as TransactionListItemType;
            setOptimisticDataForTransactionThreadPreview(transactionListItem, {hasParentReport: false} as SearchUtils.TransactionPreviewData);

            await waitForBatchedUpdates();

            const parentReport = await getOnyxValue(`${ONYXKEYS.COLLECTION.REPORT}${transactionListItem.reportID}`);

            // eslint-disable-next-line @typescript-eslint/non-nullable-type-assertion-style
            expect(parentReport).toMatchObject(transactionListItem.report as OnyxTypes.Report);
        });

        it('Should create an optimistic parent report action if the hasParentReportAction is false', async () => {
            // eslint-disable-next-line @typescript-eslint/non-nullable-type-assertion-style
            const transactionListItem = transactionsListItems.at(0) as TransactionListItemType;
            setOptimisticDataForTransactionThreadPreview(transactionListItem, {hasParentReportAction: false} as SearchUtils.TransactionPreviewData);

            await waitForBatchedUpdates();

            const parentReport = await getOnyxValue(`${ONYXKEYS.COLLECTION.REPORT_ACTIONS}${transactionListItem.reportID}`);
            const parentReportAction = transactionListItem.moneyRequestReportActionID && parentReport?.[transactionListItem.moneyRequestReportActionID];

            expect(parentReportAction).toBeTruthy();
        });

        it('Should create an optimistic transaction if the hasTransaction is false', async () => {
            // eslint-disable-next-line @typescript-eslint/non-nullable-type-assertion-style
            const transactionListItem = transactionsListItems.at(0) as TransactionListItemType;
            setOptimisticDataForTransactionThreadPreview(transactionListItem, {hasTransaction: false} as SearchUtils.TransactionPreviewData);

            await waitForBatchedUpdates();

            const transaction = await getOnyxValue(`${ONYXKEYS.COLLECTION.TRANSACTION}${transactionListItem.transactionID}`);

            expect(transaction).toBeTruthy();
        });

        it('Should create an optimistic transaction thread if the hasTransactionThreadReport is false', async () => {
            // eslint-disable-next-line @typescript-eslint/non-nullable-type-assertion-style
            const transactionListItem = transactionsListItems.at(0) as TransactionListItemType;
            setOptimisticDataForTransactionThreadPreview(transactionListItem, {hasTransactionThreadReport: false} as SearchUtils.TransactionPreviewData);

            await waitForBatchedUpdates();

            const transactionThread = await getOnyxValue(`${ONYXKEYS.COLLECTION.REPORT}${transactionListItem.transactionThreadReportID}`);

            expect(transactionThread).toBeTruthy();
        });
    });
});<|MERGE_RESOLUTION|>--- conflicted
+++ resolved
@@ -1733,17 +1733,14 @@
                 },
             };
 
-<<<<<<< HEAD
-            const result = SearchUIUtils.getSections(CONST.SEARCH.DATA_TYPES.EXPENSE_REPORT, testSearchResults.data, 2074551, '', formatPhoneNumber) as TransactionGroupListItemType[];
-=======
             const result = SearchUIUtils.getSections(
                 CONST.SEARCH.DATA_TYPES.EXPENSE,
                 testSearchResults.data,
                 2074551,
+                '',
                 formatPhoneNumber,
                 CONST.SEARCH.GROUP_BY.REPORTS,
             ) as TransactionGroupListItemType[];
->>>>>>> f9ee4f0a
 
             const reportGroup = result.find((group) => group.transactions?.some((transaction) => transaction.transactionID === distanceTransactionID));
 
@@ -1756,35 +1753,22 @@
             expect(Object.keys(distanceTransaction ?? {}).length).toBe(expectedPropertyCount);
         });
 
-<<<<<<< HEAD
-        it('should return transactionReportGroupListItems result when type is expense-report', () => {
-            expect(SearchUIUtils.getSections(CONST.SEARCH.DATA_TYPES.EXPENSE_REPORT, searchResults.data, 2074551, '', formatPhoneNumber)).toStrictEqual(transactionReportGroupListItems);
-        });
-
-        it('should return transactionsListItems result when type is TRIP', () => {
-            expect(SearchUIUtils.getSections(CONST.SEARCH.DATA_TYPES.TRIP, searchResults.data, 2074551, '', formatPhoneNumber)).toStrictEqual(transactionsListItems);
-        });
-
-        it('should return transactionsListItems result when type is INVOICE and groupBy is report', () => {
-            expect(SearchUIUtils.getSections(CONST.SEARCH.DATA_TYPES.INVOICE, searchResults.data, 2074551, '', formatPhoneNumber)).toStrictEqual(transactionsListItems);
-=======
         it('should return getReportSections result when type is EXPENSE and groupBy is report', () => {
-            expect(SearchUIUtils.getSections(CONST.SEARCH.DATA_TYPES.EXPENSE, searchResults.data, 2074551, formatPhoneNumber, CONST.SEARCH.GROUP_BY.REPORTS)).toStrictEqual(
+            expect(SearchUIUtils.getSections(CONST.SEARCH.DATA_TYPES.EXPENSE, searchResults.data, 2074551, '', formatPhoneNumber, CONST.SEARCH.GROUP_BY.REPORTS)).toStrictEqual(
                 transactionReportGroupListItems,
             );
         });
 
         it('should return getReportSections result when type is TRIP and groupBy is report', () => {
-            expect(SearchUIUtils.getSections(CONST.SEARCH.DATA_TYPES.TRIP, searchResults.data, 2074551, formatPhoneNumber, CONST.SEARCH.GROUP_BY.REPORTS)).toStrictEqual(
+            expect(SearchUIUtils.getSections(CONST.SEARCH.DATA_TYPES.TRIP, searchResults.data, 2074551, '', formatPhoneNumber, CONST.SEARCH.GROUP_BY.REPORTS)).toStrictEqual(
                 transactionReportGroupListItems,
             );
         });
 
         it('should return getReportSections result when type is INVOICE and groupBy is report', () => {
-            expect(SearchUIUtils.getSections(CONST.SEARCH.DATA_TYPES.INVOICE, searchResults.data, 2074551, formatPhoneNumber, CONST.SEARCH.GROUP_BY.REPORTS)).toStrictEqual(
+            expect(SearchUIUtils.getSections(CONST.SEARCH.DATA_TYPES.INVOICE, searchResults.data, 2074551, '', formatPhoneNumber, CONST.SEARCH.GROUP_BY.REPORTS)).toStrictEqual(
                 transactionReportGroupListItems,
             );
->>>>>>> f9ee4f0a
         });
 
         it('should handle data where transaction keys appear before report keys in getReportSections', () => {
@@ -1812,13 +1796,8 @@
                 [`policy_${policyID}`]: searchResults.data[`policy_${policyID}`],
             };
 
-<<<<<<< HEAD
-            const resultTransactionFirst = SearchUIUtils.getSections(CONST.SEARCH.DATA_TYPES.EXPENSE_REPORT, testDataTransactionFirst, 2074551, '', formatPhoneNumber);
-            const resultReportFirst = SearchUIUtils.getSections(CONST.SEARCH.DATA_TYPES.EXPENSE_REPORT, testDataReportFirst, 2074551, '', formatPhoneNumber);
-=======
-            const resultTransactionFirst = SearchUIUtils.getSections(CONST.SEARCH.DATA_TYPES.EXPENSE, testDataTransactionFirst, 2074551, formatPhoneNumber, CONST.SEARCH.GROUP_BY.REPORTS);
-            const resultReportFirst = SearchUIUtils.getSections(CONST.SEARCH.DATA_TYPES.EXPENSE, testDataReportFirst, 2074551, formatPhoneNumber, CONST.SEARCH.GROUP_BY.REPORTS);
->>>>>>> f9ee4f0a
+            const resultTransactionFirst = SearchUIUtils.getSections(CONST.SEARCH.DATA_TYPES.EXPENSE, testDataTransactionFirst, 2074551, '', formatPhoneNumber, CONST.SEARCH.GROUP_BY.REPORTS);
+            const resultReportFirst = SearchUIUtils.getSections(CONST.SEARCH.DATA_TYPES.EXPENSE, testDataReportFirst, 2074551, '', formatPhoneNumber, CONST.SEARCH.GROUP_BY.REPORTS);
 
             expect(resultTransactionFirst).toBeDefined();
             expect(Array.isArray(resultTransactionFirst)).toBe(true);
