import Onyx from 'react-native-onyx';
import ChatListItem from '@components/SelectionList/ChatListItem';
import TransactionGroupListItem from '@components/SelectionList/Search/TransactionGroupListItem';
import TransactionListItem from '@components/SelectionList/Search/TransactionListItem';
import type {ReportActionListItemType, TransactionListItemType, TransactionReportGroupListItemType} from '@components/SelectionList/types';
import * as Expensicons from '@src/components/Icon/Expensicons';
import CONST from '@src/CONST';
import IntlStore from '@src/languages/IntlStore';
import * as SearchUIUtils from '@src/libs/SearchUIUtils';
import ONYXKEYS from '@src/ONYXKEYS';
import type * as OnyxTypes from '@src/types/onyx';
import type {SearchDataTypes} from '@src/types/onyx/SearchResults';
import {formatPhoneNumber, localeCompare} from '../../utils/TestHelper';
import waitForBatchedUpdates from '../../utils/waitForBatchedUpdates';

jest.mock('@src/components/ConfirmedRoute.tsx');

const adminAccountID = 18439984;
const adminEmail = 'admin@policy.com';
const approverAccountID = 1111111;
const approverEmail = 'approver@policy.com';
const overlimitApproverAccountID = 222222;
const overlimitApproverEmail = 'overlimit@policy.com';
const submitterAccountID = 333333;
const submitterEmail = 'submitter@policy.com';
const policyID = 'A1B2C3';
const reportID = '123456789';
const reportID2 = '11111';
const reportID3 = '99999';
const reportID4 = '6155022250251839';
const reportID5 = '22222';
const transactionID = '1';
const transactionID2 = '2';
const transactionID3 = '3';
const transactionID4 = '4';

const report1 = {
    accountID: adminAccountID,
    action: 'view',
    chatReportID: '1706144653204915',
    created: '2024-12-21 13:05:20',
    currency: 'USD',
    isOneTransactionReport: true,
    isPolicyExpenseChat: false,
    isWaitingOnBankAccount: false,
    managerID: adminAccountID,
    nonReimbursableTotal: 0,
    ownerAccountID: adminAccountID,
    policyID,
    reportID,
    reportName: 'Expense Report #123',
    stateNum: 0,
    statusNum: 0,
    total: -5000,
    type: 'expense',
    unheldTotal: -5000,
} as const;

const report2 = {
    accountID: adminAccountID,
    action: 'view',
    chatReportID: '1706144653204915',
    created: '2024-12-21 13:05:20',
    currency: 'USD',
    isOneTransactionReport: true,
    isPolicyExpenseChat: false,
    isWaitingOnBankAccount: false,
    managerID: adminAccountID,
    nonReimbursableTotal: 0,
    ownerAccountID: adminAccountID,
    policyID,
    reportID: reportID2,
    reportName: 'Expense Report #123',
    stateNum: 1,
    statusNum: 1,
    total: -5000,
    type: 'expense',
    unheldTotal: -5000,
} as const;

const report3 = {
    accountID: adminAccountID,
    chatReportID: '6155022250251839',
    chatType: undefined,
    created: '2025-03-05 16:34:27',
    currency: 'VND',
    isOneTransactionReport: false,
    isOwnPolicyExpenseChat: false,
    isPolicyExpenseChat: false,
    isWaitingOnBankAccount: false,
    managerID: approverAccountID,
    nonReimbursableTotal: 0,
    oldPolicyName: '',
    ownerAccountID: adminAccountID,
    policyID,
    private_isArchived: '',
    reportID: reportID3,
    reportName: 'Report Name',
    stateNum: 1,
    statusNum: 1,
    total: 4400,
    type: 'iou',
    unheldTotal: 4400,
} as const;

const report4 = {
    accountID: adminAccountID,
    reportID: reportID4,
    chatReportID: '',
    chatType: 'policyExpenseChat',
    created: '2025-03-05 16:34:27',
    type: 'chat',
} as const;

const report5 = {
    accountID: adminAccountID,
    action: 'view',
    chatReportID: '1706144653204915',
    created: '2024-12-21 13:05:20',
    currency: 'USD',
    isOneTransactionReport: true,
    isPolicyExpenseChat: false,
    isWaitingOnBankAccount: false,
    managerID: adminAccountID,
    nonReimbursableTotal: 0,
    ownerAccountID: adminAccountID,
    policyID,
    reportID: reportID5,
    reportName: 'Expense Report #123',
    stateNum: 0,
    statusNum: 0,
    total: 0,
    type: 'expense',
    unheldTotal: 0,
} as const;

const allViolations = {
    [`transactionViolations_${transactionID2}`]: [
        {
            name: CONST.VIOLATIONS.MISSING_CATEGORY,
            type: CONST.VIOLATION_TYPES.VIOLATION,
        },
    ],
};

// Given search data results consisting of involved users' personal details, policyID, reportID and transactionID
const searchResults: OnyxTypes.SearchResults = {
    data: {
        personalDetailsList: {
            [adminAccountID]: {
                accountID: adminAccountID,
                avatar: 'https://d2k5nsl2zxldvw.cloudfront.net/images/avatars/avatar_3.png',
                displayName: 'Admin',
                login: adminEmail,
            },
            [approverAccountID]: {
                accountID: approverAccountID,
                avatar: 'https://d2k5nsl2zxldvw.cloudfront.net/images/avatars/avatar_3.png',
                displayName: 'Approver',
                login: approverEmail,
            },
            [overlimitApproverAccountID]: {
                accountID: overlimitApproverAccountID,
                avatar: 'https://d2k5nsl2zxldvw.cloudfront.net/images/avatars/avatar_3.png',
                displayName: 'Overlimit Approver',
                login: overlimitApproverEmail,
            },
            [submitterAccountID]: {
                accountID: submitterAccountID,
                avatar: 'https://d2k5nsl2zxldvw.cloudfront.net/images/avatars/avatar_3.png',
                displayName: 'Submitter',
                login: submitterEmail,
            },
        },
        [`policy_${policyID}`]: {
            id: 'Admin',
            approvalMode: 'ADVANCED',
            autoReimbursement: {
                limit: 0,
            },
            autoReimbursementLimit: 0,
            autoReporting: true,
            autoReportingFrequency: 'immediate',
            harvesting: {
                enabled: false,
            },
            preventSelfApproval: false,
            owner: adminEmail,
            reimbursementChoice: 'reimburseManual',
            role: 'admin',
            type: 'team',
            employeeList: {
                [adminEmail]: {
                    email: adminEmail,
                    role: CONST.POLICY.ROLE.ADMIN,
                    forwardsTo: '',
                    submitsTo: approverEmail,
                },
                [approverEmail]: {
                    email: approverEmail,
                    role: CONST.POLICY.ROLE.USER,
                    approvalLimit: 100,
                    submitsTo: adminEmail,
                    overLimitForwardsTo: overlimitApproverEmail,
                },
                [overlimitApproverEmail]: {
                    email: overlimitApproverEmail,
                    role: CONST.POLICY.ROLE.ADMIN,
                    submitsTo: approverEmail,
                },
                [submitterEmail]: {
                    email: submitterEmail,
                    role: CONST.POLICY.ROLE.USER,
                    submitsTo: adminEmail,
                },
            },
        },
        [`reportActions_${reportID}`]: {
            test: {
                accountID: adminAccountID,
                actionName: CONST.REPORT.ACTIONS.TYPE.ADD_COMMENT,
                created: '2024-12-21 13:05:20',
                message: [
                    {
                        type: 'text',
                        text: 'Payment has been processed.',
                        html: '<p>Payment has been processed.</p>',
                        whisperedTo: [],
                    },
                    {
                        type: 'comment',
                        text: 'Please review this expense.',
                        html: '<p>Please review this expense.</p>',
                    },
                ],
                reportActionID: 'Admin',
                reportID,
                reportName: 'Admin',
            },
            test1: {
                accountID: adminAccountID,
                actionName: CONST.REPORT.ACTIONS.TYPE.ADD_COMMENT,
                created: '2024-12-21 13:05:20',
                message: [
                    {
                        type: 'text',
                        text: 'Payment has been processed.',
                        html: '<p>Payment has been processed.</p>',
                        whisperedTo: [12345678, 87654321],
                    },
                    {
                        type: 'comment',
                        text: 'Please review this expense.',
                        html: '<p>Please review this expense.</p>',
                    },
                ],
                reportActionID: 'Admin1',
                reportID,
                reportName: 'Admin1',
            },
        },
        [`report_${reportID}`]: report1,
        [`report_${reportID2}`]: report2,
        [`report_${reportID3}`]: report3,
        [`report_${reportID4}`]: report4,
        [`report_${reportID5}`]: report5,
        [`transactions_${transactionID}`]: {
            accountID: adminAccountID,
            action: 'view',
            amount: -5000,
            canDelete: true,
            canHold: true,
            canUnhold: false,
            category: '',
            comment: {
                comment: '',
            },
            created: '2024-12-21',
            currency: 'USD',
            hasEReceipt: false,
            isFromOneTransactionReport: true,
            managerID: adminAccountID,
            description: '',
            hasViolation: false,
            merchant: 'Expense',
            modifiedAmount: 0,
            modifiedCreated: '',
            modifiedCurrency: '',
            modifiedMerchant: 'Expense',
            parentTransactionID: '',
            pendingAction: CONST.RED_BRICK_ROAD_PENDING_ACTION.DELETE,
            policyID,
            reportID,
            reportType: 'expense',
            tag: '',
            transactionID,
            transactionThreadReportID: '456',
            transactionType: 'cash',
            receipt: undefined,
            taxAmount: undefined,
            mccGroup: undefined,
            modifiedMCCGroup: undefined,
            moneyRequestReportActionID: undefined,
            errors: undefined,
            isActionLoading: false,
        },
        [`transactions_${transactionID2}`]: {
            accountID: adminAccountID,
            action: 'view',
            amount: -5000,
            canDelete: true,
            canHold: true,
            canUnhold: false,
            category: '',
            comment: {
                comment: '',
            },
            created: '2024-12-21',
            currency: 'USD',
            hasEReceipt: false,
            isFromOneTransactionReport: true,
            managerID: adminAccountID,
            description: '',
            hasViolation: true,
            merchant: 'Expense',
            modifiedAmount: 0,
            modifiedCreated: '',
            modifiedCurrency: '',
            modifiedMerchant: 'Expense',
            parentTransactionID: '',
            policyID,
            reportID: reportID2,
            reportType: 'expense',
            tag: '',
            transactionID: transactionID2,
            transactionThreadReportID: '456',
            transactionType: 'cash',
            receipt: undefined,
            taxAmount: undefined,
            mccGroup: undefined,
            modifiedMCCGroup: undefined,
            moneyRequestReportActionID: undefined,
            pendingAction: undefined,
            errors: undefined,
            isActionLoading: false,
        },
        ...allViolations,
        [`transactions_${transactionID3}`]: {
            accountID: adminAccountID,
            amount: 1200,
            action: 'view',
            canDelete: true,
            canHold: true,
            canUnhold: false,
            category: '',
            comment: {
                comment: '',
            },
            created: '2025-03-05',
            currency: 'VND',
            hasEReceipt: false,
            isFromOneTransactionReport: false,
            managerID: approverAccountID,
            merchant: '(none)',
            modifiedAmount: 0,
            modifiedCreated: '',
            modifiedCurrency: '',
            modifiedMerchant: '',
            parentTransactionID: '',
            policyID,
            reportID: reportID3,
            reportType: 'iou',
            tag: '',
            transactionID: transactionID3,
            transactionThreadReportID: '8287398995021380',
            transactionType: 'cash',
            receipt: undefined,
            taxAmount: undefined,
            description: '',
            mccGroup: undefined,
            modifiedMCCGroup: undefined,
            moneyRequestReportActionID: undefined,
            pendingAction: undefined,
            errors: undefined,
            isActionLoading: false,
            hasViolation: undefined,
        },
        [`transactions_${transactionID4}`]: {
            accountID: adminAccountID,
            amount: 3200,
            action: 'view',
            canDelete: true,
            canHold: true,
            canUnhold: false,
            category: '',
            comment: {
                comment: '',
            },
            created: '2025-03-05',
            currency: 'VND',
            hasEReceipt: false,
            isFromOneTransactionReport: false,
            managerID: approverAccountID,
            merchant: '(none)',
            modifiedAmount: 0,
            modifiedCreated: '',
            modifiedCurrency: '',
            modifiedMerchant: '',
            parentTransactionID: '',
            policyID,
            reportID: reportID3,
            reportType: 'iou',
            tag: '',
            transactionID: transactionID3,
            transactionThreadReportID: '1014872441234902',
            transactionType: 'cash',
            description: '',
            receipt: undefined,
            taxAmount: undefined,
            mccGroup: undefined,
            modifiedMCCGroup: undefined,
            moneyRequestReportActionID: undefined,
            pendingAction: undefined,
            errors: undefined,
            isActionLoading: false,
            hasViolation: undefined,
        },
    },
    search: {
        columnsToShow: {
            shouldShowCategoryColumn: true,
            shouldShowTagColumn: false,
            shouldShowTaxColumn: false,
        },
        hasMoreResults: false,
        hasResults: true,
        offset: 0,
        status: CONST.SEARCH.STATUS.EXPENSE.ALL,
        isLoading: false,
        type: 'expense',
    },
};

const reportActionListItems = [
    {
        accountID: 18439984,
        actionName: 'ADDCOMMENT',
        created: '2024-12-21 13:05:20',
        date: '2024-12-21 13:05:20',
        formattedFrom: 'Admin',
        from: {
            accountID: 18439984,
            avatar: 'https://d2k5nsl2zxldvw.cloudfront.net/images/avatars/avatar_3.png',
            displayName: 'Admin',
            login: adminEmail,
        },
        keyForList: 'Admin',
        message: [
            {
                type: 'text',
                text: 'Payment has been processed.',
                html: '<p>Payment has been processed.</p>',
                whisperedTo: [],
            },
            {
                type: 'comment',
                text: 'Please review this expense.',
                html: '<p>Please review this expense.</p>',
            },
        ],
        reportActionID: 'Admin',
        reportID: '123456789',
        reportName: 'Expense Report #123',
    },
] as ReportActionListItemType[];

const transactionsListItems = [
    {
        accountID: 18439984,
        action: 'submit',
        amount: -5000,
        report: report1,
        canDelete: true,
        canHold: true,
        canUnhold: false,
        category: '',
        comment: {comment: ''},
        created: '2024-12-21',
        currency: 'USD',
        date: '2024-12-21',
        formattedFrom: 'Admin',
        formattedMerchant: 'Expense',
        formattedTo: '',
        formattedTotal: 5000,
        from: {
            accountID: 18439984,
            avatar: 'https://d2k5nsl2zxldvw.cloudfront.net/images/avatars/avatar_3.png',
            displayName: 'Admin',
            login: adminEmail,
        },
        hasEReceipt: false,
        isFromOneTransactionReport: true,
        keyForList: '1',
        managerID: 18439984,
        merchant: 'Expense',
        modifiedAmount: 0,
        modifiedCreated: '',
        modifiedCurrency: '',
        modifiedMerchant: 'Expense',
        parentTransactionID: '',
        pendingAction: CONST.RED_BRICK_ROAD_PENDING_ACTION.DELETE,
        policyID: 'A1B2C3',
        reportID: '123456789',
        reportType: 'expense',
        shouldShowCategory: true,
        shouldShowMerchant: true,
        shouldShowTag: false,
        shouldShowTax: false,
        shouldShowYear: true,
        isAmountColumnWide: false,
        isTaxAmountColumnWide: false,
        tag: '',
        to: {
            accountID: 0,
            avatar: '',
            displayName: undefined,
            login: undefined,
        },
        transactionID: '1',
        transactionThreadReportID: '456',
        transactionType: 'cash',
        receipt: undefined,
        taxAmount: undefined,
        description: '',
        mccGroup: undefined,
        modifiedMCCGroup: undefined,
        moneyRequestReportActionID: undefined,
        errors: undefined,
        isActionLoading: false,
        hasViolation: false,
        violations: [],
    },
    {
        accountID: 18439984,
        action: 'review',
        amount: -5000,
        report: report2,
        canDelete: true,
        canHold: true,
        canUnhold: false,
        category: '',
        comment: {comment: ''},
        created: '2024-12-21',
        currency: 'USD',
        date: '2024-12-21',
        formattedFrom: 'Admin',
        formattedMerchant: 'Expense',
        formattedTo: 'Admin',
        formattedTotal: 5000,
        from: {
            accountID: 18439984,
            avatar: 'https://d2k5nsl2zxldvw.cloudfront.net/images/avatars/avatar_3.png',
            displayName: 'Admin',
            login: adminEmail,
        },
        hasEReceipt: false,
        isFromOneTransactionReport: true,
        keyForList: '2',
        managerID: 18439984,
        merchant: 'Expense',
        modifiedAmount: 0,
        modifiedCreated: '',
        modifiedCurrency: '',
        modifiedMerchant: 'Expense',
        parentTransactionID: '',
        policyID: 'A1B2C3',
        reportID: '11111',
        reportType: 'expense',
        shouldShowCategory: true,
        shouldShowMerchant: true,
        shouldShowTag: false,
        shouldShowTax: false,
        shouldShowYear: true,
        isAmountColumnWide: false,
        isTaxAmountColumnWide: false,
        tag: '',
        to: {
            accountID: 18439984,
            avatar: 'https://d2k5nsl2zxldvw.cloudfront.net/images/avatars/avatar_3.png',
            displayName: 'Admin',
            login: adminEmail,
        },
        transactionID: '2',
        transactionThreadReportID: '456',
        transactionType: 'cash',
        receipt: undefined,
        taxAmount: undefined,
        description: '',
        mccGroup: undefined,
        modifiedMCCGroup: undefined,
        moneyRequestReportActionID: undefined,
        pendingAction: undefined,
        errors: undefined,
        isActionLoading: false,
        hasViolation: true,
        violations: [
            {
                name: CONST.VIOLATIONS.MISSING_CATEGORY,
                type: CONST.VIOLATION_TYPES.VIOLATION,
            },
        ],
    },
    {
        accountID: 18439984,
        amount: 1200,
        action: 'view',
        report: report3,
        canDelete: true,
        canHold: true,
        canUnhold: false,
        category: '',
        comment: {comment: ''},
        created: '2025-03-05',
        currency: 'VND',
        hasEReceipt: false,
        isFromOneTransactionReport: false,
        managerID: 1111111,
        merchant: '(none)',
        modifiedAmount: 0,
        modifiedCreated: '',
        modifiedCurrency: '',
        modifiedMerchant: '',
        parentTransactionID: '',
        policyID: 'A1B2C3',
        reportID: '99999',
        reportType: 'iou',
        tag: '',
        transactionID: '3',
        transactionThreadReportID: '8287398995021380',
        transactionType: 'cash',
        from: {
            accountID: 18439984,
            avatar: 'https://d2k5nsl2zxldvw.cloudfront.net/images/avatars/avatar_3.png',
            displayName: 'Admin',
            login: 'admin@policy.com',
        },
        to: {
            accountID: 1111111,
            avatar: 'https://d2k5nsl2zxldvw.cloudfront.net/images/avatars/avatar_3.png',
            displayName: 'Approver',
            login: 'approver@policy.com',
        },
        formattedFrom: 'Admin',
        formattedTo: 'Approver',
        formattedTotal: 1200,
        formattedMerchant: '',
        date: '2025-03-05',
        shouldShowMerchant: true,
        shouldShowCategory: true,
        shouldShowTag: false,
        shouldShowTax: false,
        keyForList: '3',
        shouldShowYear: true,
        isAmountColumnWide: false,
        isTaxAmountColumnWide: false,
        receipt: undefined,
        taxAmount: undefined,
        description: '',
        mccGroup: undefined,
        modifiedMCCGroup: undefined,
        moneyRequestReportActionID: undefined,
        pendingAction: undefined,
        errors: undefined,
        isActionLoading: false,
        hasViolation: undefined,
        violations: [],
    },
    {
        accountID: 18439984,
        amount: 3200,
        action: 'view',
        report: report3,
        canDelete: true,
        canHold: true,
        canUnhold: false,
        category: '',
        comment: {comment: ''},
        created: '2025-03-05',
        currency: 'VND',
        hasEReceipt: false,
        isFromOneTransactionReport: false,
        managerID: 1111111,
        merchant: '(none)',
        modifiedAmount: 0,
        modifiedCreated: '',
        modifiedCurrency: '',
        modifiedMerchant: '',
        parentTransactionID: '',
        policyID: 'A1B2C3',
        reportID: '99999',
        reportType: 'iou',
        tag: '',
        transactionID: '3',
        transactionThreadReportID: '1014872441234902',
        transactionType: 'cash',
        from: {
            accountID: 18439984,
            avatar: 'https://d2k5nsl2zxldvw.cloudfront.net/images/avatars/avatar_3.png',
            displayName: 'Admin',
            login: 'admin@policy.com',
        },
        to: {
            accountID: 1111111,
            avatar: 'https://d2k5nsl2zxldvw.cloudfront.net/images/avatars/avatar_3.png',
            displayName: 'Approver',
            login: 'approver@policy.com',
        },
        formattedFrom: 'Admin',
        formattedTo: 'Approver',
        formattedTotal: 3200,
        formattedMerchant: '',
        date: '2025-03-05',
        shouldShowMerchant: true,
        shouldShowCategory: true,
        shouldShowTag: false,
        shouldShowTax: false,
        keyForList: '3',
        shouldShowYear: true,
        isAmountColumnWide: false,
        isTaxAmountColumnWide: false,
        receipt: undefined,
        taxAmount: undefined,
        description: '',
        mccGroup: undefined,
        modifiedMCCGroup: undefined,
        moneyRequestReportActionID: undefined,
        pendingAction: undefined,
        errors: undefined,
        isActionLoading: false,
        hasViolation: undefined,
        violations: [],
    },
] as TransactionListItemType[];

const transactionReportGroupListItems = [
    {
        groupedBy: 'reports',
        accountID: 18439984,
        action: 'submit',
        chatReportID: '1706144653204915',
        created: '2024-12-21 13:05:20',
        currency: 'USD',
        from: {
            accountID: 18439984,
            avatar: 'https://d2k5nsl2zxldvw.cloudfront.net/images/avatars/avatar_3.png',
            displayName: 'Admin',
            login: adminEmail,
        },
        isOneTransactionReport: true,
        isPolicyExpenseChat: false,
        isWaitingOnBankAccount: false,
        keyForList: '123456789',
        managerID: 18439984,
        nonReimbursableTotal: 0,
        ownerAccountID: 18439984,
        policyID: 'A1B2C3',
        reportID: '123456789',
        reportName: 'Expense Report #123',
        stateNum: 0,
        statusNum: 0,
        to: {
            accountID: 0,
            avatar: '',
            displayName: undefined,
            login: undefined,
        },
        total: -5000,
        transactions: [
            {
                accountID: 18439984,
                action: 'submit',
                report: report1,
                amount: -5000,
                canDelete: true,
                canHold: true,
                canUnhold: false,
                category: '',
                comment: {comment: ''},
                created: '2024-12-21',
                currency: 'USD',
                date: '2024-12-21',
                description: '',
                formattedFrom: 'Admin',
                formattedMerchant: 'Expense',
                formattedTo: '',
                formattedTotal: 5000,
                from: {
                    accountID: 18439984,
                    avatar: 'https://d2k5nsl2zxldvw.cloudfront.net/images/avatars/avatar_3.png',
                    displayName: 'Admin',
                    login: adminEmail,
                },
                hasEReceipt: false,
                hasViolation: false,
                isFromOneTransactionReport: true,
                keyForList: '1',
                managerID: 18439984,
                merchant: 'Expense',
                modifiedAmount: 0,
                modifiedCreated: '',
                modifiedCurrency: '',
                modifiedMerchant: 'Expense',
                parentTransactionID: '',
                pendingAction: CONST.RED_BRICK_ROAD_PENDING_ACTION.DELETE,
                policyID: 'A1B2C3',
                reportID: '123456789',
                reportType: 'expense',
                shouldShowCategory: true,
                shouldShowMerchant: true,
                shouldShowTag: false,
                shouldShowTax: false,
                shouldShowYear: true,
                isAmountColumnWide: false,
                isTaxAmountColumnWide: false,
                tag: '',
                to: {
                    accountID: 0,
                    avatar: '',
                    displayName: undefined,
                    login: undefined,
                },
                transactionID: '1',
                transactionThreadReportID: '456',
                transactionType: 'cash',
                receipt: undefined,
                taxAmount: undefined,
                mccGroup: undefined,
                modifiedMCCGroup: undefined,
                moneyRequestReportActionID: undefined,
                errors: undefined,
                isActionLoading: false,
                violations: [],
            },
        ],
        type: 'expense',
        unheldTotal: -5000,
    },
    {
        groupedBy: 'reports',
        accountID: 18439984,
        action: 'review',
        chatReportID: '1706144653204915',
        created: '2024-12-21 13:05:20',
        currency: 'USD',
        from: {
            accountID: 18439984,
            avatar: 'https://d2k5nsl2zxldvw.cloudfront.net/images/avatars/avatar_3.png',
            displayName: 'Admin',
            login: adminEmail,
        },
        isOneTransactionReport: true,
        isPolicyExpenseChat: false,
        isWaitingOnBankAccount: false,
        keyForList: '11111',
        managerID: 18439984,
        nonReimbursableTotal: 0,
        ownerAccountID: 18439984,
        policyID: 'A1B2C3',
        reportID: '11111',
        reportName: 'Expense Report #123',
        stateNum: 1,
        statusNum: 1,
        to: {
            accountID: 18439984,
            avatar: 'https://d2k5nsl2zxldvw.cloudfront.net/images/avatars/avatar_3.png',
            displayName: 'Admin',
            login: adminEmail,
        },
        total: -5000,
        transactions: [
            {
                accountID: 18439984,
                action: 'review',
                report: report2,
                amount: -5000,
                canDelete: true,
                canHold: true,
                canUnhold: false,
                category: '',
                comment: {comment: ''},
                created: '2024-12-21',
                currency: 'USD',
                date: '2024-12-21',
                description: '',
                formattedFrom: 'Admin',
                formattedMerchant: 'Expense',
                formattedTo: 'Admin',
                formattedTotal: 5000,
                from: {
                    accountID: 18439984,
                    avatar: 'https://d2k5nsl2zxldvw.cloudfront.net/images/avatars/avatar_3.png',
                    displayName: 'Admin',
                    login: adminEmail,
                },
                hasEReceipt: false,
                hasViolation: true,
                violations: [
                    {
                        name: CONST.VIOLATIONS.MISSING_CATEGORY,
                        type: CONST.VIOLATION_TYPES.VIOLATION,
                    },
                ],
                isFromOneTransactionReport: true,
                keyForList: '2',
                managerID: 18439984,
                merchant: 'Expense',
                modifiedAmount: 0,
                modifiedCreated: '',
                modifiedCurrency: '',
                modifiedMerchant: 'Expense',
                parentTransactionID: '',
                policyID: 'A1B2C3',
                reportID: '11111',
                reportType: 'expense',
                shouldShowCategory: true,
                shouldShowMerchant: true,
                shouldShowTag: false,
                shouldShowTax: false,
                shouldShowYear: true,
                isAmountColumnWide: false,
                isTaxAmountColumnWide: false,
                tag: '',
                to: {
                    accountID: 18439984,
                    avatar: 'https://d2k5nsl2zxldvw.cloudfront.net/images/avatars/avatar_3.png',
                    displayName: 'Admin',
                    login: adminEmail,
                },
                transactionID: '2',
                transactionThreadReportID: '456',
                transactionType: 'cash',
                receipt: undefined,
                taxAmount: undefined,
                mccGroup: undefined,
                modifiedMCCGroup: undefined,
                moneyRequestReportActionID: undefined,
                pendingAction: undefined,
                errors: undefined,
                isActionLoading: false,
            },
        ],
        type: 'expense',
        unheldTotal: -5000,
    },
    {
        groupedBy: 'reports',
        accountID: 18439984,
        chatReportID: '6155022250251839',
        chatType: undefined,
        created: '2025-03-05 16:34:27',
        currency: 'VND',
        isOneTransactionReport: false,
        isOwnPolicyExpenseChat: false,
        isPolicyExpenseChat: false,
        isWaitingOnBankAccount: false,
        managerID: 1111111,
        nonReimbursableTotal: 0,
        oldPolicyName: '',
        ownerAccountID: 18439984,
        policyID: 'A1B2C3',
        private_isArchived: '',
        reportID: '99999',
        reportName: 'Approver owes ₫44.00',
        stateNum: 1,
        statusNum: 1,
        total: 4400,
        type: 'iou',
        unheldTotal: 4400,
        action: 'pay',
        keyForList: '99999',
        from: {
            accountID: 18439984,
            avatar: 'https://d2k5nsl2zxldvw.cloudfront.net/images/avatars/avatar_3.png',
            displayName: 'Admin',
            login: 'admin@policy.com',
        },
        to: {
            accountID: 1111111,
            avatar: 'https://d2k5nsl2zxldvw.cloudfront.net/images/avatars/avatar_3.png',
            displayName: 'Approver',
            login: 'approver@policy.com',
        },
        transactions: [transactionsListItems.at(2), transactionsListItems.at(3)],
    },
    {
        groupedBy: 'reports',
        accountID: 18439984,
        action: 'view',
        chatReportID: '1706144653204915',
        created: '2024-12-21 13:05:20',
        currency: 'USD',
        from: {
            accountID: CONST.REPORT.OWNER_ACCOUNT_ID_FAKE,
            avatar: '',
            displayName: undefined,
            login: undefined,
        },
        isOneTransactionReport: true,
        isPolicyExpenseChat: false,
        isWaitingOnBankAccount: false,
        keyForList: reportID5,
        managerID: 18439984,
        nonReimbursableTotal: 0,
        ownerAccountID: 18439984,
        policyID: 'A1B2C3',
        reportID: reportID5,
        reportName: 'Expense Report #123',
        stateNum: 0,
        statusNum: 0,
        to: {
            accountID: 0,
            avatar: '',
            displayName: undefined,
            login: undefined,
        },
        total: 0,
        transactions: [],
        type: 'expense',
        unheldTotal: 0,
    },
] as TransactionReportGroupListItemType[];

describe('SearchUIUtils', () => {
    beforeAll(async () => {
        Onyx.init({
            keys: ONYXKEYS,
        });
        await IntlStore.load('en');
    });
    describe('Test getAction', () => {
        test('Should return `View` action for an invalid key', () => {
            const action = SearchUIUtils.getAction(searchResults.data, {}, 'invalid_key', CONST.SEARCH.SEARCH_KEYS.EXPENSES, adminAccountID);
            expect(action).toStrictEqual(CONST.SEARCH.ACTION_TYPES.VIEW);
        });

        test('Should return `Submit` action for transaction on policy with delayed submission and no violations', () => {
<<<<<<< HEAD
            let action = SearchUIUtils.getAction(searchResults.data, {}, `report_${reportID}`, CONST.SEARCH.SEARCH_KEYS.EXPENSES);
            expect(action).toStrictEqual(CONST.SEARCH.ACTION_TYPES.VIEW);

            action = SearchUIUtils.getAction(searchResults.data, {}, `transactions_${transactionID}`, CONST.SEARCH.SEARCH_KEYS.EXPENSES);
            expect(action).toStrictEqual(CONST.SEARCH.ACTION_TYPES.VIEW);
=======
            let action = SearchUIUtils.getAction(searchResults.data, {}, `report_${reportID}`, CONST.SEARCH.SEARCH_KEYS.EXPENSES, adminAccountID);
            expect(action).toStrictEqual(CONST.SEARCH.ACTION_TYPES.SUBMIT);

            action = SearchUIUtils.getAction(searchResults.data, {}, `transactions_${transactionID}`, CONST.SEARCH.SEARCH_KEYS.EXPENSES, adminAccountID);
            expect(action).toStrictEqual(CONST.SEARCH.ACTION_TYPES.SUBMIT);
>>>>>>> 54e5acb7
        });

        test('Should return `View` action for transaction on policy with delayed submission and with violations when current user is submitter and the expense was submitted', async () => {
            await Onyx.merge(ONYXKEYS.SESSION, {accountID: submitterAccountID});
            const localSearchResults = {
                ...searchResults.data,
                [`policy_${policyID}`]: {
                    ...searchResults.data[`policy_${policyID}`],
                    role: CONST.POLICY.ROLE.USER,
                },
                [`report_${reportID2}`]: {
                    ...searchResults.data[`report_${reportID2}`],
                    accountID: submitterAccountID,
                    ownerAccountID: submitterAccountID,
                },
                [`transactions_${transactionID2}`]: {
                    ...searchResults.data[`transactions_${transactionID2}`],
                    accountID: submitterAccountID,
                    managerID: adminAccountID,
                },
            };
            expect(SearchUIUtils.getAction(localSearchResults, allViolations, `report_${reportID2}`, CONST.SEARCH.SEARCH_KEYS.EXPENSES, submitterAccountID)).toStrictEqual(
                CONST.SEARCH.ACTION_TYPES.VIEW,
            );
            expect(SearchUIUtils.getAction(localSearchResults, allViolations, `transactions_${transactionID2}`, CONST.SEARCH.SEARCH_KEYS.EXPENSES, submitterAccountID)).toStrictEqual(
                CONST.SEARCH.ACTION_TYPES.VIEW,
            );
        });

        test('Should return `Review` action for transaction with duplicate violation', async () => {
            const duplicateViolation = {
                [`transactionViolations_${transactionID2}`]: [
                    {
                        name: CONST.VIOLATIONS.DUPLICATED_TRANSACTION,
                        type: CONST.VIOLATION_TYPES.WARNING,
                        showInReview: true,
                    },
                ],
            };
            await Onyx.merge(`${ONYXKEYS.COLLECTION.TRANSACTION}${transactionID2}`, searchResults.data[`${ONYXKEYS.COLLECTION.TRANSACTION}${transactionID2}`]);

            const action = SearchUIUtils.getAction(searchResults.data, duplicateViolation, `report_${reportID2}`, CONST.SEARCH.SEARCH_KEYS.EXPENSES, adminAccountID);
            expect(action).toStrictEqual(CONST.SEARCH.ACTION_TYPES.REVIEW);
        });

        test('Should return `Review` action for transaction on policy with delayed submission and with violations', () => {
            let action = SearchUIUtils.getAction(searchResults.data, allViolations, `report_${reportID2}`, CONST.SEARCH.SEARCH_KEYS.EXPENSES, adminAccountID);
            expect(action).toStrictEqual(CONST.SEARCH.ACTION_TYPES.REVIEW);

            action = SearchUIUtils.getAction(searchResults.data, allViolations, `transactions_${transactionID2}`, CONST.SEARCH.SEARCH_KEYS.EXPENSES, adminAccountID);
            expect(action).toStrictEqual(CONST.SEARCH.ACTION_TYPES.REVIEW);
        });

        test('Should return `Paid` action for a manually settled report', () => {
            const paidReportID = 'report_paid';
            const localSearchResults = {
                ...searchResults.data,
                [paidReportID]: {
                    ...searchResults.data[`report_${reportID}`],
                    reportID: paidReportID,
                    stateNum: CONST.REPORT.STATE_NUM.APPROVED,
                    statusNum: CONST.REPORT.STATUS_NUM.REIMBURSED,
                },
                [`reportNameValuePairs_${paidReportID}`]: {
                    manualReimbursed: '2024-01-01',
                },
            };

            const action = SearchUIUtils.getAction(localSearchResults, {}, paidReportID, CONST.SEARCH.SEARCH_KEYS.EXPENSES, adminAccountID);
            expect(action).toStrictEqual(CONST.SEARCH.ACTION_TYPES.PAID);
        });

        test('Should return `Paid` action for a settled report on an auto-reimbursement policy', () => {
            const paidReportID = 'report_paid_auto';
            const policyIDAuto = 'policy_auto';

            const localSearchResults = {
                ...searchResults.data,
                [`policy_${policyIDAuto}`]: {
                    ...searchResults.data[`policy_${policyID}`],
                    id: policyIDAuto,
                    reimbursementChoice: CONST.POLICY.REIMBURSEMENT_CHOICES.REIMBURSEMENT_YES,
                },
                [paidReportID]: {
                    ...searchResults.data[`report_${reportID}`],
                    reportID: paidReportID,
                    policyID: policyIDAuto,
                    stateNum: CONST.REPORT.STATE_NUM.APPROVED,
                    statusNum: CONST.REPORT.STATUS_NUM.REIMBURSED,
                },
            };

            const action = SearchUIUtils.getAction(localSearchResults, {}, paidReportID, CONST.SEARCH.SEARCH_KEYS.EXPENSES, adminAccountID);
            expect(action).toStrictEqual(CONST.SEARCH.ACTION_TYPES.PAID);
        });

        test('Should return `Pay` action for a closed IOU report with an outstanding balance', () => {
            const closedReportID = 'report_closed_with_balance';
            const localSearchResults = {
                ...searchResults.data,
                [`report_${closedReportID}`]: {
                    ...searchResults.data[`report_${reportID3}`],
                    reportID: closedReportID,
                    stateNum: CONST.REPORT.STATE_NUM.APPROVED,
                    statusNum: CONST.REPORT.STATUS_NUM.CLOSED,
                },
            };

            const action = SearchUIUtils.getAction(localSearchResults, {}, `report_${closedReportID}`, CONST.SEARCH.SEARCH_KEYS.EXPENSES, adminAccountID);

            expect(action).toStrictEqual(CONST.SEARCH.ACTION_TYPES.PAY);
        });

        test('Should return `Done` action for a closed report with a zero balance', () => {
            const closedReportID = 'report_closed';
            const localSearchResults = {
                ...searchResults.data,
                [`report_${closedReportID}`]: {
                    ...searchResults.data[`report_${reportID}`],
                    reportID: closedReportID,
                    stateNum: CONST.REPORT.STATE_NUM.APPROVED,
                    statusNum: CONST.REPORT.STATUS_NUM.CLOSED,
                    total: 0,
                },
            };

            const action = SearchUIUtils.getAction(localSearchResults, {}, `report_${closedReportID}`, CONST.SEARCH.SEARCH_KEYS.EXPENSES, adminAccountID);

            expect(action).toStrictEqual(CONST.SEARCH.ACTION_TYPES.DONE);
        });

        test('Should return `Review` action if report has errors', () => {
            const errorReportID = 'report_error';
            const localSearchResults = {
                ...searchResults.data,
                [`report_${errorReportID}`]: {
                    ...searchResults.data[`report_${reportID}`],
                    reportID: errorReportID,
                    errors: {error: 'An error'},
                },
            };
            const action = SearchUIUtils.getAction(localSearchResults, {}, `report_${errorReportID}`, CONST.SEARCH.SEARCH_KEYS.EXPENSES, adminAccountID);
            expect(action).toStrictEqual(CONST.SEARCH.ACTION_TYPES.REVIEW);
        });

        test('Should return `View` action for non-money request reports', () => {
            const action = SearchUIUtils.getAction(searchResults.data, {}, `report_${reportID4}`, CONST.SEARCH.SEARCH_KEYS.EXPENSES, adminAccountID);
            expect(action).toStrictEqual(CONST.SEARCH.ACTION_TYPES.VIEW);
        });

        test('Should return `View` action for an orphaned transaction', () => {
            const orphanedTransactionID = 'transaction_orphaned';
            const localSearchResults = {
                ...searchResults.data,
                [`transactions_${orphanedTransactionID}`]: {
                    ...searchResults.data[`transactions_${transactionID}`],
                    transactionID: orphanedTransactionID,
                    reportID: 'non_existent_report',
                },
            };
            const action = SearchUIUtils.getAction(localSearchResults, {}, `transactions_${orphanedTransactionID}`, CONST.SEARCH.SEARCH_KEYS.EXPENSES, adminAccountID);
            expect(action).toStrictEqual(CONST.SEARCH.ACTION_TYPES.VIEW);
        });
        test('Should return `View` action for a transaction in a multi-transaction report', () => {
            const multiTransactionID = 'transaction_multi';
            const localSearchResults = {
                ...searchResults.data,
                [`transactions_${multiTransactionID}`]: {
                    ...searchResults.data[`transactions_${transactionID}`],
                    transactionID: multiTransactionID,
                    isFromOneTransactionReport: false,
                },
            };
            const action = SearchUIUtils.getAction(localSearchResults, {}, `transactions_${multiTransactionID}`, CONST.SEARCH.SEARCH_KEYS.EXPENSES, adminAccountID);
            expect(action).toStrictEqual(CONST.SEARCH.ACTION_TYPES.VIEW);
        });
        test('Should return `Review` action if report export has failed', () => {
            const failedExportReportID = 'report_failed_export';
            const localSearchResults = {
                ...searchResults.data,
                [`report_${failedExportReportID}`]: {
                    ...searchResults.data[`report_${reportID}`],
                    reportID: failedExportReportID,
                    stateNum: CONST.REPORT.STATE_NUM.OPEN,
                    statusNum: CONST.REPORT.STATUS_NUM.OPEN,
                },
                [`reportNameValuePairs_${failedExportReportID}`]: {
                    exportFailedTime: '2024-01-01',
                },
            };
            const action = SearchUIUtils.getAction(localSearchResults, {}, `report_${failedExportReportID}`, CONST.SEARCH.SEARCH_KEYS.EXPENSES, adminAccountID);
            expect(action).toStrictEqual(CONST.SEARCH.ACTION_TYPES.REVIEW);
        });
        test('Should return `Review` action if transaction has errors', () => {
            const errorTransactionID = 'transaction_error';
            const localSearchResults = {
                ...searchResults.data,
                [`transactions_${errorTransactionID}`]: {
                    ...searchResults.data[`transactions_${transactionID}`],
                    transactionID: errorTransactionID,
                    errors: {error: 'An error'},
                },
            };
            const action = SearchUIUtils.getAction(localSearchResults, {}, `transactions_${errorTransactionID}`, CONST.SEARCH.SEARCH_KEYS.EXPENSES, adminAccountID);
            expect(action).toStrictEqual(CONST.SEARCH.ACTION_TYPES.REVIEW);
        });
        test('Should return `Pay` action for an IOU report ready to be paid', async () => {
            Onyx.merge(ONYXKEYS.SESSION, {accountID: adminAccountID});
            await waitForBatchedUpdates();
            const iouReportKey = `report_${reportID3}`;
            const action = SearchUIUtils.getAction(searchResults.data, {}, iouReportKey, CONST.SEARCH.SEARCH_KEYS.EXPENSES, adminAccountID);
            expect(action).toEqual(CONST.SEARCH.ACTION_TYPES.PAY);
        });
    });

    describe('Test getListItem', () => {
        it('should return ChatListItem when type is CHAT', () => {
            expect(SearchUIUtils.getListItem(CONST.SEARCH.DATA_TYPES.CHAT, CONST.SEARCH.STATUS.EXPENSE.ALL)).toStrictEqual(ChatListItem);
        });

        it('should return TransactionListItem when groupBy is undefined', () => {
            expect(SearchUIUtils.getListItem(CONST.SEARCH.DATA_TYPES.EXPENSE, CONST.SEARCH.STATUS.EXPENSE.ALL, undefined)).toStrictEqual(TransactionListItem);
        });

        it('should return TransactionGroupListItem when type is EXPENSE and groupBy is report', () => {
            expect(SearchUIUtils.getListItem(CONST.SEARCH.DATA_TYPES.EXPENSE, CONST.SEARCH.STATUS.EXPENSE.ALL, CONST.SEARCH.GROUP_BY.REPORTS)).toStrictEqual(TransactionGroupListItem);
        });

        it('should return TransactionGroupListItem when type is TRIP and groupBy is report', () => {
            expect(SearchUIUtils.getListItem(CONST.SEARCH.DATA_TYPES.TRIP, CONST.SEARCH.STATUS.EXPENSE.ALL, CONST.SEARCH.GROUP_BY.REPORTS)).toStrictEqual(TransactionGroupListItem);
        });

        it('should return TransactionGroupListItem when type is INVOICE and groupBy is report', () => {
            expect(SearchUIUtils.getListItem(CONST.SEARCH.DATA_TYPES.INVOICE, CONST.SEARCH.STATUS.EXPENSE.ALL, CONST.SEARCH.GROUP_BY.REPORTS)).toStrictEqual(TransactionGroupListItem);
        });

        it('should return TransactionGroupListItem when type is EXPENSE and groupBy is member', () => {
            expect(SearchUIUtils.getListItem(CONST.SEARCH.DATA_TYPES.EXPENSE, CONST.SEARCH.STATUS.EXPENSE.ALL, CONST.SEARCH.GROUP_BY.MEMBERS)).toStrictEqual(TransactionGroupListItem);
        });

        it('should return TransactionGroupListItem when type is TRIP and groupBy is member', () => {
            expect(SearchUIUtils.getListItem(CONST.SEARCH.DATA_TYPES.TRIP, CONST.SEARCH.STATUS.EXPENSE.ALL, CONST.SEARCH.GROUP_BY.MEMBERS)).toStrictEqual(TransactionGroupListItem);
        });

        it('should return TransactionGroupListItem when type is INVOICE and groupBy is member', () => {
            expect(SearchUIUtils.getListItem(CONST.SEARCH.DATA_TYPES.INVOICE, CONST.SEARCH.STATUS.EXPENSE.ALL, CONST.SEARCH.GROUP_BY.MEMBERS)).toStrictEqual(TransactionGroupListItem);
        });
    });

    describe('Test getSections', () => {
        it('should return getReportActionsSections result when type is CHAT', () => {
            expect(SearchUIUtils.getSections(CONST.SEARCH.DATA_TYPES.CHAT, searchResults.data, searchResults.search, 2074551, formatPhoneNumber)).toStrictEqual(reportActionListItems);
        });

        it('should return getTransactionsSections result when groupBy is undefined', () => {
            expect(SearchUIUtils.getSections(CONST.SEARCH.DATA_TYPES.EXPENSE, searchResults.data, searchResults.search, 2074551, formatPhoneNumber)).toStrictEqual(transactionsListItems);
        });

        it('should return getReportSections result when type is EXPENSE and groupBy is report', () => {
            expect(
                SearchUIUtils.getSections(CONST.SEARCH.DATA_TYPES.EXPENSE, searchResults.data, searchResults.search, 2074551, formatPhoneNumber, CONST.SEARCH.GROUP_BY.REPORTS),
            ).toStrictEqual(transactionReportGroupListItems);
        });

        it('should return getReportSections result when type is TRIP and groupBy is report', () => {
            expect(
                SearchUIUtils.getSections(CONST.SEARCH.DATA_TYPES.TRIP, searchResults.data, searchResults.search, 2074551, formatPhoneNumber, CONST.SEARCH.GROUP_BY.REPORTS),
            ).toStrictEqual(transactionReportGroupListItems);
        });

        it('should return getReportSections result when type is INVOICE and groupBy is report', () => {
            expect(
                SearchUIUtils.getSections(CONST.SEARCH.DATA_TYPES.INVOICE, searchResults.data, searchResults.search, 2074551, formatPhoneNumber, CONST.SEARCH.GROUP_BY.REPORTS),
            ).toStrictEqual(transactionReportGroupListItems);
        });

        it('should return getMemberSections result when type is EXPENSE and groupBy is member', () => {
            expect(
                SearchUIUtils.getSections(CONST.SEARCH.DATA_TYPES.EXPENSE, searchResults.data, searchResults.search, 2074551, formatPhoneNumber, CONST.SEARCH.GROUP_BY.MEMBERS),
            ).toStrictEqual([]); // s77rt update test
        });

        it('should return getMemberSections result when type is TRIP and groupBy is member', () => {
            expect(
                SearchUIUtils.getSections(CONST.SEARCH.DATA_TYPES.TRIP, searchResults.data, searchResults.search, 2074551, formatPhoneNumber, CONST.SEARCH.GROUP_BY.MEMBERS),
            ).toStrictEqual([]); // s77rt update test
        });

        it('should return getMemberSections result when type is INVOICE and groupBy is member', () => {
            expect(
                SearchUIUtils.getSections(CONST.SEARCH.DATA_TYPES.INVOICE, searchResults.data, searchResults.search, 2074551, formatPhoneNumber, CONST.SEARCH.GROUP_BY.MEMBERS),
            ).toStrictEqual([]); // s77rt update test
        });

        // s77rt add test for group by card
    });

    describe('Test getSortedSections', () => {
        it('should return getSortedReportActionData result when type is CHAT', () => {
            expect(SearchUIUtils.getSortedSections(CONST.SEARCH.DATA_TYPES.CHAT, CONST.SEARCH.STATUS.EXPENSE.ALL, reportActionListItems, localeCompare)).toStrictEqual([
                {
                    accountID: 18439984,
                    actionName: 'ADDCOMMENT',
                    created: '2024-12-21 13:05:20',
                    date: '2024-12-21 13:05:20',
                    formattedFrom: 'Admin',
                    from: {
                        accountID: 18439984,
                        avatar: 'https://d2k5nsl2zxldvw.cloudfront.net/images/avatars/avatar_3.png',
                        displayName: 'Admin',
                        login: adminEmail,
                    },
                    keyForList: 'Admin',
                    message: [
                        {
                            html: '<p>Payment has been processed.</p>',
                            text: 'Payment has been processed.',
                            type: 'text',
                            whisperedTo: [],
                        },
                        {
                            html: '<p>Please review this expense.</p>',
                            text: 'Please review this expense.',
                            type: 'comment',
                        },
                    ],
                    reportActionID: 'Admin',
                    reportID: '123456789',
                    reportName: 'Expense Report #123',
                },
            ]);
        });

        it('should return getSortedTransactionData result when groupBy is undefined', () => {
            expect(SearchUIUtils.getSortedSections(CONST.SEARCH.DATA_TYPES.EXPENSE, '', transactionsListItems, localeCompare, 'date', 'asc', undefined)).toStrictEqual(transactionsListItems);
        });

        it('should return getSortedReportData result when type is EXPENSE and groupBy is report', () => {
            expect(
                SearchUIUtils.getSortedSections(CONST.SEARCH.DATA_TYPES.EXPENSE, '', transactionReportGroupListItems, localeCompare, 'date', 'asc', CONST.SEARCH.GROUP_BY.REPORTS),
            ).toStrictEqual(transactionReportGroupListItems);
        });

        it('should return getSortedReportData result when type is TRIP and groupBy is report', () => {
            expect(
                SearchUIUtils.getSortedSections(CONST.SEARCH.DATA_TYPES.TRIP, '', transactionReportGroupListItems, localeCompare, 'date', 'asc', CONST.SEARCH.GROUP_BY.REPORTS),
            ).toStrictEqual(transactionReportGroupListItems);
        });

        it('should return getSortedReportData result when type is INVOICE and groupBy is report', () => {
            expect(
                SearchUIUtils.getSortedSections(CONST.SEARCH.DATA_TYPES.INVOICE, '', transactionReportGroupListItems, localeCompare, 'date', 'asc', CONST.SEARCH.GROUP_BY.REPORTS),
            ).toStrictEqual(transactionReportGroupListItems);
        });

        it('should return getSortedMemberData result when type is EXPENSE and groupBy is member', () => {
            expect(
                SearchUIUtils.getSortedSections(CONST.SEARCH.DATA_TYPES.EXPENSE, '', transactionReportGroupListItems, localeCompare, 'date', 'asc', CONST.SEARCH.GROUP_BY.MEMBERS),
            ).toStrictEqual([]); // s77rt update test
        });

        it('should return getSortedMemberData result when type is TRIP and groupBy is member', () => {
            expect(
                SearchUIUtils.getSortedSections(CONST.SEARCH.DATA_TYPES.TRIP, '', transactionReportGroupListItems, localeCompare, 'date', 'asc', CONST.SEARCH.GROUP_BY.MEMBERS),
            ).toStrictEqual([]); // s77rt update test
        });

        it('should return getSortedMemberData result when type is INVOICE and groupBy is member', () => {
            expect(
                SearchUIUtils.getSortedSections(CONST.SEARCH.DATA_TYPES.INVOICE, '', transactionReportGroupListItems, localeCompare, 'date', 'asc', CONST.SEARCH.GROUP_BY.MEMBERS),
            ).toStrictEqual([]); // s77rt update test
        });

        // s77rt add test for group by card
    });

    describe('Test createTypeMenuItems', () => {
        it('should return the default menu items', () => {
            const menuItems = SearchUIUtils.createTypeMenuSections(undefined, undefined, {}, undefined, {})
                .map((section) => section.menuItems)
                .flat();

            expect(menuItems).toHaveLength(3);
            expect(menuItems).toStrictEqual(
                expect.arrayContaining([
                    expect.objectContaining({
                        translationPath: 'common.expenses',
                        type: CONST.SEARCH.DATA_TYPES.EXPENSE,
                        icon: Expensicons.Receipt,
                    }),
                    expect.objectContaining({
                        translationPath: 'common.reports',
                        type: CONST.SEARCH.DATA_TYPES.EXPENSE,
                        icon: Expensicons.Document,
                    }),
                    expect.objectContaining({
                        translationPath: 'common.chats',
                        type: CONST.SEARCH.DATA_TYPES.CHAT,
                        icon: Expensicons.ChatBubbles,
                    }),
                ]),
            );
        });

        it('should generate correct routes', () => {
            const menuItems = SearchUIUtils.createTypeMenuSections(undefined, undefined, {}, undefined, {})
                .map((section) => section.menuItems)
                .flat();

            const expectedQueries = ['type:expense sortBy:date sortOrder:desc', 'type:expense sortBy:date sortOrder:desc groupBy:reports', 'type:chat sortBy:date sortOrder:desc'];

            menuItems.forEach((item, index) => {
                expect(item.searchQuery).toStrictEqual(expectedQueries.at(index));
            });
        });
    });

    test('Should show `View` to overlimit approver', () => {
        Onyx.merge(ONYXKEYS.SESSION, {accountID: overlimitApproverAccountID});
        searchResults.data[`policy_${policyID}`].role = CONST.POLICY.ROLE.USER;
        return waitForBatchedUpdates().then(() => {
            let action = SearchUIUtils.getAction(searchResults.data, allViolations, `report_${reportID2}`, CONST.SEARCH.SEARCH_KEYS.EXPENSES, overlimitApproverAccountID);
            expect(action).toEqual(CONST.SEARCH.ACTION_TYPES.VIEW);

            action = SearchUIUtils.getAction(searchResults.data, allViolations, `transactions_${transactionID2}`, CONST.SEARCH.SEARCH_KEYS.EXPENSES, overlimitApproverAccountID);
            expect(action).toEqual(CONST.SEARCH.ACTION_TYPES.VIEW);
        });
    });

    test('Should show `Approve` for report', () => {
        Onyx.merge(ONYXKEYS.SESSION, {accountID: adminAccountID});

        const result: OnyxTypes.SearchResults = {
            data: {
                personalDetailsList: {
                    adminAccountID: {
                        accountID: adminAccountID,
                        avatar: 'https://d1wpcgnaa73g0y.cloudfront.net/fake.jpeg',
                        displayName: 'You',
                        login: 'you@expensifail.com',
                    },
                    // eslint-disable-next-line @typescript-eslint/naming-convention
                    '2074551': {
                        accountID: 2074551,
                        avatar: 'https://d1wpcgnaa73g0y.cloudfront.net/fake2.jpeg',
                        displayName: 'Jason',
                        login: 'jason@expensifail.com',
                    },
                },
                // eslint-disable-next-line @typescript-eslint/naming-convention
                policy_137DA25D273F2423: {
                    approvalMode: 'ADVANCED',
                    approver: '',
                    autoReimbursement: {
                        limit: 500000,
                    },
                    autoReimbursementLimit: 500000,
                    autoReporting: true,
                    autoReportingFrequency: 'immediate',
                    harvesting: {
                        enabled: true,
                    },
                    id: '137DA25D273F2423',
                    name: 'Expenses - Expensify US',
                    owner: 'accounting@expensifail.com',
                    preventSelfApproval: true,
                    reimbursementChoice: 'reimburseYes',
                    role: 'user',
                    rules: {
                        approvalRules: [],
                        expenseRules: [],
                    },
                    type: 'corporate',
                },
                // eslint-disable-next-line @typescript-eslint/naming-convention
                report_6523565988285061: {
                    accountID: 2074551,
                    chatReportID: '4128157185472356',
                    created: '2025-05-26 19:49:56',
                    currency: 'USD',
                    isOneTransactionReport: true,
                    isOwnPolicyExpenseChat: false,
                    isPolicyExpenseChat: false,
                    isWaitingOnBankAccount: false,
                    managerID: adminAccountID,
                    nonReimbursableTotal: 0,
                    oldPolicyName: '',
                    ownerAccountID: 2074551,
                    parentReportActionID: '5568426544518647396',
                    parentReportID: '4128157185472356',
                    policyID: '137DA25D273F2423',
                    private_isArchived: '',
                    reportID: '6523565988285061',
                    reportName: 'Expense Report #6523565988285061',
                    stateNum: 1,
                    statusNum: 1,
                    total: -1000,
                    type: 'expense',
                    unheldTotal: -1000,
                },
                // eslint-disable-next-line @typescript-eslint/naming-convention
                transactions_1805965960759424086: {
                    accountID: 2074551,
                    amount: 0,
                    canDelete: false,
                    canHold: true,
                    canUnhold: false,
                    category: 'Employee Meals Remote (Fringe Benefit)',
                    action: 'approve',
                    comment: {
                        comment: '',
                    },
                    created: '2025-05-26',
                    currency: 'USD',
                    hasEReceipt: false,
                    isFromOneTransactionReport: true,
                    managerID: adminAccountID,
                    merchant: '(none)',
                    modifiedAmount: -1000,
                    modifiedCreated: '2025-05-22',
                    modifiedCurrency: 'USD',
                    modifiedMerchant: 'Costco Wholesale',
                    parentTransactionID: '',
                    policyID: '137DA25D273F2423',
                    receipt: {
                        source: 'https://www.expensify.com/receipts/fake.jpg',
                        state: CONST.IOU.RECEIPT_STATE.SCAN_COMPLETE,
                    },
                    reportID: '6523565988285061',
                    reportType: 'expense',
                    tag: '',
                    transactionID: '1805965960759424086',
                    transactionThreadReportID: '4139222832581831',
                    transactionType: 'cash',
                },
            },
            search: {
                type: 'expense',
                status: CONST.SEARCH.STATUS.EXPENSE.ALL,
                offset: 0,
                hasMoreResults: false,
                hasResults: true,
                isLoading: false,
                columnsToShow: {
                    shouldShowCategoryColumn: true,
                    shouldShowTagColumn: true,
                    shouldShowTaxColumn: true,
                },
            },
        };
        return waitForBatchedUpdates().then(() => {
            const action = SearchUIUtils.getAction(result.data, allViolations, 'report_6523565988285061', CONST.SEARCH.SEARCH_KEYS.EXPENSES, adminAccountID);
            expect(action).toEqual(CONST.SEARCH.ACTION_TYPES.APPROVE);
        });
    });

    test('Should return true if the search result has valid type', () => {
        expect(SearchUIUtils.shouldShowEmptyState(false, transactionReportGroupListItems.length, searchResults.search.type)).toBe(true);
        expect(SearchUIUtils.shouldShowEmptyState(true, 0, searchResults.search.type)).toBe(true);
        const inValidSearchType: SearchDataTypes = 'expensify' as SearchDataTypes;
        expect(SearchUIUtils.shouldShowEmptyState(true, transactionReportGroupListItems.length, inValidSearchType)).toBe(true);
        expect(SearchUIUtils.shouldShowEmptyState(true, transactionReportGroupListItems.length, searchResults.search.type)).toBe(false);
    });

    test('Should determine whether the date, amount, and tax column require wide columns or not', () => {
        // Test case 1: `isAmountLengthLong` should be false if the current symbol + amount length does not exceed 11 characters
        const {shouldShowAmountInWideColumn} = SearchUIUtils.getWideAmountIndicators(transactionsListItems);
        expect(shouldShowAmountInWideColumn).toBe(false);

        const transaction = transactionsListItems.at(0);

        // Test case 2: `isAmountLengthLong` should be true when the current symbol + amount length exceeds 11 characters
        // `isTaxAmountLengthLong` should be false if current symbol + tax amount length does not exceed 11 characters
        const {shouldShowAmountInWideColumn: isAmountLengthLong2, shouldShowTaxAmountInWideColumn} = SearchUIUtils.getWideAmountIndicators([
            ...transactionsListItems,
            {...transaction, amount: 99999999.99, taxAmount: 2332.77, modifiedAmount: undefined},
        ] as TransactionListItemType[]);
        expect(isAmountLengthLong2).toBe(true);
        expect(shouldShowTaxAmountInWideColumn).toBe(false);

        // Test case 3: Both `isAmountLengthLong` and `isTaxAmountLengthLong` should be true
        // when the current symbol + amount and current symbol + tax amount lengths exceed 11 characters
        const {shouldShowAmountInWideColumn: isAmountLengthLong3, shouldShowTaxAmountInWideColumn: isTaxAmountLengthLong2} = SearchUIUtils.getWideAmountIndicators([
            ...transactionsListItems,
            {...transaction, amount: 99999999.99, taxAmount: 45555555.55, modifiedAmount: undefined},
        ] as TransactionListItemType[]);
        expect(isAmountLengthLong3).toBe(true);
        expect(isTaxAmountLengthLong2).toBe(true);
    });
});<|MERGE_RESOLUTION|>--- conflicted
+++ resolved
@@ -1044,19 +1044,11 @@
         });
 
         test('Should return `Submit` action for transaction on policy with delayed submission and no violations', () => {
-<<<<<<< HEAD
             let action = SearchUIUtils.getAction(searchResults.data, {}, `report_${reportID}`, CONST.SEARCH.SEARCH_KEYS.EXPENSES);
-            expect(action).toStrictEqual(CONST.SEARCH.ACTION_TYPES.VIEW);
+            expect(action).toStrictEqual(CONST.SEARCH.ACTION_TYPES.SUBMIT);
 
             action = SearchUIUtils.getAction(searchResults.data, {}, `transactions_${transactionID}`, CONST.SEARCH.SEARCH_KEYS.EXPENSES);
-            expect(action).toStrictEqual(CONST.SEARCH.ACTION_TYPES.VIEW);
-=======
-            let action = SearchUIUtils.getAction(searchResults.data, {}, `report_${reportID}`, CONST.SEARCH.SEARCH_KEYS.EXPENSES, adminAccountID);
             expect(action).toStrictEqual(CONST.SEARCH.ACTION_TYPES.SUBMIT);
-
-            action = SearchUIUtils.getAction(searchResults.data, {}, `transactions_${transactionID}`, CONST.SEARCH.SEARCH_KEYS.EXPENSES, adminAccountID);
-            expect(action).toStrictEqual(CONST.SEARCH.ACTION_TYPES.SUBMIT);
->>>>>>> 54e5acb7
         });
 
         test('Should return `View` action for transaction on policy with delayed submission and with violations when current user is submitter and the expense was submitted', async () => {
