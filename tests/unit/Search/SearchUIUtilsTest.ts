--- conflicted
+++ resolved
@@ -488,11 +488,8 @@
         errors: undefined,
         isActionLoading: false,
         hasViolation: false,
-<<<<<<< HEAD
+        violations: [],
         isPolicyExpenseChat: false,
-=======
-        violations: [],
->>>>>>> df3cd38c
     },
     {
         accountID: 18439984,
@@ -554,16 +551,13 @@
         errors: undefined,
         isActionLoading: false,
         hasViolation: true,
-<<<<<<< HEAD
-        isPolicyExpenseChat: false,
-=======
         violations: [
             {
                 name: CONST.VIOLATIONS.MISSING_CATEGORY,
                 type: CONST.VIOLATION_TYPES.VIOLATION,
             },
         ],
->>>>>>> df3cd38c
+        isPolicyExpenseChat: false,
     },
     {
         accountID: 18439984,
@@ -625,11 +619,8 @@
         errors: undefined,
         isActionLoading: false,
         hasViolation: undefined,
-<<<<<<< HEAD
+        violations: [],
         isPolicyExpenseChat: false,
-=======
-        violations: [],
->>>>>>> df3cd38c
     },
     {
         accountID: 18439984,
@@ -691,11 +682,8 @@
         errors: undefined,
         isActionLoading: false,
         hasViolation: undefined,
-<<<<<<< HEAD
+        violations: [],
         isPolicyExpenseChat: false,
-=======
-        violations: [],
->>>>>>> df3cd38c
     },
 ] as TransactionListItemType[];
 
@@ -792,11 +780,8 @@
                 pendingAction: undefined,
                 errors: undefined,
                 isActionLoading: false,
-<<<<<<< HEAD
+                violations: [],
                 isPolicyExpenseChat: false,
-=======
-                violations: [],
->>>>>>> df3cd38c
             },
         ],
         type: 'expense',
