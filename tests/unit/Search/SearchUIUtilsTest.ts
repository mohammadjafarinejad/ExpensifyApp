--- conflicted
+++ resolved
@@ -1168,49 +1168,32 @@
             expect(SearchUIUtils.getListItem(CONST.SEARCH.DATA_TYPES.CHAT, '')).toStrictEqual(ChatListItem);
         });
 
-<<<<<<< HEAD
-        it('should return TransactionListItem when shouldGroupByReports is false', () => {
-            expect(SearchUIUtils.getListItem(CONST.SEARCH.DATA_TYPES.EXPENSE, '', false)).toStrictEqual(TransactionListItem);
-        });
-
-        it('should return ReportListItem when type is EXPENSE and shouldGroupByReports is true', () => {
-            expect(SearchUIUtils.getListItem(CONST.SEARCH.DATA_TYPES.EXPENSE, '', true)).toStrictEqual(ReportListItem);
-        });
-
-        it('should return ReportListItem when type is TRIP and shouldGroupByReports is true', () => {
-            expect(SearchUIUtils.getListItem(CONST.SEARCH.DATA_TYPES.TRIP, '', true)).toStrictEqual(ReportListItem);
-        });
-
-        it('should return ReportListItem when type is INVOICE and shouldGroupByReports is true', () => {
-            expect(SearchUIUtils.getListItem(CONST.SEARCH.DATA_TYPES.INVOICE, '', true)).toStrictEqual(ReportListItem);
-=======
         it('should return TransactionListItem when groupBy is undefined', () => {
-            expect(SearchUIUtils.getListItem(CONST.SEARCH.DATA_TYPES.EXPENSE, 'all', undefined)).toStrictEqual(TransactionListItem);
+            expect(SearchUIUtils.getListItem(CONST.SEARCH.DATA_TYPES.EXPENSE, '', undefined)).toStrictEqual(TransactionListItem);
         });
 
         it('should return TransactionGroupListItem when type is EXPENSE and groupBy is report', () => {
-            expect(SearchUIUtils.getListItem(CONST.SEARCH.DATA_TYPES.EXPENSE, 'all', CONST.SEARCH.GROUP_BY.REPORTS)).toStrictEqual(TransactionGroupListItem);
+            expect(SearchUIUtils.getListItem(CONST.SEARCH.DATA_TYPES.EXPENSE, '', CONST.SEARCH.GROUP_BY.REPORTS)).toStrictEqual(TransactionGroupListItem);
         });
 
         it('should return TransactionGroupListItem when type is TRIP and groupBy is report', () => {
-            expect(SearchUIUtils.getListItem(CONST.SEARCH.DATA_TYPES.TRIP, 'all', CONST.SEARCH.GROUP_BY.REPORTS)).toStrictEqual(TransactionGroupListItem);
+            expect(SearchUIUtils.getListItem(CONST.SEARCH.DATA_TYPES.TRIP, '', CONST.SEARCH.GROUP_BY.REPORTS)).toStrictEqual(TransactionGroupListItem);
         });
 
         it('should return TransactionGroupListItem when type is INVOICE and groupBy is report', () => {
-            expect(SearchUIUtils.getListItem(CONST.SEARCH.DATA_TYPES.INVOICE, 'all', CONST.SEARCH.GROUP_BY.REPORTS)).toStrictEqual(TransactionGroupListItem);
+            expect(SearchUIUtils.getListItem(CONST.SEARCH.DATA_TYPES.INVOICE, '', CONST.SEARCH.GROUP_BY.REPORTS)).toStrictEqual(TransactionGroupListItem);
         });
 
         it('should return TransactionGroupListItem when type is EXPENSE and groupBy is member', () => {
-            expect(SearchUIUtils.getListItem(CONST.SEARCH.DATA_TYPES.EXPENSE, 'all', CONST.SEARCH.GROUP_BY.MEMBERS)).toStrictEqual(TransactionGroupListItem);
+            expect(SearchUIUtils.getListItem(CONST.SEARCH.DATA_TYPES.EXPENSE, '', CONST.SEARCH.GROUP_BY.MEMBERS)).toStrictEqual(TransactionGroupListItem);
         });
 
         it('should return TransactionGroupListItem when type is TRIP and groupBy is member', () => {
-            expect(SearchUIUtils.getListItem(CONST.SEARCH.DATA_TYPES.TRIP, 'all', CONST.SEARCH.GROUP_BY.MEMBERS)).toStrictEqual(TransactionGroupListItem);
+            expect(SearchUIUtils.getListItem(CONST.SEARCH.DATA_TYPES.TRIP, '', CONST.SEARCH.GROUP_BY.MEMBERS)).toStrictEqual(TransactionGroupListItem);
         });
 
         it('should return TransactionGroupListItem when type is INVOICE and groupBy is member', () => {
-            expect(SearchUIUtils.getListItem(CONST.SEARCH.DATA_TYPES.INVOICE, 'all', CONST.SEARCH.GROUP_BY.MEMBERS)).toStrictEqual(TransactionGroupListItem);
->>>>>>> 014edee4
+            expect(SearchUIUtils.getListItem(CONST.SEARCH.DATA_TYPES.INVOICE, '', CONST.SEARCH.GROUP_BY.MEMBERS)).toStrictEqual(TransactionGroupListItem);
         });
     });
 
@@ -1219,53 +1202,32 @@
             expect(SearchUIUtils.getSections(CONST.SEARCH.DATA_TYPES.CHAT, '', searchResults.data, searchResults.search)).toStrictEqual(reportActionListItems);
         });
 
-<<<<<<< HEAD
-        it('should return getTransactionsSections result when shouldGroupByReports is false', () => {
-            expect(SearchUIUtils.getSections(CONST.SEARCH.DATA_TYPES.EXPENSE, '', searchResults.data, searchResults.search, false)).toStrictEqual(transactionsListItems);
-        });
-
-        it('should return getReportSections result when type is EXPENSE and shouldGroupByReports is true', () => {
-            expect(SearchUIUtils.getSections(CONST.SEARCH.DATA_TYPES.EXPENSE, '', searchResults.data, searchResults.search, true)).toStrictEqual(reportsListItems);
-        });
-
-        it('should return getReportSections result when type is TRIP and shouldGroupByReports is true', () => {
-            expect(SearchUIUtils.getSections(CONST.SEARCH.DATA_TYPES.TRIP, '', searchResults.data, searchResults.search, true)).toStrictEqual(reportsListItems);
-        });
-
-        it('should return getReportSections result when type is INVOICE and shouldGroupByReports is true', () => {
-            expect(SearchUIUtils.getSections(CONST.SEARCH.DATA_TYPES.INVOICE, '', searchResults.data, searchResults.search, true)).toStrictEqual(reportsListItems);
-=======
         it('should return getTransactionsSections result when groupBy is undefined', () => {
-            expect(SearchUIUtils.getSections(CONST.SEARCH.DATA_TYPES.EXPENSE, 'all', searchResults.data, searchResults.search, undefined)).toStrictEqual(transactionsListItems);
+            expect(SearchUIUtils.getSections(CONST.SEARCH.DATA_TYPES.EXPENSE, '', searchResults.data, searchResults.search, undefined)).toStrictEqual(transactionsListItems);
         });
 
         it('should return getReportSections result when type is EXPENSE and groupBy is report', () => {
-            expect(SearchUIUtils.getSections(CONST.SEARCH.DATA_TYPES.EXPENSE, 'all', searchResults.data, searchResults.search, CONST.SEARCH.GROUP_BY.REPORTS)).toStrictEqual(
-                reportsListItems,
-            );
+            expect(SearchUIUtils.getSections(CONST.SEARCH.DATA_TYPES.EXPENSE, '', searchResults.data, searchResults.search, CONST.SEARCH.GROUP_BY.REPORTS)).toStrictEqual(reportsListItems);
         });
 
         it('should return getReportSections result when type is TRIP and groupBy is report', () => {
-            expect(SearchUIUtils.getSections(CONST.SEARCH.DATA_TYPES.TRIP, 'all', searchResults.data, searchResults.search, CONST.SEARCH.GROUP_BY.REPORTS)).toStrictEqual(reportsListItems);
+            expect(SearchUIUtils.getSections(CONST.SEARCH.DATA_TYPES.TRIP, '', searchResults.data, searchResults.search, CONST.SEARCH.GROUP_BY.REPORTS)).toStrictEqual(reportsListItems);
         });
 
         it('should return getReportSections result when type is INVOICE and groupBy is report', () => {
-            expect(SearchUIUtils.getSections(CONST.SEARCH.DATA_TYPES.INVOICE, 'all', searchResults.data, searchResults.search, CONST.SEARCH.GROUP_BY.REPORTS)).toStrictEqual(
-                reportsListItems,
-            );
+            expect(SearchUIUtils.getSections(CONST.SEARCH.DATA_TYPES.INVOICE, '', searchResults.data, searchResults.search, CONST.SEARCH.GROUP_BY.REPORTS)).toStrictEqual(reportsListItems);
         });
 
         it('should return getMemberSections result when type is EXPENSE and groupBy is member', () => {
-            expect(SearchUIUtils.getSections(CONST.SEARCH.DATA_TYPES.EXPENSE, 'all', searchResults.data, searchResults.search, CONST.SEARCH.GROUP_BY.MEMBERS)).toStrictEqual([]); // s77rt update test
+            expect(SearchUIUtils.getSections(CONST.SEARCH.DATA_TYPES.EXPENSE, '', searchResults.data, searchResults.search, CONST.SEARCH.GROUP_BY.MEMBERS)).toStrictEqual([]); // s77rt update test
         });
 
         it('should return getMemberSections result when type is TRIP and groupBy is member', () => {
-            expect(SearchUIUtils.getSections(CONST.SEARCH.DATA_TYPES.TRIP, 'all', searchResults.data, searchResults.search, CONST.SEARCH.GROUP_BY.MEMBERS)).toStrictEqual([]); // s77rt update test
+            expect(SearchUIUtils.getSections(CONST.SEARCH.DATA_TYPES.TRIP, '', searchResults.data, searchResults.search, CONST.SEARCH.GROUP_BY.MEMBERS)).toStrictEqual([]); // s77rt update test
         });
 
         it('should return getMemberSections result when type is INVOICE and groupBy is member', () => {
-            expect(SearchUIUtils.getSections(CONST.SEARCH.DATA_TYPES.INVOICE, 'all', searchResults.data, searchResults.search, CONST.SEARCH.GROUP_BY.MEMBERS)).toStrictEqual([]); // s77rt update test
->>>>>>> 014edee4
+            expect(SearchUIUtils.getSections(CONST.SEARCH.DATA_TYPES.INVOICE, '', searchResults.data, searchResults.search, CONST.SEARCH.GROUP_BY.MEMBERS)).toStrictEqual([]); // s77rt update test
         });
     });
 
@@ -1305,49 +1267,32 @@
             ]);
         });
 
-<<<<<<< HEAD
-        it('should return getSortedTransactionData result when shouldGroupByReports is false', () => {
-            expect(SearchUIUtils.getSortedSections(CONST.SEARCH.DATA_TYPES.EXPENSE, '', transactionsListItems, 'date', 'asc', false)).toStrictEqual(transactionsListItems);
-        });
-
-        it('should return getSortedReportData result when type is EXPENSE and shouldGroupByReports is true', () => {
-            expect(SearchUIUtils.getSortedSections(CONST.SEARCH.DATA_TYPES.EXPENSE, '', reportsListItems, 'date', 'asc', true)).toStrictEqual(reportsListItems);
-        });
-
-        it('should return getSortedReportData result when type is TRIP and shouldGroupByReports is true', () => {
-            expect(SearchUIUtils.getSortedSections(CONST.SEARCH.DATA_TYPES.TRIP, '', reportsListItems, 'date', 'asc', true)).toStrictEqual(reportsListItems);
-        });
-
-        it('should return getSortedReportData result when type is INVOICE and shouldGroupByReports is true', () => {
-            expect(SearchUIUtils.getSortedSections(CONST.SEARCH.DATA_TYPES.INVOICE, '', reportsListItems, 'date', 'asc', true)).toStrictEqual(reportsListItems);
-=======
         it('should return getSortedTransactionData result when groupBy is undefined', () => {
-            expect(SearchUIUtils.getSortedSections(CONST.SEARCH.DATA_TYPES.EXPENSE, 'all', transactionsListItems, 'date', 'asc', undefined)).toStrictEqual(transactionsListItems);
+            expect(SearchUIUtils.getSortedSections(CONST.SEARCH.DATA_TYPES.EXPENSE, '', transactionsListItems, 'date', 'asc', undefined)).toStrictEqual(transactionsListItems);
         });
 
         it('should return getSortedReportData result when type is EXPENSE and groupBy is report', () => {
-            expect(SearchUIUtils.getSortedSections(CONST.SEARCH.DATA_TYPES.EXPENSE, 'all', reportsListItems, 'date', 'asc', CONST.SEARCH.GROUP_BY.REPORTS)).toStrictEqual(reportsListItems);
+            expect(SearchUIUtils.getSortedSections(CONST.SEARCH.DATA_TYPES.EXPENSE, '', reportsListItems, 'date', 'asc', CONST.SEARCH.GROUP_BY.REPORTS)).toStrictEqual(reportsListItems);
         });
 
         it('should return getSortedReportData result when type is TRIP and groupBy is report', () => {
-            expect(SearchUIUtils.getSortedSections(CONST.SEARCH.DATA_TYPES.TRIP, 'all', reportsListItems, 'date', 'asc', CONST.SEARCH.GROUP_BY.REPORTS)).toStrictEqual(reportsListItems);
+            expect(SearchUIUtils.getSortedSections(CONST.SEARCH.DATA_TYPES.TRIP, '', reportsListItems, 'date', 'asc', CONST.SEARCH.GROUP_BY.REPORTS)).toStrictEqual(reportsListItems);
         });
 
         it('should return getSortedReportData result when type is INVOICE and groupBy is report', () => {
-            expect(SearchUIUtils.getSortedSections(CONST.SEARCH.DATA_TYPES.INVOICE, 'all', reportsListItems, 'date', 'asc', CONST.SEARCH.GROUP_BY.REPORTS)).toStrictEqual(reportsListItems);
+            expect(SearchUIUtils.getSortedSections(CONST.SEARCH.DATA_TYPES.INVOICE, '', reportsListItems, 'date', 'asc', CONST.SEARCH.GROUP_BY.REPORTS)).toStrictEqual(reportsListItems);
         });
 
         it('should return getSortedMemberData result when type is EXPENSE and groupBy is member', () => {
-            expect(SearchUIUtils.getSortedSections(CONST.SEARCH.DATA_TYPES.EXPENSE, 'all', reportsListItems, 'date', 'asc', CONST.SEARCH.GROUP_BY.MEMBERS)).toStrictEqual([]); // s77rt update test
+            expect(SearchUIUtils.getSortedSections(CONST.SEARCH.DATA_TYPES.EXPENSE, '', reportsListItems, 'date', 'asc', CONST.SEARCH.GROUP_BY.MEMBERS)).toStrictEqual([]); // s77rt update test
         });
 
         it('should return getSortedMemberData result when type is TRIP and groupBy is member', () => {
-            expect(SearchUIUtils.getSortedSections(CONST.SEARCH.DATA_TYPES.TRIP, 'all', reportsListItems, 'date', 'asc', CONST.SEARCH.GROUP_BY.MEMBERS)).toStrictEqual([]); // s77rt update test
+            expect(SearchUIUtils.getSortedSections(CONST.SEARCH.DATA_TYPES.TRIP, '', reportsListItems, 'date', 'asc', CONST.SEARCH.GROUP_BY.MEMBERS)).toStrictEqual([]); // s77rt update test
         });
 
         it('should return getSortedMemberData result when type is INVOICE and groupBy is member', () => {
-            expect(SearchUIUtils.getSortedSections(CONST.SEARCH.DATA_TYPES.INVOICE, 'all', reportsListItems, 'date', 'asc', CONST.SEARCH.GROUP_BY.MEMBERS)).toStrictEqual([]); // s77rt update test
->>>>>>> 014edee4
+            expect(SearchUIUtils.getSortedSections(CONST.SEARCH.DATA_TYPES.INVOICE, '', reportsListItems, 'date', 'asc', CONST.SEARCH.GROUP_BY.MEMBERS)).toStrictEqual([]); // s77rt update test
         });
     });
 
