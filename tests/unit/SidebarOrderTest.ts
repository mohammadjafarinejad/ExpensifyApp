--- conflicted
+++ resolved
@@ -873,12 +873,8 @@
 
             return (
                 waitForBatchedUpdates()
-<<<<<<< HEAD
                     .then(() => Onyx.set(ONYXKEYS.PERSONAL_DETAILS_LIST, LHNTestUtils.fakePersonalDetails))
-                    .then(() => LHNTestUtils.getDefaultRenderedSidebarLinks())
-=======
                     .then(() => LHNTestUtils.getDefaultRenderedSidebarLinks('0'))
->>>>>>> 9d8e7fee
                     // Given the sidebar is rendered in #focus mode (hides read chats)
                     // with all reports having unread comments
                     .then(() =>
