/* eslint-disable @typescript-eslint/naming-convention */
import {renderHook} from '@testing-library/react-native';
import type {OnyxCollection, OnyxEntry} from 'react-native-onyx';
import Onyx from 'react-native-onyx';
import useReportIsArchived from '@hooks/useReportIsArchived';
import {convertToDisplayString} from '@libs/CurrencyUtils';
import DateUtils from '@libs/DateUtils';
import {translateLocal} from '@libs/Localize';
// eslint-disable-next-line no-restricted-syntax
import type * as PolicyUtils from '@libs/PolicyUtils';
import {getOriginalMessage, getReportActionMessageText} from '@libs/ReportActionsUtils';
import {formatReportLastMessageText, getAllReportErrors, getDisplayNameForParticipant, getMoneyRequestSpendBreakdown} from '@libs/ReportUtils';
import SidebarUtils from '@libs/SidebarUtils';
import initOnyxDerivedValues from '@userActions/OnyxDerived';
import CONST from '@src/CONST';
import IntlStore from '@src/languages/IntlStore';
import ONYXKEYS from '@src/ONYXKEYS';
import type {OriginalMessageIOU, Policy, Report, ReportAction, ReportActions, Transaction, TransactionViolation, TransactionViolations} from '@src/types/onyx';
import type {ReportCollectionDataSet} from '@src/types/onyx/Report';
import type {TransactionViolationsCollectionDataSet} from '@src/types/onyx/TransactionViolation';
import {actionR14932 as mockIOUAction} from '../../__mocks__/reportData/actions';
import {chatReportR14932, iouReportR14932} from '../../__mocks__/reportData/reports';
import createRandomPolicy from '../utils/collections/policies';
import createRandomReportAction from '../utils/collections/reportActions';
import {createRandomReport} from '../utils/collections/reports';
import {createSidebarReportsCollection, createSidebarTestData} from '../utils/collections/sidebarReports';
import * as LHNTestUtils from '../utils/LHNTestUtils';
import {localeCompare} from '../utils/TestHelper';
import waitForBatchedUpdates from '../utils/waitForBatchedUpdates';

// Mock DraftCommentUtils
jest.mock('@libs/DraftCommentUtils', () => ({
    hasValidDraftComment: jest.fn(),
    getDraftComment: jest.fn(),
    isValidDraftComment: jest.fn(),
    prepareDraftComment: jest.fn(),
}));

// Mock PolicyUtils
jest.mock('@libs/PolicyUtils', () => ({
    ...jest.requireActual<typeof PolicyUtils>('@libs/PolicyUtils'),
    getConnectedIntegration: jest.fn(() => true),
}));

describe('SidebarUtils', () => {
    beforeAll(() => {
        Onyx.init({
            keys: ONYXKEYS,
            evictableKeys: [ONYXKEYS.COLLECTION.REPORT_ACTIONS],
        });
        IntlStore.load(CONST.LOCALES.EN);
        initOnyxDerivedValues();
        return waitForBatchedUpdates();
    });

    beforeEach(() => {
        // Reset all mocks before each test
        jest.clearAllMocks();
    });

    afterAll(async () => {
        Onyx.clear();
        await waitForBatchedUpdates();
    });

    describe('getReasonAndReportActionThatHasRedBrickRoad', () => {
        it('returns correct reason when report has transaction thread violations', async () => {
            const MOCK_REPORT: Report = {
                reportID: '1',
                ownerAccountID: 12345,
                chatType: CONST.REPORT.CHAT_TYPE.POLICY_EXPENSE_CHAT,
                stateNum: CONST.REPORT.STATE_NUM.OPEN,
                statusNum: CONST.REPORT.STATUS_NUM.OPEN,
                policyID: '6',
            };

            const MOCK_REPORTS: ReportCollectionDataSet = {
                [`${ONYXKEYS.COLLECTION.REPORT}${MOCK_REPORT.reportID}` as const]: MOCK_REPORT,
            };

            const MOCK_REPORT_ACTIONS: ReportActions = {
                // eslint-disable-next-line @typescript-eslint/naming-convention
                '1': {
                    reportActionID: '1',
                    actionName: CONST.REPORT.ACTIONS.TYPE.IOU,
                    actorAccountID: 12345,
                    created: '2024-08-08 18:20:44.171',
                },
            };

            const MOCK_TRANSACTION = {
                transactionID: '1',
                amount: 10,
                modifiedAmount: 10,
                reportID: MOCK_REPORT.reportID,
            };

            const MOCK_TRANSACTIONS = {
                [`${ONYXKEYS.COLLECTION.TRANSACTION}${MOCK_TRANSACTION.transactionID}` as const]: MOCK_TRANSACTION,
            } as OnyxCollection<Transaction>;

            const MOCK_TRANSACTION_VIOLATIONS: TransactionViolationsCollectionDataSet = {
                [`${ONYXKEYS.COLLECTION.TRANSACTION_VIOLATIONS}${MOCK_TRANSACTION.transactionID}` as const]: [
                    {
                        type: CONST.VIOLATION_TYPES.VIOLATION,
                        name: CONST.VIOLATIONS.MISSING_CATEGORY,
                        showInReview: true,
                    },
                ],
            };

            await Onyx.multiSet({
                [ONYXKEYS.SESSION]: {
                    accountID: 12345,
                },
                ...MOCK_REPORTS,
                ...MOCK_TRANSACTION_VIOLATIONS,
                [`${ONYXKEYS.COLLECTION.REPORT_ACTIONS}${MOCK_REPORT.reportID}` as const]: MOCK_REPORT_ACTIONS,
                [`${ONYXKEYS.COLLECTION.TRANSACTION}${MOCK_TRANSACTION.transactionID}` as const]: MOCK_TRANSACTION,
            });

            // Simulate how components determined if a report is archived by using this hook
            const {result: isReportArchived} = renderHook(() => useReportIsArchived(MOCK_REPORT?.reportID));

            const {reason} =
                SidebarUtils.getReasonAndReportActionThatHasRedBrickRoad(
                    MOCK_REPORT,
                    chatReportR14932,
                    MOCK_REPORT_ACTIONS,
                    false,
                    {},
                    MOCK_TRANSACTIONS,
                    MOCK_TRANSACTION_VIOLATIONS as OnyxCollection<TransactionViolations>,
                    isReportArchived.current,
                ) ?? {};

            expect(reason).toBe(CONST.RBR_REASONS.HAS_TRANSACTION_THREAD_VIOLATIONS);
        });

        it('returns correct reason when report has errors', () => {
            const MOCK_REPORT: Report = {
                reportID: '1',
                errorFields: {
                    someField: {
                        error: 'Some error occurred',
                    },
                },
            };
            const MOCK_REPORT_ACTIONS: OnyxEntry<ReportActions> = {};
            const MOCK_TRANSACTIONS = {};
            const MOCK_TRANSACTION_VIOLATIONS: OnyxCollection<TransactionViolation[]> = {};

            const {result: isReportArchived} = renderHook(() => useReportIsArchived(MOCK_REPORT?.reportID));
            const reportErrors = getAllReportErrors(MOCK_REPORT, MOCK_REPORT_ACTIONS);
            const {reason} =
                SidebarUtils.getReasonAndReportActionThatHasRedBrickRoad(
                    MOCK_REPORT,
                    chatReportR14932,
                    MOCK_REPORT_ACTIONS,
                    false,
                    reportErrors,
                    MOCK_TRANSACTIONS,
                    MOCK_TRANSACTION_VIOLATIONS,
                    isReportArchived.current,
                ) ?? {};

            expect(reason).toBe(CONST.RBR_REASONS.HAS_ERRORS);
        });

        it('returns correct reason when report has violations', () => {
            const MOCK_REPORT: Report = {
                reportID: '1',
            };
            const MOCK_REPORT_ACTIONS: OnyxEntry<ReportActions> = {};
            const MOCK_TRANSACTIONS = {};
            const MOCK_TRANSACTION_VIOLATIONS: OnyxCollection<TransactionViolation[]> = {};

            // Simulate how components determined if a report is archived by using this hook
            const {result: isReportArchived} = renderHook(() => useReportIsArchived(MOCK_REPORT?.reportID));
            const {reason} =
                SidebarUtils.getReasonAndReportActionThatHasRedBrickRoad(
                    MOCK_REPORT,
                    chatReportR14932,
                    MOCK_REPORT_ACTIONS,
                    true,
                    {},
                    MOCK_TRANSACTIONS,
                    MOCK_TRANSACTION_VIOLATIONS,
                    isReportArchived.current,
                ) ?? {};

            expect(reason).toBe(CONST.RBR_REASONS.HAS_VIOLATIONS);
        });

        it('returns correct reason when report has report action errors', () => {
            const MOCK_REPORT: Report = {
                reportID: '1',
            };
            const MOCK_REPORT_ACTIONS: OnyxEntry<ReportActions> = {
                // eslint-disable-next-line @typescript-eslint/naming-convention
                '1': {
                    reportActionID: '1',
                    actionName: CONST.REPORT.ACTIONS.TYPE.CREATED,
                    actorAccountID: 12345,
                    created: '2024-08-08 18:20:44.171',
                    message: [
                        {
                            type: '',
                            text: '',
                        },
                    ],
                    errors: {
                        someError: 'Some error occurred',
                    },
                },
            };
            const MOCK_TRANSACTIONS = {};
            const MOCK_TRANSACTION_VIOLATIONS: OnyxCollection<TransactionViolation[]> = {};

            // Simulate how components determined if a report is archived by using this hook
            const {result: isReportArchived} = renderHook(() => useReportIsArchived(MOCK_REPORT?.reportID));
            const reportErrors = getAllReportErrors(MOCK_REPORT, MOCK_REPORT_ACTIONS);
            const {reason} =
                SidebarUtils.getReasonAndReportActionThatHasRedBrickRoad(
                    MOCK_REPORT,
                    chatReportR14932,
                    MOCK_REPORT_ACTIONS,
                    false,
                    reportErrors,
                    MOCK_TRANSACTIONS,
                    MOCK_TRANSACTION_VIOLATIONS,
                    isReportArchived.current,
                ) ?? {};

            expect(reason).toBe(CONST.RBR_REASONS.HAS_ERRORS);
        });

        it('returns correct reason when report has export errors', () => {
            const MOCK_REPORT: Report = {
                reportID: '1',
                errorFields: {
                    export: {
                        error: 'Some error occurred',
                    },
                },
            };
            const MOCK_REPORT_ACTIONS: OnyxEntry<ReportActions> = {};
            const MOCK_TRANSACTIONS = {};
            const MOCK_TRANSACTION_VIOLATIONS: OnyxCollection<TransactionViolation[]> = {};
            const reportErrors = getAllReportErrors(MOCK_REPORT, MOCK_REPORT_ACTIONS);
            // Simulate how components determined if a report is archived by using this hook
            const {result: isReportArchived} = renderHook(() => useReportIsArchived(MOCK_REPORT?.reportID));
            const {reason} =
                SidebarUtils.getReasonAndReportActionThatHasRedBrickRoad(
                    MOCK_REPORT,
                    chatReportR14932,
                    MOCK_REPORT_ACTIONS,
                    false,
                    reportErrors,
                    MOCK_TRANSACTIONS,
                    MOCK_TRANSACTION_VIOLATIONS,
                    isReportArchived.current,
                ) ?? {};

            expect(reason).toBe(CONST.RBR_REASONS.HAS_ERRORS);
        });

        it('returns correct report action when report has report action errors', () => {
            const MOCK_REPORT: Report = {
                reportID: '1',
            };
            const MOCK_REPORT_ACTION = {
                reportActionID: '1',
                actionName: CONST.REPORT.ACTIONS.TYPE.CREATED,
                actorAccountID: 12345,
                created: '2024-08-08 18:20:44.171',
                message: [
                    {
                        type: '',
                        text: '',
                    },
                ],
                errors: {
                    someError: 'Some error occurred',
                },
            };
            const MOCK_REPORT_ACTIONS: OnyxEntry<ReportActions> = {
                // eslint-disable-next-line @typescript-eslint/naming-convention
                '1': MOCK_REPORT_ACTION,
            };
            const MOCK_TRANSACTIONS = {};
            const MOCK_TRANSACTION_VIOLATIONS: OnyxCollection<TransactionViolation[]> = {};
            const reportErrors = getAllReportErrors(MOCK_REPORT, MOCK_REPORT_ACTIONS);
            // Simulate how components determined if a report is archived by using this hook
            const {result: isReportArchived} = renderHook(() => useReportIsArchived(MOCK_REPORT?.reportID));
            const {reportAction} =
                SidebarUtils.getReasonAndReportActionThatHasRedBrickRoad(
                    MOCK_REPORT,
                    chatReportR14932,
                    MOCK_REPORT_ACTIONS,
                    false,
                    reportErrors,
                    MOCK_TRANSACTIONS,
                    MOCK_TRANSACTION_VIOLATIONS,
                    isReportArchived.current,
                ) ?? {};

            expect(reportAction).toMatchObject<ReportAction>(MOCK_REPORT_ACTION);
        });

        it('returns null when report has no errors', () => {
            const MOCK_REPORT: Report = {
                reportID: '1',
            };
            const MOCK_REPORT_ACTIONS: OnyxEntry<ReportActions> = {};
            const MOCK_TRANSACTIONS = {};
            const MOCK_TRANSACTION_VIOLATIONS: OnyxCollection<TransactionViolation[]> = {};

            // Simulate how components determined if a report is archived by using this hook
            const {result: isReportArchived} = renderHook(() => useReportIsArchived(MOCK_REPORT?.reportID));
            const result = SidebarUtils.getReasonAndReportActionThatHasRedBrickRoad(
                MOCK_REPORT,
                chatReportR14932,
                MOCK_REPORT_ACTIONS,
                false,
                {},
                MOCK_TRANSACTIONS,
                MOCK_TRANSACTION_VIOLATIONS,
                isReportArchived.current,
            );

            expect(result).toBeNull();
        });

        it('returns isPinned true only when report.isPinned is true', () => {
            const MOCK_REPORT_PINNED: OnyxEntry<Report> = {
                reportID: '1',
                isPinned: true,
            };
            const MOCK_REPORT_UNPINNED: OnyxEntry<Report> = {
                reportID: '2',
                isPinned: false,
            };

            const optionDataPinned = SidebarUtils.getOptionData({
                report: MOCK_REPORT_PINNED,
                reportAttributes: undefined,
                reportNameValuePairs: {},
                personalDetails: {},
                policy: undefined,
                parentReportAction: undefined,
                oneTransactionThreadReport: undefined,
                card: undefined,
                localeCompare,
<<<<<<< HEAD
                movedFromOrToReportMessage: undefined,
=======
                lastAction: undefined,
>>>>>>> dca17cf0
            });
            const optionDataUnpinned = SidebarUtils.getOptionData({
                report: MOCK_REPORT_UNPINNED,
                reportAttributes: undefined,
                reportNameValuePairs: {},
                personalDetails: {},
                policy: undefined,
                parentReportAction: undefined,
                oneTransactionThreadReport: undefined,
                card: undefined,
                localeCompare,
<<<<<<< HEAD
                movedFromOrToReportMessage: undefined,
=======
                lastAction: undefined,
>>>>>>> dca17cf0
            });

            expect(optionDataPinned?.isPinned).toBe(true);
            expect(optionDataUnpinned?.isPinned).toBe(false);
        });

        it('returns null when report is archived', async () => {
            const MOCK_REPORT: Report = {
                reportID: '5',
            };

            const reportNameValuePairs = {
                private_isArchived: DateUtils.getDBTime(),
            };

            await Onyx.set(`${ONYXKEYS.COLLECTION.REPORT_NAME_VALUE_PAIRS}${MOCK_REPORT.reportID}`, reportNameValuePairs);

            await waitForBatchedUpdates();

            const MOCK_REPORT_ACTION = {
                reportActionID: '1',
                actionName: CONST.REPORT.ACTIONS.TYPE.CREATED,
                actorAccountID: 12345,
                created: '2024-08-08 18:20:44.171',
                message: [
                    {
                        type: '',
                        text: '',
                    },
                ],
                errors: {
                    someError: 'Some error occurred',
                },
            };
            const MOCK_REPORT_ACTIONS: OnyxEntry<ReportActions> = {
                // eslint-disable-next-line @typescript-eslint/naming-convention
                '1': MOCK_REPORT_ACTION,
            };
            const MOCK_TRANSACTIONS = {};
            const MOCK_TRANSACTION_VIOLATIONS: OnyxCollection<TransactionViolation[]> = {};

            // Simulate how components determined if a report is archived by using this hook
            const {result: isReportArchived} = renderHook(() => useReportIsArchived(MOCK_REPORT?.reportID));
            const result = SidebarUtils.getReasonAndReportActionThatHasRedBrickRoad(
                MOCK_REPORT,
                chatReportR14932,
                MOCK_REPORT_ACTIONS,
                false,
                {},
                MOCK_TRANSACTIONS,
                MOCK_TRANSACTION_VIOLATIONS,
                isReportArchived.current,
            );

            expect(result).toBeNull();
        });
    });

    describe('shouldShowRedBrickRoad', () => {
        it('returns true when report has transaction thread violations', async () => {
            const MOCK_REPORT: Report = {
                reportID: '1',
                ownerAccountID: 12345,
                chatType: CONST.REPORT.CHAT_TYPE.POLICY_EXPENSE_CHAT,
                stateNum: CONST.REPORT.STATE_NUM.OPEN,
                statusNum: CONST.REPORT.STATUS_NUM.OPEN,
                policyID: '6',
            };

            const MOCK_REPORTS: ReportCollectionDataSet = {
                [`${ONYXKEYS.COLLECTION.REPORT}${MOCK_REPORT.reportID}` as const]: MOCK_REPORT,
            };

            const MOCK_REPORT_ACTIONS: ReportActions = {
                // eslint-disable-next-line @typescript-eslint/naming-convention
                '1': {
                    reportActionID: '1',
                    actionName: CONST.REPORT.ACTIONS.TYPE.IOU,
                    actorAccountID: 12345,
                    created: '2024-08-08 18:20:44.171',
                },
            };

            const MOCK_TRANSACTION = {
                transactionID: '1',
                amount: 10,
                modifiedAmount: 10,
                reportID: MOCK_REPORT.reportID,
            };

            const MOCK_TRANSACTIONS = {
                [`${ONYXKEYS.COLLECTION.TRANSACTION}${MOCK_TRANSACTION.transactionID}` as const]: MOCK_TRANSACTION,
            } as OnyxCollection<Transaction>;

            const MOCK_TRANSACTION_VIOLATIONS: TransactionViolationsCollectionDataSet = {
                [`${ONYXKEYS.COLLECTION.TRANSACTION_VIOLATIONS}${MOCK_TRANSACTION.transactionID}` as const]: [
                    {
                        type: CONST.VIOLATION_TYPES.VIOLATION,
                        name: CONST.VIOLATIONS.MISSING_CATEGORY,
                        showInReview: true,
                    },
                ],
            };

            await Onyx.multiSet({
                ...MOCK_REPORTS,
                ...MOCK_TRANSACTION_VIOLATIONS,
                [`${ONYXKEYS.COLLECTION.REPORT_ACTIONS}${MOCK_REPORT.reportID}` as const]: MOCK_REPORT_ACTIONS,
                [ONYXKEYS.SESSION]: {
                    accountID: 12345,
                },
                [`${ONYXKEYS.COLLECTION.TRANSACTION}${MOCK_TRANSACTION.transactionID}` as const]: MOCK_TRANSACTION,
            });

            // Simulate how components determined if a report is archived by using this hook
            const {result: isReportArchived} = renderHook(() => useReportIsArchived(MOCK_REPORT?.reportID));
            const result = SidebarUtils.shouldShowRedBrickRoad(
                MOCK_REPORT,
                chatReportR14932,
                MOCK_REPORT_ACTIONS,
                false,
                {},
                MOCK_TRANSACTIONS,
                MOCK_TRANSACTION_VIOLATIONS as OnyxCollection<TransactionViolations>,
                isReportArchived.current,
            );

            expect(result).toBe(true);
        });

        it('returns true when report has transaction thread notice type violation', async () => {
            const MOCK_REPORT: Report = {
                reportID: '1',
                ownerAccountID: 12345,
                chatType: CONST.REPORT.CHAT_TYPE.POLICY_EXPENSE_CHAT,
                stateNum: CONST.REPORT.STATE_NUM.OPEN,
                statusNum: CONST.REPORT.STATUS_NUM.OPEN,
                policyID: '6',
            };

            const MOCK_REPORTS: ReportCollectionDataSet = {
                [`${ONYXKEYS.COLLECTION.REPORT}${MOCK_REPORT.reportID}` as const]: MOCK_REPORT,
            };

            const MOCK_REPORT_ACTIONS: ReportActions = {
                // eslint-disable-next-line @typescript-eslint/naming-convention
                '1': {
                    reportActionID: '1',
                    actionName: CONST.REPORT.ACTIONS.TYPE.IOU,
                    actorAccountID: 12345,
                    created: '2024-08-08 18:20:44.171',
                },
            };

            const MOCK_TRANSACTION = {
                transactionID: '1',
                amount: 10,
                modifiedAmount: 10,
                reportID: MOCK_REPORT.reportID,
            };

            const MOCK_TRANSACTIONS = {
                [`${ONYXKEYS.COLLECTION.TRANSACTION}${MOCK_TRANSACTION.transactionID}` as const]: MOCK_TRANSACTION,
            } as OnyxCollection<Transaction>;

            const MOCK_TRANSACTION_VIOLATIONS: TransactionViolationsCollectionDataSet = {
                [`${ONYXKEYS.COLLECTION.TRANSACTION_VIOLATIONS}${MOCK_TRANSACTION.transactionID}` as const]: [
                    {
                        type: CONST.VIOLATION_TYPES.NOTICE,
                        name: CONST.VIOLATIONS.MODIFIED_AMOUNT,
                        showInReview: true,
                    },
                ],
            };

            await Onyx.multiSet({
                ...MOCK_REPORTS,
                ...MOCK_TRANSACTION_VIOLATIONS,
                [`${ONYXKEYS.COLLECTION.REPORT_ACTIONS}${MOCK_REPORT.reportID}` as const]: MOCK_REPORT_ACTIONS,
                [ONYXKEYS.SESSION]: {
                    accountID: 12345,
                },
                [`${ONYXKEYS.COLLECTION.TRANSACTION}${MOCK_TRANSACTION.transactionID}` as const]: MOCK_TRANSACTION,
            });

            const {result: isReportArchived} = renderHook(() => useReportIsArchived(MOCK_REPORT?.reportID));
            const result = SidebarUtils.shouldShowRedBrickRoad(
                MOCK_REPORT,
                chatReportR14932,
                MOCK_REPORT_ACTIONS,
                false,
                {},
                MOCK_TRANSACTIONS,
                MOCK_TRANSACTION_VIOLATIONS as OnyxCollection<TransactionViolations>,
                isReportArchived.current,
            );

            expect(result).toBe(true);
        });

        it('returns true when report has errors', () => {
            const MOCK_REPORT: Report = {
                reportID: '1',
                errorFields: {
                    someField: {
                        error: 'Some error occurred',
                    },
                },
            };
            const MOCK_REPORT_ACTIONS: OnyxEntry<ReportActions> = {};
            const MOCK_TRANSACTIONS = {};
            const MOCK_TRANSACTION_VIOLATIONS: OnyxCollection<TransactionViolation[]> = {};
            const reportErrors = getAllReportErrors(MOCK_REPORT, MOCK_REPORT_ACTIONS);
            const {result: isReportArchived} = renderHook(() => useReportIsArchived(MOCK_REPORT?.reportID));
            const result = SidebarUtils.shouldShowRedBrickRoad(
                MOCK_REPORT,
                chatReportR14932,
                MOCK_REPORT_ACTIONS,
                false,
                reportErrors,
                MOCK_TRANSACTIONS,
                MOCK_TRANSACTION_VIOLATIONS,
                isReportArchived.current,
            );

            expect(result).toBe(true);
        });

        it('returns true when report has violations', () => {
            const MOCK_REPORT: Report = {
                reportID: '1',
            };
            const MOCK_REPORT_ACTIONS: OnyxEntry<ReportActions> = {};
            const MOCK_TRANSACTIONS = {};
            const MOCK_TRANSACTION_VIOLATIONS: OnyxCollection<TransactionViolation[]> = {};

            const {result: isReportArchived} = renderHook(() => useReportIsArchived(MOCK_REPORT?.reportID));
            const result = SidebarUtils.shouldShowRedBrickRoad(
                MOCK_REPORT,
                chatReportR14932,
                MOCK_REPORT_ACTIONS,
                true,
                {},
                MOCK_TRANSACTIONS,
                MOCK_TRANSACTION_VIOLATIONS,
                isReportArchived.current,
            );

            expect(result).toBe(true);
        });

        it('returns true when report has report action errors', () => {
            const MOCK_REPORT: Report = {
                reportID: '1',
            };
            const MOCK_REPORT_ACTIONS: OnyxEntry<ReportActions> = {
                // eslint-disable-next-line @typescript-eslint/naming-convention
                '1': {
                    reportActionID: '1',
                    actionName: CONST.REPORT.ACTIONS.TYPE.CREATED,
                    actorAccountID: 12345,
                    created: '2024-08-08 18:20:44.171',
                    message: [
                        {
                            type: '',
                            text: '',
                        },
                    ],
                    errors: {
                        someError: 'Some error occurred',
                    },
                },
            };
            const MOCK_TRANSACTIONS = {};
            const MOCK_TRANSACTION_VIOLATIONS: OnyxCollection<TransactionViolation[]> = {};
            const reportErrors = getAllReportErrors(MOCK_REPORT, MOCK_REPORT_ACTIONS);
            const {result: isReportArchived} = renderHook(() => useReportIsArchived(MOCK_REPORT?.reportID));
            const result = SidebarUtils.shouldShowRedBrickRoad(
                MOCK_REPORT,
                chatReportR14932,
                MOCK_REPORT_ACTIONS,
                false,
                reportErrors,
                MOCK_TRANSACTIONS,
                MOCK_TRANSACTION_VIOLATIONS,
                isReportArchived.current,
            );

            expect(result).toBe(true);
        });

        it('returns true when report has export errors', () => {
            const MOCK_REPORT: Report = {
                reportID: '1',
                errorFields: {
                    export: {
                        error: 'Some error occurred',
                    },
                },
            };
            const MOCK_REPORT_ACTIONS: OnyxEntry<ReportActions> = {};
            const MOCK_TRANSACTIONS = {};
            const MOCK_TRANSACTION_VIOLATIONS: OnyxCollection<TransactionViolation[]> = {};
            const reportErrors = getAllReportErrors(MOCK_REPORT, MOCK_REPORT_ACTIONS);
            const {result: isReportArchived} = renderHook(() => useReportIsArchived(MOCK_REPORT?.reportID));
            const result = SidebarUtils.shouldShowRedBrickRoad(
                MOCK_REPORT,
                chatReportR14932,
                MOCK_REPORT_ACTIONS,
                false,
                reportErrors,
                MOCK_TRANSACTIONS,
                MOCK_TRANSACTION_VIOLATIONS,
                isReportArchived.current,
            );

            expect(result).toBe(true);
        });

        it('returns false when report has no errors', () => {
            const MOCK_REPORT: Report = {
                reportID: '1',
            };
            const MOCK_REPORT_ACTIONS: OnyxEntry<ReportActions> = {};
            const MOCK_TRANSACTIONS = {};
            const MOCK_TRANSACTION_VIOLATIONS: OnyxCollection<TransactionViolation[]> = {};

            const {result: isReportArchived} = renderHook(() => useReportIsArchived(MOCK_REPORT?.reportID));
            const result = SidebarUtils.shouldShowRedBrickRoad(
                MOCK_REPORT,
                chatReportR14932,
                MOCK_REPORT_ACTIONS,
                false,
                {},
                MOCK_TRANSACTIONS,
                MOCK_TRANSACTION_VIOLATIONS,
                isReportArchived.current,
            );

            expect(result).toBe(false);
        });

        it('returns false when report is archived', () => {
            const MOCK_REPORT: Report = {
                reportID: '5',
                errorFields: {
                    export: {
                        error: 'Some error occurred',
                    },
                },
            };
            // This report with reportID 5 is already archived from previous tests
            // where we set reportNameValuePairs with private_isArchived
            const MOCK_REPORT_ACTIONS: OnyxEntry<ReportActions> = {};
            const MOCK_TRANSACTIONS = {};
            const MOCK_TRANSACTION_VIOLATIONS: OnyxCollection<TransactionViolation[]> = {};

            // Simulate how components determined if a report is archived by using this hook
            const {result: isReportArchived} = renderHook(() => useReportIsArchived(MOCK_REPORT?.reportID));
            const result = SidebarUtils.shouldShowRedBrickRoad(
                MOCK_REPORT,
                chatReportR14932,
                MOCK_REPORT_ACTIONS,
                false,
                {},
                MOCK_TRANSACTIONS,
                MOCK_TRANSACTION_VIOLATIONS,
                isReportArchived.current,
            );

            expect(result).toBe(false);
        });
    });

    describe('getWelcomeMessage', () => {
        it('do not return pronouns in the welcome message text when it is group chat', async () => {
            const MOCK_REPORT: Report = {
                ...LHNTestUtils.getFakeReport(),
                chatType: 'group',
                type: 'chat',
            };
            return (
                waitForBatchedUpdates()
                    // When Onyx is updated to contain that report
                    .then(() =>
                        Onyx.multiSet({
                            [ONYXKEYS.PERSONAL_DETAILS_LIST]: LHNTestUtils.fakePersonalDetails,
                        }),
                    )
                    .then(() => {
                        const result = SidebarUtils.getWelcomeMessage(MOCK_REPORT, undefined, localeCompare);
                        expect(result.messageText).toBe('This chat is with One and Two.');
                    })
            );
        });

        it('returns a welcome message for an archived chat room', () => {
            const MOCK_REPORT: Report = {
                ...LHNTestUtils.getFakeReport(),
                chatType: CONST.REPORT.CHAT_TYPE.POLICY_ANNOUNCE,
            };
            return (
                waitForBatchedUpdates()
                    // Given a "chat room" report (ie. a policy announce room) is stored in Onyx
                    .then(() => Onyx.set(`${ONYXKEYS.COLLECTION.REPORT}${MOCK_REPORT.reportID}`, MOCK_REPORT))

                    // And that report is archived
                    .then(() => Onyx.set(`${ONYXKEYS.COLLECTION.REPORT_NAME_VALUE_PAIRS}${MOCK_REPORT.reportID}`, {private_isArchived: new Date().toString()}))

                    // When the welcome message is retrieved
                    .then(() => {
                        // Simulate how components call getWelcomeMessage() by using the hook useReportIsArchived() to see if the report is archived
                        const {result: isReportArchived} = renderHook(() => useReportIsArchived(MOCK_REPORT?.reportID));
                        return SidebarUtils.getWelcomeMessage(MOCK_REPORT, undefined, localeCompare, isReportArchived.current);
                    })

                    // Then the welcome message should indicate the report is archived
                    .then((result) => expect(result.messageText).toBe("You missed the party in Report (archived), there's nothing to see here."))
            );
        });

        it('returns a welcome message for a non-archived chat room', () => {
            const MOCK_REPORT: Report = {
                ...LHNTestUtils.getFakeReport(),
                chatType: CONST.REPORT.CHAT_TYPE.POLICY_ANNOUNCE,
            };
            return (
                waitForBatchedUpdates()
                    // Given a "chat room" report (ie. a policy announce room) is stored in Onyx
                    .then(() => Onyx.set(`${ONYXKEYS.COLLECTION.REPORT}${MOCK_REPORT.reportID}`, MOCK_REPORT))

                    // When the welcome message is retrieved
                    .then(() => {
                        // Simulate how components call getWelcomeMessage() by using the hook useReportIsArchived() to see if the report is archived
                        const {result: isReportArchived} = renderHook(() => useReportIsArchived(MOCK_REPORT?.reportID));
                        return SidebarUtils.getWelcomeMessage(MOCK_REPORT, undefined, localeCompare, isReportArchived.current);
                    })

                    // Then the welcome message should explain the purpose of the room
                    .then((result) => expect(result.messageText).toBe('This chat is with everyone in Unavailable workspace. Use it for the most important announcements.'))
            );
        });
    });

    describe('getOptionData', () => {
        it('returns the last action message as an alternate text if the action is POLICY_CHANGE_LOG.LEAVE_ROOM type', async () => {
            // When a report has last action of POLICY_CHANGE_LOG.LEAVE_ROOM type
            const report: Report = {
                ...createRandomReport(4),
                chatType: 'policyAdmins',
                lastMessageHtml: 'removed 0 user',
                lastMessageText: 'removed 0 user',
                lastVisibleActionCreated: '2025-01-20 12:30:03.784',
                participants: {
                    '18921695': {
                        notificationPreference: 'always',
                    },
                },
            };
            const lastAction: ReportAction = {
                ...createRandomReportAction(2),
                message: [
                    {
                        type: 'COMMENT',
                        html: '<muted-text>removed <mention-user accountID=19010378></mention-user> from <a href="https://dev.new.expensify.com:8082/r/5345362886584843" target="_blank">#r1</a></muted-text>',
                        text: 'removed  from #r1',
                        isDeletedParentAction: false,
                        deleted: '',
                    },
                ],
                actionName: CONST.REPORT.ACTIONS.TYPE.POLICY_CHANGE_LOG.LEAVE_ROOM,
                actorAccountID: 18921695,
                person: [
                    {
                        type: 'TEXT',
                        style: 'strong',
                        text: 'f50',
                    },
                ],
                originalMessage: undefined,
            };
            const reportActions: ReportActions = {[lastAction.reportActionID]: lastAction};
            await Onyx.set(`${ONYXKEYS.COLLECTION.REPORT}${report.reportID}`, report);
            await Onyx.set(`${ONYXKEYS.COLLECTION.REPORT_ACTIONS}${report.reportID}`, reportActions);

            const result = SidebarUtils.getOptionData({
                report,
                reportAttributes: undefined,
                reportNameValuePairs: {},
                personalDetails: {},
                policy: undefined,
                parentReportAction: undefined,
                oneTransactionThreadReport: undefined,
                card: undefined,
                localeCompare,
<<<<<<< HEAD
                movedFromOrToReportMessage: undefined,
=======
                lastAction,
>>>>>>> dca17cf0
            });

            // Then the alternate text should be equal to the message of the last action prepended with the last actor display name.
            expect(result?.alternateText).toBe(`${lastAction.person?.[0].text}: ${getReportActionMessageText(lastAction)}`);
        });

        it('returns @Hidden as an alternate text if the last action mentioned account has no name', async () => {
            // When a report has last action with mention of an account that has no name
            const report: Report = {
                ...createRandomReport(4),
                chatType: CONST.REPORT.CHAT_TYPE.POLICY_EXPENSE_CHAT,
                lastMessageText: '@unexisting@gmail.com',
                lastVisibleActionCreated: '2025-01-20 12:30:03.784',
            };

            const mentionedAccountID = 19797552;
            const lastAction: ReportAction<typeof CONST.REPORT.ACTIONS.TYPE.ADD_COMMENT> = {
                ...createRandomReportAction(2),
                message: [
                    {
                        html: `<mention-user accountID="${mentionedAccountID}"/>`,
                        text: '@unexisting@gmal.com',
                        type: 'COMMENT',
                        whisperedTo: [],
                    },
                ],
                originalMessage: {
                    html: `<mention-user accountID="${mentionedAccountID}"/>`,
                    whisperedTo: [],
                    lastModified: '2025-05-01 13:23:25.209',
                    mentionedAccountIDs: [mentionedAccountID],
                },
                pendingAction: undefined,
                previousMessage: undefined,
                actionName: CONST.REPORT.ACTIONS.TYPE.ADD_COMMENT,
                actorAccountID: 119086,
                person: [
                    {
                        type: 'TEXT',
                        style: 'strong',
                        text: 'f50',
                    },
                ],
            };
            const reportActions: ReportActions = {[lastAction.reportActionID]: lastAction};
            await Onyx.set(`${ONYXKEYS.COLLECTION.REPORT}${report.reportID}`, report);
            await Onyx.set(ONYXKEYS.PERSONAL_DETAILS_LIST, {[mentionedAccountID]: {accountID: mentionedAccountID, firstName: '', lastName: ''}});
            await Onyx.set(`${ONYXKEYS.COLLECTION.REPORT_ACTIONS}${report.reportID}`, reportActions);

            const result = SidebarUtils.getOptionData({
                report,
                reportAttributes: undefined,
                reportNameValuePairs: {},
                personalDetails: {},
                policy: undefined,
                parentReportAction: undefined,
                oneTransactionThreadReport: undefined,
                card: undefined,
                localeCompare,
<<<<<<< HEAD
                movedFromOrToReportMessage: undefined,
=======
                lastAction,
>>>>>>> dca17cf0
            });

            // Then the alternate text should show @Hidden.
            expect(result?.alternateText).toBe(`f50: @Hidden`);
        });

        describe('Alternative text', () => {
            afterEach(async () => {
                Onyx.clear();
                await waitForBatchedUpdates();
            });
            it('The text should not contain the policy name at prefix if the report is not related to a workspace', async () => {
                const policy: Policy = {
                    ...createRandomPolicy(1),
                    role: CONST.POLICY.ROLE.ADMIN,
                    pendingAction: null,
                };
                const report: Report = {
                    ...createRandomReport(1),
                    chatType: undefined,
                    policyID: CONST.POLICY.ID_FAKE,
                };
                const reportNameValuePairs = {};

                await Onyx.set(`${ONYXKEYS.COLLECTION.POLICY}1`, policy);
                await Onyx.set(`${ONYXKEYS.COLLECTION.POLICY}2`, {
                    ...createRandomPolicy(2, CONST.POLICY.TYPE.TEAM),
                    role: CONST.POLICY.ROLE.ADMIN,
                    pendingAction: null,
                });

                const optionData = SidebarUtils.getOptionData({
                    report,
                    reportAttributes: undefined,
                    reportNameValuePairs,
                    personalDetails: {},
                    policy,
                    parentReportAction: undefined,
                    lastMessageTextFromReport: 'test message',
                    oneTransactionThreadReport: undefined,
                    card: undefined,
                    lastAction: undefined,
                    localeCompare,
                    movedFromOrToReportMessage: undefined,
                });

                expect(optionData?.alternateText).toBe(`test message`);
            });
            it("The text should not contain the last actor's name at prefix if the report is archived.", async () => {
                const policy: Policy = {
                    ...createRandomPolicy(1),
                    role: CONST.POLICY.ROLE.ADMIN,
                    pendingAction: null,
                };
                const report: Report = {
                    ...createRandomReport(2),
                    chatType: CONST.REPORT.CHAT_TYPE.POLICY_EXPENSE_CHAT,
                    policyID: policy.id,
                    policyName: policy.name,
                    type: CONST.REPORT.TYPE.CHAT,
                    lastActorAccountID: 1,
                };
                const reportNameValuePairs = {
                    private_isArchived: DateUtils.getDBTime(),
                };

                await Onyx.set(`${ONYXKEYS.COLLECTION.POLICY}1`, policy);

                const optionData = SidebarUtils.getOptionData({
                    report,
                    reportAttributes: undefined,
                    reportNameValuePairs,
                    personalDetails: LHNTestUtils.fakePersonalDetails,
                    policy,
                    parentReportAction: undefined,
                    lastMessageTextFromReport: 'test message',
                    oneTransactionThreadReport: undefined,
                    card: undefined,
                    lastAction: undefined,
                    localeCompare,
                    movedFromOrToReportMessage: undefined,
                });

                expect(optionData?.alternateText).toBe(`test message`);
            });
            it('The text should not contain the policy name at prefix if we only have a workspace', async () => {
                const policy: Policy = {
                    ...createRandomPolicy(1),
                    role: CONST.POLICY.ROLE.ADMIN,
                    pendingAction: null,
                };
                const report: Report = {
                    ...createRandomReport(2),
                    chatType: CONST.REPORT.CHAT_TYPE.POLICY_EXPENSE_CHAT,
                    policyID: policy.id,
                    policyName: policy.name,
                    type: CONST.REPORT.TYPE.CHAT,
                };
                const reportNameValuePairs = {};

                await Onyx.set(`${ONYXKEYS.COLLECTION.POLICY}1`, policy);

                const optionData = SidebarUtils.getOptionData({
                    report,
                    reportAttributes: undefined,
                    reportNameValuePairs,
                    personalDetails: {},
                    policy,
                    parentReportAction: undefined,
                    lastMessageTextFromReport: 'test message',
                    oneTransactionThreadReport: undefined,
                    card: undefined,
                    lastAction: undefined,
                    localeCompare,
                    movedFromOrToReportMessage: undefined,
                });

                expect(optionData?.alternateText).toBe(`test message`);
            });

            it("For policy expense chat whose last action is a report preview linked to an expense report with non-reimbursable transaction the LHN text should be in the format 'spent $total'", async () => {
                const policy: Policy = {
                    ...createRandomPolicy(1),
                    role: CONST.POLICY.ROLE.ADMIN,
                    pendingAction: null,
                };
                const policyExpenseChat: Report = {
                    ...createRandomReport(2),
                    chatType: CONST.REPORT.CHAT_TYPE.POLICY_EXPENSE_CHAT,
                    policyID: policy.id,
                    policyName: policy.name,
                    type: CONST.REPORT.TYPE.CHAT,
                };
                const reportNameValuePairs = {};
                const lastReportPreviewAction = {
                    action: CONST.REPORT.ACTIONS.TYPE.REPORT_PREVIEW,
                    actionName: CONST.REPORT.ACTIONS.TYPE.REPORT_PREVIEW,
                    childReportName: 'Expense Report 2025-07-10',
                    childReportID: '5186125925096828',
                    created: '2025-07-10 17:45:31.448',
                    reportActionID: '7425617950691586420',
                    shouldShow: true,
                    message: [
                        {
                            type: 'COMMENT',
                            html: 'a owes ETB 5.00',
                            text: 'a owes ETB 5.00',
                            isEdited: false,
                            whisperedTo: [],
                            isDeletedParentAction: false,
                            deleted: '',
                            reactions: [],
                        },
                    ],
                    originalMessage: {
                        linkedReportID: '5186125925096828',
                        actionableForAccountIDs: [20232605],
                        isNewDot: true,
                        lastModified: '2025-07-10 17:45:53.635',
                    },
                    person: [
                        {
                            type: 'TEXT',
                            style: 'strong',
                            text: 'f100',
                        },
                    ],
                    parentReportID: policyExpenseChat.reportID,
                };

                const policyExpenseChatActions: ReportActions = {[lastReportPreviewAction.reportActionID]: lastReportPreviewAction};
                const iouReport = {
                    reportName: 'Expense Report 2025-07-10',
                    reportID: '5186125925096828',
                    policyID: policy.id,
                    type: 'expense',
                    currency: 'ETB',
                    ownerAccountID: 20232605,
                    total: -500,
                    nonReimbursableTotal: 0,
                    parentReportID: policyExpenseChat.reportID,
                    parentReportActionID: lastReportPreviewAction.reportActionID,
                    chatReportID: policyExpenseChat.reportID,
                } as Report;
                const iouAction = {
                    actionName: CONST.REPORT.ACTIONS.TYPE.IOU,
                    originalMessage: {
                        amount: -200,
                        currency: 'ETB',
                        type: 'track',
                        participantAccountIDs: [20232605],
                        IOUReportID: '5186125925096828',
                    },
                    reportActionID: '8964283462949622660',
                    shouldShow: true,
                    created: '2025-07-10 17:45:34.865',
                    message: [
                        {
                            type: 'COMMENT',
                            html: 'tracked ETB 2.00',
                            text: 'tracked ETB 2.00',
                            isEdited: false,
                            whisperedTo: [],
                            isDeletedParentAction: false,
                            deleted: '',
                            reactions: [],
                        },
                    ],
                    parentReportID: iouReport.reportID,
                };
                const iouReportActions: ReportActions = {[iouAction.reportActionID]: iouAction};
                const transaction = {
                    transactionID: '4766156517568983315',
                    amount: -300,
                    currency: 'ETB',
                    reportID: iouReport.reportID,
                    reimbursable: false,
                    isLoading: false,
                };

                await Onyx.set(`${ONYXKEYS.COLLECTION.REPORT}${policyExpenseChat.reportID}`, policyExpenseChat);
                await Onyx.set(`${ONYXKEYS.COLLECTION.REPORT_ACTIONS}${policyExpenseChat.reportID}`, policyExpenseChatActions);
                await Onyx.set(`${ONYXKEYS.COLLECTION.REPORT}${iouReport.reportID}`, iouReport);
                await Onyx.set(`${ONYXKEYS.COLLECTION.REPORT_ACTIONS}${iouReport.reportID}`, iouReportActions);
                await Onyx.set(`${ONYXKEYS.COLLECTION.TRANSACTION}${transaction.transactionID}`, transaction);

                const optionData = SidebarUtils.getOptionData({
                    report: policyExpenseChat,
                    reportAttributes: undefined,
                    reportNameValuePairs,
                    personalDetails: {},
                    policy,
                    parentReportAction: undefined,
                    oneTransactionThreadReport: undefined,
                    card: undefined,
                    lastAction: undefined,
                    localeCompare,
                    movedFromOrToReportMessage: undefined,
                });
                const {totalDisplaySpend} = getMoneyRequestSpendBreakdown(iouReport);
                const formattedAmount = convertToDisplayString(totalDisplaySpend, iouReport.currency);

                expect(optionData?.alternateText).toBe(
                    formatReportLastMessageText(
                        translateLocal('iou.payerSpentAmount', {payer: getDisplayNameForParticipant({accountID: iouReport.ownerAccountID}) ?? '', amount: formattedAmount}),
                    ),
                );
            });

            it('The text should contain the policy name at prefix if we have multiple workspace and the report is related to a workspace', async () => {
                const policy: Policy = {
                    ...createRandomPolicy(1, CONST.POLICY.TYPE.TEAM),
                    role: CONST.POLICY.ROLE.ADMIN,
                    pendingAction: null,
                };
                const report: Report = {
                    ...createRandomReport(3),
                    chatType: CONST.REPORT.CHAT_TYPE.POLICY_EXPENSE_CHAT,
                    policyID: '1',
                    policyName: policy.name,
                };
                const reportNameValuePairs = {};

                await Onyx.set(`${ONYXKEYS.COLLECTION.POLICY}1`, policy);
                await Onyx.set(`${ONYXKEYS.COLLECTION.POLICY}2`, {
                    ...createRandomPolicy(2, CONST.POLICY.TYPE.TEAM),
                    role: CONST.POLICY.ROLE.ADMIN,
                    pendingAction: null,
                });

                const optionData = SidebarUtils.getOptionData({
                    report,
                    reportAttributes: undefined,
                    reportNameValuePairs,
                    personalDetails: {},
                    policy,
                    parentReportAction: undefined,
                    lastMessageTextFromReport: 'test message',
                    oneTransactionThreadReport: undefined,
                    card: undefined,
                    lastAction: undefined,
                    localeCompare,
                    movedFromOrToReportMessage: undefined,
                });

                expect(optionData?.alternateText).toBe(`${policy.name} ${CONST.DOT_SEPARATOR} test message`);
            });
            it('returns the last action message as an alternate text if the action is INVITE_TO_ROOM type', async () => {
                // When a report has last action of INVITE_TO_ROOM type
                const policy: Policy = {
                    ...createRandomPolicy(1),
                    role: CONST.POLICY.ROLE.ADMIN,
                    pendingAction: null,
                };
                const session = {
                    authToken: 'sensitive-auth-token',
                    encryptedAuthToken: 'sensitive-encrypted-token',
                    email: 'user@example.com',
                    accountID: 12345,
                };
                const report: Report = {
                    ...createRandomReport(4),
                    chatType: 'policyRoom',
                    lastMessageHtml: 'invited 1 user',
                    lastMessageText: 'invited 1 user',
                    lastVisibleActionCreated: '2025-01-20 12:30:03.784',
                    participants: {
                        '12345': {
                            notificationPreference: 'daily',
                            role: 'admin',
                        },
                    },
                    policyID: '1',
                };
                const lastAction: ReportAction = {
                    ...createRandomReportAction(2),
                    message: [
                        {
                            type: 'COMMENT',
                            html: '<muted-text>invited <mention-user accountID=19268914></mention-user></muted-text>',
                            text: 'invited',
                            isEdited: false,
                            whisperedTo: [],
                            isDeletedParentAction: false,
                            deleted: '',
                        },
                    ],
                    originalMessage: {
                        lastModified: '2025-03-04 10:32:10.416',
                        targetAccountIDs: [19268914],
                    },
                    actorAccountID: 12345,
                    actionName: CONST.REPORT.ACTIONS.TYPE.ROOM_CHANGE_LOG.INVITE_TO_ROOM,
                };
                const reportActions: ReportActions = {[lastAction.reportActionID]: lastAction};
                await Onyx.set(`${ONYXKEYS.COLLECTION.REPORT}${report.reportID}`, report);
                await Onyx.set(`${ONYXKEYS.COLLECTION.REPORT_ACTIONS}${report.reportID}`, reportActions);
                await Onyx.set(ONYXKEYS.SESSION, session);
                await Onyx.set(`${ONYXKEYS.COLLECTION.POLICY}1`, policy);
                const result = SidebarUtils.getOptionData({
                    report,
                    reportAttributes: undefined,
                    reportNameValuePairs: {},
                    personalDetails: {},
                    policy: undefined,
                    parentReportAction: undefined,
                    oneTransactionThreadReport: undefined,
                    card: undefined,
                    localeCompare,
<<<<<<< HEAD
                    movedFromOrToReportMessage: undefined,
=======
                    lastAction,
>>>>>>> dca17cf0
                });

                // Then the alternate text should be equal to the message of the last action prepended with the last actor display name.
                expect(result?.alternateText).toBe(`You: invited 1 member`);
            });
            it('returns the last action message as an alternate text if the action is MOVED type', async () => {
                const report: Report = {
                    ...createRandomReport(4),
                    chatType: 'policyExpenseChat',
                    pendingAction: null,
                    isOwnPolicyExpenseChat: true,
                };
                const lastAction: ReportAction = {
                    ...createRandomReportAction(2),
                    message: [
                        {
                            type: 'COMMENT',
                            html: "moved this report to the <a href='https://new.expensify.com/r/1325702002189143' target='_blank' rel='noreferrer noopener'>Three&#039;s Workspace</a> workspace",
                            text: "moved this report to the Three's Workspace workspace",
                        },
                    ],
                    originalMessage: {
                        whisperedTo: [],
                        toPolicyID: '12345',
                    },
                    actionName: CONST.REPORT.ACTIONS.TYPE.MOVED,
                    created: DateUtils.getDBTime(),
                    lastModified: DateUtils.getDBTime(),
                    shouldShow: true,
                    pendingAction: null,
                };
                const reportActions: ReportActions = {[lastAction.reportActionID]: lastAction};
                await Onyx.set(`${ONYXKEYS.COLLECTION.REPORT}${report.reportID}`, report);
                await Onyx.set(`${ONYXKEYS.COLLECTION.REPORT_ACTIONS}${report.reportID}`, reportActions);
                await Onyx.set(`${ONYXKEYS.COLLECTION.POLICY}12345`, {
                    name: "Three's Workspace",
                });
                const result = SidebarUtils.getOptionData({
                    report,
                    reportAttributes: undefined,
                    reportNameValuePairs: {},
                    personalDetails: {},
                    policy: undefined,
                    parentReportAction: undefined,
                    oneTransactionThreadReport: undefined,
                    card: undefined,
                    localeCompare,
<<<<<<< HEAD
                    movedFromOrToReportMessage: undefined,
=======
                    lastAction,
>>>>>>> dca17cf0
                });

                expect(result?.alternateText).toBe(`You: moved this report to the Three's Workspace workspace`);
            });

            it('returns the last action message as an alternate text if the expense report is the one expense report', async () => {
                const IOUTransactionID = `${ONYXKEYS.COLLECTION.TRANSACTION}TRANSACTION_IOU` as const;

                iouReportR14932.reportID = '5';
                chatReportR14932.reportID = '6';

                const report: Report = {
                    ...createRandomReport(1),
                    chatType: 'policyExpenseChat',
                    pendingAction: null,
                    isOwnPolicyExpenseChat: true,
                    parentReportID: iouReportR14932.reportID,
                    parentReportActionID: mockIOUAction.reportActionID,
                    lastActorAccountID: undefined,
                };

                // eslint-disable-next-line @typescript-eslint/non-nullable-type-assertion-style
                const originalMessage = getOriginalMessage<typeof CONST.REPORT.ACTIONS.TYPE.IOU>(mockIOUAction) as OriginalMessageIOU;
                const linkedCreateAction: ReportAction = {
                    ...mockIOUAction,
                    originalMessage: {...originalMessage, IOUTransactionID},
                    childReportID: report.reportID,
                    reportActionID: '3',
                };

                const lastAction: ReportAction = {
                    ...createRandomReportAction(1),
                    message: [
                        {
                            type: 'COMMENT',
                            html: 'test action',
                            text: 'test action',
                        },
                    ],
                    originalMessage: {
                        whisperedTo: [],
                    },

                    created: DateUtils.getDBTime(),
                    lastModified: DateUtils.getDBTime(),
                    shouldShow: true,
                    pendingAction: null,
                    actionName: CONST.REPORT.ACTIONS.TYPE.ADD_COMMENT,
                    actorAccountID: undefined,
                };

                await Onyx.set(`${ONYXKEYS.COLLECTION.REPORT}${iouReportR14932.reportID}`, iouReportR14932);
                await Onyx.set(`${ONYXKEYS.COLLECTION.REPORT}${chatReportR14932.reportID}`, chatReportR14932);
                await Onyx.set(`${ONYXKEYS.COLLECTION.REPORT}${report.reportID}`, report);
                await Onyx.set(`${ONYXKEYS.COLLECTION.REPORT_ACTIONS}${report.reportID}`, {[lastAction.reportActionID]: lastAction});
                await Onyx.set(`${ONYXKEYS.COLLECTION.REPORT_ACTIONS}${iouReportR14932.reportID}`, {[linkedCreateAction.reportActionID]: linkedCreateAction});

                const result = SidebarUtils.getOptionData({
                    report: {...iouReportR14932, lastActorAccountID: undefined},
                    reportAttributes: undefined,
                    reportNameValuePairs: {},
                    personalDetails: {},
                    policy: undefined,
                    parentReportAction: undefined,
                    oneTransactionThreadReport: undefined,
                    card: undefined,
                    localeCompare,
<<<<<<< HEAD
                    movedFromOrToReportMessage: undefined,
=======
                    lastAction,
>>>>>>> dca17cf0
                });

                expect(result?.alternateText).toBe(`You: ${getReportActionMessageText(lastAction)}`);
            });

            it('uses the 2nd-last visible message as alternateText when the latest action is a deleted IOU', async () => {
                const MOCK_REPORT: Report = {
                    reportID: '1',
                    ownerAccountID: 12345,
                    chatType: CONST.REPORT.CHAT_TYPE.POLICY_EXPENSE_CHAT,
                    stateNum: CONST.REPORT.STATE_NUM.OPEN,
                    statusNum: CONST.REPORT.STATUS_NUM.OPEN,
                    policyID: '6',
                };

                const MOCK_REPORTS: ReportCollectionDataSet = {
                    [`${ONYXKEYS.COLLECTION.REPORT}${MOCK_REPORT.reportID}` as const]: MOCK_REPORT,
                };
                const lastAction: ReportAction = {
                    ...createRandomReportAction(1),
                    message: [
                        {
                            type: 'COMMENT',
                            html: 'test action',
                            text: 'test action',
                        },
                    ],
                    originalMessage: {
                        whisperedTo: [],
                    },

                    shouldShow: true,
                    pendingAction: null,
                    actionName: CONST.REPORT.ACTIONS.TYPE.ADD_COMMENT,
                    actorAccountID: undefined,
                    created: '2025-07-25 07:38:54.211',
                };
                const deletedAction: ReportAction = {
                    ...createRandomReportAction(2),
                    actionName: 'IOU',
                    actorAccountID: 20337430,
                    automatic: false,
                    isAttachmentOnly: false,
                    originalMessage: {
                        amount: 100,
                        comment: '',
                        currency: 'VND',
                        IOUTransactionID: '7823889167761419930',
                        IOUReportID: '0',
                        type: 'track',
                        participantAccountIDs: [20337430, 0],
                        lastModified: '2025-07-25 07:39:02.550',
                        deleted: '2025-07-25 07:39:02.550',
                        html: '',
                    },
                    message: [
                        {
                            type: '',
                            text: '',
                            isDeletedParentAction: true,
                        },
                    ],
                    reportActionID: '869069913568459256',
                    shouldShow: true,
                    created: '2025-07-25 07:38:54.311',
                    person: [
                        {
                            style: 'strong',
                            text: '123',
                            type: 'TEXT',
                        },
                    ],
                    avatar: 'https://d2k5nsl2zxldvw.cloudfront.net/images/avatars/default-avatar_21.png',
                    childReportID: '3044322706237838',
                    lastModified: '2025-07-25 07:39:02.550',
                    childCommenterCount: 1,
                    childLastVisibleActionCreated: '2025-07-25 07:38:47.598',
                    childOldestFourAccountIDs: '20337430',
                    childStateNum: 0,
                    childStatusNum: 0,
                    childType: 'chat',
                    childVisibleActionCount: 1,
                    timestamp: 1753429134,
                    reportActionTimestamp: 1753429134311,
                    whisperedToAccountIDs: [],
                    childReportNotificationPreference: 'always',
                };
                const MOCK_REPORT_ACTIONS: ReportActions = {
                    // eslint-disable-next-line @typescript-eslint/naming-convention
                    [lastAction.reportActionID]: lastAction,
                    [deletedAction.reportActionID]: deletedAction,
                };

                await Onyx.multiSet({
                    [ONYXKEYS.SESSION]: {
                        accountID: 12345,
                    },
                    ...MOCK_REPORTS,

                    [`${ONYXKEYS.COLLECTION.REPORT_ACTIONS}${MOCK_REPORT.reportID}` as const]: MOCK_REPORT_ACTIONS,
                });

                const result = SidebarUtils.getOptionData({
                    report: MOCK_REPORT,
                    reportAttributes: undefined,
                    reportNameValuePairs: {},
                    personalDetails: {},
                    policy: undefined,
                    parentReportAction: undefined,
                    oneTransactionThreadReport: undefined,
                    card: undefined,
                    localeCompare,
<<<<<<< HEAD
                    movedFromOrToReportMessage: undefined,
=======
                    lastAction,
>>>>>>> dca17cf0
                });

                expect(result?.alternateText).toContain(`${getReportActionMessageText(lastAction)}`);
            });
        });
    });

    describe('sortReportsToDisplayInLHN', () => {
        describe('categorizeReportsForLHN', () => {
            it('should categorize reports into correct groups', () => {
                // Given hasValidDraftComment is mocked to return true for report '2'
                const {hasValidDraftComment} = require('@libs/DraftCommentUtils') as {hasValidDraftComment: jest.Mock};
                hasValidDraftComment.mockImplementation((reportID: string) => reportID === '2');

                const {reports, reportNameValuePairs, reportAttributes} = createSidebarTestData();

                // When the reports are categorized
                const result = SidebarUtils.categorizeReportsForLHN(reports, reportNameValuePairs, reportAttributes);

                // Then the reports are categorized into the correct groups
                expect(result.pinnedAndGBRReports).toHaveLength(1);
                expect(result.pinnedAndGBRReports.at(0)?.reportID).toBe('0');
                expect(result.errorReports).toHaveLength(1);
                expect(result.errorReports.at(0)?.reportID).toBe('1');
                expect(result.draftReports).toHaveLength(1);
                expect(result.draftReports.at(0)?.reportID).toBe('2');
                expect(result.nonArchivedReports).toHaveLength(1);
                expect(result.nonArchivedReports.at(0)?.reportID).toBe('3');
                expect(result.archivedReports).toHaveLength(1);
                expect(result.archivedReports.at(0)?.reportID).toBe('4');
            });

            it('should handle reports with requiresAttention flag', () => {
                // Given the reports are created
                const reports = createSidebarReportsCollection([
                    {
                        reportName: 'Attention Report',
                        isPinned: false,
                        hasErrorsOtherThanFailedReceipt: false,
                    },
                ]);

                const reportAttributes = {
                    '0': {
                        requiresAttention: true,
                        reportName: 'Test Report',
                        isEmpty: false,
                        brickRoadStatus: undefined,
                        reportErrors: {} as Record<string, string | null>,
                    },
                };

                // When the reports are categorized
                const result = SidebarUtils.categorizeReportsForLHN(reports, undefined, reportAttributes);

                // Then the reports are categorized into the correct groups
                expect(result.pinnedAndGBRReports).toHaveLength(1);
                expect(result.pinnedAndGBRReports.at(0)?.reportID).toBe('0');
            });

            it('should process reports with empty reportID', () => {
                // Given the reports are created
                const reports = createSidebarReportsCollection([
                    {
                        reportName: 'Valid Report',
                        isPinned: false,
                        hasErrorsOtherThanFailedReceipt: false,
                    },
                ]);

                // Given a report with empty reportID
                reports['1'] = {
                    ...createRandomReport(1),
                    reportID: '',
                    reportName: 'Invalid Report',
                    isPinned: false,
                    hasErrorsOtherThanFailedReceipt: false,
                };

                // When the reports are categorized
                const result = SidebarUtils.categorizeReportsForLHN(reports);

                // Then the reports are categorized into the correct groups
                expect(result.pinnedAndGBRReports).toHaveLength(0);
                expect(result.errorReports).toHaveLength(0);
                expect(result.draftReports).toHaveLength(0);
                expect(result.nonArchivedReports).toHaveLength(2);
                expect(result.nonArchivedReports.at(0)?.reportID).toBe('0');
                expect(result.nonArchivedReports.at(1)?.reportID).toBe('');
                expect(result.archivedReports).toHaveLength(0);
            });

            it('should handle empty reports object', () => {
                // Given the reports are empty
                const result = SidebarUtils.categorizeReportsForLHN({});

                // Then the reports are categorized into the correct groups
                expect(result.pinnedAndGBRReports).toHaveLength(0);
                expect(result.errorReports).toHaveLength(0);
                expect(result.draftReports).toHaveLength(0);
                expect(result.nonArchivedReports).toHaveLength(0);
                expect(result.archivedReports).toHaveLength(0);
            });
        });

        describe('sortCategorizedReports', () => {
            const mockLocaleCompare = (a: string, b: string) => a.localeCompare(b);

            it('should sort reports correctly in default mode', () => {
                // Given the reports are created
                const categories = {
                    pinnedAndGBRReports: [
                        {reportID: '1', displayName: 'Zebra', lastVisibleActionCreated: '2024-01-01 10:00:00'},
                        {reportID: '2', displayName: 'Alpha', lastVisibleActionCreated: '2024-01-02 10:00:00'},
                    ],
                    errorReports: [
                        {reportID: '3', displayName: 'Charlie', lastVisibleActionCreated: '2024-01-03 10:00:00'},
                        {reportID: '4', displayName: 'Beta', lastVisibleActionCreated: '2024-01-04 10:00:00'},
                    ],
                    draftReports: [
                        {reportID: '5', displayName: 'Echo', lastVisibleActionCreated: '2024-01-05 10:00:00'},
                        {reportID: '6', displayName: 'Delta', lastVisibleActionCreated: '2024-01-06 10:00:00'},
                    ],
                    nonArchivedReports: [
                        {reportID: '7', displayName: 'Hotel', lastVisibleActionCreated: '2024-01-07 10:00:00'},
                        {reportID: '8', displayName: 'Golf', lastVisibleActionCreated: '2024-01-08 10:00:00'},
                    ],
                    archivedReports: [
                        {reportID: '9', displayName: 'India', lastVisibleActionCreated: '2024-01-09 10:00:00'},
                        {reportID: '10', displayName: 'Juliet', lastVisibleActionCreated: '2024-01-10 10:00:00'},
                    ],
                };

                // When the reports are sorted
                const result = SidebarUtils.sortCategorizedReports(categories, true, mockLocaleCompare);

                // Then the pinned reports are sorted by display name
                expect(result.pinnedAndGBRReports.at(0)?.displayName).toBe('Alpha');
                expect(result.pinnedAndGBRReports.at(1)?.displayName).toBe('Zebra');

                // Then the error reports are sorted by display name
                expect(result.errorReports.at(0)?.displayName).toBe('Beta');
                expect(result.errorReports.at(1)?.displayName).toBe('Charlie');

                // Then the draft reports are sorted by display name
                expect(result.draftReports.at(0)?.displayName).toBe('Delta');
                expect(result.draftReports.at(1)?.displayName).toBe('Echo');

                // Then the non-archived reports are sorted by date (most recent first) in default mode
                expect(result.nonArchivedReports.at(0)?.lastVisibleActionCreated).toBe('2024-01-08 10:00:00');
                expect(result.nonArchivedReports.at(1)?.lastVisibleActionCreated).toBe('2024-01-07 10:00:00');

                // Then the archived reports are sorted by date (most recent first) in default mode
                expect(result.archivedReports.at(0)?.lastVisibleActionCreated).toBe('2024-01-10 10:00:00');
                expect(result.archivedReports.at(1)?.lastVisibleActionCreated).toBe('2024-01-09 10:00:00');
            });

            it('should sort reports correctly in focus mode (GSD)', () => {
                // Given the reports are created
                const categories = {
                    pinnedAndGBRReports: [
                        {reportID: '1', displayName: 'Zebra', lastVisibleActionCreated: '2024-01-01 10:00:00'},
                        {reportID: '2', displayName: 'Alpha', lastVisibleActionCreated: '2024-01-02 10:00:00'},
                    ],
                    errorReports: [
                        {reportID: '3', displayName: 'Charlie', lastVisibleActionCreated: '2024-01-03 10:00:00'},
                        {reportID: '4', displayName: 'Beta', lastVisibleActionCreated: '2024-01-04 10:00:00'},
                    ],
                    draftReports: [
                        {reportID: '5', displayName: 'Echo', lastVisibleActionCreated: '2024-01-05 10:00:00'},
                        {reportID: '6', displayName: 'Delta', lastVisibleActionCreated: '2024-01-06 10:00:00'},
                    ],
                    nonArchivedReports: [
                        {reportID: '7', displayName: 'Hotel', lastVisibleActionCreated: '2024-01-07 10:00:00'},
                        {reportID: '8', displayName: 'Golf', lastVisibleActionCreated: '2024-01-08 10:00:00'},
                    ],
                    archivedReports: [
                        {reportID: '9', displayName: 'India', lastVisibleActionCreated: '2024-01-09 10:00:00'},
                        {reportID: '10', displayName: 'Juliet', lastVisibleActionCreated: '2024-01-10 10:00:00'},
                    ],
                };

                // When the reports are sorted
                const result = SidebarUtils.sortCategorizedReports(categories, false, mockLocaleCompare);

                // Then the pinned reports are sorted by display name in focus mode
                expect(result.pinnedAndGBRReports.at(0)?.displayName).toBe('Alpha');
                expect(result.pinnedAndGBRReports.at(1)?.displayName).toBe('Zebra');

                // Then the error reports are sorted by display name
                expect(result.errorReports.at(0)?.displayName).toBe('Beta');
                expect(result.errorReports.at(1)?.displayName).toBe('Charlie');

                // Then the draft reports are sorted by display name
                expect(result.draftReports.at(0)?.displayName).toBe('Delta');
                expect(result.draftReports.at(1)?.displayName).toBe('Echo');

                // Then the non-archived reports are sorted by display name
                expect(result.nonArchivedReports.at(0)?.displayName).toBe('Golf');
                expect(result.nonArchivedReports.at(1)?.displayName).toBe('Hotel');

                // Then the archived reports are sorted by display name
                expect(result.archivedReports.at(0)?.displayName).toBe('India');
                expect(result.archivedReports.at(1)?.displayName).toBe('Juliet');
            });

            it('should handle reports with missing display names', () => {
                // Given the reports are created
                const categories = {
                    pinnedAndGBRReports: [
                        {reportID: '1', displayName: '', lastVisibleActionCreated: '2024-01-01 10:00:00'},
                        {reportID: '2', displayName: 'Alpha', lastVisibleActionCreated: '2024-01-02 10:00:00'},
                    ],
                    errorReports: [],
                    draftReports: [],
                    nonArchivedReports: [],
                    archivedReports: [],
                };

                // When the reports are sorted
                const result = SidebarUtils.sortCategorizedReports(categories, true, mockLocaleCompare);

                // Then the pinned reports are sorted by display name
                expect(result.pinnedAndGBRReports).toHaveLength(2);
            });

            it('should handle reports with missing dates', () => {
                // Given the reports are created
                const categories = {
                    pinnedAndGBRReports: [],
                    errorReports: [],
                    draftReports: [],
                    nonArchivedReports: [
                        {reportID: '1', displayName: 'Alpha', lastVisibleActionCreated: undefined},
                        {reportID: '2', displayName: 'Beta', lastVisibleActionCreated: '2024-01-02 10:00:00'},
                    ],
                    archivedReports: [],
                };

                // When the reports are sorted
                const result = SidebarUtils.sortCategorizedReports(categories, true, mockLocaleCompare);

                // Then the non-archived reports are sorted by display name
                expect(result.nonArchivedReports.at(0)?.displayName).toBe('Alpha');
                expect(result.nonArchivedReports.at(1)?.displayName).toBe('Beta');
            });
        });

        describe('combineReportCategories', () => {
            it('should combine categories in correct order', () => {
                // Given the reports are created
                const pinnedAndGBRReports = [
                    {reportID: '1', displayName: 'Pinned 1'},
                    {reportID: '2', displayName: 'Pinned 2'},
                ];
                const errorReports = [
                    {reportID: '3', displayName: 'Error 1'},
                    {reportID: '4', displayName: 'Error 2'},
                ];
                const draftReports = [
                    {reportID: '5', displayName: 'Draft 1'},
                    {reportID: '6', displayName: 'Draft 2'},
                ];
                const nonArchivedReports = [
                    {reportID: '7', displayName: 'Normal 1'},
                    {reportID: '8', displayName: 'Normal 2'},
                ];
                const archivedReports = [
                    {reportID: '9', displayName: 'Archived 1'},
                    {reportID: '10', displayName: 'Archived 2'},
                ];

                // When the reports are combined
                const result = SidebarUtils.combineReportCategories(pinnedAndGBRReports, errorReports, draftReports, nonArchivedReports, archivedReports);

                // Then the reports are combined in the correct order
                expect(result).toEqual(['1', '2', '3', '4', '5', '6', '7', '8', '9', '10']);
            });

            it('should filter out reports with undefined reportID', () => {
                // Given the reports are created
                const pinnedAndGBRReports = [
                    {reportID: '1', displayName: 'Pinned 1'},
                    {reportID: undefined, displayName: 'Invalid'},
                ];
                const errorReports = [{reportID: '2', displayName: 'Error 1'}];
                const draftReports: Array<{reportID?: string; displayName: string; lastVisibleActionCreated?: string}> = [];
                const nonArchivedReports: Array<{reportID?: string; displayName: string; lastVisibleActionCreated?: string}> = [];
                const archivedReports: Array<{reportID?: string; displayName: string; lastVisibleActionCreated?: string}> = [];

                // When the reports are combined
                const result = SidebarUtils.combineReportCategories(pinnedAndGBRReports, errorReports, draftReports, nonArchivedReports, archivedReports);

                // Then the reports are combined in the correct order
                expect(result).toEqual(['1', '2']);
            });

            it('should handle empty categories', () => {
                // Given the reports are empty
                const result = SidebarUtils.combineReportCategories([], [], [], [], []);

                // Then the reports are combined in the correct order
                expect(result).toEqual([]);
            });
        });

        describe('sortReportsToDisplayInLHN', () => {
            it('should sort reports correctly', () => {
                // Given the reports are created
                const reports = createSidebarReportsCollection([
                    {
                        reportName: 'Pinned Report',
                        isPinned: true,
                        hasErrorsOtherThanFailedReceipt: false,
                    },
                    {
                        reportName: 'Error Report',
                        isPinned: false,
                        hasErrorsOtherThanFailedReceipt: true,
                    },
                    {
                        reportName: 'Normal Report',
                        isPinned: false,
                        hasErrorsOtherThanFailedReceipt: false,
                    },
                ]);

                const mockLocaleCompare = (a: string, b: string) => a.localeCompare(b);
                const priorityMode = CONST.PRIORITY_MODE.DEFAULT;

                // When the reports are sorted
                const result = SidebarUtils.sortReportsToDisplayInLHN(reports, priorityMode, mockLocaleCompare);

                // Then the reports are sorted in the correct order
                expect(result).toEqual(['0', '1', '2']); // Pinned first, Error second, Normal third
            });

            it('should handle different priority modes correctly', () => {
                // Given the reports are created
                const reports = createSidebarReportsCollection([
                    {
                        reportName: 'Alpha',
                        isPinned: false,
                        hasErrorsOtherThanFailedReceipt: false,
                        lastVisibleActionCreated: '2024-01-01 10:00:00',
                    },
                    {
                        reportName: 'Beta',
                        isPinned: false,
                        hasErrorsOtherThanFailedReceipt: false,
                        lastVisibleActionCreated: '2024-01-02 10:00:00',
                    },
                ]);

                const mockLocaleCompare = (a: string, b: string) => a.localeCompare(b);

                // When the reports are sorted in default mode
                const defaultResult = SidebarUtils.sortReportsToDisplayInLHN(reports, CONST.PRIORITY_MODE.DEFAULT, mockLocaleCompare);

                // When the reports are sorted in GSD mode
                const gsdResult = SidebarUtils.sortReportsToDisplayInLHN(reports, CONST.PRIORITY_MODE.GSD, mockLocaleCompare);

                // Then the reports are sorted in the correct order
                expect(defaultResult).toEqual(['1', '0']); // Most recent first (index 1 has later date)
                expect(gsdResult).toEqual(['0', '1']); // Alphabetical (Alpha comes before Beta)
            });
        });
    });
});<|MERGE_RESOLUTION|>--- conflicted
+++ resolved
@@ -352,11 +352,8 @@
                 oneTransactionThreadReport: undefined,
                 card: undefined,
                 localeCompare,
-<<<<<<< HEAD
+                lastAction: undefined,
                 movedFromOrToReportMessage: undefined,
-=======
-                lastAction: undefined,
->>>>>>> dca17cf0
             });
             const optionDataUnpinned = SidebarUtils.getOptionData({
                 report: MOCK_REPORT_UNPINNED,
@@ -368,11 +365,8 @@
                 oneTransactionThreadReport: undefined,
                 card: undefined,
                 localeCompare,
-<<<<<<< HEAD
+                lastAction: undefined,
                 movedFromOrToReportMessage: undefined,
-=======
-                lastAction: undefined,
->>>>>>> dca17cf0
             });
 
             expect(optionDataPinned?.isPinned).toBe(true);
@@ -868,11 +862,8 @@
                 oneTransactionThreadReport: undefined,
                 card: undefined,
                 localeCompare,
-<<<<<<< HEAD
+                lastAction,
                 movedFromOrToReportMessage: undefined,
-=======
-                lastAction,
->>>>>>> dca17cf0
             });
 
             // Then the alternate text should be equal to the message of the last action prepended with the last actor display name.
@@ -932,11 +923,8 @@
                 oneTransactionThreadReport: undefined,
                 card: undefined,
                 localeCompare,
-<<<<<<< HEAD
+                lastAction,
                 movedFromOrToReportMessage: undefined,
-=======
-                lastAction,
->>>>>>> dca17cf0
             });
 
             // Then the alternate text should show @Hidden.
@@ -1286,11 +1274,8 @@
                     oneTransactionThreadReport: undefined,
                     card: undefined,
                     localeCompare,
-<<<<<<< HEAD
+                    lastAction,
                     movedFromOrToReportMessage: undefined,
-=======
-                    lastAction,
->>>>>>> dca17cf0
                 });
 
                 // Then the alternate text should be equal to the message of the last action prepended with the last actor display name.
@@ -1338,11 +1323,8 @@
                     oneTransactionThreadReport: undefined,
                     card: undefined,
                     localeCompare,
-<<<<<<< HEAD
+                    lastAction,
                     movedFromOrToReportMessage: undefined,
-=======
-                    lastAction,
->>>>>>> dca17cf0
                 });
 
                 expect(result?.alternateText).toBe(`You: moved this report to the Three's Workspace workspace`);
@@ -1410,11 +1392,8 @@
                     oneTransactionThreadReport: undefined,
                     card: undefined,
                     localeCompare,
-<<<<<<< HEAD
+                    lastAction,
                     movedFromOrToReportMessage: undefined,
-=======
-                    lastAction,
->>>>>>> dca17cf0
                 });
 
                 expect(result?.alternateText).toBe(`You: ${getReportActionMessageText(lastAction)}`);
@@ -1527,11 +1506,8 @@
                     oneTransactionThreadReport: undefined,
                     card: undefined,
                     localeCompare,
-<<<<<<< HEAD
+                    lastAction,
                     movedFromOrToReportMessage: undefined,
-=======
-                    lastAction,
->>>>>>> dca17cf0
                 });
 
                 expect(result?.alternateText).toContain(`${getReportActionMessageText(lastAction)}`);
