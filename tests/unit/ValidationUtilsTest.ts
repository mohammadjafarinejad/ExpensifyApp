--- conflicted
+++ resolved
@@ -221,11 +221,7 @@
 
         test('Should return an error message for an invalid date', () => {
             const invalidDate = '2023-07-32'; // Invalid date
-<<<<<<< HEAD
-            const error = ValidationUtils.getAgeRequirementError(invalidDate, 18, 150);
-=======
             const error = getAgeRequirementError(invalidDate, 18, 150);
->>>>>>> e4111255
             expect(error).toBe(translateLocal('common.error.dateInvalid'));
         });
     });
