import {beforeEach} from '@jest/globals';
import Onyx from 'react-native-onyx';
import ViolationsUtils from '@libs/Violations/ViolationsUtils';
import ONYXKEYS from '@src/ONYXKEYS';

const categoryOutOfPolicyViolation = {
    name: 'categoryOutOfPolicy',
    type: 'violation',
    userMessage: '',
};

const missingCategoryViolation = {
    name: 'missingCategory',
    type: 'violation',
    userMessage: '',
};

const tagOutOfPolicyViolation = {
    name: 'tagOutOfPolicy',
    type: 'violation',
    userMessage: '',
};

const missingTagViolation = {
    name: 'missingTag',
    type: 'violation',
    userMessage: '',
};

describe('getViolationsOnyxData', () => {
    let transaction;
    let transactionViolations;
    let policyRequiresTags;
    let policyTags;
    let policyRequiresCategories;
    let policyCategories;

    beforeEach(() => {
        transaction = {transactionID: '123'};
        transactionViolations = [];
        policyRequiresTags = false;
        policyTags = {};
        policyRequiresCategories = false;
        policyCategories = {};
    });

    it('should return an object with correct shape and with empty transactionViolations array', () => {
        const result = ViolationsUtils.getViolationsOnyxData(transaction, transactionViolations, policyRequiresTags, policyTags, policyRequiresCategories, policyCategories);

        expect(result).toEqual({
            onyxMethod: Onyx.METHOD.SET,
            key: `${ONYXKEYS.COLLECTION.TRANSACTION_VIOLATIONS}${transaction.transactionID}`,
            value: transactionViolations,
        });
    });

    it('should handle multiple violations', () => {
        transactionViolations = [
            {name: 'duplicatedTransaction', type: 'violation', userMessage: ''},
            {name: 'receiptRequired', type: 'violation', userMessage: ''},
        ];
        const result = ViolationsUtils.getViolationsOnyxData(transaction, transactionViolations, policyRequiresTags, policyTags, policyRequiresCategories, policyCategories);
        expect(result.value).toEqual(expect.arrayContaining(transactionViolations));
    });

    describe('policyRequiresCategories', () => {
        beforeEach(() => {
            policyRequiresCategories = true;
            policyCategories = {Food: {enabled: true}};
            transaction.category = 'Food';
        });

        it('should add missingCategory violation if no category is included', () => {
            transaction.category = null;
            const result = ViolationsUtils.getViolationsOnyxData(transaction, transactionViolations, policyRequiresTags, policyTags, policyRequiresCategories, policyCategories);
            expect(result.value).toEqual(expect.arrayContaining([missingCategoryViolation, ...transactionViolations]));
        });

        it('should add categoryOutOfPolicy violation when category is not in policy', () => {
            transaction.category = 'Bananas';
            const result = ViolationsUtils.getViolationsOnyxData(transaction, transactionViolations, policyRequiresTags, policyTags, policyRequiresCategories, policyCategories);
            expect(result.value).toEqual(expect.arrayContaining([categoryOutOfPolicyViolation, ...transactionViolations]));
        });

        it('should not include a categoryOutOfPolicy violation when category is in policy', () => {
            const result = ViolationsUtils.getViolationsOnyxData(transaction, transactionViolations, policyRequiresTags, policyTags, policyRequiresCategories, policyCategories);
            expect(result.value).not.toContainEqual(categoryOutOfPolicyViolation);
        });

        it('should add categoryOutOfPolicy violation to existing violations if they exist', () => {
            transaction.category = 'Bananas';
            transactionViolations = [
                {name: 'duplicatedTransaction', type: 'violation', userMessage: ''},
                {name: 'receiptRequired', type: 'violation', userMessage: ''},
            ];

            const result = ViolationsUtils.getViolationsOnyxData(transaction, transactionViolations, policyRequiresTags, policyTags, policyRequiresCategories, policyCategories);

            expect(result.value).toEqual(expect.arrayContaining([categoryOutOfPolicyViolation, ...transactionViolations]));
        });

        it('should add missingCategory violation to existing violations if they exist', () => {
            transaction.category = undefined;
            transactionViolations = [
                {name: 'duplicatedTransaction', type: 'violation', userMessage: ''},
                {name: 'receiptRequired', type: 'violation', userMessage: ''},
            ];

            const result = ViolationsUtils.getViolationsOnyxData(transaction, transactionViolations, policyRequiresTags, policyTags, policyRequiresCategories, policyCategories);

            expect(result.value).toEqual(expect.arrayContaining([missingCategoryViolation, ...transactionViolations]));
        });
    });

    describe('policy does not require Categories', () => {
        beforeEach(() => {
            policyRequiresCategories = false;
        });

        it('should not add any violations when categories are not required', () => {
            const result = ViolationsUtils.getViolationsOnyxData(transaction, transactionViolations, policyRequiresTags, policyTags, policyRequiresCategories, policyCategories);

            expect(result.value).not.toContainEqual([categoryOutOfPolicyViolation]);
            expect(result.value).not.toContainEqual([missingCategoryViolation]);
        });
    });

    describe('policyRequiresTags', () => {
        beforeEach(() => {
            policyRequiresTags = true;
            policyTags = {
<<<<<<< HEAD
                Meals: {
                    name: 'Meals',
                    required: true,
                    tags: {
                        Lunch: {name: 'Lunch', enabled: true},
                        Dinner: {name: 'Dinner', enabled: true},
                    },
=======
                Tag: {
                    name: 'Tag',
                    required: true,
                    tags: {Lunch: {enabled: true}, Dinner: {enabled: true}},
>>>>>>> 55af216a
                },
            };
            transaction.tag = 'Lunch';
        });

        it("shouldn't update the transactionViolations if the policy requires tags and the transaction has a tag from the policy", () => {
            const result = ViolationsUtils.getViolationsOnyxData(transaction, transactionViolations, policyRequiresTags, policyTags, policyRequiresCategories, policyCategories);

            expect(result.value).toEqual(transactionViolations);
        });

        it('should add a missingTag violation if none is provided and policy requires tags', () => {
            transaction.tag = undefined;

            const result = ViolationsUtils.getViolationsOnyxData(transaction, transactionViolations, policyRequiresTags, policyTags, policyRequiresCategories, policyCategories);

            expect(result.value).toEqual(expect.arrayContaining([{...missingTagViolation, data: {tagName: 'Meals'}}]));
        });

        it('should add a tagOutOfPolicy violation when policy requires tags and tag is not in the policy', () => {
            policyTags = {};

            const result = ViolationsUtils.getViolationsOnyxData(transaction, transactionViolations, policyRequiresTags, policyTags, policyRequiresCategories, policyCategories);

            expect(result.value).toEqual(expect.arrayContaining([tagOutOfPolicyViolation]));
        });

        it('should add tagOutOfPolicy violation to existing violations if transaction has tag that is not in the policy', () => {
            transaction.tag = 'Bananas';
            transactionViolations = [
                {name: 'duplicatedTransaction', type: 'violation', userMessage: ''},
                {name: 'receiptRequired', type: 'violation', userMessage: ''},
            ];

            const result = ViolationsUtils.getViolationsOnyxData(transaction, transactionViolations, policyRequiresTags, policyTags, policyRequiresCategories, policyCategories);

            expect(result.value).toEqual(expect.arrayContaining([{...tagOutOfPolicyViolation, data: {tagName: 'Meals'}}, ...transactionViolations]));
        });

        it('should add missingTag violation to existing violations if transaction does not have a tag', () => {
            transaction.tag = undefined;
            transactionViolations = [
                {name: 'duplicatedTransaction', type: 'violation', userMessage: ''},
                {name: 'receiptRequired', type: 'violation', userMessage: ''},
            ];

            const result = ViolationsUtils.getViolationsOnyxData(transaction, transactionViolations, policyRequiresTags, policyTags, policyRequiresCategories, policyCategories);

            expect(result.value).toEqual(expect.arrayContaining([{...missingTagViolation, data: {tagName: 'Meals'}}, ...transactionViolations]));
        });
    });

    describe('policy does not require Tags', () => {
        beforeEach(() => {
            policyRequiresTags = false;
        });

        it('should not add any violations when tags are not required', () => {
            const result = ViolationsUtils.getViolationsOnyxData(transaction, transactionViolations, policyRequiresTags, policyTags, policyRequiresCategories, policyCategories);

            expect(result.value).not.toContainEqual([tagOutOfPolicyViolation]);
            expect(result.value).not.toContainEqual([missingTagViolation]);
        });
    });
});<|MERGE_RESOLUTION|>--- conflicted
+++ resolved
@@ -129,7 +129,6 @@
         beforeEach(() => {
             policyRequiresTags = true;
             policyTags = {
-<<<<<<< HEAD
                 Meals: {
                     name: 'Meals',
                     required: true,
@@ -137,12 +136,11 @@
                         Lunch: {name: 'Lunch', enabled: true},
                         Dinner: {name: 'Dinner', enabled: true},
                     },
-=======
-                Tag: {
-                    name: 'Tag',
-                    required: true,
-                    tags: {Lunch: {enabled: true}, Dinner: {enabled: true}},
->>>>>>> 55af216a
+                    Tag: {
+                        name: 'Tag',
+                        required: true,
+                        tags: {Lunch: {enabled: true}, Dinner: {enabled: true}},
+                    },
                 },
             };
             transaction.tag = 'Lunch';
