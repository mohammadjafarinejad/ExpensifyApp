--- conflicted
+++ resolved
@@ -41,25 +41,15 @@
     describe.each(invalidJSONData)('canHandleInvalidJSON', (input, expectedOutput) => {
         test('sanitizeStringForJSONParse', () => {
             const badJSON = `{"key": "${input}"}`;
-<<<<<<< HEAD
-            // eslint-disable-next-line @typescript-eslint/no-unsafe-return -- it's supposed to throw an error
-            expect(() => JSON.parse(badJSON)).toThrow();
-            const goodJSON: ParsedJSON = JSON.parse(`{"key": "${sanitizeStringForJSONParse(input)}"}`);
-=======
             expect(() => JSON.parse(badJSON) as unknown).toThrow();
             const goodJSON = JSON.parse(`{"key": "${sanitizeStringForJSONParse(input)}"}`) as ParsedJSON;
->>>>>>> 77d380ce
             expect(goodJSON.key).toStrictEqual(expectedOutput);
         });
     });
 
     describe.each(validJSONData)('canHandleValidJSON', (input, expectedOutput) => {
         test('sanitizeStringForJSONParse', () => {
-<<<<<<< HEAD
-            const goodJSON: ParsedJSON = JSON.parse(`{"key": "${sanitizeStringForJSONParse(input)}"}`);
-=======
             const goodJSON = JSON.parse(`{"key": "${sanitizeStringForJSONParse(input)}"}`) as ParsedJSON;
->>>>>>> 77d380ce
             expect(goodJSON.key).toStrictEqual(expectedOutput);
         });
     });
