/* eslint-disable @typescript-eslint/naming-convention */
import {renderHook} from '@testing-library/react-native';
import useSearchHighlightAndScroll from '@hooks/useSearchHighlightAndScroll';
import type {UseSearchHighlightAndScroll} from '@hooks/useSearchHighlightAndScroll';
import {search} from '@libs/actions/Search';

jest.mock('@libs/actions/Search');
jest.mock('@src/components/ConfirmedRoute.tsx');

afterEach(() => {
    jest.clearAllMocks();
});

describe('useSearchHighlightAndScroll', () => {
    it('should trigger Search when transactionIDs list change', () => {
        const initialProps: UseSearchHighlightAndScroll = {
            searchResults: {
                data: {personalDetailsList: {}},
                search: {
                    columnsToShow: {
                        shouldShowCategoryColumn: true,
                        shouldShowTagColumn: true,
                        shouldShowTaxColumn: true,
                    },
                    hasMoreResults: false,
                    hasResults: true,
                    offset: 0,
                    status: 'all',
                    type: 'expense',
                    isLoading: false,
                },
            },
            transactions: {
                transactions_1: {
                    amount: -100,
                    bank: '',
                    billable: false,
                    cardID: 0,
                    cardName: 'Cash Expense',
                    cardNumber: '',
                    category: '',
                    comment: {
                        comment: '',
                    },
                    created: '2025-01-08',
                    currency: 'ETB',
                    filename: 'w_c989c343d834d48a4e004c38d03c90bff9434768.png',
                    inserted: '2025-01-08 15:35:32',
                    managedCard: false,
                    merchant: 'g',
                    modifiedAmount: 0,
                    modifiedCreated: '',
                    modifiedCurrency: '',
                    modifiedMerchant: '',
                    originalAmount: 0,
                    originalCurrency: '',
                    parentTransactionID: '',
                    posted: '',
                    receipt: {
                        receiptID: 7409094723954473,
                        state: 'SCANCOMPLETE',
                        source: 'https://www.expensify.com/receipts/w_c989c343d834d48a4e004c38d03c90bff9434768.png',
                    },
                    reimbursable: true,
                    reportID: '2309609540437471',
                    status: 'Posted',
                    tag: '',
                    transactionID: '1',
                    hasEReceipt: false,
                },
            },
            previousTransactions: {
                transactions_1: {
                    amount: -100,
                    bank: '',
                    billable: false,
                    cardID: 0,
                    cardName: 'Cash Expense',
                    cardNumber: '',
                    category: '',
                    comment: {
                        comment: '',
                    },
                    created: '2025-01-08',
                    currency: 'ETB',
                    filename: 'w_c989c343d834d48a4e004c38d03c90bff9434768.png',
                    inserted: '2025-01-08 15:35:32',
                    managedCard: false,
                    merchant: 'g',
                    modifiedAmount: 0,
                    modifiedCreated: '',
                    modifiedCurrency: '',
                    modifiedMerchant: '',
                    originalAmount: 0,
                    originalCurrency: '',
                    parentTransactionID: '',
                    posted: '',
                    receipt: {
                        receiptID: 7409094723954473,
                        state: 'SCANCOMPLETE',
                        source: 'https://www.expensify.com/receipts/w_c989c343d834d48a4e004c38d03c90bff9434768.png',
                    },
                    reimbursable: true,
                    reportID: '2309609540437471',
                    status: 'Posted',
                    tag: '',
                    transactionID: '1',
                    hasEReceipt: false,
                },
            },
            reportActions: {
                reportActions_209647397999267: {
                    1: {
                        actionName: 'POLICYCHANGELOG_CORPORATE_UPGRADE',
                        reportActionID: '1',
                        created: '',
                    },
                },
            },
            previousReportActions: {
                reportActions_209647397999267: {
                    1: {
                        actionName: 'POLICYCHANGELOG_CORPORATE_UPGRADE',
                        reportActionID: '1',
                        created: '',
                    },
                },
            },
            queryJSON: {
                type: 'expense',
                status: 'all',
                sortBy: 'date',
                sortOrder: 'desc',
                filters: {operator: 'and', left: 'tag', right: ''},
                inputQuery: 'type:expense status:all sortBy:date sortOrder:desc',
                flatFilters: [],
                hash: 243428839,
                recentSearchHash: 422547233,
            },
            offset: 0,
        };
        const changedProp: UseSearchHighlightAndScroll = {
            ...initialProps,
            transactions: {
                transactions_2: {
                    amount: -100,
                    bank: '',
                    billable: false,
                    cardID: 0,
                    cardName: 'Cash Expense',
                    cardNumber: '',
                    category: '',
                    comment: {
                        comment: '',
                    },
                    created: '2025-01-08',
                    currency: 'ETB',
                    filename: 'w_c989c343d834d48a4e004c38d03c90bff9434768.png',
                    inserted: '2025-01-08 15:35:32',
                    managedCard: false,
                    merchant: 'g',
                    modifiedAmount: 0,
                    modifiedCreated: '',
                    modifiedCurrency: '',
                    modifiedMerchant: '',
                    originalAmount: 0,
                    originalCurrency: '',
                    parentTransactionID: '',
                    posted: '',
                    receipt: {
                        receiptID: 7409094723954473,
                        state: 'SCANCOMPLETE',
                        source: 'https://www.expensify.com/receipts/w_c989c343d834d48a4e004c38d03c90bff9434768.png',
                    },
                    reimbursable: true,
                    reportID: '2309609540437471',
                    status: 'Posted',
                    tag: '',
                    transactionID: '2',
                    hasEReceipt: false,
                },
            },
        };

        const {rerender} = renderHook((prop: UseSearchHighlightAndScroll) => useSearchHighlightAndScroll(prop), {
            initialProps,
        });
        expect(search).not.toHaveBeenCalled();

        // When the transaction ids list change though it has the same length as previous value
        rerender(changedProp);

        // Then Search will be triggerred.
        expect(search).toHaveBeenCalled();
    });

<<<<<<< HEAD
    it('should not trigger Search when isOpeningReport is true', () => {
=======
    it('should trigger Search when report actions change', () => {
>>>>>>> 89306d67
        const initialProps: UseSearchHighlightAndScroll = {
            searchResults: {
                data: {personalDetailsList: {}},
                search: {
                    columnsToShow: {
                        shouldShowCategoryColumn: true,
                        shouldShowTagColumn: true,
                        shouldShowTaxColumn: true,
                    },
                    hasMoreResults: false,
                    hasResults: true,
                    offset: 0,
                    status: 'all',
                    type: 'expense',
                    isLoading: false,
                },
            },
<<<<<<< HEAD
            transactions: {
                transactions_1: {
                    amount: -100,
                    bank: '',
                    billable: false,
                    cardID: 0,
                    cardName: 'Cash Expense',
                    cardNumber: '',
                    category: '',
                    comment: {
                        comment: '',
                    },
                    created: '2025-01-08',
                    currency: 'ETB',
                    filename: 'w_c989c343d834d48a4e004c38d03c90bff9434768.png',
                    inserted: '2025-01-08 15:35:32',
                    managedCard: false,
                    merchant: 'g',
                    modifiedAmount: 0,
                    modifiedCreated: '',
                    modifiedCurrency: '',
                    modifiedMerchant: '',
                    originalAmount: 0,
                    originalCurrency: '',
                    parentTransactionID: '',
                    posted: '',
                    receipt: {
                        receiptID: 7409094723954473,
                        state: 'SCANCOMPLETE',
                        source: 'https://www.expensify.com/receipts/w_c989c343d834d48a4e004c38d03c90bff9434768.png',
                    },
                    reimbursable: true,
                    reportID: '2309609540437471',
                    status: 'Posted',
                    tag: '',
                    transactionID: '1',
                    hasEReceipt: false,
                },
            },
            previousTransactions: {
                transactions_1: {
                    amount: -100,
                    bank: '',
                    billable: false,
                    cardID: 0,
                    cardName: 'Cash Expense',
                    cardNumber: '',
                    category: '',
                    comment: {
                        comment: '',
                    },
                    created: '2025-01-08',
                    currency: 'ETB',
                    filename: 'w_c989c343d834d48a4e004c38d03c90bff9434768.png',
                    inserted: '2025-01-08 15:35:32',
                    managedCard: false,
                    merchant: 'g',
                    modifiedAmount: 0,
                    modifiedCreated: '',
                    modifiedCurrency: '',
                    modifiedMerchant: '',
                    originalAmount: 0,
                    originalCurrency: '',
                    parentTransactionID: '',
                    posted: '',
                    receipt: {
                        receiptID: 7409094723954473,
                        state: 'SCANCOMPLETE',
                        source: 'https://www.expensify.com/receipts/w_c989c343d834d48a4e004c38d03c90bff9434768.png',
                    },
                    reimbursable: true,
                    reportID: '2309609540437471',
                    status: 'Posted',
                    tag: '',
                    transactionID: '1',
                    hasEReceipt: false,
                },
            },
=======
            transactions: {},
            previousTransactions: {},
>>>>>>> 89306d67
            reportActions: {
                reportActions_209647397999267: {
                    1: {
                        actionName: 'POLICYCHANGELOG_CORPORATE_UPGRADE',
                        reportActionID: '1',
                        created: '',
                    },
                },
            },
            previousReportActions: {
                reportActions_209647397999267: {
                    1: {
                        actionName: 'POLICYCHANGELOG_CORPORATE_UPGRADE',
                        reportActionID: '1',
                        created: '',
                    },
                },
            },
            queryJSON: {
                type: 'expense',
                status: 'all',
                sortBy: 'date',
                sortOrder: 'desc',
                filters: {operator: 'and', left: 'tag', right: ''},
                inputQuery: 'type:expense status:all sortBy:date sortOrder:desc',
                flatFilters: [],
                hash: 243428839,
                recentSearchHash: 422547233,
            },
            offset: 0,
<<<<<<< HEAD
            isOpeningReport: true, // Set isOpeningReport to true
        };
        const changedProp: UseSearchHighlightAndScroll = {
            ...initialProps,
            transactions: {
                transactions_2: {
                    amount: -100,
                    bank: '',
                    billable: false,
                    cardID: 0,
                    cardName: 'Cash Expense',
                    cardNumber: '',
                    category: '',
                    comment: {
                        comment: '',
                    },
                    created: '2025-01-08',
                    currency: 'ETB',
                    filename: 'w_c989c343d834d48a4e004c38d03c90bff9434768.png',
                    inserted: '2025-01-08 15:35:32',
                    managedCard: false,
                    merchant: 'g',
                    modifiedAmount: 0,
                    modifiedCreated: '',
                    modifiedCurrency: '',
                    modifiedMerchant: '',
                    originalAmount: 0,
                    originalCurrency: '',
                    parentTransactionID: '',
                    posted: '',
                    receipt: {
                        receiptID: 7409094723954473,
                        state: 'SCANCOMPLETE',
                        source: 'https://www.expensify.com/receipts/w_c989c343d834d48a4e004c38d03c90bff9434768.png',
                    },
                    reimbursable: true,
                    reportID: '2309609540437471',
                    status: 'Posted',
                    tag: '',
                    transactionID: '2',
                    hasEReceipt: false,
                },
            },
            isOpeningReport: true, // Keep isOpeningReport true
        };

        // Reset the mock to track new calls
        jest.clearAllMocks();

        const {rerender} = renderHook((prop: UseSearchHighlightAndScroll) => useSearchHighlightAndScroll(prop), {
=======
        };

        const changedProps: UseSearchHighlightAndScroll = {
            ...initialProps,
            reportActions: {
                reportActions_209647397999268: {
                    1: {
                        actionName: 'POLICYCHANGELOG_CORPORATE_UPGRADE',
                        reportActionID: '1',
                        created: '',
                    },
                    2: {
                        actionName: 'ADDCOMMENT',
                        reportActionID: '2',
                        created: '',
                    },
                },
            },
        };

        const {rerender} = renderHook((props: UseSearchHighlightAndScroll) => useSearchHighlightAndScroll(props), {
>>>>>>> 89306d67
            initialProps,
        });
        expect(search).not.toHaveBeenCalled();

<<<<<<< HEAD
        // When the transaction ids list changes but isOpeningReport is true
        rerender(changedProp);

        // Then Search should NOT be triggered
        expect(search).not.toHaveBeenCalled();
=======
        // When report actions change
        rerender(changedProps);

        // Then Search will be triggered
        expect(search).toHaveBeenCalled();
>>>>>>> 89306d67
    });
});<|MERGE_RESOLUTION|>--- conflicted
+++ resolved
@@ -6,12 +6,21 @@
 
 jest.mock('@libs/actions/Search');
 jest.mock('@src/components/ConfirmedRoute.tsx');
-
-afterEach(() => {
-    jest.clearAllMocks();
-});
+jest.mock('@react-navigation/native', () => ({
+    ...jest.requireActual('@react-navigation/native'),
+    useNavigation: jest.fn(),
+}));
+
+import {useNavigation} from '@react-navigation/native';
 
 describe('useSearchHighlightAndScroll', () => {
+    beforeEach(() => {
+        // Default mock implementation
+        (useNavigation as jest.Mock).mockReturnValue({
+            isFocused: () => true,
+        });
+    });
+
     it('should trigger Search when transactionIDs list change', () => {
         const initialProps: UseSearchHighlightAndScroll = {
             searchResults: {
@@ -194,11 +203,12 @@
         expect(search).toHaveBeenCalled();
     });
 
-<<<<<<< HEAD
-    it('should not trigger Search when isOpeningReport is true', () => {
-=======
-    it('should trigger Search when report actions change', () => {
->>>>>>> 89306d67
+    it('should not trigger Search when navigation is not focused', () => {
+        // Mock navigation.isFocused to return false
+        (useNavigation as jest.Mock).mockReturnValue({
+            isFocused: () => false,
+        });
+
         const initialProps: UseSearchHighlightAndScroll = {
             searchResults: {
                 data: {personalDetailsList: {}},
@@ -216,7 +226,6 @@
                     isLoading: false,
                 },
             },
-<<<<<<< HEAD
             transactions: {
                 transactions_1: {
                     amount: -100,
@@ -295,10 +304,6 @@
                     hasEReceipt: false,
                 },
             },
-=======
-            transactions: {},
-            previousTransactions: {},
->>>>>>> 89306d67
             reportActions: {
                 reportActions_209647397999267: {
                     1: {
@@ -329,8 +334,6 @@
                 recentSearchHash: 422547233,
             },
             offset: 0,
-<<<<<<< HEAD
-            isOpeningReport: true, // Set isOpeningReport to true
         };
         const changedProp: UseSearchHighlightAndScroll = {
             ...initialProps,
@@ -373,52 +376,20 @@
                     hasEReceipt: false,
                 },
             },
-            isOpeningReport: true, // Keep isOpeningReport true
         };
 
         // Reset the mock to track new calls
         jest.clearAllMocks();
 
         const {rerender} = renderHook((prop: UseSearchHighlightAndScroll) => useSearchHighlightAndScroll(prop), {
-=======
-        };
-
-        const changedProps: UseSearchHighlightAndScroll = {
-            ...initialProps,
-            reportActions: {
-                reportActions_209647397999268: {
-                    1: {
-                        actionName: 'POLICYCHANGELOG_CORPORATE_UPGRADE',
-                        reportActionID: '1',
-                        created: '',
-                    },
-                    2: {
-                        actionName: 'ADDCOMMENT',
-                        reportActionID: '2',
-                        created: '',
-                    },
-                },
-            },
-        };
-
-        const {rerender} = renderHook((props: UseSearchHighlightAndScroll) => useSearchHighlightAndScroll(props), {
->>>>>>> 89306d67
             initialProps,
         });
         expect(search).not.toHaveBeenCalled();
 
-<<<<<<< HEAD
-        // When the transaction ids list changes but isOpeningReport is true
+        // When the transaction ids list changes but navigation is not focused
         rerender(changedProp);
 
         // Then Search should NOT be triggered
         expect(search).not.toHaveBeenCalled();
-=======
-        // When report actions change
-        rerender(changedProps);
-
-        // Then Search will be triggered
-        expect(search).toHaveBeenCalled();
->>>>>>> 89306d67
     });
 });