import {act, renderHook} from '@testing-library/react-native';
import React from 'react';
import type {OnyxMultiSetInput} from 'react-native-onyx';
import Onyx from 'react-native-onyx';
import OnyxListItemProvider from '@components/OnyxListItemProvider';
import {CurrentReportIDContextProvider} from '@hooks/useCurrentReportID';
import {SidebarOrderedReportsContextProvider, useSidebarOrderedReports} from '@hooks/useSidebarOrderedReports';
import SidebarUtils from '@libs/SidebarUtils';
import CONST from '@src/CONST';
import ONYXKEYS from '@src/ONYXKEYS';
import type {Report} from '@src/types/onyx';
import waitForBatchedUpdatesWithAct from '../utils/waitForBatchedUpdatesWithAct';

// Mock dependencies
jest.mock('@libs/SidebarUtils', () => ({
    sortReportsToDisplayInLHN: jest.fn(),
    getReportsToDisplayInLHN: jest.fn(),
    updateReportsToDisplayInLHN: jest.fn(),
}));
jest.mock('@libs/Navigation/Navigation', () => ({
    getTopmostReportId: jest.fn(),
}));
jest.mock('@libs/ReportUtils', () => ({
    parseReportRouteParams: jest.fn(() => ({reportID: undefined})),
    getReportIDFromLink: jest.fn(() => ''),
}));

const mockSidebarUtils = SidebarUtils as jest.Mocked<typeof SidebarUtils>;

describe('useSidebarOrderedReports', () => {
    beforeAll(async () => {
        Onyx.init({keys: ONYXKEYS});
        // Set up basic session data
        await act(async () => {
            await Onyx.set(ONYXKEYS.SESSION, {
                accountID: 12345,
                email: 'test@example.com',
                authTokenType: CONST.AUTH_TOKEN_TYPES.ANONYMOUS,
            });
        });
        return waitForBatchedUpdatesWithAct();
    });

    beforeEach(async () => {
        jest.clearAllMocks();
        await act(async () => {
            await Onyx.clear();

            // Set up basic session data for each test
            await Onyx.set(ONYXKEYS.SESSION, {
                accountID: 12345,
                email: 'test@example.com',
                authTokenType: CONST.AUTH_TOKEN_TYPES.ANONYMOUS,
            });

            // Set up required Onyx data that the hook depends on
            await Onyx.multiSet({
                [ONYXKEYS.NVP_PRIORITY_MODE]: CONST.PRIORITY_MODE.DEFAULT,
                [ONYXKEYS.COLLECTION.REPORT]: {},
                [ONYXKEYS.COLLECTION.POLICY]: {},
                [ONYXKEYS.COLLECTION.TRANSACTION]: {},
                [ONYXKEYS.COLLECTION.TRANSACTION_VIOLATIONS]: {},
                [ONYXKEYS.COLLECTION.REPORT_NAME_VALUE_PAIRS]: {},
                [ONYXKEYS.BETAS]: [],
                [ONYXKEYS.DERIVED.REPORT_ATTRIBUTES]: {reports: {}},
            } as unknown as OnyxMultiSetInput);
        });

<<<<<<< HEAD
        // Set up required Onyx data that the hook depends on
        await Onyx.multiSet({
            [ONYXKEYS.NVP_PRIORITY_MODE]: CONST.PRIORITY_MODE.DEFAULT,
            [ONYXKEYS.COLLECTION.REPORT]: {},
            [ONYXKEYS.COLLECTION.POLICY]: {},
            [ONYXKEYS.COLLECTION.TRANSACTION]: {},
            [ONYXKEYS.COLLECTION.TRANSACTION_VIOLATIONS]: {},
            [ONYXKEYS.COLLECTION.REPORT_NAME_VALUE_PAIRS]: {},
            [ONYXKEYS.COLLECTION.REPORT_DRAFT_COMMENT]: {},
            [ONYXKEYS.BETAS]: [],
            [ONYXKEYS.DERIVED.REPORT_ATTRIBUTES]: {reports: {}},
        } as unknown as OnyxMultiSetInput);
=======
        await waitForBatchedUpdatesWithAct();
>>>>>>> 89c45c98

        // Default mock implementations
        mockSidebarUtils.getReportsToDisplayInLHN.mockImplementation(() => ({}));
        mockSidebarUtils.updateReportsToDisplayInLHN.mockImplementation(({displayedReports}) => ({...displayedReports}));
        mockSidebarUtils.sortReportsToDisplayInLHN.mockReturnValue([]);

        await waitForBatchedUpdatesWithAct();
    });

    afterAll(async () => {
        await act(async () => {
            await Onyx.clear();
        });
        await waitForBatchedUpdatesWithAct();
    });

    const createMockReports = (reports: Record<string, Partial<Report>>) => {
        const mockReports: Record<string, Report> = {};
        Object.entries(reports).forEach(([key, report]) => {
            const reportId = key.replace('report', '');
            mockReports[reportId] = {
                reportID: reportId,
                reportName: `Report ${reportId}`,
                lastVisibleActionCreated: '2024-01-01 10:00:00',
                type: CONST.REPORT.TYPE.CHAT,
                ...report,
            } as Report;
        });
        return mockReports;
    };

    let currentReportIDForTestsValue: string | undefined;

    function TestWrapper({children}: {children: React.ReactNode}) {
        return (
            <OnyxListItemProvider>
                <CurrentReportIDContextProvider>
                    <SidebarOrderedReportsContextProvider currentReportIDForTests={currentReportIDForTestsValue}>{children}</SidebarOrderedReportsContextProvider>
                </CurrentReportIDContextProvider>
            </OnyxListItemProvider>
        );
    }

    it('should prevent unnecessary re-renders when reports have same content but different references', async () => {
        // Given reports with same content but different object references
        const reportsContent = {
            report1: {reportName: 'Chat 1', lastVisibleActionCreated: '2024-01-01 10:00:00'},
            report2: {reportName: 'Chat 2', lastVisibleActionCreated: '2024-01-01 11:00:00'},
        };

        // When the initial reports are set
        const initialReports = createMockReports(reportsContent);
        mockSidebarUtils.getReportsToDisplayInLHN.mockReturnValue(initialReports);
        mockSidebarUtils.updateReportsToDisplayInLHN.mockImplementation(({displayedReports}) => ({...displayedReports}));
        currentReportIDForTestsValue = '1';

        // When the hook is rendered
        const {rerender} = renderHook(() => useSidebarOrderedReports(), {
            wrapper: TestWrapper,
        });

        await waitForBatchedUpdatesWithAct();

        // Then the mock calls are cleared
        mockSidebarUtils.sortReportsToDisplayInLHN.mockClear();

        // When the reports are updated
        const newReportsWithSameContent = createMockReports(reportsContent);
        mockSidebarUtils.getReportsToDisplayInLHN.mockReturnValue(newReportsWithSameContent);

        rerender({});

        await waitForBatchedUpdatesWithAct();

        // Then sortReportsToDisplayInLHN should not be called again since deep comparison shows no change
        expect(mockSidebarUtils.sortReportsToDisplayInLHN).not.toHaveBeenCalled();
    });

    it('should trigger re-render when reports content actually changes', async () => {
        // Given the initial reports are set
        const initialReports = createMockReports({
            report1: {reportName: 'Chat 1'},
            report2: {reportName: 'Chat 2'},
        });

        // When the reports are updated
        const updatedReports = createMockReports({
            report1: {reportName: 'Chat 1 Updated'}, // Content changed
            report2: {reportName: 'Chat 2'},
            report3: {reportName: 'Chat 3'}, // New report added
        });

        // Then the initial reports are set
        await act(async () => {
            await Onyx.multiSet({
                [`${ONYXKEYS.COLLECTION.REPORT}1`]: initialReports['1'],
                [`${ONYXKEYS.COLLECTION.REPORT}2`]: initialReports['2'],
            } as unknown as OnyxMultiSetInput);
        });

        await waitForBatchedUpdatesWithAct();

        // When the mock is updated
        mockSidebarUtils.getReportsToDisplayInLHN.mockReturnValue(initialReports);

        // When the hook is rendered
        const {rerender} = renderHook(() => useSidebarOrderedReports(), {
            wrapper: TestWrapper,
        });

        await waitForBatchedUpdatesWithAct();

        // Then the mock calls are cleared
        mockSidebarUtils.sortReportsToDisplayInLHN.mockClear();

        // When the mock is updated
        mockSidebarUtils.getReportsToDisplayInLHN.mockReturnValue(updatedReports);

        // When the priority mode is changed
        await act(async () => {
            await Onyx.set(ONYXKEYS.NVP_PRIORITY_MODE, CONST.PRIORITY_MODE.GSD);
        });

        rerender({});

        await waitForBatchedUpdatesWithAct();

        // Then sortReportsToDisplayInLHN should be called with the updated reports
        expect(mockSidebarUtils.sortReportsToDisplayInLHN).toHaveBeenCalledWith(
            updatedReports,
            expect.any(String), // priorityMode
            expect.any(Function), // localeCompare
            expect.any(Object), // reportsDrafts
            expect.any(Object), // reportNameValuePairs
            expect.any(Object), // reportAttributes
        );
    });

    it('should handle empty reports correctly with deep comparison', async () => {
        // Given the initial reports are set
        mockSidebarUtils.getReportsToDisplayInLHN.mockReturnValue({});

        // When the hook is rendered
        const {rerender} = renderHook(() => useSidebarOrderedReports(), {
            wrapper: TestWrapper,
        });

        await waitForBatchedUpdatesWithAct();

        // Then the mock calls are cleared
        mockSidebarUtils.sortReportsToDisplayInLHN.mockClear();

        // When the mock is updated
        mockSidebarUtils.getReportsToDisplayInLHN.mockReturnValue({});

        rerender({});

        await waitForBatchedUpdatesWithAct();

        // Then sortReportsToDisplayInLHN should not be called again since reports are empty
        expect(mockSidebarUtils.sortReportsToDisplayInLHN).not.toHaveBeenCalled();
    });

    it('should maintain referential stability across multiple renders with same content', async () => {
        // Given the initial reports are set
        const reportsContent = {
            report1: {reportName: 'Stable Chat'},
        };

        // When the initial reports are set
        const initialReports = createMockReports(reportsContent);
        mockSidebarUtils.getReportsToDisplayInLHN.mockReturnValue(initialReports);
        mockSidebarUtils.sortReportsToDisplayInLHN.mockReturnValue(['1']);
        currentReportIDForTestsValue = '1';

        const {rerender} = renderHook(() => useSidebarOrderedReports(), {
            wrapper: TestWrapper,
        });

        await waitForBatchedUpdatesWithAct();

        // When the mock is updated
        const newReportsWithSameContent = createMockReports(reportsContent);
        mockSidebarUtils.getReportsToDisplayInLHN.mockReturnValue(newReportsWithSameContent);

        rerender({});
        await waitForBatchedUpdatesWithAct();
        currentReportIDForTestsValue = '2';

        // When the mock is updated
        const thirdReportsWithSameContent = createMockReports(reportsContent);
        mockSidebarUtils.getReportsToDisplayInLHN.mockReturnValue(thirdReportsWithSameContent);

        rerender({});
        await waitForBatchedUpdatesWithAct();
        currentReportIDForTestsValue = '3';

        // Then sortReportsToDisplayInLHN should be called only once (initial render)
        expect(mockSidebarUtils.sortReportsToDisplayInLHN).toHaveBeenCalledTimes(1);
    });

    it('should handle priority mode changes correctly with deep comparison', async () => {
        // Given the initial reports are set
        const reports = createMockReports({
            report1: {reportName: 'Chat A'},
            report2: {reportName: 'Chat B'},
        });

        mockSidebarUtils.getReportsToDisplayInLHN.mockReturnValue(reports);
        currentReportIDForTestsValue = '1';

        // When the hook is rendered
        const {rerender} = renderHook(() => useSidebarOrderedReports(), {
            wrapper: TestWrapper,
        });

        await waitForBatchedUpdatesWithAct();

        // Then the mock calls are cleared
        mockSidebarUtils.sortReportsToDisplayInLHN.mockClear();
        currentReportIDForTestsValue = '2';

        // When the priority mode is changed
        await act(async () => {
            await Onyx.set(ONYXKEYS.NVP_PRIORITY_MODE, CONST.PRIORITY_MODE.GSD);
        });

        await waitForBatchedUpdatesWithAct();

        rerender({});

        await waitForBatchedUpdatesWithAct();

        // Then sortReportsToDisplayInLHN should be called when priority mode changes
        expect(mockSidebarUtils.sortReportsToDisplayInLHN).toHaveBeenCalled();
    });
});<|MERGE_RESOLUTION|>--- conflicted
+++ resolved
@@ -61,27 +61,13 @@
                 [ONYXKEYS.COLLECTION.TRANSACTION]: {},
                 [ONYXKEYS.COLLECTION.TRANSACTION_VIOLATIONS]: {},
                 [ONYXKEYS.COLLECTION.REPORT_NAME_VALUE_PAIRS]: {},
+                [ONYXKEYS.COLLECTION.REPORT_DRAFT_COMMENT]: {},
                 [ONYXKEYS.BETAS]: [],
                 [ONYXKEYS.DERIVED.REPORT_ATTRIBUTES]: {reports: {}},
             } as unknown as OnyxMultiSetInput);
         });
 
-<<<<<<< HEAD
-        // Set up required Onyx data that the hook depends on
-        await Onyx.multiSet({
-            [ONYXKEYS.NVP_PRIORITY_MODE]: CONST.PRIORITY_MODE.DEFAULT,
-            [ONYXKEYS.COLLECTION.REPORT]: {},
-            [ONYXKEYS.COLLECTION.POLICY]: {},
-            [ONYXKEYS.COLLECTION.TRANSACTION]: {},
-            [ONYXKEYS.COLLECTION.TRANSACTION_VIOLATIONS]: {},
-            [ONYXKEYS.COLLECTION.REPORT_NAME_VALUE_PAIRS]: {},
-            [ONYXKEYS.COLLECTION.REPORT_DRAFT_COMMENT]: {},
-            [ONYXKEYS.BETAS]: [],
-            [ONYXKEYS.DERIVED.REPORT_ATTRIBUTES]: {reports: {}},
-        } as unknown as OnyxMultiSetInput);
-=======
-        await waitForBatchedUpdatesWithAct();
->>>>>>> 89c45c98
+        await waitForBatchedUpdatesWithAct();
 
         // Default mock implementations
         mockSidebarUtils.getReportsToDisplayInLHN.mockImplementation(() => ({}));
