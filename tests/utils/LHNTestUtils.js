--- conflicted
+++ resolved
@@ -187,7 +187,6 @@
     // and there are a lot of render warnings. It needs to be done like this because normally in
     // our app (App.js) is when the react application is wrapped in the context providers
     render(
-<<<<<<< HEAD
         <ComposeProviders components={[OnyxProvider, LocaleContextProvider, CurrentReportIdContextProvider]}>
             <ErrorBoundary>
                 <SidebarLinks
@@ -203,10 +202,6 @@
                 />
             </ErrorBoundary>
         </ComposeProviders>,
-=======
-        <ErrorBoundary>
-            <MockedSidebarLinks reportIDFromRoute={reportIDFromRoute} />
-        </ErrorBoundary>,
     );
 }
 
@@ -229,7 +224,6 @@
                 reportIDFromRoute={reportIDFromRoute}
             />
         </ComposeProviders>
->>>>>>> 96adb8e5
     );
 }
 
