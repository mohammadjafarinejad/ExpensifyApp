/* eslint-disable @typescript-eslint/naming-convention */
import type * as Navigation from '@react-navigation/native';
import {render} from '@testing-library/react-native';
import type {ReactElement} from 'react';
import React from 'react';
import ComposeProviders from '@components/ComposeProviders';
import {LocaleContextProvider} from '@components/LocaleContextProvider';
import OnyxProvider from '@components/OnyxProvider';
import {CurrentReportIDContextProvider} from '@components/withCurrentReportID';
import {EnvironmentProvider} from '@components/withEnvironment';
import {ReportIDsContextProvider} from '@hooks/useReportIDs';
import DateUtils from '@libs/DateUtils';
import * as ReportUtils from '@libs/ReportUtils';
import ReportActionItemSingle from '@pages/home/report/ReportActionItemSingle';
import SidebarLinksData from '@pages/home/sidebar/SidebarLinksData';
import CONST from '@src/CONST';
import type {PersonalDetailsList, Policy, Report, ReportAction} from '@src/types/onyx';
import type {ActionName} from '@src/types/onyx/OriginalMessage';
import type {Participant, Participants} from '@src/types/onyx/Report';

type MockedReportActionItemSingleProps = {
    /** Determines if the avatar is displayed as a subscript (positioned lower than normal) */
    shouldShowSubscriptAvatar?: boolean;

    /** Report for this action */
    report: Report;

    /** All the data of the action */
    reportAction: ReportAction;
};

type MockedSidebarLinksProps = {
    /** Current report id */
    currentReportID?: string;
};

jest.mock('@react-navigation/native', (): typeof Navigation => {
    const actualNav = jest.requireActual('@react-navigation/native');
    return {
        ...actualNav,
        useRoute: jest.fn(),
        useFocusEffect: jest.fn(),
        useIsFocused: () => true,
        useNavigation: () => ({
            navigate: jest.fn(),
            addListener: jest.fn(),
        }),
        createNavigationContainerRef: jest.fn(),
    } as typeof Navigation;
});

const fakePersonalDetails: PersonalDetailsList = {
    1: {
        accountID: 1,
        login: 'email1@test.com',
        displayName: 'Email One',
        avatar: 'none',
        firstName: 'One',
    },
    2: {
        accountID: 2,
        login: 'email2@test.com',
        displayName: 'Email Two',
        avatar: 'none',
        firstName: 'Two',
    },
    3: {
        accountID: 3,
        login: 'email3@test.com',
        displayName: 'Email Three',
        avatar: 'none',
        firstName: 'Three',
    },
    4: {
        accountID: 4,
        login: 'email4@test.com',
        displayName: 'Email Four',
        avatar: 'none',
        firstName: 'Four',
    },
    5: {
        accountID: 5,
        login: 'email5@test.com',
        displayName: 'Email Five',
        avatar: 'none',
        firstName: 'Five',
    },
    6: {
        accountID: 6,
        login: 'email6@test.com',
        displayName: 'Email Six',
        avatar: 'none',
        firstName: 'Six',
    },
    7: {
        accountID: 7,
        login: 'email7@test.com',
        displayName: 'Email Seven',
        avatar: 'none',
        firstName: 'Seven',
    },
    8: {
        accountID: 8,
        login: 'email8@test.com',
        displayName: 'Email Eight',
        avatar: 'none',
        firstName: 'Eight',
    },
    9: {
        accountID: 9,
        login: 'email9@test.com',
        displayName: 'Email Nine',
        avatar: 'none',
        firstName: 'Nine',
    },
    10: {
        accountID: 10,
        login: 'email10@test.com',
        displayName: 'Email Ten',
        avatar: 'none',
        firstName: 'Ten',
    },
};

let lastFakeReportID = 0;
let lastFakeReportActionID = 0;

/**
 * @param millisecondsInThePast the number of milliseconds in the past for the last message timestamp (to order reports by most recent messages)
 */
function getFakeReport(participantAccountIDs = [1, 2], millisecondsInThePast = 0, isUnread = false, adminIDs: number[] = []): Report {
    const lastVisibleActionCreated = DateUtils.getDBTime(Date.now() - millisecondsInThePast);

    const participants: Participants = {};

    participantAccountIDs.forEach((id) => {
        participants[id] = {
            hidden: false,
            role: adminIDs.includes(id) ? 'admin' : 'member',
        } as Participant;
    });

    return {
        type: CONST.REPORT.TYPE.CHAT,
        reportID: `${++lastFakeReportID}`,
        reportName: 'Report',
        lastVisibleActionCreated,
        lastReadTime: isUnread ? DateUtils.subtractMillisecondsFromDateTime(lastVisibleActionCreated, 1) : lastVisibleActionCreated,
<<<<<<< HEAD
        participantAccountIDs,
        participants,
=======
        participants: ReportUtils.buildParticipantsFromAccountIDs(participantAccountIDs),
>>>>>>> e8ae3c5a
    };
}

/**
 * @param millisecondsInThePast the number of milliseconds in the past for the last message timestamp (to order reports by most recent messages)
 */
function getFakeReportAction(actor = 'email1@test.com', millisecondsInThePast = 0): ReportAction {
    const timestamp = Date.now() - millisecondsInThePast;
    const created = DateUtils.getDBTime(timestamp);
    const previousReportActionID = lastFakeReportActionID;
    const reportActionID = ++lastFakeReportActionID;

    return {
        actor,
        actorAccountID: 1,
        reportActionID: `${reportActionID}`,
        previousReportActionID: `${previousReportActionID}`,
        actionName: CONST.REPORT.ACTIONS.TYPE.CREATED,
        shouldShow: true,
        created,
        timestamp,
        reportActionTimestamp: timestamp,
        person: [
            {
                type: 'TEXT',
                style: 'strong',
                text: 'Email One',
            },
        ],
        automatic: false,
        message: [
            {
                type: 'COMMENT',
                html: 'hey',
                text: 'hey',
                isEdited: false,
                whisperedTo: [],
                isDeletedParentAction: false,
                reactions: [
                    {
                        emoji: 'heart',
                        users: [
                            {
                                accountID: 1,
                                skinTone: -1,
                            },
                        ],
                    },
                ],
            },
        ],
        originalMessage: {
            whisperedTo: [],
            childReportID: `${reportActionID}`,
            emojiReactions: {
                heart: {
                    createdAt: '2023-08-28 15:27:52',
                    users: {
                        1: {
                            skinTones: {
                                '-1': '2023-08-28 15:27:52',
                            },
                        },
                    },
                },
            },
            html: 'hey',
            lastModified: '2023-08-28 15:28:12.432',
            reactions: [
                {
                    emoji: 'heart',
                    users: [
                        {
                            accountID: 1,
                            skinTone: -1,
                        },
                    ],
                },
            ],
        },
    };
}

function getAdvancedFakeReport(isArchived: boolean, isUserCreatedPolicyRoom: boolean, hasAddWorkspaceError: boolean, isUnread: boolean, isPinned: boolean): Report {
    return {
        ...getFakeReport([1, 2], 0, isUnread),
        type: CONST.REPORT.TYPE.CHAT,
        chatType: isUserCreatedPolicyRoom ? CONST.REPORT.CHAT_TYPE.POLICY_ROOM : CONST.REPORT.CHAT_TYPE.POLICY_ADMINS,
        statusNum: isArchived ? CONST.REPORT.STATUS_NUM.CLOSED : 0,
        stateNum: isArchived ? CONST.REPORT.STATE_NUM.APPROVED : 0,
        errorFields: hasAddWorkspaceError ? {1708946640843000: {addWorkspaceRoom: 'blah'}} : undefined,
        isPinned,
    };
}

/**
 * @param millisecondsInThePast the number of milliseconds in the past for the last message timestamp (to order reports by most recent messages)
 */
function getFakeReportWithPolicy(participantAccountIDs = [1, 2], millisecondsInThePast = 0, isUnread = false): Report {
    return {
        ...getFakeReport(participantAccountIDs, millisecondsInThePast, isUnread),
        type: CONST.REPORT.TYPE.CHAT,
        chatType: CONST.REPORT.CHAT_TYPE.POLICY_EXPENSE_CHAT,
        policyID: '08CE60F05A5D86E1',
        oldPolicyName: '',
        isOwnPolicyExpenseChat: false,
        ownerAccountID: participantAccountIDs[0],
    };
}

function getFakePolicy(id = '1', name = 'Workspace-Test-001'): Policy {
    return {
        id,
        name,
        isFromFullPolicy: false,
        role: 'admin',
        type: 'free',
        owner: 'myuser@gmail.com',
        outputCurrency: 'BRL',
        avatarURL: '',
        employeeList: {},
        isPolicyExpenseChatEnabled: true,
        lastModified: '1697323926777105',
        autoReporting: true,
        autoReportingFrequency: 'immediate',
        harvesting: {
            enabled: true,
        },
        autoReportingOffset: 1,
        preventSelfApproval: true,
        submitsTo: 123456,
        defaultBillable: false,
        disabledFields: {defaultBillable: true, reimbursable: false},
        approvalMode: 'BASIC',
    };
}

/**
 * @param millisecondsInThePast the number of milliseconds in the past for the last message timestamp (to order reports by most recent messages)
 */
function getFakeAdvancedReportAction(actionName: ActionName = 'IOU', actor = 'email1@test.com', millisecondsInThePast = 0): ReportAction {
    return {
        ...getFakeReportAction(actor, millisecondsInThePast),
        actionName,
    } as ReportAction;
}

function MockedSidebarLinks({currentReportID = ''}: MockedSidebarLinksProps) {
    return (
        <ComposeProviders components={[OnyxProvider, LocaleContextProvider, EnvironmentProvider, CurrentReportIDContextProvider]}>
            {/*
             * Only required to make unit tests work, since we
             * explicitly pass the currentReportID in LHNTestUtils
             * to SidebarLinksData, so this context doesn't have an
             * access to currentReportID in that case.
             *
             * So this is a work around to have currentReportID available
             * only in testing environment.
             *  */}
            <ReportIDsContextProvider currentReportIDForTests={currentReportID}>
                <SidebarLinksData
                    onLinkClick={() => {}}
                    insets={{
                        top: 0,
                        left: 0,
                        right: 0,
                        bottom: 0,
                    }}
                />
            </ReportIDsContextProvider>
        </ComposeProviders>
    );
}

function getDefaultRenderedSidebarLinks(currentReportID = '') {
    // A try-catch block needs to be added to the rendering so that any errors that happen while the component
    // renders are caught and logged to the console. Without the try-catch block, Jest might only report the error
    // as "The above error occurred in your component", without providing specific details. By using a try-catch block,
    // any errors are caught and logged, allowing you to identify the exact error that might be causing a rendering issue
    // when developing tests.

    try {
        // Wrap the SideBarLinks inside of LocaleContextProvider so that all the locale props
        // are passed to the component. If this is not done, then all the locale props are missing
        // and there are a lot of render warnings. It needs to be done like this because normally in
        // our app (App.js) is when the react application is wrapped in the context providers
        render(<MockedSidebarLinks currentReportID={currentReportID} />);
    } catch (error) {
        console.error(error);
    }
}

function internalRender(component: ReactElement) {
    // A try-catch block needs to be added to the rendering so that any errors that happen while the component
    // renders are caught and logged to the console. Without the try-catch block, Jest might only report the error
    // as "The above error occurred in your component", without providing specific details. By using a try-catch block,
    // any errors are caught and logged, allowing you to identify the exact error that might be causing a rendering issue
    // when developing tests.

    try {
        render(component);
    } catch (error) {
        console.error(error);
    }
}

function MockedReportActionItemSingle({shouldShowSubscriptAvatar = true, report, reportAction}: MockedReportActionItemSingleProps) {
    return (
        <ComposeProviders components={[OnyxProvider, LocaleContextProvider, EnvironmentProvider, CurrentReportIDContextProvider]}>
            <ReportActionItemSingle
                action={reportAction}
                report={report}
                showHeader
                shouldShowSubscriptAvatar={shouldShowSubscriptAvatar}
                hasBeenFlagged={false}
                iouReport={undefined}
                isHovered={false}
            />
        </ComposeProviders>
    );
}

function getDefaultRenderedReportActionItemSingle(shouldShowSubscriptAvatar = true, report?: Report, reportAction?: ReportAction) {
    const currentReport = report ?? getFakeReport();
    const currentReportAction = reportAction ?? getFakeAdvancedReportAction();

    internalRender(
        <MockedReportActionItemSingle
            shouldShowSubscriptAvatar={shouldShowSubscriptAvatar}
            report={currentReport}
            reportAction={currentReportAction}
        />,
    );
}

export {
    fakePersonalDetails,
    getDefaultRenderedSidebarLinks,
    getAdvancedFakeReport,
    getFakeReport,
    getFakeReportAction,
    MockedSidebarLinks,
    getDefaultRenderedReportActionItemSingle,
    MockedReportActionItemSingle,
    getFakeReportWithPolicy,
    getFakePolicy,
    getFakeAdvancedReportAction,
};<|MERGE_RESOLUTION|>--- conflicted
+++ resolved
@@ -146,12 +146,8 @@
         reportName: 'Report',
         lastVisibleActionCreated,
         lastReadTime: isUnread ? DateUtils.subtractMillisecondsFromDateTime(lastVisibleActionCreated, 1) : lastVisibleActionCreated,
-<<<<<<< HEAD
-        participantAccountIDs,
+        participants: ReportUtils.buildParticipantsFromAccountIDs(participantAccountIDs),
         participants,
-=======
-        participants: ReportUtils.buildParticipantsFromAccountIDs(participantAccountIDs),
->>>>>>> e8ae3c5a
     };
 }
 
