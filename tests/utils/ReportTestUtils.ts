import type {ReportAction, ReportActions} from '@src/types/onyx';
import type {ActionName} from '@src/types/onyx/OriginalMessage';
import createRandomReportAction from './collections/reportActions';

const actionNames: ActionName[] = ['ADDCOMMENT', 'IOU', 'REPORTPREVIEW', 'CLOSED'];

const getFakeReportAction = (index: number, actionName?: ActionName): ReportAction =>
    ({
        actionName,
        actorAccountID: index,
        automatic: false,
        avatar: '',
        created: '2023-09-12 16:27:35.124',
        isAttachment: true,
        isFirstItem: false,
        lastModified: '2021-07-14T15:00:00Z',
        message: [
            {
                html: 'hey',
                isDeletedParentAction: false,
                isEdited: false,
                text: 'test',
                type: 'TEXT',
                whisperedTo: [],
            },
        ],
        originalMessage: {
            html: 'hey',
            lastModified: '2021-07-14T15:00:00Z',
            // IOUReportID: index,
            linkedReportID: index.toString(),
            whisperedTo: [],
            reason: '',
            violationName: '',
        },
        pendingAction: null,
        person: [
            {
                type: 'TEXT',
                style: 'strong',
                text: 'email@test.com',
            },
        ],
        reportActionID: index.toString(),
<<<<<<< HEAD
        reportActionTimestamp: 1696243169753,
=======
        previousReportActionID: (index === 0 ? 0 : index - 1).toString(),
>>>>>>> 763047d9
        sequenceNumber: 0,
        shouldShow: true,
    } as ReportAction);

const getMockedSortedReportActions = (length = 100): ReportAction[] =>
    Array.from({length}, (element, index): ReportAction => {
        const actionName: ActionName = index === 0 ? 'CREATED' : 'ADDCOMMENT';
        return getFakeReportAction(index + 1, actionName);
    }).reverse();

const getMockedReportActionsMap = (length = 100): ReportActions => {
    const mockReports: ReportActions[] = Array.from({length}, (element, index): ReportActions => {
        const reportID = index + 1;
        const actionName: ActionName = index === 0 ? 'CREATED' : actionNames[index % actionNames.length];
        const reportAction = {
            ...createRandomReportAction(reportID),
            actionName,
            originalMessage: {
                linkedReportID: reportID.toString(),
            },
        } as ReportAction;

        return {[reportID]: reportAction};
    });
    return Object.assign({}, ...mockReports) as ReportActions;
};

export {getFakeReportAction, getMockedSortedReportActions, getMockedReportActionsMap};<|MERGE_RESOLUTION|>--- conflicted
+++ resolved
@@ -42,11 +42,6 @@
             },
         ],
         reportActionID: index.toString(),
-<<<<<<< HEAD
-        reportActionTimestamp: 1696243169753,
-=======
-        previousReportActionID: (index === 0 ? 0 : index - 1).toString(),
->>>>>>> 763047d9
         sequenceNumber: 0,
         shouldShow: true,
     } as ReportAction);
